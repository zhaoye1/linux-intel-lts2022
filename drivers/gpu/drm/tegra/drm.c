--- conflicted
+++ resolved
@@ -1244,11 +1244,6 @@
 
 	drm_mode_config_reset(drm);
 
-<<<<<<< HEAD
-	err = drm_aperture_remove_framebuffers(false, &tegra_drm_driver);
-	if (err < 0)
-		goto hub;
-=======
 	/*
 	 * Only take over from a potential firmware framebuffer if any CRTCs
 	 * have been registered. This must not be a fatal error because there
@@ -1269,7 +1264,6 @@
 		 */
 		drm->driver_features &= ~(DRIVER_MODESET | DRIVER_ATOMIC);
 	}
->>>>>>> 8d688d67
 
 	err = drm_dev_register(drm, 0);
 	if (err < 0)

--- conflicted
+++ resolved
@@ -68,10 +68,7 @@
 #include <linux/wait.h>
 
 #include <trace/hooks/cgroup.h>
-<<<<<<< HEAD
-=======
 #include <trace/hooks/sched.h>
->>>>>>> 563b8244
 
 DEFINE_STATIC_KEY_FALSE(cpusets_pre_enable_key);
 DEFINE_STATIC_KEY_FALSE(cpusets_enabled_key);
@@ -1244,8 +1241,6 @@
 	cpus_read_unlock();
 }
 EXPORT_SYMBOL_GPL(rebuild_sched_domains);
-<<<<<<< HEAD
-=======
 
 static int update_cpus_allowed(struct cpuset *cs, struct task_struct *p,
 				const struct cpumask *new_mask)
@@ -1258,7 +1253,6 @@
 
 	return set_cpus_allowed_ptr(p, new_mask);
 }
->>>>>>> 563b8244
 
 /**
  * update_tasks_cpumask - Update the cpumasks of tasks in the cpuset.

--- conflicted
+++ resolved
@@ -1178,7 +1178,6 @@
 			 * again for different use.
 			 */
 			if (old_stream->mall_stream_config.type == SUBVP_PHANTOM) {
-<<<<<<< HEAD
 				if (tg->funcs->enable_crtc) {
 					int main_pipe_width, main_pipe_height;
 
@@ -1187,10 +1186,6 @@
 					phantom_pipe_blank(dc, tg, main_pipe_width, main_pipe_height);
 					tg->funcs->enable_crtc(tg);
 				}
-=======
-				if (tg->funcs->enable_crtc)
-					tg->funcs->enable_crtc(tg);
->>>>>>> 2a69c8d4
 			}
 			dc_rem_all_planes_for_stream(dc, old_stream, dangling_context);
 			disable_all_writeback_pipes_for_stream(dc, old_stream, dangling_context);
@@ -2008,8 +2003,6 @@
 enum dc_status dc_commit_streams(struct dc *dc,
 				 struct dc_stream_state *streams[],
 				 uint8_t stream_count)
-<<<<<<< HEAD
-=======
 {
 	int i, j;
 	struct dc_state *context;
@@ -2020,111 +2013,6 @@
 
 	if (dc->ctx->dce_environment == DCE_ENV_VIRTUAL_HW)
 		return res;
-
-	if (!streams_changed(dc, streams, stream_count))
-		return res;
-
-	DC_LOG_DC("%s: %d streams\n", __func__, stream_count);
-
-	for (i = 0; i < stream_count; i++) {
-		struct dc_stream_state *stream = streams[i];
-		struct dc_stream_status *status = dc_stream_get_status(stream);
-
-		dc_stream_log(dc, stream);
-
-		set[i].stream = stream;
-
-		if (status) {
-			set[i].plane_count = status->plane_count;
-			for (j = 0; j < status->plane_count; j++)
-				set[i].plane_states[j] = status->plane_states[j];
-		}
-	}
-
-	/* Check for case where we are going from odm 2:1 to max
-	 *  pipe scenario.  For these cases, we will call
-	 *  commit_minimal_transition_state() to exit out of odm 2:1
-	 *  first before processing new streams
-	 */
-	if (stream_count == dc->res_pool->pipe_count) {
-		for (i = 0; i < dc->res_pool->pipe_count; i++) {
-			pipe = &dc->current_state->res_ctx.pipe_ctx[i];
-			if (pipe->next_odm_pipe)
-				handle_exit_odm2to1 = true;
-		}
-	}
-
-	if (handle_exit_odm2to1)
-		res = commit_minimal_transition_state(dc, dc->current_state);
-
-	context = dc_create_state(dc);
-	if (!context)
-		goto context_alloc_fail;
-
-	dc_resource_state_copy_construct_current(dc, context);
-
-	res = dc_validate_with_context(dc, set, stream_count, context, false);
-	if (res != DC_OK) {
-		BREAK_TO_DEBUGGER();
-		goto fail;
-	}
-
-	res = dc_commit_state_no_check(dc, context);
-
-	for (i = 0; i < stream_count; i++) {
-		for (j = 0; j < context->stream_count; j++) {
-			if (streams[i]->stream_id == context->streams[j]->stream_id)
-				streams[i]->out.otg_offset = context->stream_status[j].primary_otg_inst;
-
-			if (dc_is_embedded_signal(streams[i]->signal)) {
-				struct dc_stream_status *status = dc_stream_get_status_from_state(context, streams[i]);
-
-				if (dc->hwss.is_abm_supported)
-					status->is_abm_supported = dc->hwss.is_abm_supported(dc, context, streams[i]);
-				else
-					status->is_abm_supported = true;
-			}
-		}
-	}
-
-fail:
-	dc_release_state(context);
-
-context_alloc_fail:
-
-	DC_LOG_DC("%s Finished.\n", __func__);
-
-	return (res == DC_OK);
-}
-
-/* TODO: When the transition to the new commit sequence is done, remove this
- * function in favor of dc_commit_streams. */
-bool dc_commit_state(struct dc *dc, struct dc_state *context)
->>>>>>> 2a69c8d4
-{
-	int i, j;
-	struct dc_state *context;
-	enum dc_status res = DC_OK;
-	struct dc_validation_set set[MAX_STREAMS] = {0};
-	struct pipe_ctx *pipe;
-	bool handle_exit_odm2to1 = false;
-
-<<<<<<< HEAD
-	if (dc->ctx->dce_environment == DCE_ENV_VIRTUAL_HW)
-		return res;
-=======
-	/* TODO: Since change commit sequence can have a huge impact,
-	 * we decided to only enable it for DCN3x. However, as soon as
-	 * we get more confident about this change we'll need to enable
-	 * the new sequence for all ASICs. */
-	if (dc->ctx->dce_version >= DCN_VERSION_3_2) {
-		result = dc_commit_streams(dc, context->streams, context->stream_count);
-		return result == DC_OK;
-	}
-
-	if (!streams_changed(dc, context->streams, context->stream_count))
-		return DC_OK;
->>>>>>> 2a69c8d4
 
 	if (!streams_changed(dc, streams, stream_count))
 		return res;
@@ -3948,7 +3836,6 @@
 		}
 	}
 
-<<<<<<< HEAD
 	for (i = 0; i < dc->res_pool->pipe_count; i++) {
 		struct pipe_ctx *pipe = &dc->current_state->res_ctx.pipe_ctx[i];
 
@@ -3966,11 +3853,6 @@
 	 * a plane is being added / removed from a subvp stream (MPO plane can be added
 	 * to a DRR pipe of SubVP + DRR config, in which case we still want to run through
 	 * a min transition to disable subvp.
-=======
-	/* For SubVP when adding or removing planes we need to add a minimal transition
-	 * (even when disabling all planes). Whenever disabling a phantom pipe, we
-	 * must use the minimal transition path to disable the pipe correctly.
->>>>>>> 2a69c8d4
 	 */
 	if (cur_stream_status && subvp_active) {
 		/* determine if minimal transition is required due to SubVP*/
@@ -4240,18 +4122,6 @@
 	struct dc_state *context;
 	struct dc_context *dc_ctx = dc->ctx;
 	int i, j;
-
-	/* TODO: Since change commit sequence can have a huge impact,
-	 * we decided to only enable it for DCN3x. However, as soon as
-	 * we get more confident about this change we'll need to enable
-	 * the new sequence for all ASICs.
-	 */
-	if (dc->ctx->dce_version >= DCN_VERSION_3_2) {
-		dc_update_planes_and_stream(dc, srf_updates,
-					    surface_count, stream,
-					    stream_update);
-		return;
-	}
 
 	stream_status = dc_stream_get_status(stream);
 	context = dc->current_state;
@@ -4946,17 +4816,10 @@
 
 /**
  * dc_process_dmub_dpia_hpd_int_enable - Submits DPIA DPD interruption
-<<<<<<< HEAD
  *
  * @dc: [in] dc structure
  * @hpd_int_enable: [in] 1 for hpd int enable, 0 to disable
  *
-=======
- *
- * @dc: [in] dc structure
- * @hpd_int_enable: [in] 1 for hpd int enable, 0 to disable
- *
->>>>>>> 2a69c8d4
  * Submits dpia hpd int enable command to dmub via inbox message
  */
 void dc_process_dmub_dpia_hpd_int_enable(const struct dc *dc,
@@ -5033,25 +4896,4 @@
 
 	if (pipe->stream_res.abm && pipe->stream_res.abm->funcs->set_abm_pause)
 		pipe->stream_res.abm->funcs->set_abm_pause(pipe->stream_res.abm, !enable, i, pipe->stream_res.tg->inst);
-<<<<<<< HEAD
-}
-
-/**
- * dc_extended_blank_supported - Decide whether extended blank is supported
- *
- * @dc: [in] Current DC state
- *
- * Extended blank is a freesync optimization feature to be enabled in the
- * future.  During the extra vblank period gained from freesync, we have the
- * ability to enter z9/z10.
- *
- * Return:
- * Indicate whether extended blank is supported (%true or %false)
- */
-bool dc_extended_blank_supported(struct dc *dc)
-{
-	return dc->debug.extended_blank_optimization && !dc->debug.disable_z10
-		&& dc->caps.zstate_support && dc->caps.is_apu;
-=======
->>>>>>> 2a69c8d4
 }
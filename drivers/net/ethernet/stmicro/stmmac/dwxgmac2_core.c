--- conflicted
+++ resolved
@@ -1441,14 +1441,9 @@
 	return 0;
 }
 
-<<<<<<< HEAD
-static void dwxgmac3_fpe_configure(void __iomem *ioaddr, u32 num_txq,
-				   u32 num_rxq, u32 txqpec, bool enable)
-=======
 static void dwxgmac3_fpe_configure(void __iomem *ioaddr, struct stmmac_fpe_cfg *cfg,
 				   u32 num_txq,
-				   u32 num_rxq, bool enable)
->>>>>>> 4aa6747d
+				   u32 num_rxq, u32 txqpec, bool enable)
 {
 	u32 value;
 

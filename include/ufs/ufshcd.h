--- conflicted
+++ resolved
@@ -443,13 +443,10 @@
 	bool is_initialized;
 	bool is_busy_started;
 	bool is_suspended;
-<<<<<<< HEAD
-=======
 	/* using hole here would not alter the overall size of the structure. */
 #ifndef __GENKSYMS__
 	bool suspend_on_no_request;
 #endif
->>>>>>> 6f4a686a
 
 	ANDROID_KABI_RESERVE(1);
 };

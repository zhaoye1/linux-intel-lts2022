/*
 * Copyright 2018 Advanced Micro Devices, Inc.
 *
 * Permission is hereby granted, free of charge, to any person obtaining a
 * copy of this software and associated documentation files (the "Software"),
 * to deal in the Software without restriction, including without limitation
 * the rights to use, copy, modify, merge, publish, distribute, sublicense,
 * and/or sell copies of the Software, and to permit persons to whom the
 * Software is furnished to do so, subject to the following conditions:
 *
 * The above copyright notice and this permission notice shall be included in
 * all copies or substantial portions of the Software.
 *
 * THE SOFTWARE IS PROVIDED "AS IS", WITHOUT WARRANTY OF ANY KIND, EXPRESS OR
 * IMPLIED, INCLUDING BUT NOT LIMITED TO THE WARRANTIES OF MERCHANTABILITY,
 * FITNESS FOR A PARTICULAR PURPOSE AND NONINFRINGEMENT.  IN NO EVENT SHALL
 * THE COPYRIGHT HOLDER(S) OR AUTHOR(S) BE LIABLE FOR ANY CLAIM, DAMAGES OR
 * OTHER LIABILITY, WHETHER IN AN ACTION OF CONTRACT, TORT OR OTHERWISE,
 * ARISING FROM, OUT OF OR IN CONNECTION WITH THE SOFTWARE OR THE USE OR
 * OTHER DEALINGS IN THE SOFTWARE.
 *
 * Authors: AMD
 *
 */

#include <linux/string_helpers.h>
#include <linux/uaccess.h>

#include "dc.h"
#include "amdgpu.h"
#include "amdgpu_dm.h"
#include "amdgpu_dm_debugfs.h"
#include "dm_helpers.h"
#include "dmub/dmub_srv.h"
#include "resource.h"
#include "dsc.h"
#include "link_hwss.h"
#include "dc/dc_dmub_srv.h"
#include "link/protocols/link_dp_capability.h"

#ifdef CONFIG_DRM_AMD_SECURE_DISPLAY
#include "amdgpu_dm_psr.h"
#endif

struct dmub_debugfs_trace_header {
	uint32_t entry_count;
	uint32_t reserved[3];
};

struct dmub_debugfs_trace_entry {
	uint32_t trace_code;
	uint32_t tick_count;
	uint32_t param0;
	uint32_t param1;
};

static const char *const mst_progress_status[] = {
	"probe",
	"remote_edid",
	"allocate_new_payload",
	"clear_allocated_payload",
};

/* parse_write_buffer_into_params - Helper function to parse debugfs write buffer into an array
 *
 * Function takes in attributes passed to debugfs write entry
 * and writes into param array.
 * The user passes max_param_num to identify maximum number of
 * parameters that could be parsed.
 *
 */
static int parse_write_buffer_into_params(char *wr_buf, uint32_t wr_buf_size,
					  long *param, const char __user *buf,
					  int max_param_num,
					  uint8_t *param_nums)
{
	char *wr_buf_ptr = NULL;
	uint32_t wr_buf_count = 0;
	int r;
	char *sub_str = NULL;
	const char delimiter[3] = {' ', '\n', '\0'};
	uint8_t param_index = 0;

	*param_nums = 0;

	wr_buf_ptr = wr_buf;

	/* r is bytes not be copied */
	if (copy_from_user(wr_buf_ptr, buf, wr_buf_size)) {
		DRM_DEBUG_DRIVER("user data could not be read successfully\n");
		return -EFAULT;
	}

	/* check number of parameters. isspace could not differ space and \n */
	while ((*wr_buf_ptr != 0xa) && (wr_buf_count < wr_buf_size)) {
		/* skip space*/
		while (isspace(*wr_buf_ptr) && (wr_buf_count < wr_buf_size)) {
			wr_buf_ptr++;
			wr_buf_count++;
			}

		if (wr_buf_count == wr_buf_size)
			break;

		/* skip non-space*/
		while ((!isspace(*wr_buf_ptr)) && (wr_buf_count < wr_buf_size)) {
			wr_buf_ptr++;
			wr_buf_count++;
		}

		(*param_nums)++;

		if (wr_buf_count == wr_buf_size)
			break;
	}

	if (*param_nums > max_param_num)
		*param_nums = max_param_num;

	wr_buf_ptr = wr_buf; /* reset buf pointer */
	wr_buf_count = 0; /* number of char already checked */

	while (isspace(*wr_buf_ptr) && (wr_buf_count < wr_buf_size)) {
		wr_buf_ptr++;
		wr_buf_count++;
	}

	while (param_index < *param_nums) {
		/* after strsep, wr_buf_ptr will be moved to after space */
		sub_str = strsep(&wr_buf_ptr, delimiter);

		r = kstrtol(sub_str, 16, &(param[param_index]));

		if (r)
			DRM_DEBUG_DRIVER("string to int convert error code: %d\n", r);

		param_index++;
	}

	return 0;
}

/* function description
 * get/ set DP configuration: lane_count, link_rate, spread_spectrum
 *
 * valid lane count value: 1, 2, 4
 * valid link rate value:
 * 06h = 1.62Gbps per lane
 * 0Ah = 2.7Gbps per lane
 * 0Ch = 3.24Gbps per lane
 * 14h = 5.4Gbps per lane
 * 1Eh = 8.1Gbps per lane
 *
 * debugfs is located at /sys/kernel/debug/dri/0/DP-x/link_settings
 *
 * --- to get dp configuration
 *
 * cat /sys/kernel/debug/dri/0/DP-x/link_settings
 *
 * It will list current, verified, reported, preferred dp configuration.
 * current -- for current video mode
 * verified --- maximum configuration which pass link training
 * reported --- DP rx report caps (DPCD register offset 0, 1 2)
 * preferred --- user force settings
 *
 * --- set (or force) dp configuration
 *
 * echo <lane_count>  <link_rate> > link_settings
 *
 * for example, to force to  2 lane, 2.7GHz,
 * echo 4 0xa > /sys/kernel/debug/dri/0/DP-x/link_settings
 *
 * spread_spectrum could not be changed dynamically.
 *
 * in case invalid lane count, link rate are force, no hw programming will be
 * done. please check link settings after force operation to see if HW get
 * programming.
 *
 * cat /sys/kernel/debug/dri/0/DP-x/link_settings
 *
 * check current and preferred settings.
 *
 */
static ssize_t dp_link_settings_read(struct file *f, char __user *buf,
				 size_t size, loff_t *pos)
{
	struct amdgpu_dm_connector *connector = file_inode(f)->i_private;
	struct dc_link *link = connector->dc_link;
	char *rd_buf = NULL;
	char *rd_buf_ptr = NULL;
	const uint32_t rd_buf_size = 100;
	uint32_t result = 0;
	uint8_t str_len = 0;
	int r;

	if (*pos & 3 || size & 3)
		return -EINVAL;

	rd_buf = kcalloc(rd_buf_size, sizeof(char), GFP_KERNEL);
	if (!rd_buf)
		return 0;

	rd_buf_ptr = rd_buf;

	str_len = strlen("Current:  %d  0x%x  %d  ");
	snprintf(rd_buf_ptr, str_len, "Current:  %d  0x%x  %d  ",
			link->cur_link_settings.lane_count,
			link->cur_link_settings.link_rate,
			link->cur_link_settings.link_spread);
	rd_buf_ptr += str_len;

	str_len = strlen("Verified:  %d  0x%x  %d  ");
	snprintf(rd_buf_ptr, str_len, "Verified:  %d  0x%x  %d  ",
			link->verified_link_cap.lane_count,
			link->verified_link_cap.link_rate,
			link->verified_link_cap.link_spread);
	rd_buf_ptr += str_len;

	str_len = strlen("Reported:  %d  0x%x  %d  ");
	snprintf(rd_buf_ptr, str_len, "Reported:  %d  0x%x  %d  ",
			link->reported_link_cap.lane_count,
			link->reported_link_cap.link_rate,
			link->reported_link_cap.link_spread);
	rd_buf_ptr += str_len;

	str_len = strlen("Preferred:  %d  0x%x  %d  ");
	snprintf(rd_buf_ptr, str_len, "Preferred:  %d  0x%x  %d\n",
			link->preferred_link_setting.lane_count,
			link->preferred_link_setting.link_rate,
			link->preferred_link_setting.link_spread);

	while (size) {
		if (*pos >= rd_buf_size)
			break;

		r = put_user(*(rd_buf + result), buf);
		if (r) {
			kfree(rd_buf);
			return r; /* r = -EFAULT */
		}

		buf += 1;
		size -= 1;
		*pos += 1;
		result += 1;
	}

	kfree(rd_buf);
	return result;
}

static ssize_t dp_link_settings_write(struct file *f, const char __user *buf,
				 size_t size, loff_t *pos)
{
	struct amdgpu_dm_connector *connector = file_inode(f)->i_private;
	struct dc_link *link = connector->dc_link;
	struct amdgpu_device *adev = drm_to_adev(connector->base.dev);
	struct dc *dc = (struct dc *)link->dc;
	struct dc_link_settings prefer_link_settings;
	char *wr_buf = NULL;
	const uint32_t wr_buf_size = 40;
	/* 0: lane_count; 1: link_rate */
	int max_param_num = 2;
	uint8_t param_nums = 0;
	long param[2];
	bool valid_input = true;

	if (size == 0)
		return -EINVAL;

	wr_buf = kcalloc(wr_buf_size, sizeof(char), GFP_KERNEL);
	if (!wr_buf)
		return -ENOSPC;

	if (parse_write_buffer_into_params(wr_buf, wr_buf_size,
					   (long *)param, buf,
					   max_param_num,
					   &param_nums)) {
		kfree(wr_buf);
		return -EINVAL;
	}

	if (param_nums <= 0) {
		kfree(wr_buf);
		DRM_DEBUG_DRIVER("user data not be read\n");
		return -EINVAL;
	}

	switch (param[0]) {
	case LANE_COUNT_ONE:
	case LANE_COUNT_TWO:
	case LANE_COUNT_FOUR:
		break;
	default:
		valid_input = false;
		break;
	}

	switch (param[1]) {
	case LINK_RATE_LOW:
	case LINK_RATE_HIGH:
	case LINK_RATE_RBR2:
	case LINK_RATE_HIGH2:
	case LINK_RATE_HIGH3:
	case LINK_RATE_UHBR10:
	case LINK_RATE_UHBR13_5:
	case LINK_RATE_UHBR20:
		break;
	default:
		valid_input = false;
		break;
	}

	if (!valid_input) {
		kfree(wr_buf);
		DRM_DEBUG_DRIVER("Invalid Input value No HW will be programmed\n");
		mutex_lock(&adev->dm.dc_lock);
		dc_link_set_preferred_training_settings(dc, NULL, NULL, link, false);
		mutex_unlock(&adev->dm.dc_lock);
		return size;
	}

	/* save user force lane_count, link_rate to preferred settings
	 * spread spectrum will not be changed
	 */
	prefer_link_settings.link_spread = link->cur_link_settings.link_spread;
	prefer_link_settings.use_link_rate_set = false;
	prefer_link_settings.lane_count = param[0];
	prefer_link_settings.link_rate = param[1];

	mutex_lock(&adev->dm.dc_lock);
	dc_link_set_preferred_training_settings(dc, &prefer_link_settings, NULL, link, false);
	mutex_unlock(&adev->dm.dc_lock);

	kfree(wr_buf);
	return size;
}

/* function: get current DP PHY settings: voltage swing, pre-emphasis,
 * post-cursor2 (defined by VESA DP specification)
 *
 * valid values
 * voltage swing: 0,1,2,3
 * pre-emphasis : 0,1,2,3
 * post cursor2 : 0,1,2,3
 *
 *
 * how to use this debugfs
 *
 * debugfs is located at /sys/kernel/debug/dri/0/DP-x
 *
 * there will be directories, like DP-1, DP-2,DP-3, etc. for DP display
 *
 * To figure out which DP-x is the display for DP to be check,
 * cd DP-x
 * ls -ll
 * There should be debugfs file, like link_settings, phy_settings.
 * cat link_settings
 * from lane_count, link_rate to figure which DP-x is for display to be worked
 * on
 *
 * To get current DP PHY settings,
 * cat phy_settings
 *
 * To change DP PHY settings,
 * echo <voltage_swing> <pre-emphasis> <post_cursor2> > phy_settings
 * for examle, to change voltage swing to 2, pre-emphasis to 3, post_cursor2 to
 * 0,
 * echo 2 3 0 > phy_settings
 *
 * To check if change be applied, get current phy settings by
 * cat phy_settings
 *
 * In case invalid values are set by user, like
 * echo 1 4 0 > phy_settings
 *
 * HW will NOT be programmed by these settings.
 * cat phy_settings will show the previous valid settings.
 */
static ssize_t dp_phy_settings_read(struct file *f, char __user *buf,
				 size_t size, loff_t *pos)
{
	struct amdgpu_dm_connector *connector = file_inode(f)->i_private;
	struct dc_link *link = connector->dc_link;
	char *rd_buf = NULL;
	const uint32_t rd_buf_size = 20;
	uint32_t result = 0;
	int r;

	if (*pos & 3 || size & 3)
		return -EINVAL;

	rd_buf = kcalloc(rd_buf_size, sizeof(char), GFP_KERNEL);
	if (!rd_buf)
		return -EINVAL;

	snprintf(rd_buf, rd_buf_size, "  %d  %d  %d\n",
			link->cur_lane_setting[0].VOLTAGE_SWING,
			link->cur_lane_setting[0].PRE_EMPHASIS,
			link->cur_lane_setting[0].POST_CURSOR2);

	while (size) {
		if (*pos >= rd_buf_size)
			break;

		r = put_user((*(rd_buf + result)), buf);
		if (r) {
			kfree(rd_buf);
			return r; /* r = -EFAULT */
		}

		buf += 1;
		size -= 1;
		*pos += 1;
		result += 1;
	}

	kfree(rd_buf);
	return result;
}

static int dp_lttpr_status_show(struct seq_file *m, void *unused)
{
	struct drm_connector *connector = m->private;
	struct amdgpu_dm_connector *aconnector =
		to_amdgpu_dm_connector(connector);
	struct dc_lttpr_caps caps = aconnector->dc_link->dpcd_caps.lttpr_caps;

	if (connector->status != connector_status_connected)
		return -ENODEV;

	seq_printf(m, "phy repeater count: %u (raw: 0x%x)\n",
		   dp_parse_lttpr_repeater_count(caps.phy_repeater_cnt),
		   caps.phy_repeater_cnt);

	seq_puts(m, "phy repeater mode: ");

	switch (caps.mode) {
	case DP_PHY_REPEATER_MODE_TRANSPARENT:
		seq_puts(m, "transparent");
		break;
	case DP_PHY_REPEATER_MODE_NON_TRANSPARENT:
		seq_puts(m, "non-transparent");
		break;
	case 0x00:
		seq_puts(m, "non lttpr");
		break;
	default:
		seq_printf(m, "read error (raw: 0x%x)", caps.mode);
		break;
	}

	seq_puts(m, "\n");
	return 0;
}

static ssize_t dp_phy_settings_write(struct file *f, const char __user *buf,
				 size_t size, loff_t *pos)
{
	struct amdgpu_dm_connector *connector = file_inode(f)->i_private;
	struct dc_link *link = connector->dc_link;
	struct dc *dc = (struct dc *)link->dc;
	char *wr_buf = NULL;
	uint32_t wr_buf_size = 40;
	long param[3];
	bool use_prefer_link_setting;
	struct link_training_settings link_lane_settings;
	int max_param_num = 3;
	uint8_t param_nums = 0;
	int r = 0;


	if (size == 0)
		return -EINVAL;

	wr_buf = kcalloc(wr_buf_size, sizeof(char), GFP_KERNEL);
	if (!wr_buf)
		return -ENOSPC;

	if (parse_write_buffer_into_params(wr_buf, wr_buf_size,
					   (long *)param, buf,
					   max_param_num,
					   &param_nums)) {
		kfree(wr_buf);
		return -EINVAL;
	}

	if (param_nums <= 0) {
		kfree(wr_buf);
		DRM_DEBUG_DRIVER("user data not be read\n");
		return -EINVAL;
	}

	if ((param[0] > VOLTAGE_SWING_MAX_LEVEL) ||
			(param[1] > PRE_EMPHASIS_MAX_LEVEL) ||
			(param[2] > POST_CURSOR2_MAX_LEVEL)) {
		kfree(wr_buf);
		DRM_DEBUG_DRIVER("Invalid Input No HW will be programmed\n");
		return size;
	}

	/* get link settings: lane count, link rate */
	use_prefer_link_setting =
		((link->preferred_link_setting.link_rate != LINK_RATE_UNKNOWN) &&
		(link->test_pattern_enabled));

	memset(&link_lane_settings, 0, sizeof(link_lane_settings));

	if (use_prefer_link_setting) {
		link_lane_settings.link_settings.lane_count =
				link->preferred_link_setting.lane_count;
		link_lane_settings.link_settings.link_rate =
				link->preferred_link_setting.link_rate;
		link_lane_settings.link_settings.link_spread =
				link->preferred_link_setting.link_spread;
	} else {
		link_lane_settings.link_settings.lane_count =
				link->cur_link_settings.lane_count;
		link_lane_settings.link_settings.link_rate =
				link->cur_link_settings.link_rate;
		link_lane_settings.link_settings.link_spread =
				link->cur_link_settings.link_spread;
	}

	/* apply phy settings from user */
	for (r = 0; r < link_lane_settings.link_settings.lane_count; r++) {
		link_lane_settings.hw_lane_settings[r].VOLTAGE_SWING =
				(enum dc_voltage_swing) (param[0]);
		link_lane_settings.hw_lane_settings[r].PRE_EMPHASIS =
				(enum dc_pre_emphasis) (param[1]);
		link_lane_settings.hw_lane_settings[r].POST_CURSOR2 =
				(enum dc_post_cursor2) (param[2]);
	}

	/* program ASIC registers and DPCD registers */
	dc_link_set_drive_settings(dc, &link_lane_settings, link);

	kfree(wr_buf);
	return size;
}

/* function description
 *
 * set PHY layer or Link layer test pattern
 * PHY test pattern is used for PHY SI check.
 * Link layer test will not affect PHY SI.
 *
 * Reset Test Pattern:
 * 0 = DP_TEST_PATTERN_VIDEO_MODE
 *
 * PHY test pattern supported:
 * 1 = DP_TEST_PATTERN_D102
 * 2 = DP_TEST_PATTERN_SYMBOL_ERROR
 * 3 = DP_TEST_PATTERN_PRBS7
 * 4 = DP_TEST_PATTERN_80BIT_CUSTOM
 * 5 = DP_TEST_PATTERN_CP2520_1
 * 6 = DP_TEST_PATTERN_CP2520_2 = DP_TEST_PATTERN_HBR2_COMPLIANCE_EYE
 * 7 = DP_TEST_PATTERN_CP2520_3
 *
 * DP PHY Link Training Patterns
 * 8 = DP_TEST_PATTERN_TRAINING_PATTERN1
 * 9 = DP_TEST_PATTERN_TRAINING_PATTERN2
 * a = DP_TEST_PATTERN_TRAINING_PATTERN3
 * b = DP_TEST_PATTERN_TRAINING_PATTERN4
 *
 * DP Link Layer Test pattern
 * c = DP_TEST_PATTERN_COLOR_SQUARES
 * d = DP_TEST_PATTERN_COLOR_SQUARES_CEA
 * e = DP_TEST_PATTERN_VERTICAL_BARS
 * f = DP_TEST_PATTERN_HORIZONTAL_BARS
 * 10= DP_TEST_PATTERN_COLOR_RAMP
 *
 * debugfs phy_test_pattern is located at /syskernel/debug/dri/0/DP-x
 *
 * --- set test pattern
 * echo <test pattern #> > test_pattern
 *
 * If test pattern # is not supported, NO HW programming will be done.
 * for DP_TEST_PATTERN_80BIT_CUSTOM, it needs extra 10 bytes of data
 * for the user pattern. input 10 bytes data are separated by space
 *
 * echo 0x4 0x11 0x22 0x33 0x44 0x55 0x66 0x77 0x88 0x99 0xaa > test_pattern
 *
 * --- reset test pattern
 * echo 0 > test_pattern
 *
 * --- HPD detection is disabled when set PHY test pattern
 *
 * when PHY test pattern (pattern # within [1,7]) is set, HPD pin of HW ASIC
 * is disable. User could unplug DP display from DP connected and plug scope to
 * check test pattern PHY SI.
 * If there is need unplug scope and plug DP display back, do steps below:
 * echo 0 > phy_test_pattern
 * unplug scope
 * plug DP display.
 *
 * "echo 0 > phy_test_pattern" will re-enable HPD pin again so that video sw
 * driver could detect "unplug scope" and "plug DP display"
 */
static ssize_t dp_phy_test_pattern_debugfs_write(struct file *f, const char __user *buf,
				 size_t size, loff_t *pos)
{
	struct amdgpu_dm_connector *connector = file_inode(f)->i_private;
	struct dc_link *link = connector->dc_link;
	char *wr_buf = NULL;
	uint32_t wr_buf_size = 100;
	long param[11] = {0x0};
	int max_param_num = 11;
	enum dp_test_pattern test_pattern = DP_TEST_PATTERN_UNSUPPORTED;
	bool disable_hpd = false;
	bool valid_test_pattern = false;
	uint8_t param_nums = 0;
	/* init with default 80bit custom pattern */
	uint8_t custom_pattern[10] = {
			0x1f, 0x7c, 0xf0, 0xc1, 0x07,
			0x1f, 0x7c, 0xf0, 0xc1, 0x07
			};
	struct dc_link_settings prefer_link_settings = {LANE_COUNT_UNKNOWN,
			LINK_RATE_UNKNOWN, LINK_SPREAD_DISABLED};
	struct dc_link_settings cur_link_settings = {LANE_COUNT_UNKNOWN,
			LINK_RATE_UNKNOWN, LINK_SPREAD_DISABLED};
	struct link_training_settings link_training_settings;
	int i;

	if (size == 0)
		return -EINVAL;

	wr_buf = kcalloc(wr_buf_size, sizeof(char), GFP_KERNEL);
	if (!wr_buf)
		return -ENOSPC;

	if (parse_write_buffer_into_params(wr_buf, wr_buf_size,
					   (long *)param, buf,
					   max_param_num,
					   &param_nums)) {
		kfree(wr_buf);
		return -EINVAL;
	}

	if (param_nums <= 0) {
		kfree(wr_buf);
		DRM_DEBUG_DRIVER("user data not be read\n");
		return -EINVAL;
	}


	test_pattern = param[0];

	switch (test_pattern) {
	case DP_TEST_PATTERN_VIDEO_MODE:
	case DP_TEST_PATTERN_COLOR_SQUARES:
	case DP_TEST_PATTERN_COLOR_SQUARES_CEA:
	case DP_TEST_PATTERN_VERTICAL_BARS:
	case DP_TEST_PATTERN_HORIZONTAL_BARS:
	case DP_TEST_PATTERN_COLOR_RAMP:
		valid_test_pattern = true;
		break;

	case DP_TEST_PATTERN_D102:
	case DP_TEST_PATTERN_SYMBOL_ERROR:
	case DP_TEST_PATTERN_PRBS7:
	case DP_TEST_PATTERN_80BIT_CUSTOM:
	case DP_TEST_PATTERN_HBR2_COMPLIANCE_EYE:
	case DP_TEST_PATTERN_TRAINING_PATTERN4:
		disable_hpd = true;
		valid_test_pattern = true;
		break;

	default:
		valid_test_pattern = false;
		test_pattern = DP_TEST_PATTERN_UNSUPPORTED;
		break;
	}

	if (!valid_test_pattern) {
		kfree(wr_buf);
		DRM_DEBUG_DRIVER("Invalid Test Pattern Parameters\n");
		return size;
	}

	if (test_pattern == DP_TEST_PATTERN_80BIT_CUSTOM) {
		for (i = 0; i < 10; i++) {
			if ((uint8_t) param[i + 1] != 0x0)
				break;
		}

		if (i < 10) {
			/* not use default value */
			for (i = 0; i < 10; i++)
				custom_pattern[i] = (uint8_t) param[i + 1];
		}
	}

	/* Usage: set DP physical test pattern using debugfs with normal DP
	 * panel. Then plug out DP panel and connect a scope to measure
	 * For normal video mode and test pattern generated from CRCT,
	 * they are visibile to user. So do not disable HPD.
	 * Video Mode is also set to clear the test pattern, so enable HPD
	 * because it might have been disabled after a test pattern was set.
	 * AUX depends on HPD * sequence dependent, do not move!
	 */
	if (!disable_hpd)
		dc_link_enable_hpd(link);

	prefer_link_settings.lane_count = link->verified_link_cap.lane_count;
	prefer_link_settings.link_rate = link->verified_link_cap.link_rate;
	prefer_link_settings.link_spread = link->verified_link_cap.link_spread;

	cur_link_settings.lane_count = link->cur_link_settings.lane_count;
	cur_link_settings.link_rate = link->cur_link_settings.link_rate;
	cur_link_settings.link_spread = link->cur_link_settings.link_spread;

	link_training_settings.link_settings = cur_link_settings;


	if (test_pattern != DP_TEST_PATTERN_VIDEO_MODE) {
		if (prefer_link_settings.lane_count != LANE_COUNT_UNKNOWN &&
			prefer_link_settings.link_rate !=  LINK_RATE_UNKNOWN &&
			(prefer_link_settings.lane_count != cur_link_settings.lane_count ||
			prefer_link_settings.link_rate != cur_link_settings.link_rate))
			link_training_settings.link_settings = prefer_link_settings;
	}

	for (i = 0; i < (unsigned int)(link_training_settings.link_settings.lane_count); i++)
		link_training_settings.hw_lane_settings[i] = link->cur_lane_setting[i];

	dc_link_dp_set_test_pattern(
		link,
		test_pattern,
		DP_TEST_PATTERN_COLOR_SPACE_RGB,
		&link_training_settings,
		custom_pattern,
		10);

	/* Usage: Set DP physical test pattern using AMDDP with normal DP panel
	 * Then plug out DP panel and connect a scope to measure DP PHY signal.
	 * Need disable interrupt to avoid SW driver disable DP output. This is
	 * done after the test pattern is set.
	 */
	if (valid_test_pattern && disable_hpd)
		dc_link_disable_hpd(link);

	kfree(wr_buf);

	return size;
}

/*
 * Returns the DMCUB tracebuffer contents.
 * Example usage: cat /sys/kernel/debug/dri/0/amdgpu_dm_dmub_tracebuffer
 */
static int dmub_tracebuffer_show(struct seq_file *m, void *data)
{
	struct amdgpu_device *adev = m->private;
	struct dmub_srv_fb_info *fb_info = adev->dm.dmub_fb_info;
	struct dmub_debugfs_trace_entry *entries;
	uint8_t *tbuf_base;
	uint32_t tbuf_size, max_entries, num_entries, i;

	if (!fb_info)
		return 0;

	tbuf_base = (uint8_t *)fb_info->fb[DMUB_WINDOW_5_TRACEBUFF].cpu_addr;
	if (!tbuf_base)
		return 0;

	tbuf_size = fb_info->fb[DMUB_WINDOW_5_TRACEBUFF].size;
	max_entries = (tbuf_size - sizeof(struct dmub_debugfs_trace_header)) /
		      sizeof(struct dmub_debugfs_trace_entry);

	num_entries =
		((struct dmub_debugfs_trace_header *)tbuf_base)->entry_count;

	num_entries = min(num_entries, max_entries);

	entries = (struct dmub_debugfs_trace_entry
			   *)(tbuf_base +
			      sizeof(struct dmub_debugfs_trace_header));

	for (i = 0; i < num_entries; ++i) {
		struct dmub_debugfs_trace_entry *entry = &entries[i];

		seq_printf(m,
			   "trace_code=%u tick_count=%u param0=%u param1=%u\n",
			   entry->trace_code, entry->tick_count, entry->param0,
			   entry->param1);
	}

	return 0;
}

/*
 * Returns the DMCUB firmware state contents.
 * Example usage: cat /sys/kernel/debug/dri/0/amdgpu_dm_dmub_fw_state
 */
static int dmub_fw_state_show(struct seq_file *m, void *data)
{
	struct amdgpu_device *adev = m->private;
	struct dmub_srv_fb_info *fb_info = adev->dm.dmub_fb_info;
	uint8_t *state_base;
	uint32_t state_size;

	if (!fb_info)
		return 0;

	state_base = (uint8_t *)fb_info->fb[DMUB_WINDOW_6_FW_STATE].cpu_addr;
	if (!state_base)
		return 0;

	state_size = fb_info->fb[DMUB_WINDOW_6_FW_STATE].size;

	return seq_write(m, state_base, state_size);
}

/* psr_capability_show() - show eDP panel PSR capability
 *
 * The read function: sink_psr_capability_show
 * Shows if sink has PSR capability or not.
 * If yes - the PSR version is appended
 *
 *	cat /sys/kernel/debug/dri/0/eDP-X/psr_capability
 *
 * Expected output:
 * "Sink support: no\n" - if panel doesn't support PSR
 * "Sink support: yes [0x01]\n" - if panel supports PSR1
 * "Driver support: no\n" - if driver doesn't support PSR
 * "Driver support: yes [0x01]\n" - if driver supports PSR1
 */
static int psr_capability_show(struct seq_file *m, void *data)
{
	struct drm_connector *connector = m->private;
	struct amdgpu_dm_connector *aconnector = to_amdgpu_dm_connector(connector);
	struct dc_link *link = aconnector->dc_link;

	if (!link)
		return -ENODEV;

	if (link->type == dc_connection_none)
		return -ENODEV;

	if (!(link->connector_signal & SIGNAL_TYPE_EDP))
		return -ENODEV;

	seq_printf(m, "Sink support: %s", str_yes_no(link->dpcd_caps.psr_info.psr_version != 0));
	if (link->dpcd_caps.psr_info.psr_version)
		seq_printf(m, " [0x%02x]", link->dpcd_caps.psr_info.psr_version);
	seq_puts(m, "\n");

	seq_printf(m, "Driver support: %s", str_yes_no(link->psr_settings.psr_feature_enabled));
	if (link->psr_settings.psr_version)
		seq_printf(m, " [0x%02x]", link->psr_settings.psr_version);
	seq_puts(m, "\n");

	return 0;
}

/*
 * Returns the current bpc for the crtc.
 * Example usage: cat /sys/kernel/debug/dri/0/crtc-0/amdgpu_current_bpc
 */
static int amdgpu_current_bpc_show(struct seq_file *m, void *data)
{
	struct drm_crtc *crtc = m->private;
	struct drm_device *dev = crtc->dev;
	struct dm_crtc_state *dm_crtc_state = NULL;
	int res = -ENODEV;
	unsigned int bpc;

	mutex_lock(&dev->mode_config.mutex);
	drm_modeset_lock(&crtc->mutex, NULL);
	if (crtc->state == NULL)
		goto unlock;

	dm_crtc_state = to_dm_crtc_state(crtc->state);
	if (dm_crtc_state->stream == NULL)
		goto unlock;

	switch (dm_crtc_state->stream->timing.display_color_depth) {
	case COLOR_DEPTH_666:
		bpc = 6;
		break;
	case COLOR_DEPTH_888:
		bpc = 8;
		break;
	case COLOR_DEPTH_101010:
		bpc = 10;
		break;
	case COLOR_DEPTH_121212:
		bpc = 12;
		break;
	case COLOR_DEPTH_161616:
		bpc = 16;
		break;
	default:
		goto unlock;
	}

	seq_printf(m, "Current: %u\n", bpc);
	res = 0;

unlock:
	drm_modeset_unlock(&crtc->mutex);
	mutex_unlock(&dev->mode_config.mutex);

	return res;
}
DEFINE_SHOW_ATTRIBUTE(amdgpu_current_bpc);

/*
 * Example usage:
 * Disable dsc passthrough, i.e.,: have dsc decoding at converver, not external RX
 *   echo 1 /sys/kernel/debug/dri/0/DP-1/dsc_disable_passthrough
 * Enable dsc passthrough, i.e.,: have dsc passthrough to external RX
 *   echo 0 /sys/kernel/debug/dri/0/DP-1/dsc_disable_passthrough
 */
static ssize_t dp_dsc_passthrough_set(struct file *f, const char __user *buf,
				 size_t size, loff_t *pos)
{
	struct amdgpu_dm_connector *aconnector = file_inode(f)->i_private;
	char *wr_buf = NULL;
	uint32_t wr_buf_size = 42;
	int max_param_num = 1;
	long param;
	uint8_t param_nums = 0;

	if (size == 0)
		return -EINVAL;

	wr_buf = kcalloc(wr_buf_size, sizeof(char), GFP_KERNEL);

	if (!wr_buf) {
		DRM_DEBUG_DRIVER("no memory to allocate write buffer\n");
		return -ENOSPC;
	}

	if (parse_write_buffer_into_params(wr_buf, wr_buf_size,
					   &param, buf,
					   max_param_num,
					   &param_nums)) {
		kfree(wr_buf);
		return -EINVAL;
	}

	aconnector->dsc_settings.dsc_force_disable_passthrough = param;

	kfree(wr_buf);
	return 0;
}

/*
 * Returns the HDCP capability of the Display (1.4 for now).
 *
 * NOTE* Not all HDMI displays report their HDCP caps even when they are capable.
 * Since its rare for a display to not be HDCP 1.4 capable, we set HDMI as always capable.
 *
 * Example usage: cat /sys/kernel/debug/dri/0/DP-1/hdcp_sink_capability
 *		or cat /sys/kernel/debug/dri/0/HDMI-A-1/hdcp_sink_capability
 */
static int hdcp_sink_capability_show(struct seq_file *m, void *data)
{
	struct drm_connector *connector = m->private;
	struct amdgpu_dm_connector *aconnector = to_amdgpu_dm_connector(connector);
	bool hdcp_cap, hdcp2_cap;

	if (connector->status != connector_status_connected)
		return -ENODEV;

	seq_printf(m, "%s:%d HDCP version: ", connector->name, connector->base.id);

	hdcp_cap = dc_link_is_hdcp14(aconnector->dc_link, aconnector->dc_sink->sink_signal);
	hdcp2_cap = dc_link_is_hdcp22(aconnector->dc_link, aconnector->dc_sink->sink_signal);


	if (hdcp_cap)
		seq_printf(m, "%s ", "HDCP1.4");
	if (hdcp2_cap)
		seq_printf(m, "%s ", "HDCP2.2");

	if (!hdcp_cap && !hdcp2_cap)
		seq_printf(m, "%s ", "None");

	seq_puts(m, "\n");

	return 0;
}

/*
 * Returns whether the connected display is internal and not hotpluggable.
 * Example usage: cat /sys/kernel/debug/dri/0/DP-1/internal_display
 */
static int internal_display_show(struct seq_file *m, void *data)
{
	struct drm_connector *connector = m->private;
	struct amdgpu_dm_connector *aconnector = to_amdgpu_dm_connector(connector);
	struct dc_link *link = aconnector->dc_link;

	seq_printf(m, "Internal: %u\n", link->is_internal_display);

	return 0;
}

/* function description
 *
 * generic SDP message access for testing
 *
 * debugfs sdp_message is located at /syskernel/debug/dri/0/DP-x
 *
 * SDP header
 * Hb0 : Secondary-Data Packet ID
 * Hb1 : Secondary-Data Packet type
 * Hb2 : Secondary-Data-packet-specific header, Byte 0
 * Hb3 : Secondary-Data-packet-specific header, Byte 1
 *
 * for using custom sdp message: input 4 bytes SDP header and 32 bytes raw data
 */
static ssize_t dp_sdp_message_debugfs_write(struct file *f, const char __user *buf,
				 size_t size, loff_t *pos)
{
	int r;
	uint8_t data[36];
	struct amdgpu_dm_connector *connector = file_inode(f)->i_private;
	struct dm_crtc_state *acrtc_state;
	uint32_t write_size = 36;

	if (connector->base.status != connector_status_connected)
		return -ENODEV;

	if (size == 0)
		return 0;

	acrtc_state = to_dm_crtc_state(connector->base.state->crtc->state);

	r = copy_from_user(data, buf, write_size);

	write_size -= r;

	dc_stream_send_dp_sdp(acrtc_state->stream, data, write_size);

	return write_size;
}

static ssize_t dp_dpcd_address_write(struct file *f, const char __user *buf,
				 size_t size, loff_t *pos)
{
	int r;
	struct amdgpu_dm_connector *connector = file_inode(f)->i_private;

	if (size < sizeof(connector->debugfs_dpcd_address))
		return -EINVAL;

	r = copy_from_user(&connector->debugfs_dpcd_address,
			buf, sizeof(connector->debugfs_dpcd_address));

	return size - r;
}

static ssize_t dp_dpcd_size_write(struct file *f, const char __user *buf,
				 size_t size, loff_t *pos)
{
	int r;
	struct amdgpu_dm_connector *connector = file_inode(f)->i_private;

	if (size < sizeof(connector->debugfs_dpcd_size))
		return -EINVAL;

	r = copy_from_user(&connector->debugfs_dpcd_size,
			buf, sizeof(connector->debugfs_dpcd_size));

	if (connector->debugfs_dpcd_size > 256)
		connector->debugfs_dpcd_size = 0;

	return size - r;
}

static ssize_t dp_dpcd_data_write(struct file *f, const char __user *buf,
				 size_t size, loff_t *pos)
{
	int r;
	char *data;
	struct amdgpu_dm_connector *connector = file_inode(f)->i_private;
	struct dc_link *link = connector->dc_link;
	uint32_t write_size = connector->debugfs_dpcd_size;

	if (!write_size || size < write_size)
		return -EINVAL;

	data = kzalloc(write_size, GFP_KERNEL);
	if (!data)
		return 0;

	r = copy_from_user(data, buf, write_size);

	dm_helpers_dp_write_dpcd(link->ctx, link,
			connector->debugfs_dpcd_address, data, write_size - r);
	kfree(data);
	return write_size - r;
}

static ssize_t dp_dpcd_data_read(struct file *f, char __user *buf,
				 size_t size, loff_t *pos)
{
	int r;
	char *data;
	struct amdgpu_dm_connector *connector = file_inode(f)->i_private;
	struct dc_link *link = connector->dc_link;
	uint32_t read_size = connector->debugfs_dpcd_size;

	if (!read_size || size < read_size)
		return 0;

	data = kzalloc(read_size, GFP_KERNEL);
	if (!data)
		return 0;

	dm_helpers_dp_read_dpcd(link->ctx, link,
			connector->debugfs_dpcd_address, data, read_size);

	r = copy_to_user(buf, data, read_size);

	kfree(data);
	return read_size - r;
}

/* function: Read link's DSC & FEC capabilities
 *
 *
 * Access it with the following command (you need to specify
 * connector like DP-1):
 *
 *	cat /sys/kernel/debug/dri/0/DP-X/dp_dsc_fec_support
 *
 */
static int dp_dsc_fec_support_show(struct seq_file *m, void *data)
{
	struct drm_connector *connector = m->private;
	struct drm_modeset_acquire_ctx ctx;
	struct drm_device *dev = connector->dev;
	struct amdgpu_dm_connector *aconnector = to_amdgpu_dm_connector(connector);
	int ret = 0;
	bool try_again = false;
	bool is_fec_supported = false;
	bool is_dsc_supported = false;
	struct dpcd_caps dpcd_caps;

	drm_modeset_acquire_init(&ctx, DRM_MODESET_ACQUIRE_INTERRUPTIBLE);
	do {
		try_again = false;
		ret = drm_modeset_lock(&dev->mode_config.connection_mutex, &ctx);
		if (ret) {
			if (ret == -EDEADLK) {
				ret = drm_modeset_backoff(&ctx);
				if (!ret) {
					try_again = true;
					continue;
				}
			}
			break;
		}
		if (connector->status != connector_status_connected) {
			ret = -ENODEV;
			break;
		}
		dpcd_caps = aconnector->dc_link->dpcd_caps;
		if (aconnector->mst_output_port) {
			/* aconnector sets dsc_aux during get_modes call
			 * if MST connector has it means it can either
			 * enable DSC on the sink device or on MST branch
			 * its connected to.
			 */
			if (aconnector->dsc_aux) {
				is_fec_supported = true;
				is_dsc_supported = true;
			}
		} else {
			is_fec_supported = dpcd_caps.fec_cap.raw & 0x1;
			is_dsc_supported = dpcd_caps.dsc_caps.dsc_basic_caps.raw[0] & 0x1;
		}
	} while (try_again);

	drm_modeset_drop_locks(&ctx);
	drm_modeset_acquire_fini(&ctx);

	seq_printf(m, "FEC_Sink_Support: %s\n", str_yes_no(is_fec_supported));
	seq_printf(m, "DSC_Sink_Support: %s\n", str_yes_no(is_dsc_supported));

	return ret;
}

/* function: Trigger virtual HPD redetection on connector
 *
 * This function will perform link rediscovery, link disable
 * and enable, and dm connector state update.
 *
 * Retrigger HPD on an existing connector by echoing 1 into
 * its respectful "trigger_hotplug" debugfs entry:
 *
 *	echo 1 > /sys/kernel/debug/dri/0/DP-X/trigger_hotplug
 *
 * This function can perform HPD unplug:
 *
 *	echo 0 > /sys/kernel/debug/dri/0/DP-X/trigger_hotplug
 *
 */
static ssize_t trigger_hotplug(struct file *f, const char __user *buf,
							size_t size, loff_t *pos)
{
	struct amdgpu_dm_connector *aconnector = file_inode(f)->i_private;
	struct drm_connector *connector = &aconnector->base;
	struct dc_link *link = NULL;
	struct drm_device *dev = connector->dev;
	struct amdgpu_device *adev = drm_to_adev(dev);
	enum dc_connection_type new_connection_type = dc_connection_none;
	char *wr_buf = NULL;
	uint32_t wr_buf_size = 42;
	int max_param_num = 1;
	long param[1] = {0};
	uint8_t param_nums = 0;
	bool ret = false;

	if (!aconnector || !aconnector->dc_link)
		return -EINVAL;

	if (size == 0)
		return -EINVAL;

	wr_buf = kcalloc(wr_buf_size, sizeof(char), GFP_KERNEL);

	if (!wr_buf) {
		DRM_DEBUG_DRIVER("no memory to allocate write buffer\n");
		return -ENOSPC;
	}

	if (parse_write_buffer_into_params(wr_buf, wr_buf_size,
						(long *)param, buf,
						max_param_num,
						&param_nums)) {
		kfree(wr_buf);
		return -EINVAL;
	}

	kfree(wr_buf);

	if (param_nums <= 0) {
		DRM_DEBUG_DRIVER("user data not be read\n");
		return -EINVAL;
	}

	mutex_lock(&aconnector->hpd_lock);

	/* Don't support for mst end device*/
	if (aconnector->mst_root) {
		mutex_unlock(&aconnector->hpd_lock);
		return -EINVAL;
	}

	if (param[0] == 1) {

		if (!dc_link_detect_connection_type(aconnector->dc_link, &new_connection_type) &&
			new_connection_type != dc_connection_none)
			goto unlock;

		mutex_lock(&adev->dm.dc_lock);
		ret = dc_link_detect(aconnector->dc_link, DETECT_REASON_HPD);
		mutex_unlock(&adev->dm.dc_lock);

		if (!ret)
			goto unlock;

		amdgpu_dm_update_connector_after_detect(aconnector);

		drm_modeset_lock_all(dev);
		dm_restore_drm_connector_state(dev, connector);
		drm_modeset_unlock_all(dev);

		drm_kms_helper_connector_hotplug_event(connector);
	} else if (param[0] == 0) {
		if (!aconnector->dc_link)
			goto unlock;

		link = aconnector->dc_link;

		if (link->local_sink) {
			dc_sink_release(link->local_sink);
			link->local_sink = NULL;
		}

		link->dpcd_sink_count = 0;
		link->type = dc_connection_none;
		link->dongle_max_pix_clk = 0;

		amdgpu_dm_update_connector_after_detect(aconnector);

		/* If the aconnector is the root node in mst topology */
		if (aconnector->mst_mgr.mst_state == true)
			dc_link_reset_cur_dp_mst_topology(link);

		drm_modeset_lock_all(dev);
		dm_restore_drm_connector_state(dev, connector);
		drm_modeset_unlock_all(dev);

		drm_kms_helper_connector_hotplug_event(connector);
	}

unlock:
	mutex_unlock(&aconnector->hpd_lock);

	return size;
}

/* function: read DSC status on the connector
 *
 * The read function: dp_dsc_clock_en_read
 * returns current status of DSC clock on the connector.
 * The return is a boolean flag: 1 or 0.
 *
 * Access it with the following command (you need to specify
 * connector like DP-1):
 *
 *	cat /sys/kernel/debug/dri/0/DP-X/dsc_clock_en
 *
 * Expected output:
 * 1 - means that DSC is currently enabled
 * 0 - means that DSC is disabled
 */
static ssize_t dp_dsc_clock_en_read(struct file *f, char __user *buf,
				    size_t size, loff_t *pos)
{
	char *rd_buf = NULL;
	char *rd_buf_ptr = NULL;
	struct amdgpu_dm_connector *aconnector = file_inode(f)->i_private;
	struct display_stream_compressor *dsc;
	struct dcn_dsc_state dsc_state = {0};
	const uint32_t rd_buf_size = 10;
	struct pipe_ctx *pipe_ctx;
	ssize_t result = 0;
	int i, r, str_len = 10;

	rd_buf = kcalloc(rd_buf_size, sizeof(char), GFP_KERNEL);

	if (!rd_buf)
		return -ENOMEM;

	rd_buf_ptr = rd_buf;

	for (i = 0; i < MAX_PIPES; i++) {
		pipe_ctx = &aconnector->dc_link->dc->current_state->res_ctx.pipe_ctx[i];
		if (pipe_ctx->stream &&
<<<<<<< HEAD
		    pipe_ctx->stream->link == aconnector->dc_link)
=======
		    pipe_ctx->stream->link == aconnector->dc_link &&
		    pipe_ctx->stream->sink &&
		    pipe_ctx->stream->sink == aconnector->dc_sink)
>>>>>>> a6398e37
			break;
	}

	dsc = pipe_ctx->stream_res.dsc;
	if (dsc)
		dsc->funcs->dsc_read_state(dsc, &dsc_state);

	snprintf(rd_buf_ptr, str_len,
		"%d\n",
		dsc_state.dsc_clock_en);
	rd_buf_ptr += str_len;

	while (size) {
		if (*pos >= rd_buf_size)
			break;

		r = put_user(*(rd_buf + result), buf);
		if (r) {
			kfree(rd_buf);
			return r; /* r = -EFAULT */
		}

		buf += 1;
		size -= 1;
		*pos += 1;
		result += 1;
	}

	kfree(rd_buf);
	return result;
}

/* function: write force DSC on the connector
 *
 * The write function: dp_dsc_clock_en_write
 * enables to force DSC on the connector.
 * User can write to either force enable or force disable DSC
 * on the next modeset or set it to driver default
 *
 * Accepted inputs:
 * 0 - default DSC enablement policy
 * 1 - force enable DSC on the connector
 * 2 - force disable DSC on the connector (might cause fail in atomic_check)
 *
 * Writing DSC settings is done with the following command:
 * - To force enable DSC (you need to specify
 * connector like DP-1):
 *
 *	echo 0x1 > /sys/kernel/debug/dri/0/DP-X/dsc_clock_en
 *
 * - To return to default state set the flag to zero and
 * let driver deal with DSC automatically
 * (you need to specify connector like DP-1):
 *
 *	echo 0x0 > /sys/kernel/debug/dri/0/DP-X/dsc_clock_en
 *
 */
static ssize_t dp_dsc_clock_en_write(struct file *f, const char __user *buf,
				     size_t size, loff_t *pos)
{
	struct amdgpu_dm_connector *aconnector = file_inode(f)->i_private;
	struct drm_connector *connector = &aconnector->base;
	struct drm_device *dev = connector->dev;
	struct drm_crtc *crtc = NULL;
	struct dm_crtc_state *dm_crtc_state = NULL;
	struct pipe_ctx *pipe_ctx;
	int i;
	char *wr_buf = NULL;
	uint32_t wr_buf_size = 42;
	int max_param_num = 1;
	long param[1] = {0};
	uint8_t param_nums = 0;

	if (size == 0)
		return -EINVAL;

	wr_buf = kcalloc(wr_buf_size, sizeof(char), GFP_KERNEL);

	if (!wr_buf) {
		DRM_DEBUG_DRIVER("no memory to allocate write buffer\n");
		return -ENOSPC;
	}

	if (parse_write_buffer_into_params(wr_buf, wr_buf_size,
					    (long *)param, buf,
					    max_param_num,
					    &param_nums)) {
		kfree(wr_buf);
		return -EINVAL;
	}

	if (param_nums <= 0) {
		DRM_DEBUG_DRIVER("user data not be read\n");
		kfree(wr_buf);
		return -EINVAL;
	}

	for (i = 0; i < MAX_PIPES; i++) {
		pipe_ctx = &aconnector->dc_link->dc->current_state->res_ctx.pipe_ctx[i];
		if (pipe_ctx->stream &&
<<<<<<< HEAD
		    pipe_ctx->stream->link == aconnector->dc_link)
=======
		    pipe_ctx->stream->link == aconnector->dc_link &&
		    pipe_ctx->stream->sink &&
		    pipe_ctx->stream->sink == aconnector->dc_sink)
>>>>>>> a6398e37
			break;
	}

	if (!pipe_ctx->stream)
		goto done;

	// Get CRTC state
	mutex_lock(&dev->mode_config.mutex);
	drm_modeset_lock(&dev->mode_config.connection_mutex, NULL);

	if (connector->state == NULL)
		goto unlock;

	crtc = connector->state->crtc;
	if (crtc == NULL)
		goto unlock;

	drm_modeset_lock(&crtc->mutex, NULL);
	if (crtc->state == NULL)
		goto unlock;

	dm_crtc_state = to_dm_crtc_state(crtc->state);
	if (dm_crtc_state->stream == NULL)
		goto unlock;

	if (param[0] == 1)
		aconnector->dsc_settings.dsc_force_enable = DSC_CLK_FORCE_ENABLE;
	else if (param[0] == 2)
		aconnector->dsc_settings.dsc_force_enable = DSC_CLK_FORCE_DISABLE;
	else
		aconnector->dsc_settings.dsc_force_enable = DSC_CLK_FORCE_DEFAULT;

	dm_crtc_state->dsc_force_changed = true;

unlock:
	if (crtc)
		drm_modeset_unlock(&crtc->mutex);
	drm_modeset_unlock(&dev->mode_config.connection_mutex);
	mutex_unlock(&dev->mode_config.mutex);

done:
	kfree(wr_buf);
	return size;
}

/* function: read DSC slice width parameter on the connector
 *
 * The read function: dp_dsc_slice_width_read
 * returns dsc slice width used in the current configuration
 * The return is an integer: 0 or other positive number
 *
 * Access the status with the following command:
 *
 *	cat /sys/kernel/debug/dri/0/DP-X/dsc_slice_width
 *
 * 0 - means that DSC is disabled
 *
 * Any other number more than zero represents the
 * slice width currently used by DSC in pixels
 *
 */
static ssize_t dp_dsc_slice_width_read(struct file *f, char __user *buf,
				    size_t size, loff_t *pos)
{
	char *rd_buf = NULL;
	char *rd_buf_ptr = NULL;
	struct amdgpu_dm_connector *aconnector = file_inode(f)->i_private;
	struct display_stream_compressor *dsc;
	struct dcn_dsc_state dsc_state = {0};
	const uint32_t rd_buf_size = 100;
	struct pipe_ctx *pipe_ctx;
	ssize_t result = 0;
	int i, r, str_len = 30;

	rd_buf = kcalloc(rd_buf_size, sizeof(char), GFP_KERNEL);

	if (!rd_buf)
		return -ENOMEM;

	rd_buf_ptr = rd_buf;

	for (i = 0; i < MAX_PIPES; i++) {
		pipe_ctx = &aconnector->dc_link->dc->current_state->res_ctx.pipe_ctx[i];
		if (pipe_ctx->stream &&
<<<<<<< HEAD
		    pipe_ctx->stream->link == aconnector->dc_link)
=======
		    pipe_ctx->stream->link == aconnector->dc_link &&
		    pipe_ctx->stream->sink &&
		    pipe_ctx->stream->sink == aconnector->dc_sink)
>>>>>>> a6398e37
			break;
	}

	dsc = pipe_ctx->stream_res.dsc;
	if (dsc)
		dsc->funcs->dsc_read_state(dsc, &dsc_state);

	snprintf(rd_buf_ptr, str_len,
		"%d\n",
		dsc_state.dsc_slice_width);
	rd_buf_ptr += str_len;

	while (size) {
		if (*pos >= rd_buf_size)
			break;

		r = put_user(*(rd_buf + result), buf);
		if (r) {
			kfree(rd_buf);
			return r; /* r = -EFAULT */
		}

		buf += 1;
		size -= 1;
		*pos += 1;
		result += 1;
	}

	kfree(rd_buf);
	return result;
}

/* function: write DSC slice width parameter
 *
 * The write function: dp_dsc_slice_width_write
 * overwrites automatically generated DSC configuration
 * of slice width.
 *
 * The user has to write the slice width divisible by the
 * picture width.
 *
 * Also the user has to write width in hexidecimal
 * rather than in decimal.
 *
 * Writing DSC settings is done with the following command:
 * - To force overwrite slice width: (example sets to 1920 pixels)
 *
 *	echo 0x780 > /sys/kernel/debug/dri/0/DP-X/dsc_slice_width
 *
 *  - To stop overwriting and let driver find the optimal size,
 * set the width to zero:
 *
 *	echo 0x0 > /sys/kernel/debug/dri/0/DP-X/dsc_slice_width
 *
 */
static ssize_t dp_dsc_slice_width_write(struct file *f, const char __user *buf,
				     size_t size, loff_t *pos)
{
	struct amdgpu_dm_connector *aconnector = file_inode(f)->i_private;
	struct pipe_ctx *pipe_ctx;
	struct drm_connector *connector = &aconnector->base;
	struct drm_device *dev = connector->dev;
	struct drm_crtc *crtc = NULL;
	struct dm_crtc_state *dm_crtc_state = NULL;
	int i;
	char *wr_buf = NULL;
	uint32_t wr_buf_size = 42;
	int max_param_num = 1;
	long param[1] = {0};
	uint8_t param_nums = 0;

	if (size == 0)
		return -EINVAL;

	wr_buf = kcalloc(wr_buf_size, sizeof(char), GFP_KERNEL);

	if (!wr_buf) {
		DRM_DEBUG_DRIVER("no memory to allocate write buffer\n");
		return -ENOSPC;
	}

	if (parse_write_buffer_into_params(wr_buf, wr_buf_size,
					    (long *)param, buf,
					    max_param_num,
					    &param_nums)) {
		kfree(wr_buf);
		return -EINVAL;
	}

	if (param_nums <= 0) {
		DRM_DEBUG_DRIVER("user data not be read\n");
		kfree(wr_buf);
		return -EINVAL;
	}

	for (i = 0; i < MAX_PIPES; i++) {
		pipe_ctx = &aconnector->dc_link->dc->current_state->res_ctx.pipe_ctx[i];
		if (pipe_ctx->stream &&
<<<<<<< HEAD
		    pipe_ctx->stream->link == aconnector->dc_link)
=======
		    pipe_ctx->stream->link == aconnector->dc_link &&
		    pipe_ctx->stream->sink &&
		    pipe_ctx->stream->sink == aconnector->dc_sink)
>>>>>>> a6398e37
			break;
	}

	if (!pipe_ctx->stream)
		goto done;

	// Safely get CRTC state
	mutex_lock(&dev->mode_config.mutex);
	drm_modeset_lock(&dev->mode_config.connection_mutex, NULL);

	if (connector->state == NULL)
		goto unlock;

	crtc = connector->state->crtc;
	if (crtc == NULL)
		goto unlock;

	drm_modeset_lock(&crtc->mutex, NULL);
	if (crtc->state == NULL)
		goto unlock;

	dm_crtc_state = to_dm_crtc_state(crtc->state);
	if (dm_crtc_state->stream == NULL)
		goto unlock;

	if (param[0] > 0)
		aconnector->dsc_settings.dsc_num_slices_h = DIV_ROUND_UP(
					pipe_ctx->stream->timing.h_addressable,
					param[0]);
	else
		aconnector->dsc_settings.dsc_num_slices_h = 0;

	dm_crtc_state->dsc_force_changed = true;

unlock:
	if (crtc)
		drm_modeset_unlock(&crtc->mutex);
	drm_modeset_unlock(&dev->mode_config.connection_mutex);
	mutex_unlock(&dev->mode_config.mutex);

done:
	kfree(wr_buf);
	return size;
}

/* function: read DSC slice height parameter on the connector
 *
 * The read function: dp_dsc_slice_height_read
 * returns dsc slice height used in the current configuration
 * The return is an integer: 0 or other positive number
 *
 * Access the status with the following command:
 *
 *	cat /sys/kernel/debug/dri/0/DP-X/dsc_slice_height
 *
 * 0 - means that DSC is disabled
 *
 * Any other number more than zero represents the
 * slice height currently used by DSC in pixels
 *
 */
static ssize_t dp_dsc_slice_height_read(struct file *f, char __user *buf,
				    size_t size, loff_t *pos)
{
	char *rd_buf = NULL;
	char *rd_buf_ptr = NULL;
	struct amdgpu_dm_connector *aconnector = file_inode(f)->i_private;
	struct display_stream_compressor *dsc;
	struct dcn_dsc_state dsc_state = {0};
	const uint32_t rd_buf_size = 100;
	struct pipe_ctx *pipe_ctx;
	ssize_t result = 0;
	int i, r, str_len = 30;

	rd_buf = kcalloc(rd_buf_size, sizeof(char), GFP_KERNEL);

	if (!rd_buf)
		return -ENOMEM;

	rd_buf_ptr = rd_buf;

	for (i = 0; i < MAX_PIPES; i++) {
		pipe_ctx = &aconnector->dc_link->dc->current_state->res_ctx.pipe_ctx[i];
		if (pipe_ctx->stream &&
<<<<<<< HEAD
		    pipe_ctx->stream->link == aconnector->dc_link)
=======
		    pipe_ctx->stream->link == aconnector->dc_link &&
		    pipe_ctx->stream->sink &&
		    pipe_ctx->stream->sink == aconnector->dc_sink)
>>>>>>> a6398e37
			break;
	}

	dsc = pipe_ctx->stream_res.dsc;
	if (dsc)
		dsc->funcs->dsc_read_state(dsc, &dsc_state);

	snprintf(rd_buf_ptr, str_len,
		"%d\n",
		dsc_state.dsc_slice_height);
	rd_buf_ptr += str_len;

	while (size) {
		if (*pos >= rd_buf_size)
			break;

		r = put_user(*(rd_buf + result), buf);
		if (r) {
			kfree(rd_buf);
			return r; /* r = -EFAULT */
		}

		buf += 1;
		size -= 1;
		*pos += 1;
		result += 1;
	}

	kfree(rd_buf);
	return result;
}

/* function: write DSC slice height parameter
 *
 * The write function: dp_dsc_slice_height_write
 * overwrites automatically generated DSC configuration
 * of slice height.
 *
 * The user has to write the slice height divisible by the
 * picture height.
 *
 * Also the user has to write height in hexidecimal
 * rather than in decimal.
 *
 * Writing DSC settings is done with the following command:
 * - To force overwrite slice height (example sets to 128 pixels):
 *
 *	echo 0x80 > /sys/kernel/debug/dri/0/DP-X/dsc_slice_height
 *
 *  - To stop overwriting and let driver find the optimal size,
 * set the height to zero:
 *
 *	echo 0x0 > /sys/kernel/debug/dri/0/DP-X/dsc_slice_height
 *
 */
static ssize_t dp_dsc_slice_height_write(struct file *f, const char __user *buf,
				     size_t size, loff_t *pos)
{
	struct amdgpu_dm_connector *aconnector = file_inode(f)->i_private;
	struct drm_connector *connector = &aconnector->base;
	struct drm_device *dev = connector->dev;
	struct drm_crtc *crtc = NULL;
	struct dm_crtc_state *dm_crtc_state = NULL;
	struct pipe_ctx *pipe_ctx;
	int i;
	char *wr_buf = NULL;
	uint32_t wr_buf_size = 42;
	int max_param_num = 1;
	uint8_t param_nums = 0;
	long param[1] = {0};

	if (size == 0)
		return -EINVAL;

	wr_buf = kcalloc(wr_buf_size, sizeof(char), GFP_KERNEL);

	if (!wr_buf) {
		DRM_DEBUG_DRIVER("no memory to allocate write buffer\n");
		return -ENOSPC;
	}

	if (parse_write_buffer_into_params(wr_buf, wr_buf_size,
					    (long *)param, buf,
					    max_param_num,
					    &param_nums)) {
		kfree(wr_buf);
		return -EINVAL;
	}

	if (param_nums <= 0) {
		DRM_DEBUG_DRIVER("user data not be read\n");
		kfree(wr_buf);
		return -EINVAL;
	}

	for (i = 0; i < MAX_PIPES; i++) {
		pipe_ctx = &aconnector->dc_link->dc->current_state->res_ctx.pipe_ctx[i];
		if (pipe_ctx->stream &&
<<<<<<< HEAD
		    pipe_ctx->stream->link == aconnector->dc_link)
=======
		    pipe_ctx->stream->link == aconnector->dc_link &&
		    pipe_ctx->stream->sink &&
		    pipe_ctx->stream->sink == aconnector->dc_sink)
>>>>>>> a6398e37
			break;
	}

	if (!pipe_ctx->stream)
		goto done;

	// Get CRTC state
	mutex_lock(&dev->mode_config.mutex);
	drm_modeset_lock(&dev->mode_config.connection_mutex, NULL);

	if (connector->state == NULL)
		goto unlock;

	crtc = connector->state->crtc;
	if (crtc == NULL)
		goto unlock;

	drm_modeset_lock(&crtc->mutex, NULL);
	if (crtc->state == NULL)
		goto unlock;

	dm_crtc_state = to_dm_crtc_state(crtc->state);
	if (dm_crtc_state->stream == NULL)
		goto unlock;

	if (param[0] > 0)
		aconnector->dsc_settings.dsc_num_slices_v = DIV_ROUND_UP(
					pipe_ctx->stream->timing.v_addressable,
					param[0]);
	else
		aconnector->dsc_settings.dsc_num_slices_v = 0;

	dm_crtc_state->dsc_force_changed = true;

unlock:
	if (crtc)
		drm_modeset_unlock(&crtc->mutex);
	drm_modeset_unlock(&dev->mode_config.connection_mutex);
	mutex_unlock(&dev->mode_config.mutex);

done:
	kfree(wr_buf);
	return size;
}

/* function: read DSC target rate on the connector in bits per pixel
 *
 * The read function: dp_dsc_bits_per_pixel_read
 * returns target rate of compression in bits per pixel
 * The return is an integer: 0 or other positive integer
 *
 * Access it with the following command:
 *
 *	cat /sys/kernel/debug/dri/0/DP-X/dsc_bits_per_pixel
 *
 *  0 - means that DSC is disabled
 */
static ssize_t dp_dsc_bits_per_pixel_read(struct file *f, char __user *buf,
				    size_t size, loff_t *pos)
{
	char *rd_buf = NULL;
	char *rd_buf_ptr = NULL;
	struct amdgpu_dm_connector *aconnector = file_inode(f)->i_private;
	struct display_stream_compressor *dsc;
	struct dcn_dsc_state dsc_state = {0};
	const uint32_t rd_buf_size = 100;
	struct pipe_ctx *pipe_ctx;
	ssize_t result = 0;
	int i, r, str_len = 30;

	rd_buf = kcalloc(rd_buf_size, sizeof(char), GFP_KERNEL);

	if (!rd_buf)
		return -ENOMEM;

	rd_buf_ptr = rd_buf;

	for (i = 0; i < MAX_PIPES; i++) {
		pipe_ctx = &aconnector->dc_link->dc->current_state->res_ctx.pipe_ctx[i];
		if (pipe_ctx->stream &&
<<<<<<< HEAD
		    pipe_ctx->stream->link == aconnector->dc_link)
=======
		    pipe_ctx->stream->link == aconnector->dc_link &&
		    pipe_ctx->stream->sink &&
		    pipe_ctx->stream->sink == aconnector->dc_sink)
>>>>>>> a6398e37
			break;
	}

	dsc = pipe_ctx->stream_res.dsc;
	if (dsc)
		dsc->funcs->dsc_read_state(dsc, &dsc_state);

	snprintf(rd_buf_ptr, str_len,
		"%d\n",
		dsc_state.dsc_bits_per_pixel);
	rd_buf_ptr += str_len;

	while (size) {
		if (*pos >= rd_buf_size)
			break;

		r = put_user(*(rd_buf + result), buf);
		if (r) {
			kfree(rd_buf);
			return r; /* r = -EFAULT */
		}

		buf += 1;
		size -= 1;
		*pos += 1;
		result += 1;
	}

	kfree(rd_buf);
	return result;
}

/* function: write DSC target rate in bits per pixel
 *
 * The write function: dp_dsc_bits_per_pixel_write
 * overwrites automatically generated DSC configuration
 * of DSC target bit rate.
 *
 * Also the user has to write bpp in hexidecimal
 * rather than in decimal.
 *
 * Writing DSC settings is done with the following command:
 * - To force overwrite rate (example sets to 256 bpp x 1/16):
 *
 *	echo 0x100 > /sys/kernel/debug/dri/0/DP-X/dsc_bits_per_pixel
 *
 *  - To stop overwriting and let driver find the optimal rate,
 * set the rate to zero:
 *
 *	echo 0x0 > /sys/kernel/debug/dri/0/DP-X/dsc_bits_per_pixel
 *
 */
static ssize_t dp_dsc_bits_per_pixel_write(struct file *f, const char __user *buf,
				     size_t size, loff_t *pos)
{
	struct amdgpu_dm_connector *aconnector = file_inode(f)->i_private;
	struct drm_connector *connector = &aconnector->base;
	struct drm_device *dev = connector->dev;
	struct drm_crtc *crtc = NULL;
	struct dm_crtc_state *dm_crtc_state = NULL;
	struct pipe_ctx *pipe_ctx;
	int i;
	char *wr_buf = NULL;
	uint32_t wr_buf_size = 42;
	int max_param_num = 1;
	uint8_t param_nums = 0;
	long param[1] = {0};

	if (size == 0)
		return -EINVAL;

	wr_buf = kcalloc(wr_buf_size, sizeof(char), GFP_KERNEL);

	if (!wr_buf) {
		DRM_DEBUG_DRIVER("no memory to allocate write buffer\n");
		return -ENOSPC;
	}

	if (parse_write_buffer_into_params(wr_buf, wr_buf_size,
					    (long *)param, buf,
					    max_param_num,
					    &param_nums)) {
		kfree(wr_buf);
		return -EINVAL;
	}

	if (param_nums <= 0) {
		DRM_DEBUG_DRIVER("user data not be read\n");
		kfree(wr_buf);
		return -EINVAL;
	}

	for (i = 0; i < MAX_PIPES; i++) {
		pipe_ctx = &aconnector->dc_link->dc->current_state->res_ctx.pipe_ctx[i];
		if (pipe_ctx->stream &&
<<<<<<< HEAD
		    pipe_ctx->stream->link == aconnector->dc_link)
=======
		    pipe_ctx->stream->link == aconnector->dc_link &&
		    pipe_ctx->stream->sink &&
		    pipe_ctx->stream->sink == aconnector->dc_sink)
>>>>>>> a6398e37
			break;
	}

	if (!pipe_ctx->stream)
		goto done;

	// Get CRTC state
	mutex_lock(&dev->mode_config.mutex);
	drm_modeset_lock(&dev->mode_config.connection_mutex, NULL);

	if (connector->state == NULL)
		goto unlock;

	crtc = connector->state->crtc;
	if (crtc == NULL)
		goto unlock;

	drm_modeset_lock(&crtc->mutex, NULL);
	if (crtc->state == NULL)
		goto unlock;

	dm_crtc_state = to_dm_crtc_state(crtc->state);
	if (dm_crtc_state->stream == NULL)
		goto unlock;

	aconnector->dsc_settings.dsc_bits_per_pixel = param[0];

	dm_crtc_state->dsc_force_changed = true;

unlock:
	if (crtc)
		drm_modeset_unlock(&crtc->mutex);
	drm_modeset_unlock(&dev->mode_config.connection_mutex);
	mutex_unlock(&dev->mode_config.mutex);

done:
	kfree(wr_buf);
	return size;
}

/* function: read DSC picture width parameter on the connector
 *
 * The read function: dp_dsc_pic_width_read
 * returns dsc picture width used in the current configuration
 * It is the same as h_addressable of the current
 * display's timing
 * The return is an integer: 0 or other positive integer
 * If 0 then DSC is disabled.
 *
 * Access it with the following command:
 *
 *	cat /sys/kernel/debug/dri/0/DP-X/dsc_pic_width
 *
 * 0 - means that DSC is disabled
 */
static ssize_t dp_dsc_pic_width_read(struct file *f, char __user *buf,
				    size_t size, loff_t *pos)
{
	char *rd_buf = NULL;
	char *rd_buf_ptr = NULL;
	struct amdgpu_dm_connector *aconnector = file_inode(f)->i_private;
	struct display_stream_compressor *dsc;
	struct dcn_dsc_state dsc_state = {0};
	const uint32_t rd_buf_size = 100;
	struct pipe_ctx *pipe_ctx;
	ssize_t result = 0;
	int i, r, str_len = 30;

	rd_buf = kcalloc(rd_buf_size, sizeof(char), GFP_KERNEL);

	if (!rd_buf)
		return -ENOMEM;

	rd_buf_ptr = rd_buf;

	for (i = 0; i < MAX_PIPES; i++) {
		pipe_ctx = &aconnector->dc_link->dc->current_state->res_ctx.pipe_ctx[i];
		if (pipe_ctx->stream &&
<<<<<<< HEAD
		    pipe_ctx->stream->link == aconnector->dc_link)
=======
		    pipe_ctx->stream->link == aconnector->dc_link &&
		    pipe_ctx->stream->sink &&
		    pipe_ctx->stream->sink == aconnector->dc_sink)
>>>>>>> a6398e37
			break;
	}

	dsc = pipe_ctx->stream_res.dsc;
	if (dsc)
		dsc->funcs->dsc_read_state(dsc, &dsc_state);

	snprintf(rd_buf_ptr, str_len,
		"%d\n",
		dsc_state.dsc_pic_width);
	rd_buf_ptr += str_len;

	while (size) {
		if (*pos >= rd_buf_size)
			break;

		r = put_user(*(rd_buf + result), buf);
		if (r) {
			kfree(rd_buf);
			return r; /* r = -EFAULT */
		}

		buf += 1;
		size -= 1;
		*pos += 1;
		result += 1;
	}

	kfree(rd_buf);
	return result;
}

static ssize_t dp_dsc_pic_height_read(struct file *f, char __user *buf,
				    size_t size, loff_t *pos)
{
	char *rd_buf = NULL;
	char *rd_buf_ptr = NULL;
	struct amdgpu_dm_connector *aconnector = file_inode(f)->i_private;
	struct display_stream_compressor *dsc;
	struct dcn_dsc_state dsc_state = {0};
	const uint32_t rd_buf_size = 100;
	struct pipe_ctx *pipe_ctx;
	ssize_t result = 0;
	int i, r, str_len = 30;

	rd_buf = kcalloc(rd_buf_size, sizeof(char), GFP_KERNEL);

	if (!rd_buf)
		return -ENOMEM;

	rd_buf_ptr = rd_buf;

	for (i = 0; i < MAX_PIPES; i++) {
		pipe_ctx = &aconnector->dc_link->dc->current_state->res_ctx.pipe_ctx[i];
		if (pipe_ctx->stream &&
<<<<<<< HEAD
		    pipe_ctx->stream->link == aconnector->dc_link)
=======
		    pipe_ctx->stream->link == aconnector->dc_link &&
		    pipe_ctx->stream->sink &&
		    pipe_ctx->stream->sink == aconnector->dc_sink)
>>>>>>> a6398e37
			break;
	}

	dsc = pipe_ctx->stream_res.dsc;
	if (dsc)
		dsc->funcs->dsc_read_state(dsc, &dsc_state);

	snprintf(rd_buf_ptr, str_len,
		"%d\n",
		dsc_state.dsc_pic_height);
	rd_buf_ptr += str_len;

	while (size) {
		if (*pos >= rd_buf_size)
			break;

		r = put_user(*(rd_buf + result), buf);
		if (r) {
			kfree(rd_buf);
			return r; /* r = -EFAULT */
		}

		buf += 1;
		size -= 1;
		*pos += 1;
		result += 1;
	}

	kfree(rd_buf);
	return result;
}

/* function: read DSC chunk size parameter on the connector
 *
 * The read function: dp_dsc_chunk_size_read
 * returns dsc chunk size set in the current configuration
 * The value is calculated automatically by DSC code
 * and depends on slice parameters and bpp target rate
 * The return is an integer: 0 or other positive integer
 * If 0 then DSC is disabled.
 *
 * Access it with the following command:
 *
 *	cat /sys/kernel/debug/dri/0/DP-X/dsc_chunk_size
 *
 * 0 - means that DSC is disabled
 */
static ssize_t dp_dsc_chunk_size_read(struct file *f, char __user *buf,
				    size_t size, loff_t *pos)
{
	char *rd_buf = NULL;
	char *rd_buf_ptr = NULL;
	struct amdgpu_dm_connector *aconnector = file_inode(f)->i_private;
	struct display_stream_compressor *dsc;
	struct dcn_dsc_state dsc_state = {0};
	const uint32_t rd_buf_size = 100;
	struct pipe_ctx *pipe_ctx;
	ssize_t result = 0;
	int i, r, str_len = 30;

	rd_buf = kcalloc(rd_buf_size, sizeof(char), GFP_KERNEL);

	if (!rd_buf)
		return -ENOMEM;

	rd_buf_ptr = rd_buf;

	for (i = 0; i < MAX_PIPES; i++) {
		pipe_ctx = &aconnector->dc_link->dc->current_state->res_ctx.pipe_ctx[i];
		if (pipe_ctx->stream &&
<<<<<<< HEAD
		    pipe_ctx->stream->link == aconnector->dc_link)
=======
		    pipe_ctx->stream->link == aconnector->dc_link &&
		    pipe_ctx->stream->sink &&
		    pipe_ctx->stream->sink == aconnector->dc_sink)
>>>>>>> a6398e37
			break;
	}

	dsc = pipe_ctx->stream_res.dsc;
	if (dsc)
		dsc->funcs->dsc_read_state(dsc, &dsc_state);

	snprintf(rd_buf_ptr, str_len,
		"%d\n",
		dsc_state.dsc_chunk_size);
	rd_buf_ptr += str_len;

	while (size) {
		if (*pos >= rd_buf_size)
			break;

		r = put_user(*(rd_buf + result), buf);
		if (r) {
			kfree(rd_buf);
			return r; /* r = -EFAULT */
		}

		buf += 1;
		size -= 1;
		*pos += 1;
		result += 1;
	}

	kfree(rd_buf);
	return result;
}

/* function: read DSC slice bpg offset on the connector
 *
 * The read function: dp_dsc_slice_bpg_offset_read
 * returns dsc bpg slice offset set in the current configuration
 * The value is calculated automatically by DSC code
 * and depends on slice parameters and bpp target rate
 * The return is an integer: 0 or other positive integer
 * If 0 then DSC is disabled.
 *
 * Access it with the following command:
 *
 *	cat /sys/kernel/debug/dri/0/DP-X/dsc_slice_bpg_offset
 *
 * 0 - means that DSC is disabled
 */
static ssize_t dp_dsc_slice_bpg_offset_read(struct file *f, char __user *buf,
				    size_t size, loff_t *pos)
{
	char *rd_buf = NULL;
	char *rd_buf_ptr = NULL;
	struct amdgpu_dm_connector *aconnector = file_inode(f)->i_private;
	struct display_stream_compressor *dsc;
	struct dcn_dsc_state dsc_state = {0};
	const uint32_t rd_buf_size = 100;
	struct pipe_ctx *pipe_ctx;
	ssize_t result = 0;
	int i, r, str_len = 30;

	rd_buf = kcalloc(rd_buf_size, sizeof(char), GFP_KERNEL);

	if (!rd_buf)
		return -ENOMEM;

	rd_buf_ptr = rd_buf;

	for (i = 0; i < MAX_PIPES; i++) {
		pipe_ctx = &aconnector->dc_link->dc->current_state->res_ctx.pipe_ctx[i];
		if (pipe_ctx->stream &&
<<<<<<< HEAD
		    pipe_ctx->stream->link == aconnector->dc_link)
=======
		    pipe_ctx->stream->link == aconnector->dc_link &&
		    pipe_ctx->stream->sink &&
		    pipe_ctx->stream->sink == aconnector->dc_sink)
>>>>>>> a6398e37
			break;
	}

	dsc = pipe_ctx->stream_res.dsc;
	if (dsc)
		dsc->funcs->dsc_read_state(dsc, &dsc_state);

	snprintf(rd_buf_ptr, str_len,
		"%d\n",
		dsc_state.dsc_slice_bpg_offset);
	rd_buf_ptr += str_len;

	while (size) {
		if (*pos >= rd_buf_size)
			break;

		r = put_user(*(rd_buf + result), buf);
		if (r) {
			kfree(rd_buf);
			return r; /* r = -EFAULT */
		}

		buf += 1;
		size -= 1;
		*pos += 1;
		result += 1;
	}

	kfree(rd_buf);
	return result;
}


/*
 * function description: Read max_requested_bpc property from the connector
 *
 * Access it with the following command:
 *
 *	cat /sys/kernel/debug/dri/0/DP-X/max_bpc
 *
 */
static ssize_t dp_max_bpc_read(struct file *f, char __user *buf,
		size_t size, loff_t *pos)
{
	struct amdgpu_dm_connector *aconnector = file_inode(f)->i_private;
	struct drm_connector *connector = &aconnector->base;
	struct drm_device *dev = connector->dev;
	struct dm_connector_state *state;
	ssize_t result = 0;
	char *rd_buf = NULL;
	char *rd_buf_ptr = NULL;
	const uint32_t rd_buf_size = 10;
	int r;

	rd_buf = kcalloc(rd_buf_size, sizeof(char), GFP_KERNEL);

	if (!rd_buf)
		return -ENOMEM;

	mutex_lock(&dev->mode_config.mutex);
	drm_modeset_lock(&dev->mode_config.connection_mutex, NULL);

	if (connector->state == NULL)
		goto unlock;

	state = to_dm_connector_state(connector->state);

	rd_buf_ptr = rd_buf;
	snprintf(rd_buf_ptr, rd_buf_size,
		"%u\n",
		state->base.max_requested_bpc);

	while (size) {
		if (*pos >= rd_buf_size)
			break;

		r = put_user(*(rd_buf + result), buf);
		if (r) {
			result = r; /* r = -EFAULT */
			goto unlock;
		}
		buf += 1;
		size -= 1;
		*pos += 1;
		result += 1;
	}
unlock:
	drm_modeset_unlock(&dev->mode_config.connection_mutex);
	mutex_unlock(&dev->mode_config.mutex);
	kfree(rd_buf);
	return result;
}


/*
 * function description: Set max_requested_bpc property on the connector
 *
 * This function will not force the input BPC on connector, it will only
 * change the max value. This is equivalent to setting max_bpc through
 * xrandr.
 *
 * The BPC value written must be >= 6 and <= 16. Values outside of this
 * range will result in errors.
 *
 * BPC values:
 *	0x6 - 6 BPC
 *	0x8 - 8 BPC
 *	0xa - 10 BPC
 *	0xc - 12 BPC
 *	0x10 - 16 BPC
 *
 * Write the max_bpc in the following way:
 *
 * echo 0x6 > /sys/kernel/debug/dri/0/DP-X/max_bpc
 *
 */
static ssize_t dp_max_bpc_write(struct file *f, const char __user *buf,
				     size_t size, loff_t *pos)
{
	struct amdgpu_dm_connector *aconnector = file_inode(f)->i_private;
	struct drm_connector *connector = &aconnector->base;
	struct dm_connector_state *state;
	struct drm_device *dev = connector->dev;
	char *wr_buf = NULL;
	uint32_t wr_buf_size = 42;
	int max_param_num = 1;
	long param[1] = {0};
	uint8_t param_nums = 0;

	if (size == 0)
		return -EINVAL;

	wr_buf = kcalloc(wr_buf_size, sizeof(char), GFP_KERNEL);

	if (!wr_buf) {
		DRM_DEBUG_DRIVER("no memory to allocate write buffer\n");
		return -ENOSPC;
	}

	if (parse_write_buffer_into_params(wr_buf, wr_buf_size,
					   (long *)param, buf,
					   max_param_num,
					   &param_nums)) {
		kfree(wr_buf);
		return -EINVAL;
	}

	if (param_nums <= 0) {
		DRM_DEBUG_DRIVER("user data not be read\n");
		kfree(wr_buf);
		return -EINVAL;
	}

	if (param[0] < 6 || param[0] > 16) {
		DRM_DEBUG_DRIVER("bad max_bpc value\n");
		kfree(wr_buf);
		return -EINVAL;
	}

	mutex_lock(&dev->mode_config.mutex);
	drm_modeset_lock(&dev->mode_config.connection_mutex, NULL);

	if (connector->state == NULL)
		goto unlock;

	state = to_dm_connector_state(connector->state);
	state->base.max_requested_bpc = param[0];
unlock:
	drm_modeset_unlock(&dev->mode_config.connection_mutex);
	mutex_unlock(&dev->mode_config.mutex);

	kfree(wr_buf);
	return size;
}

/*
 * Backlight at this moment.  Read only.
 * As written to display, taking ABM and backlight lut into account.
 * Ranges from 0x0 to 0x10000 (= 100% PWM)
 *
 * Example usage: cat /sys/kernel/debug/dri/0/eDP-1/current_backlight
 */
static int current_backlight_show(struct seq_file *m, void *unused)
{
	struct amdgpu_dm_connector *aconnector = to_amdgpu_dm_connector(m->private);
	struct dc_link *link = aconnector->dc_link;
	unsigned int backlight;

	backlight = dc_link_get_backlight_level(link);
	seq_printf(m, "0x%x\n", backlight);

	return 0;
}

/*
 * Backlight value that is being approached.  Read only.
 * As written to display, taking ABM and backlight lut into account.
 * Ranges from 0x0 to 0x10000 (= 100% PWM)
 *
 * Example usage: cat /sys/kernel/debug/dri/0/eDP-1/target_backlight
 */
static int target_backlight_show(struct seq_file *m, void *unused)
{
	struct amdgpu_dm_connector *aconnector = to_amdgpu_dm_connector(m->private);
	struct dc_link *link = aconnector->dc_link;
	unsigned int backlight;

	backlight = dc_link_get_target_backlight_pwm(link);
	seq_printf(m, "0x%x\n", backlight);

	return 0;
}

/*
 * function description: Determine if the connector is mst connector
 *
 * This function helps to determine whether a connector is a mst connector.
 * - "root" stands for the root connector of the topology
 * - "branch" stands for branch device of the topology
 * - "end" stands for leaf node connector of the topology
 * - "no" stands for the connector is not a device of a mst topology
 * Access it with the following command:
 *
 *	cat /sys/kernel/debug/dri/0/DP-X/is_mst_connector
 *
 */
static int dp_is_mst_connector_show(struct seq_file *m, void *unused)
{
	struct drm_connector *connector = m->private;
	struct amdgpu_dm_connector *aconnector = to_amdgpu_dm_connector(connector);
	struct drm_dp_mst_topology_mgr *mgr = NULL;
	struct drm_dp_mst_port *port = NULL;
	char *role = NULL;

	mutex_lock(&aconnector->hpd_lock);

	if (aconnector->mst_mgr.mst_state) {
		role = "root";
	} else if (aconnector->mst_root &&
		aconnector->mst_root->mst_mgr.mst_state) {

		role = "end";

		mgr = &aconnector->mst_root->mst_mgr;
		port = aconnector->mst_output_port;

		drm_modeset_lock(&mgr->base.lock, NULL);
		if (port->pdt == DP_PEER_DEVICE_MST_BRANCHING &&
			port->mcs)
			role = "branch";
		drm_modeset_unlock(&mgr->base.lock);

	} else {
		role = "no";
	}

	seq_printf(m, "%s\n", role);

	mutex_unlock(&aconnector->hpd_lock);

	return 0;
}

/*
 * function description: Read out the mst progress status
 *
 * This function helps to determine the mst progress status of
 * a mst connector.
 *
 * Access it with the following command:
 *
 *	cat /sys/kernel/debug/dri/0/DP-X/mst_progress_status
 *
 */
static int dp_mst_progress_status_show(struct seq_file *m, void *unused)
{
	struct drm_connector *connector = m->private;
	struct amdgpu_dm_connector *aconnector = to_amdgpu_dm_connector(connector);
	struct amdgpu_device *adev = drm_to_adev(connector->dev);
	int i;

	mutex_lock(&aconnector->hpd_lock);
	mutex_lock(&adev->dm.dc_lock);

	if (aconnector->mst_status == MST_STATUS_DEFAULT) {
		seq_puts(m, "disabled\n");
	} else {
		for (i = 0; i < sizeof(mst_progress_status)/sizeof(char *); i++)
			seq_printf(m, "%s:%s\n",
				mst_progress_status[i],
				aconnector->mst_status & BIT(i) ? "done" : "not_done");
	}

	mutex_unlock(&adev->dm.dc_lock);
	mutex_unlock(&aconnector->hpd_lock);

	return 0;
}

/*
 * Reports whether the connected display is a USB4 DPIA tunneled display
 * Example usage: cat /sys/kernel/debug/dri/0/DP-8/is_dpia_link
 */
static int is_dpia_link_show(struct seq_file *m, void *data)
{
	struct drm_connector *connector = m->private;
	struct amdgpu_dm_connector *aconnector = to_amdgpu_dm_connector(connector);
	struct dc_link *link = aconnector->dc_link;

	if (connector->status != connector_status_connected)
		return -ENODEV;

	seq_printf(m, "%s\n", (link->ep_type == DISPLAY_ENDPOINT_USB4_DPIA) ? "yes" :
				(link->ep_type == DISPLAY_ENDPOINT_PHY) ? "no" : "unknown");

	return 0;
}

DEFINE_SHOW_ATTRIBUTE(dp_dsc_fec_support);
DEFINE_SHOW_ATTRIBUTE(dmub_fw_state);
DEFINE_SHOW_ATTRIBUTE(dmub_tracebuffer);
DEFINE_SHOW_ATTRIBUTE(dp_lttpr_status);
DEFINE_SHOW_ATTRIBUTE(hdcp_sink_capability);
DEFINE_SHOW_ATTRIBUTE(internal_display);
DEFINE_SHOW_ATTRIBUTE(psr_capability);
DEFINE_SHOW_ATTRIBUTE(dp_is_mst_connector);
DEFINE_SHOW_ATTRIBUTE(dp_mst_progress_status);
DEFINE_SHOW_ATTRIBUTE(is_dpia_link);

static const struct file_operations dp_dsc_clock_en_debugfs_fops = {
	.owner = THIS_MODULE,
	.read = dp_dsc_clock_en_read,
	.write = dp_dsc_clock_en_write,
	.llseek = default_llseek
};

static const struct file_operations dp_dsc_slice_width_debugfs_fops = {
	.owner = THIS_MODULE,
	.read = dp_dsc_slice_width_read,
	.write = dp_dsc_slice_width_write,
	.llseek = default_llseek
};

static const struct file_operations dp_dsc_slice_height_debugfs_fops = {
	.owner = THIS_MODULE,
	.read = dp_dsc_slice_height_read,
	.write = dp_dsc_slice_height_write,
	.llseek = default_llseek
};

static const struct file_operations dp_dsc_bits_per_pixel_debugfs_fops = {
	.owner = THIS_MODULE,
	.read = dp_dsc_bits_per_pixel_read,
	.write = dp_dsc_bits_per_pixel_write,
	.llseek = default_llseek
};

static const struct file_operations dp_dsc_pic_width_debugfs_fops = {
	.owner = THIS_MODULE,
	.read = dp_dsc_pic_width_read,
	.llseek = default_llseek
};

static const struct file_operations dp_dsc_pic_height_debugfs_fops = {
	.owner = THIS_MODULE,
	.read = dp_dsc_pic_height_read,
	.llseek = default_llseek
};

static const struct file_operations dp_dsc_chunk_size_debugfs_fops = {
	.owner = THIS_MODULE,
	.read = dp_dsc_chunk_size_read,
	.llseek = default_llseek
};

static const struct file_operations dp_dsc_slice_bpg_offset_debugfs_fops = {
	.owner = THIS_MODULE,
	.read = dp_dsc_slice_bpg_offset_read,
	.llseek = default_llseek
};

static const struct file_operations trigger_hotplug_debugfs_fops = {
	.owner = THIS_MODULE,
	.write = trigger_hotplug,
	.llseek = default_llseek
};

static const struct file_operations dp_link_settings_debugfs_fops = {
	.owner = THIS_MODULE,
	.read = dp_link_settings_read,
	.write = dp_link_settings_write,
	.llseek = default_llseek
};

static const struct file_operations dp_phy_settings_debugfs_fop = {
	.owner = THIS_MODULE,
	.read = dp_phy_settings_read,
	.write = dp_phy_settings_write,
	.llseek = default_llseek
};

static const struct file_operations dp_phy_test_pattern_fops = {
	.owner = THIS_MODULE,
	.write = dp_phy_test_pattern_debugfs_write,
	.llseek = default_llseek
};

static const struct file_operations sdp_message_fops = {
	.owner = THIS_MODULE,
	.write = dp_sdp_message_debugfs_write,
	.llseek = default_llseek
};

static const struct file_operations dp_dpcd_address_debugfs_fops = {
	.owner = THIS_MODULE,
	.write = dp_dpcd_address_write,
	.llseek = default_llseek
};

static const struct file_operations dp_dpcd_size_debugfs_fops = {
	.owner = THIS_MODULE,
	.write = dp_dpcd_size_write,
	.llseek = default_llseek
};

static const struct file_operations dp_dpcd_data_debugfs_fops = {
	.owner = THIS_MODULE,
	.read = dp_dpcd_data_read,
	.write = dp_dpcd_data_write,
	.llseek = default_llseek
};

static const struct file_operations dp_max_bpc_debugfs_fops = {
	.owner = THIS_MODULE,
	.read = dp_max_bpc_read,
	.write = dp_max_bpc_write,
	.llseek = default_llseek
};

static const struct file_operations dp_dsc_disable_passthrough_debugfs_fops = {
	.owner = THIS_MODULE,
	.write = dp_dsc_passthrough_set,
	.llseek = default_llseek
};

static const struct {
	char *name;
	const struct file_operations *fops;
} dp_debugfs_entries[] = {
		{"link_settings", &dp_link_settings_debugfs_fops},
		{"phy_settings", &dp_phy_settings_debugfs_fop},
		{"lttpr_status", &dp_lttpr_status_fops},
		{"test_pattern", &dp_phy_test_pattern_fops},
		{"hdcp_sink_capability", &hdcp_sink_capability_fops},
		{"sdp_message", &sdp_message_fops},
		{"aux_dpcd_address", &dp_dpcd_address_debugfs_fops},
		{"aux_dpcd_size", &dp_dpcd_size_debugfs_fops},
		{"aux_dpcd_data", &dp_dpcd_data_debugfs_fops},
		{"dsc_clock_en", &dp_dsc_clock_en_debugfs_fops},
		{"dsc_slice_width", &dp_dsc_slice_width_debugfs_fops},
		{"dsc_slice_height", &dp_dsc_slice_height_debugfs_fops},
		{"dsc_bits_per_pixel", &dp_dsc_bits_per_pixel_debugfs_fops},
		{"dsc_pic_width", &dp_dsc_pic_width_debugfs_fops},
		{"dsc_pic_height", &dp_dsc_pic_height_debugfs_fops},
		{"dsc_chunk_size", &dp_dsc_chunk_size_debugfs_fops},
		{"dsc_slice_bpg", &dp_dsc_slice_bpg_offset_debugfs_fops},
		{"dp_dsc_fec_support", &dp_dsc_fec_support_fops},
		{"max_bpc", &dp_max_bpc_debugfs_fops},
		{"dsc_disable_passthrough", &dp_dsc_disable_passthrough_debugfs_fops},
		{"is_mst_connector", &dp_is_mst_connector_fops},
		{"mst_progress_status", &dp_mst_progress_status_fops},
		{"is_dpia_link", &is_dpia_link_fops}
};

static const struct {
	char *name;
	const struct file_operations *fops;
} hdmi_debugfs_entries[] = {
		{"hdcp_sink_capability", &hdcp_sink_capability_fops}
};

/*
 * Force YUV420 output if available from the given mode
 */
static int force_yuv420_output_set(void *data, u64 val)
{
	struct amdgpu_dm_connector *connector = data;

	connector->force_yuv420_output = (bool)val;

	return 0;
}

/*
 * Check if YUV420 is forced when available from the given mode
 */
static int force_yuv420_output_get(void *data, u64 *val)
{
	struct amdgpu_dm_connector *connector = data;

	*val = connector->force_yuv420_output;

	return 0;
}

DEFINE_DEBUGFS_ATTRIBUTE(force_yuv420_output_fops, force_yuv420_output_get,
			 force_yuv420_output_set, "%llu\n");

/*
 *  Read PSR state
 */
static int psr_get(void *data, u64 *val)
{
	struct amdgpu_dm_connector *connector = data;
	struct dc_link *link = connector->dc_link;
	enum dc_psr_state state = PSR_STATE0;

	dc_link_get_psr_state(link, &state);

	*val = state;

	return 0;
}

/*
 *  Read PSR state residency
 */
static int psr_read_residency(void *data, u64 *val)
{
	struct amdgpu_dm_connector *connector = data;
	struct dc_link *link = connector->dc_link;
	u32 residency;

	link->dc->link_srv->edp_get_psr_residency(link, &residency);

	*val = (u64)residency;

	return 0;
}

/*
 * Set dmcub trace event IRQ enable or disable.
 * Usage to enable dmcub trace event IRQ: echo 1 > /sys/kernel/debug/dri/0/amdgpu_dm_dmcub_trace_event_en
 * Usage to disable dmcub trace event IRQ: echo 0 > /sys/kernel/debug/dri/0/amdgpu_dm_dmcub_trace_event_en
 */
static int dmcub_trace_event_state_set(void *data, u64 val)
{
	struct amdgpu_device *adev = data;

	if (val == 1 || val == 0) {
		dc_dmub_trace_event_control(adev->dm.dc, val);
		adev->dm.dmcub_trace_event_en = (bool)val;
	} else
		return 0;

	return 0;
}

/*
 * The interface doesn't need get function, so it will return the
 * value of zero
 * Usage: cat /sys/kernel/debug/dri/0/amdgpu_dm_dmcub_trace_event_en
 */
static int dmcub_trace_event_state_get(void *data, u64 *val)
{
	struct amdgpu_device *adev = data;

	*val = adev->dm.dmcub_trace_event_en;
	return 0;
}

DEFINE_DEBUGFS_ATTRIBUTE(dmcub_trace_event_state_fops, dmcub_trace_event_state_get,
			 dmcub_trace_event_state_set, "%llu\n");

DEFINE_DEBUGFS_ATTRIBUTE(psr_fops, psr_get, NULL, "%llu\n");
DEFINE_DEBUGFS_ATTRIBUTE(psr_residency_fops, psr_read_residency, NULL,
			 "%llu\n");

DEFINE_SHOW_ATTRIBUTE(current_backlight);
DEFINE_SHOW_ATTRIBUTE(target_backlight);

static const struct {
	char *name;
	const struct file_operations *fops;
} connector_debugfs_entries[] = {
		{"force_yuv420_output", &force_yuv420_output_fops},
		{"trigger_hotplug", &trigger_hotplug_debugfs_fops},
		{"internal_display", &internal_display_fops}
};

/*
 * Returns supported customized link rates by this eDP panel.
 * Example usage: cat /sys/kernel/debug/dri/0/eDP-x/ilr_setting
 */
static int edp_ilr_show(struct seq_file *m, void *unused)
{
	struct amdgpu_dm_connector *aconnector = to_amdgpu_dm_connector(m->private);
	struct dc_link *link = aconnector->dc_link;
	uint8_t supported_link_rates[16];
	uint32_t link_rate_in_khz;
	uint32_t entry = 0;
	uint8_t dpcd_rev;

	memset(supported_link_rates, 0, sizeof(supported_link_rates));
	dm_helpers_dp_read_dpcd(link->ctx, link, DP_SUPPORTED_LINK_RATES,
		supported_link_rates, sizeof(supported_link_rates));

	dpcd_rev = link->dpcd_caps.dpcd_rev.raw;

	if (dpcd_rev >= DP_DPCD_REV_13 &&
		(supported_link_rates[entry+1] != 0 || supported_link_rates[entry] != 0)) {

		for (entry = 0; entry < 16; entry += 2) {
			link_rate_in_khz = (supported_link_rates[entry+1] * 0x100 +
										supported_link_rates[entry]) * 200;
			seq_printf(m, "[%d] %d kHz\n", entry/2, link_rate_in_khz);
		}
	} else {
		seq_printf(m, "ILR is not supported by this eDP panel.\n");
	}

	return 0;
}

/*
 * Set supported customized link rate to eDP panel.
 *
 * echo <lane_count>  <link_rate option> > ilr_setting
 *
 * for example, supported ILR : [0] 1620000 kHz [1] 2160000 kHz [2] 2430000 kHz ...
 * echo 4 1 > /sys/kernel/debug/dri/0/eDP-x/ilr_setting
 * to set 4 lanes and 2.16 GHz
 */
static ssize_t edp_ilr_write(struct file *f, const char __user *buf,
				 size_t size, loff_t *pos)
{
	struct amdgpu_dm_connector *connector = file_inode(f)->i_private;
	struct dc_link *link = connector->dc_link;
	struct amdgpu_device *adev = drm_to_adev(connector->base.dev);
	struct dc *dc = (struct dc *)link->dc;
	struct dc_link_settings prefer_link_settings;
	char *wr_buf = NULL;
	const uint32_t wr_buf_size = 40;
	/* 0: lane_count; 1: link_rate */
	int max_param_num = 2;
	uint8_t param_nums = 0;
	long param[2];
	bool valid_input = true;

	if (size == 0)
		return -EINVAL;

	wr_buf = kcalloc(wr_buf_size, sizeof(char), GFP_KERNEL);
	if (!wr_buf)
		return -ENOMEM;

	if (parse_write_buffer_into_params(wr_buf, wr_buf_size,
					   (long *)param, buf,
					   max_param_num,
					   &param_nums)) {
		kfree(wr_buf);
		return -EINVAL;
	}

	if (param_nums <= 0) {
		kfree(wr_buf);
		return -EINVAL;
	}

	switch (param[0]) {
	case LANE_COUNT_ONE:
	case LANE_COUNT_TWO:
	case LANE_COUNT_FOUR:
		break;
	default:
		valid_input = false;
		break;
	}

	if (param[1] >= link->dpcd_caps.edp_supported_link_rates_count)
		valid_input = false;

	if (!valid_input) {
		kfree(wr_buf);
		DRM_DEBUG_DRIVER("Invalid Input value. No HW will be programmed\n");
		prefer_link_settings.use_link_rate_set = false;
		mutex_lock(&adev->dm.dc_lock);
		dc_link_set_preferred_training_settings(dc, NULL, NULL, link, false);
		mutex_unlock(&adev->dm.dc_lock);
		return size;
	}

	/* save user force lane_count, link_rate to preferred settings
	 * spread spectrum will not be changed
	 */
	prefer_link_settings.link_spread = link->cur_link_settings.link_spread;
	prefer_link_settings.lane_count = param[0];
	prefer_link_settings.use_link_rate_set = true;
	prefer_link_settings.link_rate_set = param[1];
	prefer_link_settings.link_rate = link->dpcd_caps.edp_supported_link_rates[param[1]];

	mutex_lock(&adev->dm.dc_lock);
	dc_link_set_preferred_training_settings(dc, &prefer_link_settings,
						NULL, link, false);
	mutex_unlock(&adev->dm.dc_lock);

	kfree(wr_buf);
	return size;
}

static int edp_ilr_open(struct inode *inode, struct file *file)
{
	return single_open(file, edp_ilr_show, inode->i_private);
}

static const struct file_operations edp_ilr_debugfs_fops = {
	.owner = THIS_MODULE,
	.open = edp_ilr_open,
	.read = seq_read,
	.llseek = seq_lseek,
	.release = single_release,
	.write = edp_ilr_write
};

void connector_debugfs_init(struct amdgpu_dm_connector *connector)
{
	int i;
	struct dentry *dir = connector->base.debugfs_entry;

	if (connector->base.connector_type == DRM_MODE_CONNECTOR_DisplayPort ||
	    connector->base.connector_type == DRM_MODE_CONNECTOR_eDP) {
		for (i = 0; i < ARRAY_SIZE(dp_debugfs_entries); i++) {
			debugfs_create_file(dp_debugfs_entries[i].name,
					    0644, dir, connector,
					    dp_debugfs_entries[i].fops);
		}
	}
	if (connector->base.connector_type == DRM_MODE_CONNECTOR_eDP) {
		debugfs_create_file_unsafe("psr_capability", 0444, dir, connector, &psr_capability_fops);
		debugfs_create_file_unsafe("psr_state", 0444, dir, connector, &psr_fops);
		debugfs_create_file_unsafe("psr_residency", 0444, dir,
					   connector, &psr_residency_fops);
		debugfs_create_file("amdgpu_current_backlight_pwm", 0444, dir, connector,
				    &current_backlight_fops);
		debugfs_create_file("amdgpu_target_backlight_pwm", 0444, dir, connector,
				    &target_backlight_fops);
		debugfs_create_file("ilr_setting", 0644, dir, connector,
					&edp_ilr_debugfs_fops);
	}

	for (i = 0; i < ARRAY_SIZE(connector_debugfs_entries); i++) {
		debugfs_create_file(connector_debugfs_entries[i].name,
				    0644, dir, connector,
				    connector_debugfs_entries[i].fops);
	}

	connector->debugfs_dpcd_address = 0;
	connector->debugfs_dpcd_size = 0;

	if (connector->base.connector_type == DRM_MODE_CONNECTOR_HDMIA) {
		for (i = 0; i < ARRAY_SIZE(hdmi_debugfs_entries); i++) {
			debugfs_create_file(hdmi_debugfs_entries[i].name,
					    0644, dir, connector,
					    hdmi_debugfs_entries[i].fops);
		}
	}
}

#ifdef CONFIG_DRM_AMD_SECURE_DISPLAY
/*
 * Set crc window coordinate x start
 */
static int crc_win_x_start_set(void *data, u64 val)
{
	struct drm_crtc *crtc = data;
	struct drm_device *drm_dev = crtc->dev;
	struct amdgpu_crtc *acrtc = to_amdgpu_crtc(crtc);

	spin_lock_irq(&drm_dev->event_lock);
	acrtc->dm_irq_params.window_param.x_start = (uint16_t) val;
	acrtc->dm_irq_params.window_param.update_win = false;
	spin_unlock_irq(&drm_dev->event_lock);

	return 0;
}

/*
 * Get crc window coordinate x start
 */
static int crc_win_x_start_get(void *data, u64 *val)
{
	struct drm_crtc *crtc = data;
	struct drm_device *drm_dev = crtc->dev;
	struct amdgpu_crtc *acrtc = to_amdgpu_crtc(crtc);

	spin_lock_irq(&drm_dev->event_lock);
	*val = acrtc->dm_irq_params.window_param.x_start;
	spin_unlock_irq(&drm_dev->event_lock);

	return 0;
}

DEFINE_DEBUGFS_ATTRIBUTE(crc_win_x_start_fops, crc_win_x_start_get,
			 crc_win_x_start_set, "%llu\n");


/*
 * Set crc window coordinate y start
 */
static int crc_win_y_start_set(void *data, u64 val)
{
	struct drm_crtc *crtc = data;
	struct drm_device *drm_dev = crtc->dev;
	struct amdgpu_crtc *acrtc = to_amdgpu_crtc(crtc);

	spin_lock_irq(&drm_dev->event_lock);
	acrtc->dm_irq_params.window_param.y_start = (uint16_t) val;
	acrtc->dm_irq_params.window_param.update_win = false;
	spin_unlock_irq(&drm_dev->event_lock);

	return 0;
}

/*
 * Get crc window coordinate y start
 */
static int crc_win_y_start_get(void *data, u64 *val)
{
	struct drm_crtc *crtc = data;
	struct drm_device *drm_dev = crtc->dev;
	struct amdgpu_crtc *acrtc = to_amdgpu_crtc(crtc);

	spin_lock_irq(&drm_dev->event_lock);
	*val = acrtc->dm_irq_params.window_param.y_start;
	spin_unlock_irq(&drm_dev->event_lock);

	return 0;
}

DEFINE_DEBUGFS_ATTRIBUTE(crc_win_y_start_fops, crc_win_y_start_get,
			 crc_win_y_start_set, "%llu\n");

/*
 * Set crc window coordinate x end
 */
static int crc_win_x_end_set(void *data, u64 val)
{
	struct drm_crtc *crtc = data;
	struct drm_device *drm_dev = crtc->dev;
	struct amdgpu_crtc *acrtc = to_amdgpu_crtc(crtc);

	spin_lock_irq(&drm_dev->event_lock);
	acrtc->dm_irq_params.window_param.x_end = (uint16_t) val;
	acrtc->dm_irq_params.window_param.update_win = false;
	spin_unlock_irq(&drm_dev->event_lock);

	return 0;
}

/*
 * Get crc window coordinate x end
 */
static int crc_win_x_end_get(void *data, u64 *val)
{
	struct drm_crtc *crtc = data;
	struct drm_device *drm_dev = crtc->dev;
	struct amdgpu_crtc *acrtc = to_amdgpu_crtc(crtc);

	spin_lock_irq(&drm_dev->event_lock);
	*val = acrtc->dm_irq_params.window_param.x_end;
	spin_unlock_irq(&drm_dev->event_lock);

	return 0;
}

DEFINE_DEBUGFS_ATTRIBUTE(crc_win_x_end_fops, crc_win_x_end_get,
			 crc_win_x_end_set, "%llu\n");

/*
 * Set crc window coordinate y end
 */
static int crc_win_y_end_set(void *data, u64 val)
{
	struct drm_crtc *crtc = data;
	struct drm_device *drm_dev = crtc->dev;
	struct amdgpu_crtc *acrtc = to_amdgpu_crtc(crtc);

	spin_lock_irq(&drm_dev->event_lock);
	acrtc->dm_irq_params.window_param.y_end = (uint16_t) val;
	acrtc->dm_irq_params.window_param.update_win = false;
	spin_unlock_irq(&drm_dev->event_lock);

	return 0;
}

/*
 * Get crc window coordinate y end
 */
static int crc_win_y_end_get(void *data, u64 *val)
{
	struct drm_crtc *crtc = data;
	struct drm_device *drm_dev = crtc->dev;
	struct amdgpu_crtc *acrtc = to_amdgpu_crtc(crtc);

	spin_lock_irq(&drm_dev->event_lock);
	*val = acrtc->dm_irq_params.window_param.y_end;
	spin_unlock_irq(&drm_dev->event_lock);

	return 0;
}

DEFINE_DEBUGFS_ATTRIBUTE(crc_win_y_end_fops, crc_win_y_end_get,
			 crc_win_y_end_set, "%llu\n");
/*
 * Trigger to commit crc window
 */
static int crc_win_update_set(void *data, u64 val)
{
	struct drm_crtc *crtc = data;
	struct amdgpu_crtc *acrtc;
	struct amdgpu_device *adev = drm_to_adev(crtc->dev);

	if (val) {
		acrtc = to_amdgpu_crtc(crtc);
		mutex_lock(&adev->dm.dc_lock);
		/* PSR may write to OTG CRC window control register,
		 * so close it before starting secure_display.
		 */
		amdgpu_dm_psr_disable(acrtc->dm_irq_params.stream);

		spin_lock_irq(&adev_to_drm(adev)->event_lock);

		acrtc->dm_irq_params.window_param.activated = true;
		acrtc->dm_irq_params.window_param.update_win = true;
		acrtc->dm_irq_params.window_param.skip_frame_cnt = 0;

		spin_unlock_irq(&adev_to_drm(adev)->event_lock);
		mutex_unlock(&adev->dm.dc_lock);
	}

	return 0;
}

/*
 * Get crc window update flag
 */
static int crc_win_update_get(void *data, u64 *val)
{
	*val = 0;
	return 0;
}

DEFINE_DEBUGFS_ATTRIBUTE(crc_win_update_fops, crc_win_update_get,
			 crc_win_update_set, "%llu\n");
#endif
void crtc_debugfs_init(struct drm_crtc *crtc)
{
#ifdef CONFIG_DRM_AMD_SECURE_DISPLAY
	struct dentry *dir = debugfs_lookup("crc", crtc->debugfs_entry);

	if (!dir)
		return;

	debugfs_create_file_unsafe("crc_win_x_start", 0644, dir, crtc,
				   &crc_win_x_start_fops);
	debugfs_create_file_unsafe("crc_win_y_start", 0644, dir, crtc,
				   &crc_win_y_start_fops);
	debugfs_create_file_unsafe("crc_win_x_end", 0644, dir, crtc,
				   &crc_win_x_end_fops);
	debugfs_create_file_unsafe("crc_win_y_end", 0644, dir, crtc,
				   &crc_win_y_end_fops);
	debugfs_create_file_unsafe("crc_win_update", 0644, dir, crtc,
				   &crc_win_update_fops);
	dput(dir);
#endif
	debugfs_create_file("amdgpu_current_bpc", 0644, crtc->debugfs_entry,
			    crtc, &amdgpu_current_bpc_fops);
}

/*
 * Writes DTN log state to the user supplied buffer.
 * Example usage: cat /sys/kernel/debug/dri/0/amdgpu_dm_dtn_log
 */
static ssize_t dtn_log_read(
	struct file *f,
	char __user *buf,
	size_t size,
	loff_t *pos)
{
	struct amdgpu_device *adev = file_inode(f)->i_private;
	struct dc *dc = adev->dm.dc;
	struct dc_log_buffer_ctx log_ctx = { 0 };
	ssize_t result = 0;

	if (!buf || !size)
		return -EINVAL;

	if (!dc->hwss.log_hw_state)
		return 0;

	dc->hwss.log_hw_state(dc, &log_ctx);

	if (*pos < log_ctx.pos) {
		size_t to_copy = log_ctx.pos - *pos;

		to_copy = min(to_copy, size);

		if (!copy_to_user(buf, log_ctx.buf + *pos, to_copy)) {
			*pos += to_copy;
			result = to_copy;
		}
	}

	kfree(log_ctx.buf);

	return result;
}

/*
 * Writes DTN log state to dmesg when triggered via a write.
 * Example usage: echo 1 > /sys/kernel/debug/dri/0/amdgpu_dm_dtn_log
 */
static ssize_t dtn_log_write(
	struct file *f,
	const char __user *buf,
	size_t size,
	loff_t *pos)
{
	struct amdgpu_device *adev = file_inode(f)->i_private;
	struct dc *dc = adev->dm.dc;

	/* Write triggers log output via dmesg. */
	if (size == 0)
		return 0;

	if (dc->hwss.log_hw_state)
		dc->hwss.log_hw_state(dc, NULL);

	return size;
}

static int mst_topo_show(struct seq_file *m, void *unused)
{
	struct amdgpu_device *adev = (struct amdgpu_device *)m->private;
	struct drm_device *dev = adev_to_drm(adev);
	struct drm_connector *connector;
	struct drm_connector_list_iter conn_iter;
	struct amdgpu_dm_connector *aconnector;

	drm_connector_list_iter_begin(dev, &conn_iter);
	drm_for_each_connector_iter(connector, &conn_iter) {
		if (connector->connector_type != DRM_MODE_CONNECTOR_DisplayPort)
			continue;

		aconnector = to_amdgpu_dm_connector(connector);

		/* Ensure we're only dumping the topology of a root mst node */
		if (!aconnector->mst_mgr.mst_state)
			continue;

		seq_printf(m, "\nMST topology for connector %d\n", aconnector->connector_id);
		drm_dp_mst_dump_topology(m, &aconnector->mst_mgr);
	}
	drm_connector_list_iter_end(&conn_iter);

	return 0;
}

/*
 * Sets trigger hpd for MST topologies.
 * All connected connectors will be rediscovered and re started as needed if val of 1 is sent.
 * All topologies will be disconnected if val of 0 is set .
 * Usage to enable topologies: echo 1 > /sys/kernel/debug/dri/0/amdgpu_dm_trigger_hpd_mst
 * Usage to disable topologies: echo 0 > /sys/kernel/debug/dri/0/amdgpu_dm_trigger_hpd_mst
 */
static int trigger_hpd_mst_set(void *data, u64 val)
{
	struct amdgpu_device *adev = data;
	struct drm_device *dev = adev_to_drm(adev);
	struct drm_connector_list_iter iter;
	struct amdgpu_dm_connector *aconnector;
	struct drm_connector *connector;
	struct dc_link *link = NULL;

	if (val == 1) {
		drm_connector_list_iter_begin(dev, &iter);
		drm_for_each_connector_iter(connector, &iter) {
			aconnector = to_amdgpu_dm_connector(connector);
			if (aconnector->dc_link->type == dc_connection_mst_branch &&
			    aconnector->mst_mgr.aux) {
				mutex_lock(&adev->dm.dc_lock);
				dc_link_detect(aconnector->dc_link, DETECT_REASON_HPD);
				mutex_unlock(&adev->dm.dc_lock);

				drm_dp_mst_topology_mgr_set_mst(&aconnector->mst_mgr, true);
			}
		}
	} else if (val == 0) {
		drm_connector_list_iter_begin(dev, &iter);
		drm_for_each_connector_iter(connector, &iter) {
			aconnector = to_amdgpu_dm_connector(connector);
			if (!aconnector->dc_link)
				continue;

			if (!aconnector->mst_root)
				continue;

			link = aconnector->dc_link;
			dc_link_dp_receiver_power_ctrl(link, false);
			drm_dp_mst_topology_mgr_set_mst(&aconnector->mst_root->mst_mgr, false);
			link->mst_stream_alloc_table.stream_count = 0;
			memset(link->mst_stream_alloc_table.stream_allocations, 0,
					sizeof(link->mst_stream_alloc_table.stream_allocations));
		}
	} else {
		return 0;
	}
	drm_kms_helper_hotplug_event(dev);

	return 0;
}

/*
 * The interface doesn't need get function, so it will return the
 * value of zero
 * Usage: cat /sys/kernel/debug/dri/0/amdgpu_dm_trigger_hpd_mst
 */
static int trigger_hpd_mst_get(void *data, u64 *val)
{
	*val = 0;
	return 0;
}

DEFINE_DEBUGFS_ATTRIBUTE(trigger_hpd_mst_ops, trigger_hpd_mst_get,
			 trigger_hpd_mst_set, "%llu\n");


/*
 * Sets the force_timing_sync debug option from the given string.
 * All connected displays will be force synchronized immediately.
 * Usage: echo 1 > /sys/kernel/debug/dri/0/amdgpu_dm_force_timing_sync
 */
static int force_timing_sync_set(void *data, u64 val)
{
	struct amdgpu_device *adev = data;

	adev->dm.force_timing_sync = (bool)val;

	amdgpu_dm_trigger_timing_sync(adev_to_drm(adev));

	return 0;
}

/*
 * Gets the force_timing_sync debug option value into the given buffer.
 * Usage: cat /sys/kernel/debug/dri/0/amdgpu_dm_force_timing_sync
 */
static int force_timing_sync_get(void *data, u64 *val)
{
	struct amdgpu_device *adev = data;

	*val = adev->dm.force_timing_sync;

	return 0;
}

DEFINE_DEBUGFS_ATTRIBUTE(force_timing_sync_ops, force_timing_sync_get,
			 force_timing_sync_set, "%llu\n");


/*
 * Disables all HPD and HPD RX interrupt handling in the
 * driver when set to 1. Default is 0.
 */
static int disable_hpd_set(void *data, u64 val)
{
	struct amdgpu_device *adev = data;

	adev->dm.disable_hpd_irq = (bool)val;

	return 0;
}


/*
 * Returns 1 if HPD and HPRX interrupt handling is disabled,
 * 0 otherwise.
 */
static int disable_hpd_get(void *data, u64 *val)
{
	struct amdgpu_device *adev = data;

	*val = adev->dm.disable_hpd_irq;

	return 0;
}

DEFINE_DEBUGFS_ATTRIBUTE(disable_hpd_ops, disable_hpd_get,
			 disable_hpd_set, "%llu\n");

/*
 * Temporary w/a to force sst sequence in M42D DP2 mst receiver
 * Example usage: echo 1 > /sys/kernel/debug/dri/0/amdgpu_dm_dp_set_mst_en_for_sst
 */
static int dp_force_sst_set(void *data, u64 val)
{
	struct amdgpu_device *adev = data;

	adev->dm.dc->debug.set_mst_en_for_sst = val;

	return 0;
}

static int dp_force_sst_get(void *data, u64 *val)
{
	struct amdgpu_device *adev = data;

	*val = adev->dm.dc->debug.set_mst_en_for_sst;

	return 0;
}
DEFINE_DEBUGFS_ATTRIBUTE(dp_set_mst_en_for_sst_ops, dp_force_sst_get,
			 dp_force_sst_set, "%llu\n");

/*
 * Force DP2 sequence without VESA certified cable.
 * Example usage: echo 1 > /sys/kernel/debug/dri/0/amdgpu_dm_dp_ignore_cable_id
 */
static int dp_ignore_cable_id_set(void *data, u64 val)
{
	struct amdgpu_device *adev = data;

	adev->dm.dc->debug.ignore_cable_id = val;

	return 0;
}

static int dp_ignore_cable_id_get(void *data, u64 *val)
{
	struct amdgpu_device *adev = data;

	*val = adev->dm.dc->debug.ignore_cable_id;

	return 0;
}
DEFINE_DEBUGFS_ATTRIBUTE(dp_ignore_cable_id_ops, dp_ignore_cable_id_get,
			 dp_ignore_cable_id_set, "%llu\n");

/*
 * Sets the DC visual confirm debug option from the given string.
 * Example usage: echo 1 > /sys/kernel/debug/dri/0/amdgpu_visual_confirm
 */
static int visual_confirm_set(void *data, u64 val)
{
	struct amdgpu_device *adev = data;

	adev->dm.dc->debug.visual_confirm = (enum visual_confirm)val;

	return 0;
}

/*
 * Reads the DC visual confirm debug option value into the given buffer.
 * Example usage: cat /sys/kernel/debug/dri/0/amdgpu_dm_visual_confirm
 */
static int visual_confirm_get(void *data, u64 *val)
{
	struct amdgpu_device *adev = data;

	*val = adev->dm.dc->debug.visual_confirm;

	return 0;
}

DEFINE_SHOW_ATTRIBUTE(mst_topo);
DEFINE_DEBUGFS_ATTRIBUTE(visual_confirm_fops, visual_confirm_get,
			 visual_confirm_set, "%llu\n");


/*
 * Sets the DC skip_detection_link_training debug option from the given string.
 * Example usage: echo 1 > /sys/kernel/debug/dri/0/amdgpu_skip_detection_link_training
 */
static int skip_detection_link_training_set(void *data, u64 val)
{
	struct amdgpu_device *adev = data;

	if (val == 0)
		adev->dm.dc->debug.skip_detection_link_training = false;
	else
		adev->dm.dc->debug.skip_detection_link_training = true;

	return 0;
}

/*
 * Reads the DC skip_detection_link_training debug option value into the given buffer.
 * Example usage: cat /sys/kernel/debug/dri/0/amdgpu_dm_skip_detection_link_training
 */
static int skip_detection_link_training_get(void *data, u64 *val)
{
	struct amdgpu_device *adev = data;

	*val = adev->dm.dc->debug.skip_detection_link_training;

	return 0;
}

DEFINE_DEBUGFS_ATTRIBUTE(skip_detection_link_training_fops,
			 skip_detection_link_training_get,
			 skip_detection_link_training_set, "%llu\n");

/*
 * Dumps the DCC_EN bit for each pipe.
 * Example usage: cat /sys/kernel/debug/dri/0/amdgpu_dm_dcc_en
 */
static ssize_t dcc_en_bits_read(
	struct file *f,
	char __user *buf,
	size_t size,
	loff_t *pos)
{
	struct amdgpu_device *adev = file_inode(f)->i_private;
	struct dc *dc = adev->dm.dc;
	char *rd_buf = NULL;
	const uint32_t rd_buf_size = 32;
	uint32_t result = 0;
	int offset = 0;
	int num_pipes = dc->res_pool->pipe_count;
	int *dcc_en_bits;
	int i, r;

	dcc_en_bits = kcalloc(num_pipes, sizeof(int), GFP_KERNEL);
	if (!dcc_en_bits)
		return -ENOMEM;

	if (!dc->hwss.get_dcc_en_bits) {
		kfree(dcc_en_bits);
		return 0;
	}

	dc->hwss.get_dcc_en_bits(dc, dcc_en_bits);

	rd_buf = kcalloc(rd_buf_size, sizeof(char), GFP_KERNEL);
	if (!rd_buf) {
		kfree(dcc_en_bits);
		return -ENOMEM;
	}

	for (i = 0; i < num_pipes; i++)
		offset += snprintf(rd_buf + offset, rd_buf_size - offset,
				   "%d  ", dcc_en_bits[i]);
	rd_buf[strlen(rd_buf)] = '\n';

	kfree(dcc_en_bits);

	while (size) {
		if (*pos >= rd_buf_size)
			break;
		r = put_user(*(rd_buf + result), buf);
		if (r) {
			kfree(rd_buf);
			return r; /* r = -EFAULT */
		}
		buf += 1;
		size -= 1;
		*pos += 1;
		result += 1;
	}

	kfree(rd_buf);
	return result;
}

void dtn_debugfs_init(struct amdgpu_device *adev)
{
	static const struct file_operations dtn_log_fops = {
		.owner = THIS_MODULE,
		.read = dtn_log_read,
		.write = dtn_log_write,
		.llseek = default_llseek
	};
	static const struct file_operations dcc_en_bits_fops = {
		.owner = THIS_MODULE,
		.read = dcc_en_bits_read,
		.llseek = default_llseek
	};

	struct drm_minor *minor = adev_to_drm(adev)->primary;
	struct dentry *root = minor->debugfs_root;

	debugfs_create_file("amdgpu_mst_topology", 0444, root,
			    adev, &mst_topo_fops);
	debugfs_create_file("amdgpu_dm_dtn_log", 0644, root, adev,
			    &dtn_log_fops);
	debugfs_create_file("amdgpu_dm_dp_set_mst_en_for_sst", 0644, root, adev,
				&dp_set_mst_en_for_sst_ops);
	debugfs_create_file("amdgpu_dm_dp_ignore_cable_id", 0644, root, adev,
				&dp_ignore_cable_id_ops);

	debugfs_create_file_unsafe("amdgpu_dm_visual_confirm", 0644, root, adev,
				   &visual_confirm_fops);

	debugfs_create_file_unsafe("amdgpu_dm_skip_detection_link_training", 0644, root, adev,
				   &skip_detection_link_training_fops);

	debugfs_create_file_unsafe("amdgpu_dm_dmub_tracebuffer", 0644, root,
				   adev, &dmub_tracebuffer_fops);

	debugfs_create_file_unsafe("amdgpu_dm_dmub_fw_state", 0644, root,
				   adev, &dmub_fw_state_fops);

	debugfs_create_file_unsafe("amdgpu_dm_force_timing_sync", 0644, root,
				   adev, &force_timing_sync_ops);

	debugfs_create_file_unsafe("amdgpu_dm_dmcub_trace_event_en", 0644, root,
				   adev, &dmcub_trace_event_state_fops);

	debugfs_create_file_unsafe("amdgpu_dm_trigger_hpd_mst", 0644, root,
				   adev, &trigger_hpd_mst_ops);

	debugfs_create_file_unsafe("amdgpu_dm_dcc_en", 0644, root, adev,
				   &dcc_en_bits_fops);

	debugfs_create_file_unsafe("amdgpu_dm_disable_hpd", 0644, root, adev,
				   &disable_hpd_ops);

}<|MERGE_RESOLUTION|>--- conflicted
+++ resolved
@@ -1345,13 +1345,9 @@
 	for (i = 0; i < MAX_PIPES; i++) {
 		pipe_ctx = &aconnector->dc_link->dc->current_state->res_ctx.pipe_ctx[i];
 		if (pipe_ctx->stream &&
-<<<<<<< HEAD
-		    pipe_ctx->stream->link == aconnector->dc_link)
-=======
 		    pipe_ctx->stream->link == aconnector->dc_link &&
 		    pipe_ctx->stream->sink &&
 		    pipe_ctx->stream->sink == aconnector->dc_sink)
->>>>>>> a6398e37
 			break;
 	}
 
@@ -1452,13 +1448,9 @@
 	for (i = 0; i < MAX_PIPES; i++) {
 		pipe_ctx = &aconnector->dc_link->dc->current_state->res_ctx.pipe_ctx[i];
 		if (pipe_ctx->stream &&
-<<<<<<< HEAD
-		    pipe_ctx->stream->link == aconnector->dc_link)
-=======
 		    pipe_ctx->stream->link == aconnector->dc_link &&
 		    pipe_ctx->stream->sink &&
 		    pipe_ctx->stream->sink == aconnector->dc_sink)
->>>>>>> a6398e37
 			break;
 	}
 
@@ -1543,13 +1535,9 @@
 	for (i = 0; i < MAX_PIPES; i++) {
 		pipe_ctx = &aconnector->dc_link->dc->current_state->res_ctx.pipe_ctx[i];
 		if (pipe_ctx->stream &&
-<<<<<<< HEAD
-		    pipe_ctx->stream->link == aconnector->dc_link)
-=======
 		    pipe_ctx->stream->link == aconnector->dc_link &&
 		    pipe_ctx->stream->sink &&
 		    pipe_ctx->stream->sink == aconnector->dc_sink)
->>>>>>> a6398e37
 			break;
 	}
 
@@ -1648,13 +1636,9 @@
 	for (i = 0; i < MAX_PIPES; i++) {
 		pipe_ctx = &aconnector->dc_link->dc->current_state->res_ctx.pipe_ctx[i];
 		if (pipe_ctx->stream &&
-<<<<<<< HEAD
-		    pipe_ctx->stream->link == aconnector->dc_link)
-=======
 		    pipe_ctx->stream->link == aconnector->dc_link &&
 		    pipe_ctx->stream->sink &&
 		    pipe_ctx->stream->sink == aconnector->dc_sink)
->>>>>>> a6398e37
 			break;
 	}
 
@@ -1739,13 +1723,9 @@
 	for (i = 0; i < MAX_PIPES; i++) {
 		pipe_ctx = &aconnector->dc_link->dc->current_state->res_ctx.pipe_ctx[i];
 		if (pipe_ctx->stream &&
-<<<<<<< HEAD
-		    pipe_ctx->stream->link == aconnector->dc_link)
-=======
 		    pipe_ctx->stream->link == aconnector->dc_link &&
 		    pipe_ctx->stream->sink &&
 		    pipe_ctx->stream->sink == aconnector->dc_sink)
->>>>>>> a6398e37
 			break;
 	}
 
@@ -1844,13 +1824,9 @@
 	for (i = 0; i < MAX_PIPES; i++) {
 		pipe_ctx = &aconnector->dc_link->dc->current_state->res_ctx.pipe_ctx[i];
 		if (pipe_ctx->stream &&
-<<<<<<< HEAD
-		    pipe_ctx->stream->link == aconnector->dc_link)
-=======
 		    pipe_ctx->stream->link == aconnector->dc_link &&
 		    pipe_ctx->stream->sink &&
 		    pipe_ctx->stream->sink == aconnector->dc_sink)
->>>>>>> a6398e37
 			break;
 	}
 
@@ -1931,13 +1907,9 @@
 	for (i = 0; i < MAX_PIPES; i++) {
 		pipe_ctx = &aconnector->dc_link->dc->current_state->res_ctx.pipe_ctx[i];
 		if (pipe_ctx->stream &&
-<<<<<<< HEAD
-		    pipe_ctx->stream->link == aconnector->dc_link)
-=======
 		    pipe_ctx->stream->link == aconnector->dc_link &&
 		    pipe_ctx->stream->sink &&
 		    pipe_ctx->stream->sink == aconnector->dc_sink)
->>>>>>> a6398e37
 			break;
 	}
 
@@ -2033,13 +2005,9 @@
 	for (i = 0; i < MAX_PIPES; i++) {
 		pipe_ctx = &aconnector->dc_link->dc->current_state->res_ctx.pipe_ctx[i];
 		if (pipe_ctx->stream &&
-<<<<<<< HEAD
-		    pipe_ctx->stream->link == aconnector->dc_link)
-=======
 		    pipe_ctx->stream->link == aconnector->dc_link &&
 		    pipe_ctx->stream->sink &&
 		    pipe_ctx->stream->sink == aconnector->dc_sink)
->>>>>>> a6398e37
 			break;
 	}
 
@@ -2118,13 +2086,9 @@
 	for (i = 0; i < MAX_PIPES; i++) {
 		pipe_ctx = &aconnector->dc_link->dc->current_state->res_ctx.pipe_ctx[i];
 		if (pipe_ctx->stream &&
-<<<<<<< HEAD
-		    pipe_ctx->stream->link == aconnector->dc_link)
-=======
 		    pipe_ctx->stream->link == aconnector->dc_link &&
 		    pipe_ctx->stream->sink &&
 		    pipe_ctx->stream->sink == aconnector->dc_sink)
->>>>>>> a6398e37
 			break;
 	}
 
@@ -2180,13 +2144,9 @@
 	for (i = 0; i < MAX_PIPES; i++) {
 		pipe_ctx = &aconnector->dc_link->dc->current_state->res_ctx.pipe_ctx[i];
 		if (pipe_ctx->stream &&
-<<<<<<< HEAD
-		    pipe_ctx->stream->link == aconnector->dc_link)
-=======
 		    pipe_ctx->stream->link == aconnector->dc_link &&
 		    pipe_ctx->stream->sink &&
 		    pipe_ctx->stream->sink == aconnector->dc_sink)
->>>>>>> a6398e37
 			break;
 	}
 
@@ -2257,13 +2217,9 @@
 	for (i = 0; i < MAX_PIPES; i++) {
 		pipe_ctx = &aconnector->dc_link->dc->current_state->res_ctx.pipe_ctx[i];
 		if (pipe_ctx->stream &&
-<<<<<<< HEAD
-		    pipe_ctx->stream->link == aconnector->dc_link)
-=======
 		    pipe_ctx->stream->link == aconnector->dc_link &&
 		    pipe_ctx->stream->sink &&
 		    pipe_ctx->stream->sink == aconnector->dc_sink)
->>>>>>> a6398e37
 			break;
 	}
 
@@ -2334,13 +2290,9 @@
 	for (i = 0; i < MAX_PIPES; i++) {
 		pipe_ctx = &aconnector->dc_link->dc->current_state->res_ctx.pipe_ctx[i];
 		if (pipe_ctx->stream &&
-<<<<<<< HEAD
-		    pipe_ctx->stream->link == aconnector->dc_link)
-=======
 		    pipe_ctx->stream->link == aconnector->dc_link &&
 		    pipe_ctx->stream->sink &&
 		    pipe_ctx->stream->sink == aconnector->dc_sink)
->>>>>>> a6398e37
 			break;
 	}
 

--- conflicted
+++ resolved
@@ -57,10 +57,7 @@
 config CRYPTO_FIPS140_MOD
 	tristate "Enable FIPS 140 cryptographic module"
 	depends on ARM64 && ARM64_MODULE_PLTS
-<<<<<<< HEAD
-=======
 	depends on CC_IS_CLANG
->>>>>>> 6f4a686a
 	depends on m
 	select CRYPTO_FIPS140_MERGE_MOD_SECTIONS
 	help

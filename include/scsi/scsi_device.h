/* SPDX-License-Identifier: GPL-2.0 */
#ifndef _SCSI_SCSI_DEVICE_H
#define _SCSI_SCSI_DEVICE_H

#include <linux/list.h>
#include <linux/spinlock.h>
#include <linux/workqueue.h>
#include <linux/blk-mq.h>
#include <scsi/scsi.h>
#include <linux/atomic.h>
#include <linux/sbitmap.h>
#include <linux/android_kabi.h>

struct bsg_device;
struct device;
struct request_queue;
struct scsi_cmnd;
struct scsi_lun;
struct scsi_sense_hdr;

typedef __u64 __bitwise blist_flags_t;

#define SCSI_SENSE_BUFFERSIZE	96

struct scsi_mode_data {
	__u32	length;
	__u16	block_descriptor_length;
	__u8	medium_type;
	__u8	device_specific;
	__u8	header_length;
	__u8	longlba:1;
};

/*
 * sdev state: If you alter this, you also need to alter scsi_sysfs.c
 * (for the ascii descriptions) and the state model enforcer:
 * scsi_lib:scsi_device_set_state().
 */
enum scsi_device_state {
	SDEV_CREATED = 1,	/* device created but not added to sysfs
				 * Only internal commands allowed (for inq) */
	SDEV_RUNNING,		/* device properly configured
				 * All commands allowed */
	SDEV_CANCEL,		/* beginning to delete device
				 * Only error handler commands allowed */
	SDEV_DEL,		/* device deleted 
				 * no commands allowed */
	SDEV_QUIESCE,		/* Device quiescent.  No block commands
				 * will be accepted, only specials (which
				 * originate in the mid-layer) */
	SDEV_OFFLINE,		/* Device offlined (by error handling or
				 * user request */
	SDEV_TRANSPORT_OFFLINE,	/* Offlined by transport class error handler */
	SDEV_BLOCK,		/* Device blocked by scsi lld.  No
				 * scsi commands from user or midlayer
				 * should be issued to the scsi
				 * lld. */
	SDEV_CREATED_BLOCK,	/* same as above but for created devices */
};

enum scsi_scan_mode {
	SCSI_SCAN_INITIAL = 0,
	SCSI_SCAN_RESCAN,
	SCSI_SCAN_MANUAL,
};

enum scsi_device_event {
	SDEV_EVT_MEDIA_CHANGE	= 1,	/* media has changed */
	SDEV_EVT_INQUIRY_CHANGE_REPORTED,		/* 3F 03  UA reported */
	SDEV_EVT_CAPACITY_CHANGE_REPORTED,		/* 2A 09  UA reported */
	SDEV_EVT_SOFT_THRESHOLD_REACHED_REPORTED,	/* 38 07  UA reported */
	SDEV_EVT_MODE_PARAMETER_CHANGE_REPORTED,	/* 2A 01  UA reported */
	SDEV_EVT_LUN_CHANGE_REPORTED,			/* 3F 0E  UA reported */
	SDEV_EVT_ALUA_STATE_CHANGE_REPORTED,		/* 2A 06  UA reported */
	SDEV_EVT_POWER_ON_RESET_OCCURRED,		/* 29 00  UA reported */

	SDEV_EVT_FIRST		= SDEV_EVT_MEDIA_CHANGE,
	SDEV_EVT_LAST		= SDEV_EVT_POWER_ON_RESET_OCCURRED,

	SDEV_EVT_MAXBITS	= SDEV_EVT_LAST + 1
};

struct scsi_event {
	enum scsi_device_event	evt_type;
	struct list_head	node;

	/* put union of data structures, for non-simple event types,
	 * here
	 */
};

/**
 * struct scsi_vpd - SCSI Vital Product Data
 * @rcu: For kfree_rcu().
 * @len: Length in bytes of @data.
 * @data: VPD data as defined in various T10 SCSI standard documents.
 */
struct scsi_vpd {
	struct rcu_head	rcu;
	int		len;
	unsigned char	data[];
};

struct scsi_device {
	struct Scsi_Host *host;
	struct request_queue *request_queue;

	/* the next two are protected by the host->host_lock */
	struct list_head    siblings;   /* list of all devices on this host */
	struct list_head    same_target_siblings; /* just the devices sharing same target id */

	struct sbitmap budget_map;
	atomic_t device_blocked;	/* Device returned QUEUE_FULL. */

	atomic_t restarts;
	spinlock_t list_lock;
	struct list_head starved_entry;
	unsigned short queue_depth;	/* How deep of a queue we want */
	unsigned short max_queue_depth;	/* max queue depth */
	unsigned short last_queue_full_depth; /* These two are used by */
	unsigned short last_queue_full_count; /* scsi_track_queue_full() */
	unsigned long last_queue_full_time;	/* last queue full time */
	unsigned long queue_ramp_up_period;	/* ramp up period in jiffies */
#define SCSI_DEFAULT_RAMP_UP_PERIOD	(120 * HZ)

	unsigned long last_queue_ramp_up;	/* last queue ramp up time */

	unsigned int id, channel;
	u64 lun;
	unsigned int manufacturer;	/* Manufacturer of device, for using 
					 * vendor-specific cmd's */
	unsigned sector_size;	/* size in bytes */

	void *hostdata;		/* available to low-level driver */
	unsigned char type;
	char scsi_level;
	char inq_periph_qual;	/* PQ from INQUIRY data */	
	struct mutex inquiry_mutex;
	unsigned char inquiry_len;	/* valid bytes in 'inquiry' */
	unsigned char * inquiry;	/* INQUIRY response data */
	const char * vendor;		/* [back_compat] point into 'inquiry' ... */
	const char * model;		/* ... after scan; point to static string */
	const char * rev;		/* ... "nullnullnullnull" before scan */

#define SCSI_DEFAULT_VPD_LEN	255	/* default SCSI VPD page size (max) */
	struct scsi_vpd __rcu *vpd_pg0;
	struct scsi_vpd __rcu *vpd_pg83;
	struct scsi_vpd __rcu *vpd_pg80;
	struct scsi_vpd __rcu *vpd_pg89;
	struct scsi_vpd __rcu *vpd_pgb0;
	struct scsi_vpd __rcu *vpd_pgb1;
	struct scsi_vpd __rcu *vpd_pgb2;

	struct scsi_target      *sdev_target;

	blist_flags_t		sdev_bflags; /* black/white flags as also found in
				 * scsi_devinfo.[hc]. For now used only to
				 * pass settings from slave_alloc to scsi
				 * core. */
	unsigned int eh_timeout; /* Error handling timeout */
<<<<<<< HEAD
=======

	/*
	 * If true, let the high-level device driver (sd) manage the device
	 * power state for system suspend/resume (suspend to RAM and
	 * hibernation) operations.
	 */
	unsigned manage_system_start_stop:1;

	/*
	 * If true, let the high-level device driver (sd) manage the device
	 * power state for runtime device suspand and resume operations.
	 */
	unsigned manage_runtime_start_stop:1;

	/*
	 * If true, let the high-level device driver (sd) manage the device
	 * power state for system shutdown (power off) operations.
	 */
	unsigned manage_shutdown:1;

	/*
	 * If set and if the device is runtime suspended, ask the high-level
	 * device driver (sd) to force a runtime resume of the device.
	 */
	unsigned force_runtime_start_on_system_start:1;

>>>>>>> 2c387770
	unsigned removable:1;
	unsigned changed:1;	/* Data invalid due to media change */
	unsigned busy:1;	/* Used to prevent races */
	unsigned lockable:1;	/* Able to prevent media removal */
	unsigned locked:1;      /* Media removal disabled */
	unsigned borken:1;	/* Tell the Seagate driver to be 
				 * painfully slow on this device */
	unsigned disconnect:1;	/* can disconnect */
	unsigned soft_reset:1;	/* Uses soft reset option */
	unsigned sdtr:1;	/* Device supports SDTR messages */
	unsigned wdtr:1;	/* Device supports WDTR messages */
	unsigned ppr:1;		/* Device supports PPR messages */
	unsigned tagged_supported:1;	/* Supports SCSI-II tagged queuing */
	unsigned simple_tags:1;	/* simple queue tag messages are enabled */
	unsigned was_reset:1;	/* There was a bus reset on the bus for 
				 * this device */
	unsigned expecting_cc_ua:1; /* Expecting a CHECK_CONDITION/UNIT_ATTN
				     * because we did a bus reset. */
	unsigned use_10_for_rw:1; /* first try 10-byte read / write */
	unsigned use_10_for_ms:1; /* first try 10-byte mode sense/select */
	unsigned set_dbd_for_ms:1; /* Set "DBD" field in mode sense */
	unsigned no_report_opcodes:1;	/* no REPORT SUPPORTED OPERATION CODES */
	unsigned no_write_same:1;	/* no WRITE SAME command */
	unsigned use_16_for_rw:1; /* Use read/write(16) over read/write(10) */
	unsigned skip_ms_page_8:1;	/* do not use MODE SENSE page 0x08 */
	unsigned skip_ms_page_3f:1;	/* do not use MODE SENSE page 0x3f */
	unsigned skip_vpd_pages:1;	/* do not read VPD pages */
	unsigned try_vpd_pages:1;	/* attempt to read VPD pages */
	unsigned use_192_bytes_for_3f:1; /* ask for 192 bytes from page 0x3f */
	unsigned no_start_on_add:1;	/* do not issue start on add */
	unsigned allow_restart:1; /* issue START_UNIT in error handler */
	unsigned manage_start_stop:1;	/* Let HLD (sd) manage start/stop */
	unsigned start_stop_pwr_cond:1;	/* Set power cond. in START_STOP_UNIT */
	unsigned no_uld_attach:1; /* disable connecting to upper level drivers */
	unsigned select_no_atn:1;
	unsigned fix_capacity:1;	/* READ_CAPACITY is too high by 1 */
	unsigned guess_capacity:1;	/* READ_CAPACITY might be too high by 1 */
	unsigned retry_hwerror:1;	/* Retry HARDWARE_ERROR */
	unsigned last_sector_bug:1;	/* do not use multisector accesses on
					   SD_LAST_BUGGY_SECTORS */
	unsigned no_read_disc_info:1;	/* Avoid READ_DISC_INFO cmds */
	unsigned no_read_capacity_16:1; /* Avoid READ_CAPACITY_16 cmds */
	unsigned try_rc_10_first:1;	/* Try READ_CAPACACITY_10 first */
	unsigned security_supported:1;	/* Supports Security Protocols */
	unsigned is_visible:1;	/* is the device visible in sysfs */
	unsigned wce_default_on:1;	/* Cache is ON by default */
	unsigned no_dif:1;	/* T10 PI (DIF) should be disabled */
	unsigned broken_fua:1;		/* Don't set FUA bit */
	unsigned lun_in_cdb:1;		/* Store LUN bits in CDB[1] */
	unsigned unmap_limit_for_ws:1;	/* Use the UNMAP limit for WRITE SAME */
	unsigned rpm_autosuspend:1;	/* Enable runtime autosuspend at device
					 * creation time */
	unsigned ignore_media_change:1; /* Ignore MEDIA CHANGE on resume */
	unsigned silence_suspend:1;	/* Do not print runtime PM related messages */
	unsigned no_vpd_size:1;		/* No VPD size reported in header */

	unsigned int queue_stopped;	/* request queue is quiesced */
	bool offline_already;		/* Device offline message logged */

	atomic_t disk_events_disable_depth; /* disable depth for disk events */

	DECLARE_BITMAP(supported_events, SDEV_EVT_MAXBITS); /* supported events */
	DECLARE_BITMAP(pending_events, SDEV_EVT_MAXBITS); /* pending events */
	struct list_head event_list;	/* asserted events */
	struct work_struct event_work;

	unsigned int max_device_blocked; /* what device_blocked counts down from  */
#define SCSI_DEFAULT_DEVICE_BLOCKED	3

	atomic_t iorequest_cnt;
	atomic_t iodone_cnt;
	atomic_t ioerr_cnt;
	atomic_t iotmo_cnt;

	struct device		sdev_gendev,
				sdev_dev;

	struct execute_work	ew; /* used to get process context on put */
	struct work_struct	requeue_work;

	struct scsi_device_handler *handler;
	void			*handler_data;

	size_t			dma_drain_len;
	void			*dma_drain_buf;

	unsigned int		sg_timeout;
	unsigned int		sg_reserved_size;

	struct bsg_device	*bsg_dev;
	unsigned char		access_state;
	struct mutex		state_mutex;
	enum scsi_device_state sdev_state;
	struct task_struct	*quiesced_by;

	ANDROID_KABI_RESERVE(1);
	ANDROID_KABI_RESERVE(2);
	ANDROID_KABI_RESERVE(3);
	ANDROID_KABI_RESERVE(4);

	unsigned long		sdev_data[];
} __attribute__((aligned(sizeof(unsigned long))));

#define	to_scsi_device(d)	\
	container_of(d, struct scsi_device, sdev_gendev)
#define	class_to_sdev(d)	\
	container_of(d, struct scsi_device, sdev_dev)
#define transport_class_to_sdev(class_dev) \
	to_scsi_device(class_dev->parent)

#define sdev_dbg(sdev, fmt, a...) \
	dev_dbg(&(sdev)->sdev_gendev, fmt, ##a)

/*
 * like scmd_printk, but the device name is passed in
 * as a string pointer
 */
__printf(4, 5) void
sdev_prefix_printk(const char *, const struct scsi_device *, const char *,
		const char *, ...);

#define sdev_printk(l, sdev, fmt, a...)				\
	sdev_prefix_printk(l, sdev, NULL, fmt, ##a)

__printf(3, 4) void
scmd_printk(const char *, const struct scsi_cmnd *, const char *, ...);

#define scmd_dbg(scmd, fmt, a...)					\
	do {								\
		struct request *__rq = scsi_cmd_to_rq((scmd));		\
									\
		if (__rq->q->disk)					\
			sdev_dbg((scmd)->device, "[%s] " fmt,		\
				 __rq->q->disk->disk_name, ##a);	\
		else							\
			sdev_dbg((scmd)->device, fmt, ##a);		\
	} while (0)

enum scsi_target_state {
	STARGET_CREATED = 1,
	STARGET_RUNNING,
	STARGET_REMOVE,
	STARGET_CREATED_REMOVE,
	STARGET_DEL,
};

/*
 * scsi_target: representation of a scsi target, for now, this is only
 * used for single_lun devices. If no one has active IO to the target,
 * starget_sdev_user is NULL, else it points to the active sdev.
 */
struct scsi_target {
	struct scsi_device	*starget_sdev_user;
	struct list_head	siblings;
	struct list_head	devices;
	struct device		dev;
	struct kref		reap_ref; /* last put renders target invisible */
	unsigned int		channel;
	unsigned int		id; /* target id ... replace
				     * scsi_device.id eventually */
	unsigned int		create:1; /* signal that it needs to be added */
	unsigned int		single_lun:1;	/* Indicates we should only
						 * allow I/O to one of the luns
						 * for the device at a time. */
	unsigned int		pdt_1f_for_no_lun:1;	/* PDT = 0x1f
						 * means no lun present. */
	unsigned int		no_report_luns:1;	/* Don't use
						 * REPORT LUNS for scanning. */
	unsigned int		expecting_lun_change:1;	/* A device has reported
						 * a 3F/0E UA, other devices on
						 * the same target will also. */
	/* commands actually active on LLD. */
	atomic_t		target_busy;
	atomic_t		target_blocked;

	/*
	 * LLDs should set this in the slave_alloc host template callout.
	 * If set to zero then there is not limit.
	 */
	unsigned int		can_queue;
	unsigned int		max_target_blocked;
#define SCSI_DEFAULT_TARGET_BLOCKED	3

	char			scsi_level;
	enum scsi_target_state	state;
	void 			*hostdata; /* available to low-level driver */
	unsigned long		starget_data[]; /* for the transport */
	/* starget_data must be the last element!!!! */
} __attribute__((aligned(sizeof(unsigned long))));

#define to_scsi_target(d)	container_of(d, struct scsi_target, dev)
static inline struct scsi_target *scsi_target(struct scsi_device *sdev)
{
	return to_scsi_target(sdev->sdev_gendev.parent);
}
#define transport_class_to_starget(class_dev) \
	to_scsi_target(class_dev->parent)

#define starget_printk(prefix, starget, fmt, a...)	\
	dev_printk(prefix, &(starget)->dev, fmt, ##a)

extern struct scsi_device *__scsi_add_device(struct Scsi_Host *,
		uint, uint, u64, void *hostdata);
extern int scsi_add_device(struct Scsi_Host *host, uint channel,
			   uint target, u64 lun);
extern int scsi_register_device_handler(struct scsi_device_handler *scsi_dh);
extern void scsi_remove_device(struct scsi_device *);
extern int scsi_unregister_device_handler(struct scsi_device_handler *scsi_dh);
void scsi_attach_vpd(struct scsi_device *sdev);

extern struct scsi_device *scsi_device_from_queue(struct request_queue *q);
extern int __must_check scsi_device_get(struct scsi_device *);
extern void scsi_device_put(struct scsi_device *);
extern struct scsi_device *scsi_device_lookup(struct Scsi_Host *,
					      uint, uint, u64);
extern struct scsi_device *__scsi_device_lookup(struct Scsi_Host *,
						uint, uint, u64);
extern struct scsi_device *scsi_device_lookup_by_target(struct scsi_target *,
							u64);
extern struct scsi_device *__scsi_device_lookup_by_target(struct scsi_target *,
							  u64);
extern void starget_for_each_device(struct scsi_target *, void *,
		     void (*fn)(struct scsi_device *, void *));
extern void __starget_for_each_device(struct scsi_target *, void *,
				      void (*fn)(struct scsi_device *,
						 void *));

/* only exposed to implement shost_for_each_device */
extern struct scsi_device *__scsi_iterate_devices(struct Scsi_Host *,
						  struct scsi_device *);

/**
 * shost_for_each_device - iterate over all devices of a host
 * @sdev: the &struct scsi_device to use as a cursor
 * @shost: the &struct scsi_host to iterate over
 *
 * Iterator that returns each device attached to @shost.  This loop
 * takes a reference on each device and releases it at the end.  If
 * you break out of the loop, you must call scsi_device_put(sdev).
 */
#define shost_for_each_device(sdev, shost) \
	for ((sdev) = __scsi_iterate_devices((shost), NULL); \
	     (sdev); \
	     (sdev) = __scsi_iterate_devices((shost), (sdev)))

/**
 * __shost_for_each_device - iterate over all devices of a host (UNLOCKED)
 * @sdev: the &struct scsi_device to use as a cursor
 * @shost: the &struct scsi_host to iterate over
 *
 * Iterator that returns each device attached to @shost.  It does _not_
 * take a reference on the scsi_device, so the whole loop must be
 * protected by shost->host_lock.
 *
 * Note: The only reason to use this is because you need to access the
 * device list in interrupt context.  Otherwise you really want to use
 * shost_for_each_device instead.
 */
#define __shost_for_each_device(sdev, shost) \
	list_for_each_entry((sdev), &((shost)->__devices), siblings)

extern int scsi_change_queue_depth(struct scsi_device *, int);
extern int scsi_track_queue_full(struct scsi_device *, int);

extern int scsi_set_medium_removal(struct scsi_device *, char);

extern int scsi_mode_sense(struct scsi_device *sdev, int dbd, int modepage,
			   unsigned char *buffer, int len, int timeout,
			   int retries, struct scsi_mode_data *data,
			   struct scsi_sense_hdr *);
extern int scsi_mode_select(struct scsi_device *sdev, int pf, int sp,
			    unsigned char *buffer, int len, int timeout,
			    int retries, struct scsi_mode_data *data,
			    struct scsi_sense_hdr *);
extern int scsi_test_unit_ready(struct scsi_device *sdev, int timeout,
				int retries, struct scsi_sense_hdr *sshdr);
extern int scsi_get_vpd_page(struct scsi_device *, u8 page, unsigned char *buf,
			     int buf_len);
extern int scsi_report_opcode(struct scsi_device *sdev, unsigned char *buffer,
			      unsigned int len, unsigned char opcode);
extern int scsi_device_set_state(struct scsi_device *sdev,
				 enum scsi_device_state state);
extern struct scsi_event *sdev_evt_alloc(enum scsi_device_event evt_type,
					  gfp_t gfpflags);
extern void sdev_evt_send(struct scsi_device *sdev, struct scsi_event *evt);
extern void sdev_evt_send_simple(struct scsi_device *sdev,
			  enum scsi_device_event evt_type, gfp_t gfpflags);
extern int scsi_device_quiesce(struct scsi_device *sdev);
extern void scsi_device_resume(struct scsi_device *sdev);
extern void scsi_target_quiesce(struct scsi_target *);
extern void scsi_target_resume(struct scsi_target *);
extern void scsi_scan_target(struct device *parent, unsigned int channel,
			     unsigned int id, u64 lun,
			     enum scsi_scan_mode rescan);
extern void scsi_target_reap(struct scsi_target *);
extern void scsi_target_block(struct device *);
extern void scsi_target_unblock(struct device *, enum scsi_device_state);
extern void scsi_remove_target(struct device *);
extern const char *scsi_device_state_name(enum scsi_device_state);
extern int scsi_is_sdev_device(const struct device *);
extern int scsi_is_target_device(const struct device *);
extern void scsi_sanitize_inquiry_string(unsigned char *s, int len);

/* Optional arguments to scsi_execute_cmd */
struct scsi_exec_args {
	unsigned char *sense;		/* sense buffer */
	unsigned int sense_len;		/* sense buffer len */
	struct scsi_sense_hdr *sshdr;	/* decoded sense header */
	blk_mq_req_flags_t req_flags;	/* BLK_MQ_REQ flags */
	int scmd_flags;			/* SCMD flags */
	int *resid;			/* residual length */
};

int scsi_execute_cmd(struct scsi_device *sdev, const unsigned char *cmd,
		     blk_opf_t opf, void *buffer, unsigned int bufflen,
		     int timeout, int retries,
		     const struct scsi_exec_args *args);

extern void sdev_disable_disk_events(struct scsi_device *sdev);
extern void sdev_enable_disk_events(struct scsi_device *sdev);
extern int scsi_vpd_lun_id(struct scsi_device *, char *, size_t);
extern int scsi_vpd_tpg_id(struct scsi_device *, int *);

#ifdef CONFIG_PM
extern int scsi_autopm_get_device(struct scsi_device *);
extern void scsi_autopm_put_device(struct scsi_device *);
#else
static inline int scsi_autopm_get_device(struct scsi_device *d) { return 0; }
static inline void scsi_autopm_put_device(struct scsi_device *d) {}
#endif /* CONFIG_PM */

static inline int __must_check scsi_device_reprobe(struct scsi_device *sdev)
{
	return device_reprobe(&sdev->sdev_gendev);
}

static inline unsigned int sdev_channel(struct scsi_device *sdev)
{
	return sdev->channel;
}

static inline unsigned int sdev_id(struct scsi_device *sdev)
{
	return sdev->id;
}

#define scmd_id(scmd) sdev_id((scmd)->device)
#define scmd_channel(scmd) sdev_channel((scmd)->device)

/*
 * checks for positions of the SCSI state machine
 */
static inline int scsi_device_online(struct scsi_device *sdev)
{
	return (sdev->sdev_state != SDEV_OFFLINE &&
		sdev->sdev_state != SDEV_TRANSPORT_OFFLINE &&
		sdev->sdev_state != SDEV_DEL);
}
static inline int scsi_device_blocked(struct scsi_device *sdev)
{
	return sdev->sdev_state == SDEV_BLOCK ||
		sdev->sdev_state == SDEV_CREATED_BLOCK;
}
static inline int scsi_device_created(struct scsi_device *sdev)
{
	return sdev->sdev_state == SDEV_CREATED ||
		sdev->sdev_state == SDEV_CREATED_BLOCK;
}

int scsi_internal_device_block_nowait(struct scsi_device *sdev);
int scsi_internal_device_unblock_nowait(struct scsi_device *sdev,
					enum scsi_device_state new_state);

/* accessor functions for the SCSI parameters */
static inline int scsi_device_sync(struct scsi_device *sdev)
{
	return sdev->sdtr;
}
static inline int scsi_device_wide(struct scsi_device *sdev)
{
	return sdev->wdtr;
}
static inline int scsi_device_dt(struct scsi_device *sdev)
{
	return sdev->ppr;
}
static inline int scsi_device_dt_only(struct scsi_device *sdev)
{
	if (sdev->inquiry_len < 57)
		return 0;
	return (sdev->inquiry[56] & 0x0c) == 0x04;
}
static inline int scsi_device_ius(struct scsi_device *sdev)
{
	if (sdev->inquiry_len < 57)
		return 0;
	return sdev->inquiry[56] & 0x01;
}
static inline int scsi_device_qas(struct scsi_device *sdev)
{
	if (sdev->inquiry_len < 57)
		return 0;
	return sdev->inquiry[56] & 0x02;
}
static inline int scsi_device_enclosure(struct scsi_device *sdev)
{
	return sdev->inquiry ? (sdev->inquiry[6] & (1<<6)) : 1;
}

static inline int scsi_device_protection(struct scsi_device *sdev)
{
	if (sdev->no_dif)
		return 0;

	return sdev->scsi_level > SCSI_2 && sdev->inquiry[5] & (1<<0);
}

static inline int scsi_device_tpgs(struct scsi_device *sdev)
{
	return sdev->inquiry ? (sdev->inquiry[5] >> 4) & 0x3 : 0;
}

/**
 * scsi_device_supports_vpd - test if a device supports VPD pages
 * @sdev: the &struct scsi_device to test
 *
 * If the 'try_vpd_pages' flag is set it takes precedence.
 * Otherwise we will assume VPD pages are supported if the
 * SCSI level is at least SPC-3 and 'skip_vpd_pages' is not set.
 */
static inline int scsi_device_supports_vpd(struct scsi_device *sdev)
{
	/* Attempt VPD inquiry if the device blacklist explicitly calls
	 * for it.
	 */
	if (sdev->try_vpd_pages)
		return 1;
	/*
	 * Although VPD inquiries can go to SCSI-2 type devices,
	 * some USB ones crash on receiving them, and the pages
	 * we currently ask for are mandatory for SPC-2 and beyond
	 */
	if (sdev->scsi_level >= SCSI_SPC_2 && !sdev->skip_vpd_pages)
		return 1;
	return 0;
}

static inline int scsi_device_busy(struct scsi_device *sdev)
{
	return sbitmap_weight(&sdev->budget_map);
}

#define MODULE_ALIAS_SCSI_DEVICE(type) \
	MODULE_ALIAS("scsi:t-" __stringify(type) "*")
#define SCSI_DEVICE_MODALIAS_FMT "scsi:t-0x%02x"

#endif /* _SCSI_SCSI_DEVICE_H */<|MERGE_RESOLUTION|>--- conflicted
+++ resolved
@@ -158,8 +158,6 @@
 				 * pass settings from slave_alloc to scsi
 				 * core. */
 	unsigned int eh_timeout; /* Error handling timeout */
-<<<<<<< HEAD
-=======
 
 	/*
 	 * If true, let the high-level device driver (sd) manage the device
@@ -186,7 +184,6 @@
 	 */
 	unsigned force_runtime_start_on_system_start:1;
 
->>>>>>> 2c387770
 	unsigned removable:1;
 	unsigned changed:1;	/* Data invalid due to media change */
 	unsigned busy:1;	/* Used to prevent races */

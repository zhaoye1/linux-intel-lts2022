--- conflicted
+++ resolved
@@ -98,14 +98,10 @@
 #define INTF_SDM845_MASK (0)
 
 #define INTF_SC7180_MASK \
-<<<<<<< HEAD
-	(BIT(DPU_INTF_INPUT_CTRL) | BIT(DPU_INTF_TE) | BIT(DPU_INTF_STATUS_SUPPORTED))
-=======
 	(BIT(DPU_INTF_INPUT_CTRL) | \
 	 BIT(DPU_INTF_TE) | \
 	 BIT(DPU_INTF_STATUS_SUPPORTED) | \
 	 BIT(DPU_DATA_HCTL_EN))
->>>>>>> 2a69c8d4
 
 #define INTF_SC7280_MASK (INTF_SC7180_MASK)
 

/*
 * Copyright 2015 Advanced Micro Devices, Inc.
 *
 * Permission is hereby granted, free of charge, to any person obtaining a
 * copy of this software and associated documentation files (the "Software"),
 * to deal in the Software without restriction, including without limitation
 * the rights to use, copy, modify, merge, publish, distribute, sublicense,
 * and/or sell copies of the Software, and to permit persons to whom the
 * Software is furnished to do so, subject to the following conditions:
 *
 * The above copyright notice and this permission notice shall be included in
 * all copies or substantial portions of the Software.
 *
 * THE SOFTWARE IS PROVIDED "AS IS", WITHOUT WARRANTY OF ANY KIND, EXPRESS OR
 * IMPLIED, INCLUDING BUT NOT LIMITED TO THE WARRANTIES OF MERCHANTABILITY,
 * FITNESS FOR A PARTICULAR PURPOSE AND NONINFRINGEMENT.  IN NO EVENT SHALL
 * THE COPYRIGHT HOLDER(S) OR AUTHOR(S) BE LIABLE FOR ANY CLAIM, DAMAGES OR
 * OTHER LIABILITY, WHETHER IN AN ACTION OF CONTRACT, TORT OR OTHERWISE,
 * ARISING FROM, OUT OF OR IN CONNECTION WITH THE SOFTWARE OR THE USE OR
 * OTHER DEALINGS IN THE SOFTWARE.
 *
 * Authors: AMD
 *
 */

/* The caprices of the preprocessor require that this be declared right here */
#define CREATE_TRACE_POINTS

#include "dm_services_types.h"
#include "dc.h"
#include "link_enc_cfg.h"
#include "dc/inc/core_types.h"
#include "dal_asic_id.h"
#include "dmub/dmub_srv.h"
#include "dc/inc/hw/dmcu.h"
#include "dc/inc/hw/abm.h"
#include "dc/dc_dmub_srv.h"
#include "dc/dc_edid_parser.h"
#include "dc/dc_stat.h"
#include "amdgpu_dm_trace.h"
<<<<<<< HEAD
#include "dpcd_defs.h"
#include "link/protocols/link_dpcd.h"
=======
#include "dc/inc/dc_link_ddc.h"
#include "dpcd_defs.h"
#include "dc/inc/link_dpcd.h"
>>>>>>> 2a69c8d4
#include "link_service_types.h"

#include "vid.h"
#include "amdgpu.h"
#include "amdgpu_display.h"
#include "amdgpu_ucode.h"
#include "atom.h"
#include "amdgpu_dm.h"
#include "amdgpu_dm_plane.h"
#include "amdgpu_dm_crtc.h"
#include "amdgpu_dm_hdcp.h"
#include <drm/display/drm_hdcp_helper.h>
#include "amdgpu_pm.h"
#include "amdgpu_atombios.h"

#include "amd_shared.h"
#include "amdgpu_dm_irq.h"
#include "dm_helpers.h"
#include "amdgpu_dm_mst_types.h"
#if defined(CONFIG_DEBUG_FS)
#include "amdgpu_dm_debugfs.h"
#endif
#include "amdgpu_dm_psr.h"

#include "ivsrcid/ivsrcid_vislands30.h"

#include <linux/backlight.h>
#include <linux/module.h>
#include <linux/moduleparam.h>
#include <linux/types.h>
#include <linux/pm_runtime.h>
#include <linux/pci.h>
#include <linux/firmware.h>
#include <linux/component.h>
#include <linux/dmi.h>

#include <drm/display/drm_dp_mst_helper.h>
#include <drm/display/drm_hdmi_helper.h>
#include <drm/drm_atomic.h>
#include <drm/drm_atomic_uapi.h>
#include <drm/drm_atomic_helper.h>
#include <drm/drm_blend.h>
#include <drm/drm_fourcc.h>
#include <drm/drm_edid.h>
#include <drm/drm_vblank.h>
#include <drm/drm_audio_component.h>
#include <drm/drm_gem_atomic_helper.h>
#include <drm/drm_plane_helper.h>

#include <acpi/video.h>

#include "ivsrcid/dcn/irqsrcs_dcn_1_0.h"

#include "dcn/dcn_1_0_offset.h"
#include "dcn/dcn_1_0_sh_mask.h"
#include "soc15_hw_ip.h"
#include "soc15_common.h"
#include "vega10_ip_offset.h"

#include "gc/gc_11_0_0_offset.h"
#include "gc/gc_11_0_0_sh_mask.h"

#include "modules/inc/mod_freesync.h"
#include "modules/power/power_helpers.h"

#define FIRMWARE_RENOIR_DMUB "amdgpu/renoir_dmcub.bin"
MODULE_FIRMWARE(FIRMWARE_RENOIR_DMUB);
#define FIRMWARE_SIENNA_CICHLID_DMUB "amdgpu/sienna_cichlid_dmcub.bin"
MODULE_FIRMWARE(FIRMWARE_SIENNA_CICHLID_DMUB);
#define FIRMWARE_NAVY_FLOUNDER_DMUB "amdgpu/navy_flounder_dmcub.bin"
MODULE_FIRMWARE(FIRMWARE_NAVY_FLOUNDER_DMUB);
#define FIRMWARE_GREEN_SARDINE_DMUB "amdgpu/green_sardine_dmcub.bin"
MODULE_FIRMWARE(FIRMWARE_GREEN_SARDINE_DMUB);
#define FIRMWARE_VANGOGH_DMUB "amdgpu/vangogh_dmcub.bin"
MODULE_FIRMWARE(FIRMWARE_VANGOGH_DMUB);
#define FIRMWARE_DIMGREY_CAVEFISH_DMUB "amdgpu/dimgrey_cavefish_dmcub.bin"
MODULE_FIRMWARE(FIRMWARE_DIMGREY_CAVEFISH_DMUB);
#define FIRMWARE_BEIGE_GOBY_DMUB "amdgpu/beige_goby_dmcub.bin"
MODULE_FIRMWARE(FIRMWARE_BEIGE_GOBY_DMUB);
#define FIRMWARE_YELLOW_CARP_DMUB "amdgpu/yellow_carp_dmcub.bin"
MODULE_FIRMWARE(FIRMWARE_YELLOW_CARP_DMUB);
#define FIRMWARE_DCN_314_DMUB "amdgpu/dcn_3_1_4_dmcub.bin"
MODULE_FIRMWARE(FIRMWARE_DCN_314_DMUB);
#define FIRMWARE_DCN_315_DMUB "amdgpu/dcn_3_1_5_dmcub.bin"
MODULE_FIRMWARE(FIRMWARE_DCN_315_DMUB);
#define FIRMWARE_DCN316_DMUB "amdgpu/dcn_3_1_6_dmcub.bin"
MODULE_FIRMWARE(FIRMWARE_DCN316_DMUB);

#define FIRMWARE_DCN_V3_2_0_DMCUB "amdgpu/dcn_3_2_0_dmcub.bin"
MODULE_FIRMWARE(FIRMWARE_DCN_V3_2_0_DMCUB);
#define FIRMWARE_DCN_V3_2_1_DMCUB "amdgpu/dcn_3_2_1_dmcub.bin"
MODULE_FIRMWARE(FIRMWARE_DCN_V3_2_1_DMCUB);

#define FIRMWARE_RAVEN_DMCU		"amdgpu/raven_dmcu.bin"
MODULE_FIRMWARE(FIRMWARE_RAVEN_DMCU);

#define FIRMWARE_NAVI12_DMCU            "amdgpu/navi12_dmcu.bin"
MODULE_FIRMWARE(FIRMWARE_NAVI12_DMCU);

/* Number of bytes in PSP header for firmware. */
#define PSP_HEADER_BYTES 0x100

/* Number of bytes in PSP footer for firmware. */
#define PSP_FOOTER_BYTES 0x100

/**
 * DOC: overview
 *
 * The AMDgpu display manager, **amdgpu_dm** (or even simpler,
 * **dm**) sits between DRM and DC. It acts as a liaison, converting DRM
 * requests into DC requests, and DC responses into DRM responses.
 *
 * The root control structure is &struct amdgpu_display_manager.
 */

/* basic init/fini API */
static int amdgpu_dm_init(struct amdgpu_device *adev);
static void amdgpu_dm_fini(struct amdgpu_device *adev);
static bool is_freesync_video_mode(const struct drm_display_mode *mode, struct amdgpu_dm_connector *aconnector);

static enum drm_mode_subconnector get_subconnector_type(struct dc_link *link)
{
	switch (link->dpcd_caps.dongle_type) {
	case DISPLAY_DONGLE_NONE:
		return DRM_MODE_SUBCONNECTOR_Native;
	case DISPLAY_DONGLE_DP_VGA_CONVERTER:
		return DRM_MODE_SUBCONNECTOR_VGA;
	case DISPLAY_DONGLE_DP_DVI_CONVERTER:
	case DISPLAY_DONGLE_DP_DVI_DONGLE:
		return DRM_MODE_SUBCONNECTOR_DVID;
	case DISPLAY_DONGLE_DP_HDMI_CONVERTER:
	case DISPLAY_DONGLE_DP_HDMI_DONGLE:
		return DRM_MODE_SUBCONNECTOR_HDMIA;
	case DISPLAY_DONGLE_DP_HDMI_MISMATCHED_DONGLE:
	default:
		return DRM_MODE_SUBCONNECTOR_Unknown;
	}
}

static void update_subconnector_property(struct amdgpu_dm_connector *aconnector)
{
	struct dc_link *link = aconnector->dc_link;
	struct drm_connector *connector = &aconnector->base;
	enum drm_mode_subconnector subconnector = DRM_MODE_SUBCONNECTOR_Unknown;

	if (connector->connector_type != DRM_MODE_CONNECTOR_DisplayPort)
		return;

	if (aconnector->dc_sink)
		subconnector = get_subconnector_type(link);

	drm_object_property_set_value(&connector->base,
			connector->dev->mode_config.dp_subconnector_property,
			subconnector);
}

/*
 * initializes drm_device display related structures, based on the information
 * provided by DAL. The drm strcutures are: drm_crtc, drm_connector,
 * drm_encoder, drm_mode_config
 *
 * Returns 0 on success
 */
static int amdgpu_dm_initialize_drm_device(struct amdgpu_device *adev);
/* removes and deallocates the drm structures, created by the above function */
static void amdgpu_dm_destroy_drm_device(struct amdgpu_display_manager *dm);

static int amdgpu_dm_connector_init(struct amdgpu_display_manager *dm,
				    struct amdgpu_dm_connector *amdgpu_dm_connector,
				    u32 link_index,
				    struct amdgpu_encoder *amdgpu_encoder);
static int amdgpu_dm_encoder_init(struct drm_device *dev,
				  struct amdgpu_encoder *aencoder,
				  uint32_t link_index);

static int amdgpu_dm_connector_get_modes(struct drm_connector *connector);

static void amdgpu_dm_atomic_commit_tail(struct drm_atomic_state *state);

static int amdgpu_dm_atomic_check(struct drm_device *dev,
				  struct drm_atomic_state *state);

static void handle_hpd_irq_helper(struct amdgpu_dm_connector *aconnector);
static void handle_hpd_rx_irq(void *param);

static bool
is_timing_unchanged_for_freesync(struct drm_crtc_state *old_crtc_state,
				 struct drm_crtc_state *new_crtc_state);
/*
 * dm_vblank_get_counter
 *
 * @brief
 * Get counter for number of vertical blanks
 *
 * @param
 * struct amdgpu_device *adev - [in] desired amdgpu device
 * int disp_idx - [in] which CRTC to get the counter from
 *
 * @return
 * Counter for vertical blanks
 */
static u32 dm_vblank_get_counter(struct amdgpu_device *adev, int crtc)
{
	if (crtc >= adev->mode_info.num_crtc)
		return 0;
	else {
		struct amdgpu_crtc *acrtc = adev->mode_info.crtcs[crtc];

		if (acrtc->dm_irq_params.stream == NULL) {
			DRM_ERROR("dc_stream_state is NULL for crtc '%d'!\n",
				  crtc);
			return 0;
		}

		return dc_stream_get_vblank_counter(acrtc->dm_irq_params.stream);
	}
}

static int dm_crtc_get_scanoutpos(struct amdgpu_device *adev, int crtc,
				  u32 *vbl, u32 *position)
{
	u32 v_blank_start, v_blank_end, h_position, v_position;

	if ((crtc < 0) || (crtc >= adev->mode_info.num_crtc))
		return -EINVAL;
	else {
		struct amdgpu_crtc *acrtc = adev->mode_info.crtcs[crtc];

		if (acrtc->dm_irq_params.stream ==  NULL) {
			DRM_ERROR("dc_stream_state is NULL for crtc '%d'!\n",
				  crtc);
			return 0;
		}

		/*
		 * TODO rework base driver to use values directly.
		 * for now parse it back into reg-format
		 */
		dc_stream_get_scanoutpos(acrtc->dm_irq_params.stream,
					 &v_blank_start,
					 &v_blank_end,
					 &h_position,
					 &v_position);

		*position = v_position | (h_position << 16);
		*vbl = v_blank_start | (v_blank_end << 16);
	}

	return 0;
}

static bool dm_is_idle(void *handle)
{
	/* XXX todo */
	return true;
}

static int dm_wait_for_idle(void *handle)
{
	/* XXX todo */
	return 0;
}

static bool dm_check_soft_reset(void *handle)
{
	return false;
}

static int dm_soft_reset(void *handle)
{
	/* XXX todo */
	return 0;
}

static struct amdgpu_crtc *
get_crtc_by_otg_inst(struct amdgpu_device *adev,
		     int otg_inst)
{
	struct drm_device *dev = adev_to_drm(adev);
	struct drm_crtc *crtc;
	struct amdgpu_crtc *amdgpu_crtc;

	if (WARN_ON(otg_inst == -1))
		return adev->mode_info.crtcs[0];

	list_for_each_entry(crtc, &dev->mode_config.crtc_list, head) {
		amdgpu_crtc = to_amdgpu_crtc(crtc);

		if (amdgpu_crtc->otg_inst == otg_inst)
			return amdgpu_crtc;
	}

	return NULL;
}

static inline bool is_dc_timing_adjust_needed(struct dm_crtc_state *old_state,
					      struct dm_crtc_state *new_state)
{
	if (new_state->freesync_config.state ==  VRR_STATE_ACTIVE_FIXED)
		return true;
	else if (amdgpu_dm_crtc_vrr_active(old_state) != amdgpu_dm_crtc_vrr_active(new_state))
		return true;
	else
		return false;
}

static inline void reverse_planes_order(struct dc_surface_update *array_of_surface_update,
					int planes_count)
{
	int i, j;
<<<<<<< HEAD

	for (i = 0, j = planes_count - 1; i < j; i++, j--)
		swap(array_of_surface_update[i], array_of_surface_update[j]);
=======
	struct dc_surface_update surface_updates_temp;

	for (i = 0, j = planes_count - 1; i < j; i++, j--) {
		surface_updates_temp = array_of_surface_update[i];
		array_of_surface_update[i] = array_of_surface_update[j];
		array_of_surface_update[j] = surface_updates_temp;
	}
>>>>>>> 2a69c8d4
}

/**
 * update_planes_and_stream_adapter() - Send planes to be updated in DC
 *
 * DC has a generic way to update planes and stream via
 * dc_update_planes_and_stream function; however, DM might need some
 * adjustments and preparation before calling it. This function is a wrapper
 * for the dc_update_planes_and_stream that does any required configuration
 * before passing control to DC.
 */
static inline bool update_planes_and_stream_adapter(struct dc *dc,
						    int update_type,
						    int planes_count,
						    struct dc_stream_state *stream,
						    struct dc_stream_update *stream_update,
						    struct dc_surface_update *array_of_surface_update)
{
	reverse_planes_order(array_of_surface_update, planes_count);

	/*
	 * Previous frame finished and HW is ready for optimization.
	 */
	if (update_type == UPDATE_TYPE_FAST)
		dc_post_update_surfaces_to_stream(dc);

	return dc_update_planes_and_stream(dc,
					   array_of_surface_update,
					   planes_count,
					   stream,
					   stream_update);
}

/**
 * dm_pflip_high_irq() - Handle pageflip interrupt
 * @interrupt_params: ignored
 *
 * Handles the pageflip interrupt by notifying all interested parties
 * that the pageflip has been completed.
 */
static void dm_pflip_high_irq(void *interrupt_params)
{
	struct amdgpu_crtc *amdgpu_crtc;
	struct common_irq_params *irq_params = interrupt_params;
	struct amdgpu_device *adev = irq_params->adev;
	unsigned long flags;
	struct drm_pending_vblank_event *e;
	u32 vpos, hpos, v_blank_start, v_blank_end;
	bool vrr_active;

	amdgpu_crtc = get_crtc_by_otg_inst(adev, irq_params->irq_src - IRQ_TYPE_PFLIP);

	/* IRQ could occur when in initial stage */
	/* TODO work and BO cleanup */
	if (amdgpu_crtc == NULL) {
		DC_LOG_PFLIP("CRTC is null, returning.\n");
		return;
	}

	spin_lock_irqsave(&adev_to_drm(adev)->event_lock, flags);

	if (amdgpu_crtc->pflip_status != AMDGPU_FLIP_SUBMITTED) {
		DC_LOG_PFLIP("amdgpu_crtc->pflip_status = %d !=AMDGPU_FLIP_SUBMITTED(%d) on crtc:%d[%p]\n",
			     amdgpu_crtc->pflip_status,
			     AMDGPU_FLIP_SUBMITTED,
			     amdgpu_crtc->crtc_id,
			     amdgpu_crtc);
		spin_unlock_irqrestore(&adev_to_drm(adev)->event_lock, flags);
		return;
	}

	/* page flip completed. */
	e = amdgpu_crtc->event;
	amdgpu_crtc->event = NULL;

	WARN_ON(!e);

	vrr_active = amdgpu_dm_crtc_vrr_active_irq(amdgpu_crtc);

	/* Fixed refresh rate, or VRR scanout position outside front-porch? */
	if (!vrr_active ||
	    !dc_stream_get_scanoutpos(amdgpu_crtc->dm_irq_params.stream, &v_blank_start,
				      &v_blank_end, &hpos, &vpos) ||
	    (vpos < v_blank_start)) {
		/* Update to correct count and vblank timestamp if racing with
		 * vblank irq. This also updates to the correct vblank timestamp
		 * even in VRR mode, as scanout is past the front-porch atm.
		 */
		drm_crtc_accurate_vblank_count(&amdgpu_crtc->base);

		/* Wake up userspace by sending the pageflip event with proper
		 * count and timestamp of vblank of flip completion.
		 */
		if (e) {
			drm_crtc_send_vblank_event(&amdgpu_crtc->base, e);

			/* Event sent, so done with vblank for this flip */
			drm_crtc_vblank_put(&amdgpu_crtc->base);
		}
	} else if (e) {
		/* VRR active and inside front-porch: vblank count and
		 * timestamp for pageflip event will only be up to date after
		 * drm_crtc_handle_vblank() has been executed from late vblank
		 * irq handler after start of back-porch (vline 0). We queue the
		 * pageflip event for send-out by drm_crtc_handle_vblank() with
		 * updated timestamp and count, once it runs after us.
		 *
		 * We need to open-code this instead of using the helper
		 * drm_crtc_arm_vblank_event(), as that helper would
		 * call drm_crtc_accurate_vblank_count(), which we must
		 * not call in VRR mode while we are in front-porch!
		 */

		/* sequence will be replaced by real count during send-out. */
		e->sequence = drm_crtc_vblank_count(&amdgpu_crtc->base);
		e->pipe = amdgpu_crtc->crtc_id;

		list_add_tail(&e->base.link, &adev_to_drm(adev)->vblank_event_list);
		e = NULL;
	}

	/* Keep track of vblank of this flip for flip throttling. We use the
	 * cooked hw counter, as that one incremented at start of this vblank
	 * of pageflip completion, so last_flip_vblank is the forbidden count
	 * for queueing new pageflips if vsync + VRR is enabled.
	 */
	amdgpu_crtc->dm_irq_params.last_flip_vblank =
		amdgpu_get_vblank_counter_kms(&amdgpu_crtc->base);

	amdgpu_crtc->pflip_status = AMDGPU_FLIP_NONE;
	spin_unlock_irqrestore(&adev_to_drm(adev)->event_lock, flags);

	DC_LOG_PFLIP("crtc:%d[%p], pflip_stat:AMDGPU_FLIP_NONE, vrr[%d]-fp %d\n",
		     amdgpu_crtc->crtc_id, amdgpu_crtc,
		     vrr_active, (int) !e);
}

static void dm_vupdate_high_irq(void *interrupt_params)
{
	struct common_irq_params *irq_params = interrupt_params;
	struct amdgpu_device *adev = irq_params->adev;
	struct amdgpu_crtc *acrtc;
	struct drm_device *drm_dev;
	struct drm_vblank_crtc *vblank;
	ktime_t frame_duration_ns, previous_timestamp;
	unsigned long flags;
	int vrr_active;

	acrtc = get_crtc_by_otg_inst(adev, irq_params->irq_src - IRQ_TYPE_VUPDATE);

	if (acrtc) {
		vrr_active = amdgpu_dm_crtc_vrr_active_irq(acrtc);
		drm_dev = acrtc->base.dev;
		vblank = &drm_dev->vblank[acrtc->base.index];
		previous_timestamp = atomic64_read(&irq_params->previous_timestamp);
		frame_duration_ns = vblank->time - previous_timestamp;

		if (frame_duration_ns > 0) {
			trace_amdgpu_refresh_rate_track(acrtc->base.index,
						frame_duration_ns,
						ktime_divns(NSEC_PER_SEC, frame_duration_ns));
			atomic64_set(&irq_params->previous_timestamp, vblank->time);
		}

		DC_LOG_VBLANK("crtc:%d, vupdate-vrr:%d\n",
			      acrtc->crtc_id,
			      vrr_active);

		/* Core vblank handling is done here after end of front-porch in
		 * vrr mode, as vblank timestamping will give valid results
		 * while now done after front-porch. This will also deliver
		 * page-flip completion events that have been queued to us
		 * if a pageflip happened inside front-porch.
		 */
		if (vrr_active) {
			amdgpu_dm_crtc_handle_vblank(acrtc);

			/* BTR processing for pre-DCE12 ASICs */
			if (acrtc->dm_irq_params.stream &&
			    adev->family < AMDGPU_FAMILY_AI) {
				spin_lock_irqsave(&adev_to_drm(adev)->event_lock, flags);
				mod_freesync_handle_v_update(
				    adev->dm.freesync_module,
				    acrtc->dm_irq_params.stream,
				    &acrtc->dm_irq_params.vrr_params);

				dc_stream_adjust_vmin_vmax(
				    adev->dm.dc,
				    acrtc->dm_irq_params.stream,
				    &acrtc->dm_irq_params.vrr_params.adjust);
				spin_unlock_irqrestore(&adev_to_drm(adev)->event_lock, flags);
			}
		}
	}
}

/**
 * dm_crtc_high_irq() - Handles CRTC interrupt
 * @interrupt_params: used for determining the CRTC instance
 *
 * Handles the CRTC/VSYNC interrupt by notfying DRM's VBLANK
 * event handler.
 */
static void dm_crtc_high_irq(void *interrupt_params)
{
	struct common_irq_params *irq_params = interrupt_params;
	struct amdgpu_device *adev = irq_params->adev;
	struct amdgpu_crtc *acrtc;
	unsigned long flags;
	int vrr_active;

	acrtc = get_crtc_by_otg_inst(adev, irq_params->irq_src - IRQ_TYPE_VBLANK);
	if (!acrtc)
		return;

	vrr_active = amdgpu_dm_crtc_vrr_active_irq(acrtc);

	DC_LOG_VBLANK("crtc:%d, vupdate-vrr:%d, planes:%d\n", acrtc->crtc_id,
		      vrr_active, acrtc->dm_irq_params.active_planes);

	/**
	 * Core vblank handling at start of front-porch is only possible
	 * in non-vrr mode, as only there vblank timestamping will give
	 * valid results while done in front-porch. Otherwise defer it
	 * to dm_vupdate_high_irq after end of front-porch.
	 */
	if (!vrr_active)
		amdgpu_dm_crtc_handle_vblank(acrtc);

	/**
	 * Following stuff must happen at start of vblank, for crc
	 * computation and below-the-range btr support in vrr mode.
	 */
	amdgpu_dm_crtc_handle_crc_irq(&acrtc->base);

	/* BTR updates need to happen before VUPDATE on Vega and above. */
	if (adev->family < AMDGPU_FAMILY_AI)
		return;

	spin_lock_irqsave(&adev_to_drm(adev)->event_lock, flags);

	if (acrtc->dm_irq_params.stream &&
	    acrtc->dm_irq_params.vrr_params.supported &&
	    acrtc->dm_irq_params.freesync_config.state ==
		    VRR_STATE_ACTIVE_VARIABLE) {
		mod_freesync_handle_v_update(adev->dm.freesync_module,
					     acrtc->dm_irq_params.stream,
					     &acrtc->dm_irq_params.vrr_params);

		dc_stream_adjust_vmin_vmax(adev->dm.dc, acrtc->dm_irq_params.stream,
					   &acrtc->dm_irq_params.vrr_params.adjust);
	}

	/*
	 * If there aren't any active_planes then DCH HUBP may be clock-gated.
	 * In that case, pageflip completion interrupts won't fire and pageflip
	 * completion events won't get delivered. Prevent this by sending
	 * pending pageflip events from here if a flip is still pending.
	 *
	 * If any planes are enabled, use dm_pflip_high_irq() instead, to
	 * avoid race conditions between flip programming and completion,
	 * which could cause too early flip completion events.
	 */
	if (adev->family >= AMDGPU_FAMILY_RV &&
	    acrtc->pflip_status == AMDGPU_FLIP_SUBMITTED &&
	    acrtc->dm_irq_params.active_planes == 0) {
		if (acrtc->event) {
			drm_crtc_send_vblank_event(&acrtc->base, acrtc->event);
			acrtc->event = NULL;
			drm_crtc_vblank_put(&acrtc->base);
		}
		acrtc->pflip_status = AMDGPU_FLIP_NONE;
	}

	spin_unlock_irqrestore(&adev_to_drm(adev)->event_lock, flags);
}

#if defined(CONFIG_DRM_AMD_SECURE_DISPLAY)
/**
 * dm_dcn_vertical_interrupt0_high_irq() - Handles OTG Vertical interrupt0 for
 * DCN generation ASICs
 * @interrupt_params: interrupt parameters
 *
 * Used to set crc window/read out crc value at vertical line 0 position
 */
static void dm_dcn_vertical_interrupt0_high_irq(void *interrupt_params)
{
	struct common_irq_params *irq_params = interrupt_params;
	struct amdgpu_device *adev = irq_params->adev;
	struct amdgpu_crtc *acrtc;

	acrtc = get_crtc_by_otg_inst(adev, irq_params->irq_src - IRQ_TYPE_VLINE0);

	if (!acrtc)
		return;

	amdgpu_dm_crtc_handle_crc_window_irq(&acrtc->base);
}
#endif /* CONFIG_DRM_AMD_SECURE_DISPLAY */

/**
 * dmub_aux_setconfig_callback - Callback for AUX or SET_CONFIG command.
 * @adev: amdgpu_device pointer
 * @notify: dmub notification structure
 *
 * Dmub AUX or SET_CONFIG command completion processing callback
 * Copies dmub notification to DM which is to be read by AUX command.
 * issuing thread and also signals the event to wake up the thread.
 */
static void dmub_aux_setconfig_callback(struct amdgpu_device *adev,
					struct dmub_notification *notify)
{
	if (adev->dm.dmub_notify)
		memcpy(adev->dm.dmub_notify, notify, sizeof(struct dmub_notification));
	if (notify->type == DMUB_NOTIFICATION_AUX_REPLY)
		complete(&adev->dm.dmub_aux_transfer_done);
}

/**
 * dmub_hpd_callback - DMUB HPD interrupt processing callback.
 * @adev: amdgpu_device pointer
 * @notify: dmub notification structure
 *
 * Dmub Hpd interrupt processing callback. Gets displayindex through the
 * ink index and calls helper to do the processing.
 */
static void dmub_hpd_callback(struct amdgpu_device *adev,
			      struct dmub_notification *notify)
{
	struct amdgpu_dm_connector *aconnector;
	struct amdgpu_dm_connector *hpd_aconnector = NULL;
	struct drm_connector *connector;
	struct drm_connector_list_iter iter;
	struct dc_link *link;
	u8 link_index = 0;
	struct drm_device *dev;

	if (adev == NULL)
		return;

	if (notify == NULL) {
		DRM_ERROR("DMUB HPD callback notification was NULL");
		return;
	}

	if (notify->link_index > adev->dm.dc->link_count) {
		DRM_ERROR("DMUB HPD index (%u)is abnormal", notify->link_index);
		return;
	}

	link_index = notify->link_index;
	link = adev->dm.dc->links[link_index];
	dev = adev->dm.ddev;

	drm_connector_list_iter_begin(dev, &iter);
	drm_for_each_connector_iter(connector, &iter) {
		aconnector = to_amdgpu_dm_connector(connector);
		if (link && aconnector->dc_link == link) {
			if (notify->type == DMUB_NOTIFICATION_HPD)
				DRM_INFO("DMUB HPD callback: link_index=%u\n", link_index);
			else if (notify->type == DMUB_NOTIFICATION_HPD_IRQ)
				DRM_INFO("DMUB HPD IRQ callback: link_index=%u\n", link_index);
			else
				DRM_WARN("DMUB Unknown HPD callback type %d, link_index=%u\n",
						notify->type, link_index);

			hpd_aconnector = aconnector;
			break;
		}
	}
	drm_connector_list_iter_end(&iter);

	if (hpd_aconnector) {
		if (notify->type == DMUB_NOTIFICATION_HPD)
			handle_hpd_irq_helper(hpd_aconnector);
		else if (notify->type == DMUB_NOTIFICATION_HPD_IRQ)
			handle_hpd_rx_irq(hpd_aconnector);
	}
}

/**
 * register_dmub_notify_callback - Sets callback for DMUB notify
 * @adev: amdgpu_device pointer
 * @type: Type of dmub notification
 * @callback: Dmub interrupt callback function
 * @dmub_int_thread_offload: offload indicator
 *
 * API to register a dmub callback handler for a dmub notification
 * Also sets indicator whether callback processing to be offloaded.
 * to dmub interrupt handling thread
 * Return: true if successfully registered, false if there is existing registration
 */
static bool register_dmub_notify_callback(struct amdgpu_device *adev,
					  enum dmub_notification_type type,
					  dmub_notify_interrupt_callback_t callback,
					  bool dmub_int_thread_offload)
{
	if (callback != NULL && type < ARRAY_SIZE(adev->dm.dmub_thread_offload)) {
		adev->dm.dmub_callback[type] = callback;
		adev->dm.dmub_thread_offload[type] = dmub_int_thread_offload;
	} else
		return false;

	return true;
}

static void dm_handle_hpd_work(struct work_struct *work)
{
	struct dmub_hpd_work *dmub_hpd_wrk;

	dmub_hpd_wrk = container_of(work, struct dmub_hpd_work, handle_hpd_work);

	if (!dmub_hpd_wrk->dmub_notify) {
		DRM_ERROR("dmub_hpd_wrk dmub_notify is NULL");
		return;
	}

	if (dmub_hpd_wrk->dmub_notify->type < ARRAY_SIZE(dmub_hpd_wrk->adev->dm.dmub_callback)) {
		dmub_hpd_wrk->adev->dm.dmub_callback[dmub_hpd_wrk->dmub_notify->type](dmub_hpd_wrk->adev,
		dmub_hpd_wrk->dmub_notify);
	}

	kfree(dmub_hpd_wrk->dmub_notify);
	kfree(dmub_hpd_wrk);

}

#define DMUB_TRACE_MAX_READ 64
/**
 * dm_dmub_outbox1_low_irq() - Handles Outbox interrupt
 * @interrupt_params: used for determining the Outbox instance
 *
 * Handles the Outbox Interrupt
 * event handler.
 */
static void dm_dmub_outbox1_low_irq(void *interrupt_params)
{
	struct dmub_notification notify;
	struct common_irq_params *irq_params = interrupt_params;
	struct amdgpu_device *adev = irq_params->adev;
	struct amdgpu_display_manager *dm = &adev->dm;
	struct dmcub_trace_buf_entry entry = { 0 };
	u32 count = 0;
	struct dmub_hpd_work *dmub_hpd_wrk;
	struct dc_link *plink = NULL;

	if (dc_enable_dmub_notifications(adev->dm.dc) &&
		irq_params->irq_src == DC_IRQ_SOURCE_DMCUB_OUTBOX) {

		do {
			dc_stat_get_dmub_notification(adev->dm.dc, &notify);
			if (notify.type >= ARRAY_SIZE(dm->dmub_thread_offload)) {
				DRM_ERROR("DM: notify type %d invalid!", notify.type);
				continue;
			}
			if (!dm->dmub_callback[notify.type]) {
				DRM_DEBUG_DRIVER("DMUB notification skipped, no handler: type=%d\n", notify.type);
				continue;
			}
			if (dm->dmub_thread_offload[notify.type] == true) {
				dmub_hpd_wrk = kzalloc(sizeof(*dmub_hpd_wrk), GFP_ATOMIC);
				if (!dmub_hpd_wrk) {
					DRM_ERROR("Failed to allocate dmub_hpd_wrk");
					return;
				}
				dmub_hpd_wrk->dmub_notify = kmemdup(&notify, sizeof(struct dmub_notification),
								    GFP_ATOMIC);
				if (!dmub_hpd_wrk->dmub_notify) {
					kfree(dmub_hpd_wrk);
					DRM_ERROR("Failed to allocate dmub_hpd_wrk->dmub_notify");
					return;
				}
				INIT_WORK(&dmub_hpd_wrk->handle_hpd_work, dm_handle_hpd_work);
				dmub_hpd_wrk->adev = adev;
				if (notify.type == DMUB_NOTIFICATION_HPD) {
					plink = adev->dm.dc->links[notify.link_index];
					if (plink) {
						plink->hpd_status =
							notify.hpd_status == DP_HPD_PLUG;
					}
				}
				queue_work(adev->dm.delayed_hpd_wq, &dmub_hpd_wrk->handle_hpd_work);
			} else {
				dm->dmub_callback[notify.type](adev, &notify);
			}
		} while (notify.pending_notification);
	}


	do {
		if (dc_dmub_srv_get_dmub_outbox0_msg(dm->dc, &entry)) {
			trace_amdgpu_dmub_trace_high_irq(entry.trace_code, entry.tick_count,
							entry.param0, entry.param1);

			DRM_DEBUG_DRIVER("trace_code:%u, tick_count:%u, param0:%u, param1:%u\n",
				 entry.trace_code, entry.tick_count, entry.param0, entry.param1);
		} else
			break;

		count++;

	} while (count <= DMUB_TRACE_MAX_READ);

	if (count > DMUB_TRACE_MAX_READ)
		DRM_DEBUG_DRIVER("Warning : count > DMUB_TRACE_MAX_READ");
}

static int dm_set_clockgating_state(void *handle,
		  enum amd_clockgating_state state)
{
	return 0;
}

static int dm_set_powergating_state(void *handle,
		  enum amd_powergating_state state)
{
	return 0;
}

/* Prototypes of private functions */
static int dm_early_init(void *handle);

/* Allocate memory for FBC compressed data  */
static void amdgpu_dm_fbc_init(struct drm_connector *connector)
{
	struct drm_device *dev = connector->dev;
	struct amdgpu_device *adev = drm_to_adev(dev);
	struct dm_compressor_info *compressor = &adev->dm.compressor;
	struct amdgpu_dm_connector *aconn = to_amdgpu_dm_connector(connector);
	struct drm_display_mode *mode;
	unsigned long max_size = 0;

	if (adev->dm.dc->fbc_compressor == NULL)
		return;

	if (aconn->dc_link->connector_signal != SIGNAL_TYPE_EDP)
		return;

	if (compressor->bo_ptr)
		return;


	list_for_each_entry(mode, &connector->modes, head) {
		if (max_size < mode->htotal * mode->vtotal)
			max_size = mode->htotal * mode->vtotal;
	}

	if (max_size) {
		int r = amdgpu_bo_create_kernel(adev, max_size * 4, PAGE_SIZE,
			    AMDGPU_GEM_DOMAIN_GTT, &compressor->bo_ptr,
			    &compressor->gpu_addr, &compressor->cpu_addr);

		if (r)
			DRM_ERROR("DM: Failed to initialize FBC\n");
		else {
			adev->dm.dc->ctx->fbc_gpu_addr = compressor->gpu_addr;
			DRM_INFO("DM: FBC alloc %lu\n", max_size*4);
		}

	}

}

static int amdgpu_dm_audio_component_get_eld(struct device *kdev, int port,
					  int pipe, bool *enabled,
					  unsigned char *buf, int max_bytes)
{
	struct drm_device *dev = dev_get_drvdata(kdev);
	struct amdgpu_device *adev = drm_to_adev(dev);
	struct drm_connector *connector;
	struct drm_connector_list_iter conn_iter;
	struct amdgpu_dm_connector *aconnector;
	int ret = 0;

	*enabled = false;

	mutex_lock(&adev->dm.audio_lock);

	drm_connector_list_iter_begin(dev, &conn_iter);
	drm_for_each_connector_iter(connector, &conn_iter) {
		aconnector = to_amdgpu_dm_connector(connector);
		if (aconnector->audio_inst != port)
			continue;

		*enabled = true;
		ret = drm_eld_size(connector->eld);
		memcpy(buf, connector->eld, min(max_bytes, ret));

		break;
	}
	drm_connector_list_iter_end(&conn_iter);

	mutex_unlock(&adev->dm.audio_lock);

	DRM_DEBUG_KMS("Get ELD : idx=%d ret=%d en=%d\n", port, ret, *enabled);

	return ret;
}

static const struct drm_audio_component_ops amdgpu_dm_audio_component_ops = {
	.get_eld = amdgpu_dm_audio_component_get_eld,
};

static int amdgpu_dm_audio_component_bind(struct device *kdev,
				       struct device *hda_kdev, void *data)
{
	struct drm_device *dev = dev_get_drvdata(kdev);
	struct amdgpu_device *adev = drm_to_adev(dev);
	struct drm_audio_component *acomp = data;

	acomp->ops = &amdgpu_dm_audio_component_ops;
	acomp->dev = kdev;
	adev->dm.audio_component = acomp;

	return 0;
}

static void amdgpu_dm_audio_component_unbind(struct device *kdev,
					  struct device *hda_kdev, void *data)
{
	struct drm_device *dev = dev_get_drvdata(kdev);
	struct amdgpu_device *adev = drm_to_adev(dev);
	struct drm_audio_component *acomp = data;

	acomp->ops = NULL;
	acomp->dev = NULL;
	adev->dm.audio_component = NULL;
}

static const struct component_ops amdgpu_dm_audio_component_bind_ops = {
	.bind	= amdgpu_dm_audio_component_bind,
	.unbind	= amdgpu_dm_audio_component_unbind,
};

static int amdgpu_dm_audio_init(struct amdgpu_device *adev)
{
	int i, ret;

	if (!amdgpu_audio)
		return 0;

	adev->mode_info.audio.enabled = true;

	adev->mode_info.audio.num_pins = adev->dm.dc->res_pool->audio_count;

	for (i = 0; i < adev->mode_info.audio.num_pins; i++) {
		adev->mode_info.audio.pin[i].channels = -1;
		adev->mode_info.audio.pin[i].rate = -1;
		adev->mode_info.audio.pin[i].bits_per_sample = -1;
		adev->mode_info.audio.pin[i].status_bits = 0;
		adev->mode_info.audio.pin[i].category_code = 0;
		adev->mode_info.audio.pin[i].connected = false;
		adev->mode_info.audio.pin[i].id =
			adev->dm.dc->res_pool->audios[i]->inst;
		adev->mode_info.audio.pin[i].offset = 0;
	}

	ret = component_add(adev->dev, &amdgpu_dm_audio_component_bind_ops);
	if (ret < 0)
		return ret;

	adev->dm.audio_registered = true;

	return 0;
}

static void amdgpu_dm_audio_fini(struct amdgpu_device *adev)
{
	if (!amdgpu_audio)
		return;

	if (!adev->mode_info.audio.enabled)
		return;

	if (adev->dm.audio_registered) {
		component_del(adev->dev, &amdgpu_dm_audio_component_bind_ops);
		adev->dm.audio_registered = false;
	}

	/* TODO: Disable audio? */

	adev->mode_info.audio.enabled = false;
}

static  void amdgpu_dm_audio_eld_notify(struct amdgpu_device *adev, int pin)
{
	struct drm_audio_component *acomp = adev->dm.audio_component;

	if (acomp && acomp->audio_ops && acomp->audio_ops->pin_eld_notify) {
		DRM_DEBUG_KMS("Notify ELD: %d\n", pin);

		acomp->audio_ops->pin_eld_notify(acomp->audio_ops->audio_ptr,
						 pin, -1);
	}
}

static int dm_dmub_hw_init(struct amdgpu_device *adev)
{
	const struct dmcub_firmware_header_v1_0 *hdr;
	struct dmub_srv *dmub_srv = adev->dm.dmub_srv;
	struct dmub_srv_fb_info *fb_info = adev->dm.dmub_fb_info;
	const struct firmware *dmub_fw = adev->dm.dmub_fw;
	struct dmcu *dmcu = adev->dm.dc->res_pool->dmcu;
	struct abm *abm = adev->dm.dc->res_pool->abm;
	struct dmub_srv_hw_params hw_params;
	enum dmub_status status;
	const unsigned char *fw_inst_const, *fw_bss_data;
	u32 i, fw_inst_const_size, fw_bss_data_size;
	bool has_hw_support;

	if (!dmub_srv)
		/* DMUB isn't supported on the ASIC. */
		return 0;

	if (!fb_info) {
		DRM_ERROR("No framebuffer info for DMUB service.\n");
		return -EINVAL;
	}

	if (!dmub_fw) {
		/* Firmware required for DMUB support. */
		DRM_ERROR("No firmware provided for DMUB.\n");
		return -EINVAL;
	}

	status = dmub_srv_has_hw_support(dmub_srv, &has_hw_support);
	if (status != DMUB_STATUS_OK) {
		DRM_ERROR("Error checking HW support for DMUB: %d\n", status);
		return -EINVAL;
	}

	if (!has_hw_support) {
		DRM_INFO("DMUB unsupported on ASIC\n");
		return 0;
	}

	/* Reset DMCUB if it was previously running - before we overwrite its memory. */
	status = dmub_srv_hw_reset(dmub_srv);
	if (status != DMUB_STATUS_OK)
		DRM_WARN("Error resetting DMUB HW: %d\n", status);

	hdr = (const struct dmcub_firmware_header_v1_0 *)dmub_fw->data;

	fw_inst_const = dmub_fw->data +
			le32_to_cpu(hdr->header.ucode_array_offset_bytes) +
			PSP_HEADER_BYTES;

	fw_bss_data = dmub_fw->data +
		      le32_to_cpu(hdr->header.ucode_array_offset_bytes) +
		      le32_to_cpu(hdr->inst_const_bytes);

	/* Copy firmware and bios info into FB memory. */
	fw_inst_const_size = le32_to_cpu(hdr->inst_const_bytes) -
			     PSP_HEADER_BYTES - PSP_FOOTER_BYTES;

	fw_bss_data_size = le32_to_cpu(hdr->bss_data_bytes);

	/* if adev->firmware.load_type == AMDGPU_FW_LOAD_PSP,
	 * amdgpu_ucode_init_single_fw will load dmub firmware
	 * fw_inst_const part to cw0; otherwise, the firmware back door load
	 * will be done by dm_dmub_hw_init
	 */
	if (adev->firmware.load_type != AMDGPU_FW_LOAD_PSP) {
		memcpy(fb_info->fb[DMUB_WINDOW_0_INST_CONST].cpu_addr, fw_inst_const,
				fw_inst_const_size);
	}

	if (fw_bss_data_size)
		memcpy(fb_info->fb[DMUB_WINDOW_2_BSS_DATA].cpu_addr,
		       fw_bss_data, fw_bss_data_size);

	/* Copy firmware bios info into FB memory. */
	memcpy(fb_info->fb[DMUB_WINDOW_3_VBIOS].cpu_addr, adev->bios,
	       adev->bios_size);

	/* Reset regions that need to be reset. */
	memset(fb_info->fb[DMUB_WINDOW_4_MAILBOX].cpu_addr, 0,
	fb_info->fb[DMUB_WINDOW_4_MAILBOX].size);

	memset(fb_info->fb[DMUB_WINDOW_5_TRACEBUFF].cpu_addr, 0,
	       fb_info->fb[DMUB_WINDOW_5_TRACEBUFF].size);

	memset(fb_info->fb[DMUB_WINDOW_6_FW_STATE].cpu_addr, 0,
	       fb_info->fb[DMUB_WINDOW_6_FW_STATE].size);

	/* Initialize hardware. */
	memset(&hw_params, 0, sizeof(hw_params));
	hw_params.fb_base = adev->gmc.fb_start;
	hw_params.fb_offset = adev->vm_manager.vram_base_offset;

	/* backdoor load firmware and trigger dmub running */
	if (adev->firmware.load_type != AMDGPU_FW_LOAD_PSP)
		hw_params.load_inst_const = true;

	if (dmcu)
		hw_params.psp_version = dmcu->psp_version;

	for (i = 0; i < fb_info->num_fb; ++i)
		hw_params.fb[i] = &fb_info->fb[i];

	switch (adev->ip_versions[DCE_HWIP][0]) {
	case IP_VERSION(3, 1, 3):
	case IP_VERSION(3, 1, 4):
		hw_params.dpia_supported = true;
		hw_params.disable_dpia = adev->dm.dc->debug.dpia_debug.bits.disable_dpia;
		break;
	default:
		break;
	}

	status = dmub_srv_hw_init(dmub_srv, &hw_params);
	if (status != DMUB_STATUS_OK) {
		DRM_ERROR("Error initializing DMUB HW: %d\n", status);
		return -EINVAL;
	}

	/* Wait for firmware load to finish. */
	status = dmub_srv_wait_for_auto_load(dmub_srv, 100000);
	if (status != DMUB_STATUS_OK)
		DRM_WARN("Wait for DMUB auto-load failed: %d\n", status);

	/* Init DMCU and ABM if available. */
	if (dmcu && abm) {
		dmcu->funcs->dmcu_init(dmcu);
		abm->dmcu_is_running = dmcu->funcs->is_dmcu_initialized(dmcu);
	}

	if (!adev->dm.dc->ctx->dmub_srv)
		adev->dm.dc->ctx->dmub_srv = dc_dmub_srv_create(adev->dm.dc, dmub_srv);
	if (!adev->dm.dc->ctx->dmub_srv) {
		DRM_ERROR("Couldn't allocate DC DMUB server!\n");
		return -ENOMEM;
	}

	DRM_INFO("DMUB hardware initialized: version=0x%08X\n",
		 adev->dm.dmcub_fw_version);

	return 0;
}

static void dm_dmub_hw_resume(struct amdgpu_device *adev)
{
	struct dmub_srv *dmub_srv = adev->dm.dmub_srv;
	enum dmub_status status;
	bool init;

	if (!dmub_srv) {
		/* DMUB isn't supported on the ASIC. */
		return;
	}

	status = dmub_srv_is_hw_init(dmub_srv, &init);
	if (status != DMUB_STATUS_OK)
		DRM_WARN("DMUB hardware init check failed: %d\n", status);

	if (status == DMUB_STATUS_OK && init) {
		/* Wait for firmware load to finish. */
		status = dmub_srv_wait_for_auto_load(dmub_srv, 100000);
		if (status != DMUB_STATUS_OK)
			DRM_WARN("Wait for DMUB auto-load failed: %d\n", status);
	} else {
		/* Perform the full hardware initialization. */
		dm_dmub_hw_init(adev);
	}
}

static void mmhub_read_system_context(struct amdgpu_device *adev, struct dc_phy_addr_space_config *pa_config)
{
	u64 pt_base;
	u32 logical_addr_low;
	u32 logical_addr_high;
	u32 agp_base, agp_bot, agp_top;
	PHYSICAL_ADDRESS_LOC page_table_start, page_table_end, page_table_base;

	memset(pa_config, 0, sizeof(*pa_config));

	agp_base = 0;
	agp_bot = adev->gmc.agp_start >> 24;
	agp_top = adev->gmc.agp_end >> 24;

	/* AGP aperture is disabled */
	if (agp_bot == agp_top) {
		logical_addr_low = adev->gmc.fb_start >> 18;
		if (adev->apu_flags & AMD_APU_IS_RAVEN2)
			/*
			 * Raven2 has a HW issue that it is unable to use the vram which
			 * is out of MC_VM_SYSTEM_APERTURE_HIGH_ADDR. So here is the
			 * workaround that increase system aperture high address (add 1)
			 * to get rid of the VM fault and hardware hang.
			 */
			logical_addr_high = (adev->gmc.fb_end >> 18) + 0x1;
		else
			logical_addr_high = adev->gmc.fb_end >> 18;
	} else {
		logical_addr_low = min(adev->gmc.fb_start, adev->gmc.agp_start) >> 18;
		if (adev->apu_flags & AMD_APU_IS_RAVEN2)
			/*
			 * Raven2 has a HW issue that it is unable to use the vram which
			 * is out of MC_VM_SYSTEM_APERTURE_HIGH_ADDR. So here is the
			 * workaround that increase system aperture high address (add 1)
			 * to get rid of the VM fault and hardware hang.
			 */
			logical_addr_high = max((adev->gmc.fb_end >> 18) + 0x1, adev->gmc.agp_end >> 18);
		else
			logical_addr_high = max(adev->gmc.fb_end, adev->gmc.agp_end) >> 18;
	}

	pt_base = amdgpu_gmc_pd_addr(adev->gart.bo);

	page_table_start.high_part = (u32)(adev->gmc.gart_start >> 44) & 0xF;
	page_table_start.low_part = (u32)(adev->gmc.gart_start >> 12);
	page_table_end.high_part = (u32)(adev->gmc.gart_end >> 44) & 0xF;
	page_table_end.low_part = (u32)(adev->gmc.gart_end >> 12);
	page_table_base.high_part = upper_32_bits(pt_base) & 0xF;
	page_table_base.low_part = lower_32_bits(pt_base);

	pa_config->system_aperture.start_addr = (uint64_t)logical_addr_low << 18;
	pa_config->system_aperture.end_addr = (uint64_t)logical_addr_high << 18;

	pa_config->system_aperture.agp_base = (uint64_t)agp_base << 24;
	pa_config->system_aperture.agp_bot = (uint64_t)agp_bot << 24;
	pa_config->system_aperture.agp_top = (uint64_t)agp_top << 24;

	pa_config->system_aperture.fb_base = adev->gmc.fb_start;
	pa_config->system_aperture.fb_offset = adev->vm_manager.vram_base_offset;
	pa_config->system_aperture.fb_top = adev->gmc.fb_end;

	pa_config->gart_config.page_table_start_addr = page_table_start.quad_part << 12;
	pa_config->gart_config.page_table_end_addr = page_table_end.quad_part << 12;
	pa_config->gart_config.page_table_base_addr = page_table_base.quad_part;

	pa_config->is_hvm_enabled = adev->mode_info.gpu_vm_support;

}

static void force_connector_state(
	struct amdgpu_dm_connector *aconnector,
	enum drm_connector_force force_state)
{
	struct drm_connector *connector = &aconnector->base;

	mutex_lock(&connector->dev->mode_config.mutex);
	aconnector->base.force = force_state;
	mutex_unlock(&connector->dev->mode_config.mutex);

	mutex_lock(&aconnector->hpd_lock);
	drm_kms_helper_connector_hotplug_event(connector);
	mutex_unlock(&aconnector->hpd_lock);
}

static void dm_handle_hpd_rx_offload_work(struct work_struct *work)
{
	struct hpd_rx_irq_offload_work *offload_work;
	struct amdgpu_dm_connector *aconnector;
	struct dc_link *dc_link;
	struct amdgpu_device *adev;
	enum dc_connection_type new_connection_type = dc_connection_none;
	unsigned long flags;
	union test_response test_response;

	memset(&test_response, 0, sizeof(test_response));

	offload_work = container_of(work, struct hpd_rx_irq_offload_work, work);
	aconnector = offload_work->offload_wq->aconnector;

	if (!aconnector) {
		DRM_ERROR("Can't retrieve aconnector in hpd_rx_irq_offload_work");
		goto skip;
	}

	adev = drm_to_adev(aconnector->base.dev);
	dc_link = aconnector->dc_link;

	mutex_lock(&aconnector->hpd_lock);
	if (!dc_link_detect_connection_type(dc_link, &new_connection_type))
		DRM_ERROR("KMS: Failed to detect connector\n");
	mutex_unlock(&aconnector->hpd_lock);

	if (new_connection_type == dc_connection_none)
		goto skip;

	if (amdgpu_in_reset(adev))
		goto skip;

	if (offload_work->data.bytes.device_service_irq.bits.UP_REQ_MSG_RDY ||
		offload_work->data.bytes.device_service_irq.bits.DOWN_REP_MSG_RDY) {
		dm_handle_mst_sideband_msg_ready_event(&aconnector->mst_mgr, DOWN_OR_UP_MSG_RDY_EVENT);
		spin_lock_irqsave(&offload_work->offload_wq->offload_lock, flags);
		offload_work->offload_wq->is_handling_mst_msg_rdy_event = false;
		spin_unlock_irqrestore(&offload_work->offload_wq->offload_lock, flags);
		goto skip;
	}

	mutex_lock(&adev->dm.dc_lock);
	if (offload_work->data.bytes.device_service_irq.bits.AUTOMATED_TEST) {
		dc_link_dp_handle_automated_test(dc_link);

		if (aconnector->timing_changed) {
			/* force connector disconnect and reconnect */
			force_connector_state(aconnector, DRM_FORCE_OFF);
			msleep(100);
			force_connector_state(aconnector, DRM_FORCE_UNSPECIFIED);
		}

		test_response.bits.ACK = 1;

		core_link_write_dpcd(
		dc_link,
		DP_TEST_RESPONSE,
		&test_response.raw,
		sizeof(test_response));
<<<<<<< HEAD
	}
	else if ((dc_link->connector_signal != SIGNAL_TYPE_EDP) &&
			dc_link_check_link_loss_status(dc_link, &offload_work->data) &&
=======
	} else if ((dc_link->connector_signal != SIGNAL_TYPE_EDP) &&
			hpd_rx_irq_check_link_loss_status(dc_link, &offload_work->data) &&
>>>>>>> 2a69c8d4
			dc_link_dp_allow_hpd_rx_irq(dc_link)) {
		/* offload_work->data is from handle_hpd_rx_irq->
		 * schedule_hpd_rx_offload_work.this is defer handle
		 * for hpd short pulse. upon here, link status may be
		 * changed, need get latest link status from dpcd
		 * registers. if link status is good, skip run link
		 * training again.
		 */
		union hpd_irq_data irq_data;

		memset(&irq_data, 0, sizeof(irq_data));

		/* before dc_link_dp_handle_link_loss, allow new link lost handle
		 * request be added to work queue if link lost at end of dc_link_
		 * dp_handle_link_loss
		 */
		spin_lock_irqsave(&offload_work->offload_wq->offload_lock, flags);
		offload_work->offload_wq->is_handling_link_loss = false;
		spin_unlock_irqrestore(&offload_work->offload_wq->offload_lock, flags);

<<<<<<< HEAD
		if ((dc_link_dp_read_hpd_rx_irq_data(dc_link, &irq_data) == DC_OK) &&
			dc_link_check_link_loss_status(dc_link, &irq_data))
=======
		if ((read_hpd_rx_irq_data(dc_link, &irq_data) == DC_OK) &&
			hpd_rx_irq_check_link_loss_status(dc_link, &irq_data))
>>>>>>> 2a69c8d4
			dc_link_dp_handle_link_loss(dc_link);
	}
	mutex_unlock(&adev->dm.dc_lock);

skip:
	kfree(offload_work);

}

static struct hpd_rx_irq_offload_work_queue *hpd_rx_irq_create_workqueue(struct dc *dc)
{
	int max_caps = dc->caps.max_links;
	int i = 0;
	struct hpd_rx_irq_offload_work_queue *hpd_rx_offload_wq = NULL;

	hpd_rx_offload_wq = kcalloc(max_caps, sizeof(*hpd_rx_offload_wq), GFP_KERNEL);

	if (!hpd_rx_offload_wq)
		return NULL;


	for (i = 0; i < max_caps; i++) {
		hpd_rx_offload_wq[i].wq =
				    create_singlethread_workqueue("amdgpu_dm_hpd_rx_offload_wq");

		if (hpd_rx_offload_wq[i].wq == NULL) {
			DRM_ERROR("create amdgpu_dm_hpd_rx_offload_wq fail!");
			goto out_err;
		}

		spin_lock_init(&hpd_rx_offload_wq[i].offload_lock);
	}

	return hpd_rx_offload_wq;

out_err:
	for (i = 0; i < max_caps; i++) {
		if (hpd_rx_offload_wq[i].wq)
			destroy_workqueue(hpd_rx_offload_wq[i].wq);
	}
	kfree(hpd_rx_offload_wq);
	return NULL;
}

struct amdgpu_stutter_quirk {
	u16 chip_vendor;
	u16 chip_device;
	u16 subsys_vendor;
	u16 subsys_device;
	u8 revision;
};

static const struct amdgpu_stutter_quirk amdgpu_stutter_quirk_list[] = {
	/* https://bugzilla.kernel.org/show_bug.cgi?id=214417 */
	{ 0x1002, 0x15dd, 0x1002, 0x15dd, 0xc8 },
	{ 0, 0, 0, 0, 0 },
};

static bool dm_should_disable_stutter(struct pci_dev *pdev)
{
	const struct amdgpu_stutter_quirk *p = amdgpu_stutter_quirk_list;

	while (p && p->chip_device != 0) {
		if (pdev->vendor == p->chip_vendor &&
		    pdev->device == p->chip_device &&
		    pdev->subsystem_vendor == p->subsys_vendor &&
		    pdev->subsystem_device == p->subsys_device &&
		    pdev->revision == p->revision) {
			return true;
		}
		++p;
	}
	return false;
}

static const struct dmi_system_id hpd_disconnect_quirk_table[] = {
	{
		.matches = {
			DMI_MATCH(DMI_SYS_VENDOR, "Dell Inc."),
			DMI_MATCH(DMI_PRODUCT_NAME, "Precision 3660"),
		},
	},
	{
		.matches = {
			DMI_MATCH(DMI_SYS_VENDOR, "Dell Inc."),
			DMI_MATCH(DMI_PRODUCT_NAME, "Precision 3260"),
		},
	},
	{
		.matches = {
			DMI_MATCH(DMI_SYS_VENDOR, "Dell Inc."),
			DMI_MATCH(DMI_PRODUCT_NAME, "Precision 3460"),
		},
	},
	{
		.matches = {
			DMI_MATCH(DMI_SYS_VENDOR, "Dell Inc."),
			DMI_MATCH(DMI_PRODUCT_NAME, "OptiPlex Tower Plus 7010"),
		},
	},
	{
		.matches = {
			DMI_MATCH(DMI_SYS_VENDOR, "Dell Inc."),
			DMI_MATCH(DMI_PRODUCT_NAME, "OptiPlex Tower 7010"),
		},
	},
	{
		.matches = {
			DMI_MATCH(DMI_SYS_VENDOR, "Dell Inc."),
			DMI_MATCH(DMI_PRODUCT_NAME, "OptiPlex SFF Plus 7010"),
		},
	},
	{
		.matches = {
			DMI_MATCH(DMI_SYS_VENDOR, "Dell Inc."),
			DMI_MATCH(DMI_PRODUCT_NAME, "OptiPlex SFF 7010"),
		},
	},
	{
		.matches = {
			DMI_MATCH(DMI_SYS_VENDOR, "Dell Inc."),
			DMI_MATCH(DMI_PRODUCT_NAME, "OptiPlex Micro Plus 7010"),
		},
	},
	{
		.matches = {
			DMI_MATCH(DMI_SYS_VENDOR, "Dell Inc."),
			DMI_MATCH(DMI_PRODUCT_NAME, "OptiPlex Micro 7010"),
		},
	},
	{}
	/* TODO: refactor this from a fixed table to a dynamic option */
};

static void retrieve_dmi_info(struct amdgpu_display_manager *dm)
{
	const struct dmi_system_id *dmi_id;

	dm->aux_hpd_discon_quirk = false;

	dmi_id = dmi_first_match(hpd_disconnect_quirk_table);
	if (dmi_id) {
		dm->aux_hpd_discon_quirk = true;
		DRM_INFO("aux_hpd_discon_quirk attached\n");
	}
}

static int amdgpu_dm_init(struct amdgpu_device *adev)
{
	struct dc_init_data init_data;
	struct dc_callback_init init_params;
	int r;

	adev->dm.ddev = adev_to_drm(adev);
	adev->dm.adev = adev;

	/* Zero all the fields */
	memset(&init_data, 0, sizeof(init_data));
	memset(&init_params, 0, sizeof(init_params));

	mutex_init(&adev->dm.dpia_aux_lock);
	mutex_init(&adev->dm.dc_lock);
	mutex_init(&adev->dm.audio_lock);

	if (amdgpu_dm_irq_init(adev)) {
		DRM_ERROR("amdgpu: failed to initialize DM IRQ support.\n");
		goto error;
	}

	init_data.asic_id.chip_family = adev->family;

	init_data.asic_id.pci_revision_id = adev->pdev->revision;
	init_data.asic_id.hw_internal_rev = adev->external_rev_id;
	init_data.asic_id.chip_id = adev->pdev->device;

	init_data.asic_id.vram_width = adev->gmc.vram_width;
	/* TODO: initialize init_data.asic_id.vram_type here!!!! */
	init_data.asic_id.atombios_base_address =
		adev->mode_info.atom_context->bios;

	init_data.driver = adev;

	adev->dm.cgs_device = amdgpu_cgs_create_device(adev);

	if (!adev->dm.cgs_device) {
		DRM_ERROR("amdgpu: failed to create cgs device.\n");
		goto error;
	}

	init_data.cgs_device = adev->dm.cgs_device;

	init_data.dce_environment = DCE_ENV_PRODUCTION_DRV;

	switch (adev->ip_versions[DCE_HWIP][0]) {
	case IP_VERSION(2, 1, 0):
		switch (adev->dm.dmcub_fw_version) {
		case 0: /* development */
		case 0x1: /* linux-firmware.git hash 6d9f399 */
		case 0x01000000: /* linux-firmware.git hash 9a0b0f4 */
			init_data.flags.disable_dmcu = false;
			break;
		default:
			init_data.flags.disable_dmcu = true;
		}
		break;
	case IP_VERSION(2, 0, 3):
		init_data.flags.disable_dmcu = true;
		break;
	default:
		break;
	}

	switch (adev->asic_type) {
	case CHIP_CARRIZO:
	case CHIP_STONEY:
		init_data.flags.gpu_vm_support = true;
		break;
	default:
		switch (adev->ip_versions[DCE_HWIP][0]) {
		case IP_VERSION(1, 0, 0):
		case IP_VERSION(1, 0, 1):
			/* enable S/G on PCO and RV2 */
			if ((adev->apu_flags & AMD_APU_IS_RAVEN2) ||
			    (adev->apu_flags & AMD_APU_IS_PICASSO))
				init_data.flags.gpu_vm_support = true;
			break;
		case IP_VERSION(2, 1, 0):
		case IP_VERSION(3, 0, 1):
		case IP_VERSION(3, 1, 2):
		case IP_VERSION(3, 1, 3):
		case IP_VERSION(3, 1, 4):
		case IP_VERSION(3, 1, 5):
		case IP_VERSION(3, 1, 6):
			init_data.flags.gpu_vm_support = true;
			break;
		default:
			break;
		}
		break;
	}
<<<<<<< HEAD
	if (init_data.flags.gpu_vm_support &&
	    (amdgpu_sg_display == 0))
		init_data.flags.gpu_vm_support = false;
=======
	if (init_data.flags.gpu_vm_support)
		init_data.flags.gpu_vm_support = amdgpu_sg_display_supported(adev);
>>>>>>> 2a69c8d4

	if (init_data.flags.gpu_vm_support)
		adev->mode_info.gpu_vm_support = true;

	if (amdgpu_dc_feature_mask & DC_FBC_MASK)
		init_data.flags.fbc_support = true;

	if (amdgpu_dc_feature_mask & DC_MULTI_MON_PP_MCLK_SWITCH_MASK)
		init_data.flags.multi_mon_pp_mclk_switch = true;

	if (amdgpu_dc_feature_mask & DC_DISABLE_FRACTIONAL_PWM_MASK)
		init_data.flags.disable_fractional_pwm = true;

	if (amdgpu_dc_feature_mask & DC_EDP_NO_POWER_SEQUENCING)
		init_data.flags.edp_no_power_sequencing = true;

	if (amdgpu_dc_feature_mask & DC_DISABLE_LTTPR_DP1_4A)
		init_data.flags.allow_lttpr_non_transparent_mode.bits.DP1_4A = true;
	if (amdgpu_dc_feature_mask & DC_DISABLE_LTTPR_DP2_0)
		init_data.flags.allow_lttpr_non_transparent_mode.bits.DP2_0 = true;

	/* Disable SubVP + DRR config by default */
	init_data.flags.disable_subvp_drr = true;
	if (amdgpu_dc_feature_mask & DC_ENABLE_SUBVP_DRR)
		init_data.flags.disable_subvp_drr = false;

	init_data.flags.seamless_boot_edp_requested = false;

	if (check_seamless_boot_capability(adev)) {
		init_data.flags.seamless_boot_edp_requested = true;
		init_data.flags.allow_seamless_boot_optimization = true;
		DRM_INFO("Seamless boot condition check passed\n");
	}

	init_data.flags.enable_mipi_converter_optimization = true;

	init_data.dcn_reg_offsets = adev->reg_offset[DCE_HWIP][0];
	init_data.nbio_reg_offsets = adev->reg_offset[NBIO_HWIP][0];

	INIT_LIST_HEAD(&adev->dm.da_list);

	retrieve_dmi_info(&adev->dm);

	/* Display Core create. */
	adev->dm.dc = dc_create(&init_data);

	if (adev->dm.dc) {
		DRM_INFO("Display Core initialized with v%s!\n", DC_VER);
	} else {
		DRM_INFO("Display Core failed to initialize with v%s!\n", DC_VER);
		goto error;
	}

	if (amdgpu_dc_debug_mask & DC_DISABLE_PIPE_SPLIT) {
		adev->dm.dc->debug.force_single_disp_pipe_split = false;
		adev->dm.dc->debug.pipe_split_policy = MPC_SPLIT_AVOID;
	}

	if (adev->asic_type != CHIP_CARRIZO && adev->asic_type != CHIP_STONEY)
		adev->dm.dc->debug.disable_stutter = amdgpu_pp_feature_mask & PP_STUTTER_MODE ? false : true;
	if (dm_should_disable_stutter(adev->pdev))
		adev->dm.dc->debug.disable_stutter = true;

	if (amdgpu_dc_debug_mask & DC_DISABLE_STUTTER)
		adev->dm.dc->debug.disable_stutter = true;

	if (amdgpu_dc_debug_mask & DC_DISABLE_DSC)
		adev->dm.dc->debug.disable_dsc = true;

	if (amdgpu_dc_debug_mask & DC_DISABLE_CLOCK_GATING)
		adev->dm.dc->debug.disable_clock_gate = true;

	if (amdgpu_dc_debug_mask & DC_FORCE_SUBVP_MCLK_SWITCH)
		adev->dm.dc->debug.force_subvp_mclk_switch = true;

	adev->dm.dc->debug.visual_confirm = amdgpu_dc_visual_confirm;

	/* TODO: Remove after DP2 receiver gets proper support of Cable ID feature */
	adev->dm.dc->debug.ignore_cable_id = true;

	/* TODO: There is a new drm mst change where the freedom of
	 * vc_next_start_slot update is revoked/moved into drm, instead of in
	 * driver. This forces us to make sure to get vc_next_start_slot updated
	 * in drm function each time without considering if mst_state is active
	 * or not. Otherwise, next time hotplug will give wrong start_slot
	 * number. We are implementing a temporary solution to even notify drm
	 * mst deallocation when link is no longer of MST type when uncommitting
	 * the stream so we will have more time to work on a proper solution.
	 * Ideally when dm_helpers_dp_mst_stop_top_mgr message is triggered, we
	 * should notify drm to do a complete "reset" of its states and stop
	 * calling further drm mst functions when link is no longer of an MST
	 * type. This could happen when we unplug an MST hubs/displays. When
	 * uncommit stream comes later after unplug, we should just reset
	 * hardware states only.
	 */
	adev->dm.dc->debug.temp_mst_deallocation_sequence = true;

	if (adev->dm.dc->caps.dp_hdmi21_pcon_support)
		DRM_INFO("DP-HDMI FRL PCON supported\n");

	r = dm_dmub_hw_init(adev);
	if (r) {
		DRM_ERROR("DMUB interface failed to initialize: status=%d\n", r);
		goto error;
	}

	dc_hardware_init(adev->dm.dc);

	adev->dm.hpd_rx_offload_wq = hpd_rx_irq_create_workqueue(adev->dm.dc);
	if (!adev->dm.hpd_rx_offload_wq) {
		DRM_ERROR("amdgpu: failed to create hpd rx offload workqueue.\n");
		goto error;
	}

	if ((adev->flags & AMD_IS_APU) && (adev->asic_type >= CHIP_CARRIZO)) {
		struct dc_phy_addr_space_config pa_config;

		mmhub_read_system_context(adev, &pa_config);

		// Call the DC init_memory func
		dc_setup_system_context(adev->dm.dc, &pa_config);
	}

	adev->dm.freesync_module = mod_freesync_create(adev->dm.dc);
	if (!adev->dm.freesync_module) {
		DRM_ERROR(
		"amdgpu: failed to initialize freesync_module.\n");
	} else
		DRM_DEBUG_DRIVER("amdgpu: freesync_module init done %p.\n",
				adev->dm.freesync_module);

	amdgpu_dm_init_color_mod();

	if (adev->dm.dc->caps.max_links > 0) {
		adev->dm.vblank_control_workqueue =
			create_singlethread_workqueue("dm_vblank_control_workqueue");
		if (!adev->dm.vblank_control_workqueue)
			DRM_ERROR("amdgpu: failed to initialize vblank_workqueue.\n");
	}

	if (adev->dm.dc->caps.max_links > 0 && adev->family >= AMDGPU_FAMILY_RV) {
		adev->dm.hdcp_workqueue = hdcp_create_workqueue(adev, &init_params.cp_psp, adev->dm.dc);

		if (!adev->dm.hdcp_workqueue)
			DRM_ERROR("amdgpu: failed to initialize hdcp_workqueue.\n");
		else
			DRM_DEBUG_DRIVER("amdgpu: hdcp_workqueue init done %p.\n", adev->dm.hdcp_workqueue);

		dc_init_callbacks(adev->dm.dc, &init_params);
	}
#if defined(CONFIG_DRM_AMD_SECURE_DISPLAY)
	adev->dm.secure_display_ctxs = amdgpu_dm_crtc_secure_display_create_contexts(adev);
	if (!adev->dm.secure_display_ctxs) {
		DRM_ERROR("amdgpu: failed to initialize secure_display_ctxs.\n");
	}
#endif
	if (dc_is_dmub_outbox_supported(adev->dm.dc)) {
		init_completion(&adev->dm.dmub_aux_transfer_done);
		adev->dm.dmub_notify = kzalloc(sizeof(struct dmub_notification), GFP_KERNEL);
		if (!adev->dm.dmub_notify) {
			DRM_INFO("amdgpu: fail to allocate adev->dm.dmub_notify");
			goto error;
		}

		adev->dm.delayed_hpd_wq = create_singlethread_workqueue("amdgpu_dm_hpd_wq");
		if (!adev->dm.delayed_hpd_wq) {
			DRM_ERROR("amdgpu: failed to create hpd offload workqueue.\n");
			goto error;
		}

		amdgpu_dm_outbox_init(adev);
		if (!register_dmub_notify_callback(adev, DMUB_NOTIFICATION_AUX_REPLY,
			dmub_aux_setconfig_callback, false)) {
			DRM_ERROR("amdgpu: fail to register dmub aux callback");
			goto error;
		}
		if (!register_dmub_notify_callback(adev, DMUB_NOTIFICATION_HPD, dmub_hpd_callback, true)) {
			DRM_ERROR("amdgpu: fail to register dmub hpd callback");
			goto error;
		}
		if (!register_dmub_notify_callback(adev, DMUB_NOTIFICATION_HPD_IRQ, dmub_hpd_callback, true)) {
			DRM_ERROR("amdgpu: fail to register dmub hpd callback");
			goto error;
		}
	}

	/* Enable outbox notification only after IRQ handlers are registered and DMUB is alive.
	 * It is expected that DMUB will resend any pending notifications at this point, for
	 * example HPD from DPIA.
	 */
	if (dc_is_dmub_outbox_supported(adev->dm.dc))
		dc_enable_dmub_outbox(adev->dm.dc);

	if (amdgpu_dm_initialize_drm_device(adev)) {
		DRM_ERROR(
		"amdgpu: failed to initialize sw for display support.\n");
		goto error;
	}

	/* create fake encoders for MST */
	dm_dp_create_fake_mst_encoders(adev);

	/* TODO: Add_display_info? */

	/* TODO use dynamic cursor width */
	adev_to_drm(adev)->mode_config.cursor_width = adev->dm.dc->caps.max_cursor_size;
	adev_to_drm(adev)->mode_config.cursor_height = adev->dm.dc->caps.max_cursor_size;

	if (drm_vblank_init(adev_to_drm(adev), adev->dm.display_indexes_num)) {
		DRM_ERROR(
		"amdgpu: failed to initialize sw for display support.\n");
		goto error;
	}


	DRM_DEBUG_DRIVER("KMS initialized.\n");

	return 0;
error:
	amdgpu_dm_fini(adev);

	return -EINVAL;
}

static int amdgpu_dm_early_fini(void *handle)
{
	struct amdgpu_device *adev = (struct amdgpu_device *)handle;

	amdgpu_dm_audio_fini(adev);

	return 0;
}

static void amdgpu_dm_fini(struct amdgpu_device *adev)
{
	int i;

	if (adev->dm.vblank_control_workqueue) {
		destroy_workqueue(adev->dm.vblank_control_workqueue);
		adev->dm.vblank_control_workqueue = NULL;
	}

	amdgpu_dm_destroy_drm_device(&adev->dm);

#if defined(CONFIG_DRM_AMD_SECURE_DISPLAY)
	if (adev->dm.secure_display_ctxs) {
		for (i = 0; i < adev->mode_info.num_crtc; i++) {
			if (adev->dm.secure_display_ctxs[i].crtc) {
				flush_work(&adev->dm.secure_display_ctxs[i].notify_ta_work);
				flush_work(&adev->dm.secure_display_ctxs[i].forward_roi_work);
			}
		}
		kfree(adev->dm.secure_display_ctxs);
		adev->dm.secure_display_ctxs = NULL;
	}
#endif
	if (adev->dm.hdcp_workqueue) {
		hdcp_destroy(&adev->dev->kobj, adev->dm.hdcp_workqueue);
		adev->dm.hdcp_workqueue = NULL;
	}

	if (adev->dm.dc)
		dc_deinit_callbacks(adev->dm.dc);

	if (adev->dm.dc)
		dc_dmub_srv_destroy(&adev->dm.dc->ctx->dmub_srv);

	if (dc_enable_dmub_notifications(adev->dm.dc)) {
		kfree(adev->dm.dmub_notify);
		adev->dm.dmub_notify = NULL;
		destroy_workqueue(adev->dm.delayed_hpd_wq);
		adev->dm.delayed_hpd_wq = NULL;
	}

	if (adev->dm.dmub_bo)
		amdgpu_bo_free_kernel(&adev->dm.dmub_bo,
				      &adev->dm.dmub_bo_gpu_addr,
				      &adev->dm.dmub_bo_cpu_addr);

	if (adev->dm.hpd_rx_offload_wq) {
		for (i = 0; i < adev->dm.dc->caps.max_links; i++) {
			if (adev->dm.hpd_rx_offload_wq[i].wq) {
				destroy_workqueue(adev->dm.hpd_rx_offload_wq[i].wq);
				adev->dm.hpd_rx_offload_wq[i].wq = NULL;
			}
		}

		kfree(adev->dm.hpd_rx_offload_wq);
		adev->dm.hpd_rx_offload_wq = NULL;
	}

	/* DC Destroy TODO: Replace destroy DAL */
	if (adev->dm.dc)
		dc_destroy(&adev->dm.dc);
	/*
	 * TODO: pageflip, vlank interrupt
	 *
	 * amdgpu_dm_irq_fini(adev);
	 */

	if (adev->dm.cgs_device) {
		amdgpu_cgs_destroy_device(adev->dm.cgs_device);
		adev->dm.cgs_device = NULL;
	}
	if (adev->dm.freesync_module) {
		mod_freesync_destroy(adev->dm.freesync_module);
		adev->dm.freesync_module = NULL;
	}

	mutex_destroy(&adev->dm.audio_lock);
	mutex_destroy(&adev->dm.dc_lock);
	mutex_destroy(&adev->dm.dpia_aux_lock);
}

static int load_dmcu_fw(struct amdgpu_device *adev)
{
	const char *fw_name_dmcu = NULL;
	int r;
	const struct dmcu_firmware_header_v1_0 *hdr;

	switch (adev->asic_type) {
#if defined(CONFIG_DRM_AMD_DC_SI)
	case CHIP_TAHITI:
	case CHIP_PITCAIRN:
	case CHIP_VERDE:
	case CHIP_OLAND:
#endif
	case CHIP_BONAIRE:
	case CHIP_HAWAII:
	case CHIP_KAVERI:
	case CHIP_KABINI:
	case CHIP_MULLINS:
	case CHIP_TONGA:
	case CHIP_FIJI:
	case CHIP_CARRIZO:
	case CHIP_STONEY:
	case CHIP_POLARIS11:
	case CHIP_POLARIS10:
	case CHIP_POLARIS12:
	case CHIP_VEGAM:
	case CHIP_VEGA10:
	case CHIP_VEGA12:
	case CHIP_VEGA20:
		return 0;
	case CHIP_NAVI12:
		fw_name_dmcu = FIRMWARE_NAVI12_DMCU;
		break;
	case CHIP_RAVEN:
		if (ASICREV_IS_PICASSO(adev->external_rev_id))
			fw_name_dmcu = FIRMWARE_RAVEN_DMCU;
		else if (ASICREV_IS_RAVEN2(adev->external_rev_id))
			fw_name_dmcu = FIRMWARE_RAVEN_DMCU;
		else
			return 0;
		break;
	default:
		switch (adev->ip_versions[DCE_HWIP][0]) {
		case IP_VERSION(2, 0, 2):
		case IP_VERSION(2, 0, 3):
		case IP_VERSION(2, 0, 0):
		case IP_VERSION(2, 1, 0):
		case IP_VERSION(3, 0, 0):
		case IP_VERSION(3, 0, 2):
		case IP_VERSION(3, 0, 3):
		case IP_VERSION(3, 0, 1):
		case IP_VERSION(3, 1, 2):
		case IP_VERSION(3, 1, 3):
		case IP_VERSION(3, 1, 4):
		case IP_VERSION(3, 1, 5):
		case IP_VERSION(3, 1, 6):
		case IP_VERSION(3, 2, 0):
		case IP_VERSION(3, 2, 1):
			return 0;
		default:
			break;
		}
		DRM_ERROR("Unsupported ASIC type: 0x%X\n", adev->asic_type);
		return -EINVAL;
	}

	if (adev->firmware.load_type != AMDGPU_FW_LOAD_PSP) {
		DRM_DEBUG_KMS("dm: DMCU firmware not supported on direct or SMU loading\n");
		return 0;
	}

	r = amdgpu_ucode_request(adev, &adev->dm.fw_dmcu, fw_name_dmcu);
	if (r == -ENODEV) {
		/* DMCU firmware is not necessary, so don't raise a fuss if it's missing */
		DRM_DEBUG_KMS("dm: DMCU firmware not found\n");
		adev->dm.fw_dmcu = NULL;
		return 0;
	}
	if (r) {
		dev_err(adev->dev, "amdgpu_dm: Can't validate firmware \"%s\"\n",
			fw_name_dmcu);
		amdgpu_ucode_release(&adev->dm.fw_dmcu);
		return r;
	}

	hdr = (const struct dmcu_firmware_header_v1_0 *)adev->dm.fw_dmcu->data;
	adev->firmware.ucode[AMDGPU_UCODE_ID_DMCU_ERAM].ucode_id = AMDGPU_UCODE_ID_DMCU_ERAM;
	adev->firmware.ucode[AMDGPU_UCODE_ID_DMCU_ERAM].fw = adev->dm.fw_dmcu;
	adev->firmware.fw_size +=
		ALIGN(le32_to_cpu(hdr->header.ucode_size_bytes) - le32_to_cpu(hdr->intv_size_bytes), PAGE_SIZE);

	adev->firmware.ucode[AMDGPU_UCODE_ID_DMCU_INTV].ucode_id = AMDGPU_UCODE_ID_DMCU_INTV;
	adev->firmware.ucode[AMDGPU_UCODE_ID_DMCU_INTV].fw = adev->dm.fw_dmcu;
	adev->firmware.fw_size +=
		ALIGN(le32_to_cpu(hdr->intv_size_bytes), PAGE_SIZE);

	adev->dm.dmcu_fw_version = le32_to_cpu(hdr->header.ucode_version);

	DRM_DEBUG_KMS("PSP loading DMCU firmware\n");

	return 0;
}

static uint32_t amdgpu_dm_dmub_reg_read(void *ctx, uint32_t address)
{
	struct amdgpu_device *adev = ctx;

	return dm_read_reg(adev->dm.dc->ctx, address);
}

static void amdgpu_dm_dmub_reg_write(void *ctx, uint32_t address,
				     uint32_t value)
{
	struct amdgpu_device *adev = ctx;

	return dm_write_reg(adev->dm.dc->ctx, address, value);
}

static int dm_dmub_sw_init(struct amdgpu_device *adev)
{
	struct dmub_srv_create_params create_params;
	struct dmub_srv_region_params region_params;
	struct dmub_srv_region_info region_info;
	struct dmub_srv_fb_params fb_params;
	struct dmub_srv_fb_info *fb_info;
	struct dmub_srv *dmub_srv;
	const struct dmcub_firmware_header_v1_0 *hdr;
	enum dmub_asic dmub_asic;
	enum dmub_status status;
	int r;

	switch (adev->ip_versions[DCE_HWIP][0]) {
	case IP_VERSION(2, 1, 0):
		dmub_asic = DMUB_ASIC_DCN21;
		break;
	case IP_VERSION(3, 0, 0):
		dmub_asic = DMUB_ASIC_DCN30;
		break;
	case IP_VERSION(3, 0, 1):
		dmub_asic = DMUB_ASIC_DCN301;
		break;
	case IP_VERSION(3, 0, 2):
		dmub_asic = DMUB_ASIC_DCN302;
		break;
	case IP_VERSION(3, 0, 3):
		dmub_asic = DMUB_ASIC_DCN303;
		break;
	case IP_VERSION(3, 1, 2):
	case IP_VERSION(3, 1, 3):
		dmub_asic = (adev->external_rev_id == YELLOW_CARP_B0) ? DMUB_ASIC_DCN31B : DMUB_ASIC_DCN31;
		break;
	case IP_VERSION(3, 1, 4):
		dmub_asic = DMUB_ASIC_DCN314;
		break;
	case IP_VERSION(3, 1, 5):
		dmub_asic = DMUB_ASIC_DCN315;
		break;
	case IP_VERSION(3, 1, 6):
		dmub_asic = DMUB_ASIC_DCN316;
		break;
	case IP_VERSION(3, 2, 0):
		dmub_asic = DMUB_ASIC_DCN32;
		break;
	case IP_VERSION(3, 2, 1):
		dmub_asic = DMUB_ASIC_DCN321;
		break;
	default:
		/* ASIC doesn't support DMUB. */
		return 0;
	}

	hdr = (const struct dmcub_firmware_header_v1_0 *)adev->dm.dmub_fw->data;
	adev->dm.dmcub_fw_version = le32_to_cpu(hdr->header.ucode_version);

	if (adev->firmware.load_type == AMDGPU_FW_LOAD_PSP) {
		adev->firmware.ucode[AMDGPU_UCODE_ID_DMCUB].ucode_id =
			AMDGPU_UCODE_ID_DMCUB;
		adev->firmware.ucode[AMDGPU_UCODE_ID_DMCUB].fw =
			adev->dm.dmub_fw;
		adev->firmware.fw_size +=
			ALIGN(le32_to_cpu(hdr->inst_const_bytes), PAGE_SIZE);

		DRM_INFO("Loading DMUB firmware via PSP: version=0x%08X\n",
			 adev->dm.dmcub_fw_version);
	}


	adev->dm.dmub_srv = kzalloc(sizeof(*adev->dm.dmub_srv), GFP_KERNEL);
	dmub_srv = adev->dm.dmub_srv;

	if (!dmub_srv) {
		DRM_ERROR("Failed to allocate DMUB service!\n");
		return -ENOMEM;
	}

	memset(&create_params, 0, sizeof(create_params));
	create_params.user_ctx = adev;
	create_params.funcs.reg_read = amdgpu_dm_dmub_reg_read;
	create_params.funcs.reg_write = amdgpu_dm_dmub_reg_write;
	create_params.asic = dmub_asic;

	/* Create the DMUB service. */
	status = dmub_srv_create(dmub_srv, &create_params);
	if (status != DMUB_STATUS_OK) {
		DRM_ERROR("Error creating DMUB service: %d\n", status);
		return -EINVAL;
	}

	/* Calculate the size of all the regions for the DMUB service. */
	memset(&region_params, 0, sizeof(region_params));

	region_params.inst_const_size = le32_to_cpu(hdr->inst_const_bytes) -
					PSP_HEADER_BYTES - PSP_FOOTER_BYTES;
	region_params.bss_data_size = le32_to_cpu(hdr->bss_data_bytes);
	region_params.vbios_size = adev->bios_size;
	region_params.fw_bss_data = region_params.bss_data_size ?
		adev->dm.dmub_fw->data +
		le32_to_cpu(hdr->header.ucode_array_offset_bytes) +
		le32_to_cpu(hdr->inst_const_bytes) : NULL;
	region_params.fw_inst_const =
		adev->dm.dmub_fw->data +
		le32_to_cpu(hdr->header.ucode_array_offset_bytes) +
		PSP_HEADER_BYTES;

	status = dmub_srv_calc_region_info(dmub_srv, &region_params,
					   &region_info);

	if (status != DMUB_STATUS_OK) {
		DRM_ERROR("Error calculating DMUB region info: %d\n", status);
		return -EINVAL;
	}

	/*
	 * Allocate a framebuffer based on the total size of all the regions.
	 * TODO: Move this into GART.
	 */
	r = amdgpu_bo_create_kernel(adev, region_info.fb_size, PAGE_SIZE,
				    AMDGPU_GEM_DOMAIN_VRAM |
				    AMDGPU_GEM_DOMAIN_GTT,
				    &adev->dm.dmub_bo,
				    &adev->dm.dmub_bo_gpu_addr,
				    &adev->dm.dmub_bo_cpu_addr);
	if (r)
		return r;

	/* Rebase the regions on the framebuffer address. */
	memset(&fb_params, 0, sizeof(fb_params));
	fb_params.cpu_addr = adev->dm.dmub_bo_cpu_addr;
	fb_params.gpu_addr = adev->dm.dmub_bo_gpu_addr;
	fb_params.region_info = &region_info;

	adev->dm.dmub_fb_info =
		kzalloc(sizeof(*adev->dm.dmub_fb_info), GFP_KERNEL);
	fb_info = adev->dm.dmub_fb_info;

	if (!fb_info) {
		DRM_ERROR(
			"Failed to allocate framebuffer info for DMUB service!\n");
		return -ENOMEM;
	}

	status = dmub_srv_calc_fb_info(dmub_srv, &fb_params, fb_info);
	if (status != DMUB_STATUS_OK) {
		DRM_ERROR("Error calculating DMUB FB info: %d\n", status);
		return -EINVAL;
	}

	return 0;
}

static int dm_sw_init(void *handle)
{
	struct amdgpu_device *adev = (struct amdgpu_device *)handle;
	int r;

	r = dm_dmub_sw_init(adev);
	if (r)
		return r;

	return load_dmcu_fw(adev);
}

static int dm_sw_fini(void *handle)
{
	struct amdgpu_device *adev = (struct amdgpu_device *)handle;

	kfree(adev->dm.dmub_fb_info);
	adev->dm.dmub_fb_info = NULL;

	if (adev->dm.dmub_srv) {
		dmub_srv_destroy(adev->dm.dmub_srv);
		adev->dm.dmub_srv = NULL;
	}

	amdgpu_ucode_release(&adev->dm.dmub_fw);
	amdgpu_ucode_release(&adev->dm.fw_dmcu);

	return 0;
}

static int detect_mst_link_for_all_connectors(struct drm_device *dev)
{
	struct amdgpu_dm_connector *aconnector;
	struct drm_connector *connector;
	struct drm_connector_list_iter iter;
	int ret = 0;

	drm_connector_list_iter_begin(dev, &iter);
	drm_for_each_connector_iter(connector, &iter) {
		aconnector = to_amdgpu_dm_connector(connector);
		if (aconnector->dc_link->type == dc_connection_mst_branch &&
		    aconnector->mst_mgr.aux) {
			DRM_DEBUG_DRIVER("DM_MST: starting TM on aconnector: %p [id: %d]\n",
					 aconnector,
					 aconnector->base.base.id);

			ret = drm_dp_mst_topology_mgr_set_mst(&aconnector->mst_mgr, true);
			if (ret < 0) {
				DRM_ERROR("DM_MST: Failed to start MST\n");
				aconnector->dc_link->type =
					dc_connection_single;
				ret = dm_helpers_dp_mst_stop_top_mgr(aconnector->dc_link->ctx,
								     aconnector->dc_link);
				break;
			}
		}
	}
	drm_connector_list_iter_end(&iter);

	return ret;
}

static int dm_late_init(void *handle)
{
	struct amdgpu_device *adev = (struct amdgpu_device *)handle;

	struct dmcu_iram_parameters params;
	unsigned int linear_lut[16];
	int i;
	struct dmcu *dmcu = NULL;

	dmcu = adev->dm.dc->res_pool->dmcu;

	for (i = 0; i < 16; i++)
		linear_lut[i] = 0xFFFF * i / 15;

	params.set = 0;
	params.backlight_ramping_override = false;
	params.backlight_ramping_start = 0xCCCC;
	params.backlight_ramping_reduction = 0xCCCCCCCC;
	params.backlight_lut_array_size = 16;
	params.backlight_lut_array = linear_lut;

	/* Min backlight level after ABM reduction,  Don't allow below 1%
	 * 0xFFFF x 0.01 = 0x28F
	 */
	params.min_abm_backlight = 0x28F;
	/* In the case where abm is implemented on dmcub,
	 * dmcu object will be null.
	 * ABM 2.4 and up are implemented on dmcub.
	 */
	if (dmcu) {
		if (!dmcu_load_iram(dmcu, params))
			return -EINVAL;
	} else if (adev->dm.dc->ctx->dmub_srv) {
		struct dc_link *edp_links[MAX_NUM_EDP];
		int edp_num;

		dc_get_edp_links(adev->dm.dc, edp_links, &edp_num);
		for (i = 0; i < edp_num; i++) {
			if (!dmub_init_abm_config(adev->dm.dc->res_pool, params, i))
				return -EINVAL;
		}
	}

	return detect_mst_link_for_all_connectors(adev_to_drm(adev));
}

static void s3_handle_mst(struct drm_device *dev, bool suspend)
{
	struct amdgpu_dm_connector *aconnector;
	struct drm_connector *connector;
	struct drm_connector_list_iter iter;
	struct drm_dp_mst_topology_mgr *mgr;
	int ret;
	bool need_hotplug = false;

	drm_connector_list_iter_begin(dev, &iter);
	drm_for_each_connector_iter(connector, &iter) {
		aconnector = to_amdgpu_dm_connector(connector);
		if (aconnector->dc_link->type != dc_connection_mst_branch ||
		    aconnector->mst_root)
			continue;

		mgr = &aconnector->mst_mgr;

		if (suspend) {
			drm_dp_mst_topology_mgr_suspend(mgr);
		} else {
			ret = drm_dp_mst_topology_mgr_resume(mgr, true);
			if (ret < 0) {
				dm_helpers_dp_mst_stop_top_mgr(aconnector->dc_link->ctx,
					aconnector->dc_link);
				need_hotplug = true;
			}
		}
	}
	drm_connector_list_iter_end(&iter);

	if (need_hotplug)
		drm_kms_helper_hotplug_event(dev);
}

static int amdgpu_dm_smu_write_watermarks_table(struct amdgpu_device *adev)
{
	int ret = 0;

	/* This interface is for dGPU Navi1x.Linux dc-pplib interface depends
	 * on window driver dc implementation.
	 * For Navi1x, clock settings of dcn watermarks are fixed. the settings
	 * should be passed to smu during boot up and resume from s3.
	 * boot up: dc calculate dcn watermark clock settings within dc_create,
	 * dcn20_resource_construct
	 * then call pplib functions below to pass the settings to smu:
	 * smu_set_watermarks_for_clock_ranges
	 * smu_set_watermarks_table
	 * navi10_set_watermarks_table
	 * smu_write_watermarks_table
	 *
	 * For Renoir, clock settings of dcn watermark are also fixed values.
	 * dc has implemented different flow for window driver:
	 * dc_hardware_init / dc_set_power_state
	 * dcn10_init_hw
	 * notify_wm_ranges
	 * set_wm_ranges
	 * -- Linux
	 * smu_set_watermarks_for_clock_ranges
	 * renoir_set_watermarks_table
	 * smu_write_watermarks_table
	 *
	 * For Linux,
	 * dc_hardware_init -> amdgpu_dm_init
	 * dc_set_power_state --> dm_resume
	 *
	 * therefore, this function apply to navi10/12/14 but not Renoir
	 * *
	 */
	switch (adev->ip_versions[DCE_HWIP][0]) {
	case IP_VERSION(2, 0, 2):
	case IP_VERSION(2, 0, 0):
		break;
	default:
		return 0;
	}

	ret = amdgpu_dpm_write_watermarks_table(adev);
	if (ret) {
		DRM_ERROR("Failed to update WMTABLE!\n");
		return ret;
	}

	return 0;
}

/**
 * dm_hw_init() - Initialize DC device
 * @handle: The base driver device containing the amdgpu_dm device.
 *
 * Initialize the &struct amdgpu_display_manager device. This involves calling
 * the initializers of each DM component, then populating the struct with them.
 *
 * Although the function implies hardware initialization, both hardware and
 * software are initialized here. Splitting them out to their relevant init
 * hooks is a future TODO item.
 *
 * Some notable things that are initialized here:
 *
 * - Display Core, both software and hardware
 * - DC modules that we need (freesync and color management)
 * - DRM software states
 * - Interrupt sources and handlers
 * - Vblank support
 * - Debug FS entries, if enabled
 */
static int dm_hw_init(void *handle)
{
	struct amdgpu_device *adev = (struct amdgpu_device *)handle;
	/* Create DAL display manager */
	amdgpu_dm_init(adev);
	amdgpu_dm_hpd_init(adev);

	return 0;
}

/**
 * dm_hw_fini() - Teardown DC device
 * @handle: The base driver device containing the amdgpu_dm device.
 *
 * Teardown components within &struct amdgpu_display_manager that require
 * cleanup. This involves cleaning up the DRM device, DC, and any modules that
 * were loaded. Also flush IRQ workqueues and disable them.
 */
static int dm_hw_fini(void *handle)
{
	struct amdgpu_device *adev = (struct amdgpu_device *)handle;

	amdgpu_dm_hpd_fini(adev);

	amdgpu_dm_irq_fini(adev);
	amdgpu_dm_fini(adev);
	return 0;
}


static void dm_gpureset_toggle_interrupts(struct amdgpu_device *adev,
				 struct dc_state *state, bool enable)
{
	enum dc_irq_source irq_source;
	struct amdgpu_crtc *acrtc;
	int rc = -EBUSY;
	int i = 0;

	for (i = 0; i < state->stream_count; i++) {
		acrtc = get_crtc_by_otg_inst(
				adev, state->stream_status[i].primary_otg_inst);

		if (acrtc && state->stream_status[i].plane_count != 0) {
			irq_source = IRQ_TYPE_PFLIP + acrtc->otg_inst;
			rc = dc_interrupt_set(adev->dm.dc, irq_source, enable) ? 0 : -EBUSY;
			if (rc)
				DRM_WARN("Failed to %s pflip interrupts\n",
					 enable ? "enable" : "disable");

			if (enable) {
				if (amdgpu_dm_crtc_vrr_active(to_dm_crtc_state(acrtc->base.state)))
					rc = amdgpu_dm_crtc_set_vupdate_irq(&acrtc->base, true);
			} else
				rc = amdgpu_dm_crtc_set_vupdate_irq(&acrtc->base, false);

			if (rc)
				DRM_WARN("Failed to %sable vupdate interrupt\n", enable ? "en" : "dis");

			irq_source = IRQ_TYPE_VBLANK + acrtc->otg_inst;
			/* During gpu-reset we disable and then enable vblank irq, so
			 * don't use amdgpu_irq_get/put() to avoid refcount change.
			 */
			if (!dc_interrupt_set(adev->dm.dc, irq_source, enable))
				DRM_WARN("Failed to %sable vblank interrupt\n", enable ? "en" : "dis");
		}
	}

}

static enum dc_status amdgpu_dm_commit_zero_streams(struct dc *dc)
{
	struct dc_state *context = NULL;
	enum dc_status res = DC_ERROR_UNEXPECTED;
	int i;
	struct dc_stream_state *del_streams[MAX_PIPES];
	int del_streams_count = 0;

	memset(del_streams, 0, sizeof(del_streams));

	context = dc_create_state(dc);
	if (context == NULL)
		goto context_alloc_fail;

	dc_resource_state_copy_construct_current(dc, context);

	/* First remove from context all streams */
	for (i = 0; i < context->stream_count; i++) {
		struct dc_stream_state *stream = context->streams[i];

		del_streams[del_streams_count++] = stream;
	}

	/* Remove all planes for removed streams and then remove the streams */
	for (i = 0; i < del_streams_count; i++) {
		if (!dc_rem_all_planes_for_stream(dc, del_streams[i], context)) {
			res = DC_FAIL_DETACH_SURFACES;
			goto fail;
		}

		res = dc_remove_stream_from_ctx(dc, context, del_streams[i]);
		if (res != DC_OK)
			goto fail;
	}

	res = dc_commit_streams(dc, context->streams, context->stream_count);

fail:
	dc_release_state(context);

context_alloc_fail:
	return res;
}

static void hpd_rx_irq_work_suspend(struct amdgpu_display_manager *dm)
{
	int i;

	if (dm->hpd_rx_offload_wq) {
		for (i = 0; i < dm->dc->caps.max_links; i++)
			flush_workqueue(dm->hpd_rx_offload_wq[i].wq);
	}
}

static int dm_suspend(void *handle)
{
	struct amdgpu_device *adev = handle;
	struct amdgpu_display_manager *dm = &adev->dm;
	int ret = 0;

	if (amdgpu_in_reset(adev)) {
		mutex_lock(&dm->dc_lock);

		dc_allow_idle_optimizations(adev->dm.dc, false);

		dm->cached_dc_state = dc_copy_state(dm->dc->current_state);

		dm_gpureset_toggle_interrupts(adev, dm->cached_dc_state, false);

		amdgpu_dm_commit_zero_streams(dm->dc);

		amdgpu_dm_irq_suspend(adev);

		hpd_rx_irq_work_suspend(dm);

		return ret;
	}

	WARN_ON(adev->dm.cached_state);
	adev->dm.cached_state = drm_atomic_helper_suspend(adev_to_drm(adev));

	s3_handle_mst(adev_to_drm(adev), true);

	amdgpu_dm_irq_suspend(adev);

	hpd_rx_irq_work_suspend(dm);

	dc_set_power_state(dm->dc, DC_ACPI_CM_POWER_STATE_D3);

	return 0;
}

struct amdgpu_dm_connector *
amdgpu_dm_find_first_crtc_matching_connector(struct drm_atomic_state *state,
					     struct drm_crtc *crtc)
{
	u32 i;
	struct drm_connector_state *new_con_state;
	struct drm_connector *connector;
	struct drm_crtc *crtc_from_state;

	for_each_new_connector_in_state(state, connector, new_con_state, i) {
		crtc_from_state = new_con_state->crtc;

		if (crtc_from_state == crtc)
			return to_amdgpu_dm_connector(connector);
	}

	return NULL;
}

static void emulated_link_detect(struct dc_link *link)
{
	struct dc_sink_init_data sink_init_data = { 0 };
	struct display_sink_capability sink_caps = { 0 };
	enum dc_edid_status edid_status;
	struct dc_context *dc_ctx = link->ctx;
	struct dc_sink *sink = NULL;
	struct dc_sink *prev_sink = NULL;

	link->type = dc_connection_none;
	prev_sink = link->local_sink;

	if (prev_sink)
		dc_sink_release(prev_sink);

	switch (link->connector_signal) {
	case SIGNAL_TYPE_HDMI_TYPE_A: {
		sink_caps.transaction_type = DDC_TRANSACTION_TYPE_I2C;
		sink_caps.signal = SIGNAL_TYPE_HDMI_TYPE_A;
		break;
	}

	case SIGNAL_TYPE_DVI_SINGLE_LINK: {
		sink_caps.transaction_type = DDC_TRANSACTION_TYPE_I2C;
		sink_caps.signal = SIGNAL_TYPE_DVI_SINGLE_LINK;
		break;
	}

	case SIGNAL_TYPE_DVI_DUAL_LINK: {
		sink_caps.transaction_type = DDC_TRANSACTION_TYPE_I2C;
		sink_caps.signal = SIGNAL_TYPE_DVI_DUAL_LINK;
		break;
	}

	case SIGNAL_TYPE_LVDS: {
		sink_caps.transaction_type = DDC_TRANSACTION_TYPE_I2C;
		sink_caps.signal = SIGNAL_TYPE_LVDS;
		break;
	}

	case SIGNAL_TYPE_EDP: {
		sink_caps.transaction_type =
			DDC_TRANSACTION_TYPE_I2C_OVER_AUX;
		sink_caps.signal = SIGNAL_TYPE_EDP;
		break;
	}

	case SIGNAL_TYPE_DISPLAY_PORT: {
		sink_caps.transaction_type =
			DDC_TRANSACTION_TYPE_I2C_OVER_AUX;
		sink_caps.signal = SIGNAL_TYPE_VIRTUAL;
		break;
	}

	default:
		DC_ERROR("Invalid connector type! signal:%d\n",
			link->connector_signal);
		return;
	}

	sink_init_data.link = link;
	sink_init_data.sink_signal = sink_caps.signal;

	sink = dc_sink_create(&sink_init_data);
	if (!sink) {
		DC_ERROR("Failed to create sink!\n");
		return;
	}

	/* dc_sink_create returns a new reference */
	link->local_sink = sink;

	edid_status = dm_helpers_read_local_edid(
			link->ctx,
			link,
			sink);

	if (edid_status != EDID_OK)
		DC_ERROR("Failed to read EDID");

}

static void dm_gpureset_commit_state(struct dc_state *dc_state,
				     struct amdgpu_display_manager *dm)
{
	struct {
		struct dc_surface_update surface_updates[MAX_SURFACES];
		struct dc_plane_info plane_infos[MAX_SURFACES];
		struct dc_scaling_info scaling_infos[MAX_SURFACES];
		struct dc_flip_addrs flip_addrs[MAX_SURFACES];
		struct dc_stream_update stream_update;
	} *bundle;
	int k, m;

	bundle = kzalloc(sizeof(*bundle), GFP_KERNEL);

	if (!bundle) {
		dm_error("Failed to allocate update bundle\n");
		goto cleanup;
	}

	for (k = 0; k < dc_state->stream_count; k++) {
		bundle->stream_update.stream = dc_state->streams[k];

		for (m = 0; m < dc_state->stream_status->plane_count; m++) {
			bundle->surface_updates[m].surface =
				dc_state->stream_status->plane_states[m];
			bundle->surface_updates[m].surface->force_full_update =
				true;
		}

		update_planes_and_stream_adapter(dm->dc,
					 UPDATE_TYPE_FULL,
					 dc_state->stream_status->plane_count,
					 dc_state->streams[k],
					 &bundle->stream_update,
					 bundle->surface_updates);
	}

cleanup:
	kfree(bundle);
}

static int dm_resume(void *handle)
{
	struct amdgpu_device *adev = handle;
	struct drm_device *ddev = adev_to_drm(adev);
	struct amdgpu_display_manager *dm = &adev->dm;
	struct amdgpu_dm_connector *aconnector;
	struct drm_connector *connector;
	struct drm_connector_list_iter iter;
	struct drm_crtc *crtc;
	struct drm_crtc_state *new_crtc_state;
	struct dm_crtc_state *dm_new_crtc_state;
	struct drm_plane *plane;
	struct drm_plane_state *new_plane_state;
	struct dm_plane_state *dm_new_plane_state;
	struct dm_atomic_state *dm_state = to_dm_atomic_state(dm->atomic_obj.state);
	enum dc_connection_type new_connection_type = dc_connection_none;
	struct dc_state *dc_state;
	int i, r, j;

	if (amdgpu_in_reset(adev)) {
		dc_state = dm->cached_dc_state;

		/*
		 * The dc->current_state is backed up into dm->cached_dc_state
		 * before we commit 0 streams.
		 *
		 * DC will clear link encoder assignments on the real state
		 * but the changes won't propagate over to the copy we made
		 * before the 0 streams commit.
		 *
		 * DC expects that link encoder assignments are *not* valid
		 * when committing a state, so as a workaround we can copy
		 * off of the current state.
		 *
		 * We lose the previous assignments, but we had already
		 * commit 0 streams anyway.
		 */
		link_enc_cfg_copy(adev->dm.dc->current_state, dc_state);

		r = dm_dmub_hw_init(adev);
		if (r)
			DRM_ERROR("DMUB interface failed to initialize: status=%d\n", r);

		dc_set_power_state(dm->dc, DC_ACPI_CM_POWER_STATE_D0);
		dc_resume(dm->dc);

		amdgpu_dm_irq_resume_early(adev);

		for (i = 0; i < dc_state->stream_count; i++) {
			dc_state->streams[i]->mode_changed = true;
			for (j = 0; j < dc_state->stream_status[i].plane_count; j++) {
				dc_state->stream_status[i].plane_states[j]->update_flags.raw
					= 0xffffffff;
			}
		}

		if (dc_is_dmub_outbox_supported(adev->dm.dc)) {
			amdgpu_dm_outbox_init(adev);
			dc_enable_dmub_outbox(adev->dm.dc);
		}

		WARN_ON(!dc_commit_streams(dm->dc, dc_state->streams, dc_state->stream_count));

		dm_gpureset_commit_state(dm->cached_dc_state, dm);

		dm_gpureset_toggle_interrupts(adev, dm->cached_dc_state, true);

		dc_release_state(dm->cached_dc_state);
		dm->cached_dc_state = NULL;

		amdgpu_dm_irq_resume_late(adev);

		mutex_unlock(&dm->dc_lock);

		return 0;
	}
	/* Recreate dc_state - DC invalidates it when setting power state to S3. */
	dc_release_state(dm_state->context);
	dm_state->context = dc_create_state(dm->dc);
	/* TODO: Remove dc_state->dccg, use dc->dccg directly. */
	dc_resource_state_construct(dm->dc, dm_state->context);

	/* Before powering on DC we need to re-initialize DMUB. */
	dm_dmub_hw_resume(adev);

	/* Re-enable outbox interrupts for DPIA. */
	if (dc_is_dmub_outbox_supported(adev->dm.dc)) {
		amdgpu_dm_outbox_init(adev);
		dc_enable_dmub_outbox(adev->dm.dc);
	}

	/* power on hardware */
	dc_set_power_state(dm->dc, DC_ACPI_CM_POWER_STATE_D0);

	/* program HPD filter */
	dc_resume(dm->dc);

	/*
	 * early enable HPD Rx IRQ, should be done before set mode as short
	 * pulse interrupts are used for MST
	 */
	amdgpu_dm_irq_resume_early(adev);

	/* On resume we need to rewrite the MSTM control bits to enable MST*/
	s3_handle_mst(ddev, false);

	/* Do detection*/
	drm_connector_list_iter_begin(ddev, &iter);
	drm_for_each_connector_iter(connector, &iter) {
		aconnector = to_amdgpu_dm_connector(connector);

		if (!aconnector->dc_link)
			continue;

		/*
		 * this is the case when traversing through already created
		 * MST connectors, should be skipped
		 */
		if (aconnector->dc_link->type == dc_connection_mst_branch)
			continue;

		mutex_lock(&aconnector->hpd_lock);
		if (!dc_link_detect_connection_type(aconnector->dc_link, &new_connection_type))
			DRM_ERROR("KMS: Failed to detect connector\n");

		if (aconnector->base.force && new_connection_type == dc_connection_none) {
			emulated_link_detect(aconnector->dc_link);
		} else {
			mutex_lock(&dm->dc_lock);
			dc_link_detect(aconnector->dc_link, DETECT_REASON_HPD);
			mutex_unlock(&dm->dc_lock);
		}

		if (aconnector->fake_enable && aconnector->dc_link->local_sink)
			aconnector->fake_enable = false;

		if (aconnector->dc_sink)
			dc_sink_release(aconnector->dc_sink);
		aconnector->dc_sink = NULL;
		amdgpu_dm_update_connector_after_detect(aconnector);
		mutex_unlock(&aconnector->hpd_lock);
	}
	drm_connector_list_iter_end(&iter);

	/* Force mode set in atomic commit */
	for_each_new_crtc_in_state(dm->cached_state, crtc, new_crtc_state, i)
		new_crtc_state->active_changed = true;

	/*
	 * atomic_check is expected to create the dc states. We need to release
	 * them here, since they were duplicated as part of the suspend
	 * procedure.
	 */
	for_each_new_crtc_in_state(dm->cached_state, crtc, new_crtc_state, i) {
		dm_new_crtc_state = to_dm_crtc_state(new_crtc_state);
		if (dm_new_crtc_state->stream) {
			WARN_ON(kref_read(&dm_new_crtc_state->stream->refcount) > 1);
			dc_stream_release(dm_new_crtc_state->stream);
			dm_new_crtc_state->stream = NULL;
		}
	}

	for_each_new_plane_in_state(dm->cached_state, plane, new_plane_state, i) {
		dm_new_plane_state = to_dm_plane_state(new_plane_state);
		if (dm_new_plane_state->dc_state) {
			WARN_ON(kref_read(&dm_new_plane_state->dc_state->refcount) > 1);
			dc_plane_state_release(dm_new_plane_state->dc_state);
			dm_new_plane_state->dc_state = NULL;
		}
	}

	drm_atomic_helper_resume(ddev, dm->cached_state);

	dm->cached_state = NULL;

	amdgpu_dm_irq_resume_late(adev);

	amdgpu_dm_smu_write_watermarks_table(adev);

	return 0;
}

/**
 * DOC: DM Lifecycle
 *
 * DM (and consequently DC) is registered in the amdgpu base driver as a IP
 * block. When CONFIG_DRM_AMD_DC is enabled, the DM device IP block is added to
 * the base driver's device list to be initialized and torn down accordingly.
 *
 * The functions to do so are provided as hooks in &struct amd_ip_funcs.
 */

static const struct amd_ip_funcs amdgpu_dm_funcs = {
	.name = "dm",
	.early_init = dm_early_init,
	.late_init = dm_late_init,
	.sw_init = dm_sw_init,
	.sw_fini = dm_sw_fini,
	.early_fini = amdgpu_dm_early_fini,
	.hw_init = dm_hw_init,
	.hw_fini = dm_hw_fini,
	.suspend = dm_suspend,
	.resume = dm_resume,
	.is_idle = dm_is_idle,
	.wait_for_idle = dm_wait_for_idle,
	.check_soft_reset = dm_check_soft_reset,
	.soft_reset = dm_soft_reset,
	.set_clockgating_state = dm_set_clockgating_state,
	.set_powergating_state = dm_set_powergating_state,
};

const struct amdgpu_ip_block_version dm_ip_block = {
	.type = AMD_IP_BLOCK_TYPE_DCE,
	.major = 1,
	.minor = 0,
	.rev = 0,
	.funcs = &amdgpu_dm_funcs,
};


/**
 * DOC: atomic
 *
 * *WIP*
 */

static const struct drm_mode_config_funcs amdgpu_dm_mode_funcs = {
	.fb_create = amdgpu_display_user_framebuffer_create,
	.get_format_info = amdgpu_dm_plane_get_format_info,
	.atomic_check = amdgpu_dm_atomic_check,
	.atomic_commit = drm_atomic_helper_commit,
};

static struct drm_mode_config_helper_funcs amdgpu_dm_mode_config_helperfuncs = {
	.atomic_commit_tail = amdgpu_dm_atomic_commit_tail,
	.atomic_commit_setup = drm_dp_mst_atomic_setup_commit,
};

static void update_connector_ext_caps(struct amdgpu_dm_connector *aconnector)
{
	struct amdgpu_dm_backlight_caps *caps;
	struct drm_connector *conn_base;
	struct amdgpu_device *adev;
	struct drm_luminance_range_info *luminance_range;

	if (aconnector->bl_idx == -1 ||
	    aconnector->dc_link->connector_signal != SIGNAL_TYPE_EDP)
		return;

	conn_base = &aconnector->base;
	adev = drm_to_adev(conn_base->dev);

	caps = &adev->dm.backlight_caps[aconnector->bl_idx];
	caps->ext_caps = &aconnector->dc_link->dpcd_sink_ext_caps;
	caps->aux_support = false;

	if (caps->ext_caps->bits.oled == 1
	    /*
	     * ||
	     * caps->ext_caps->bits.sdr_aux_backlight_control == 1 ||
	     * caps->ext_caps->bits.hdr_aux_backlight_control == 1
	     */)
		caps->aux_support = true;

	if (amdgpu_backlight == 0)
		caps->aux_support = false;
	else if (amdgpu_backlight == 1)
		caps->aux_support = true;

	luminance_range = &conn_base->display_info.luminance_range;

	if (luminance_range->max_luminance) {
		caps->aux_min_input_signal = luminance_range->min_luminance;
		caps->aux_max_input_signal = luminance_range->max_luminance;
	} else {
		caps->aux_min_input_signal = 0;
		caps->aux_max_input_signal = 512;
	}
}

void amdgpu_dm_update_connector_after_detect(
		struct amdgpu_dm_connector *aconnector)
{
	struct drm_connector *connector = &aconnector->base;
	struct drm_device *dev = connector->dev;
	struct dc_sink *sink;

	/* MST handled by drm_mst framework */
	if (aconnector->mst_mgr.mst_state == true)
		return;

	sink = aconnector->dc_link->local_sink;
	if (sink)
		dc_sink_retain(sink);

	/*
	 * Edid mgmt connector gets first update only in mode_valid hook and then
	 * the connector sink is set to either fake or physical sink depends on link status.
	 * Skip if already done during boot.
	 */
	if (aconnector->base.force != DRM_FORCE_UNSPECIFIED
			&& aconnector->dc_em_sink) {

		/*
		 * For S3 resume with headless use eml_sink to fake stream
		 * because on resume connector->sink is set to NULL
		 */
		mutex_lock(&dev->mode_config.mutex);

		if (sink) {
			if (aconnector->dc_sink) {
				amdgpu_dm_update_freesync_caps(connector, NULL);
				/*
				 * retain and release below are used to
				 * bump up refcount for sink because the link doesn't point
				 * to it anymore after disconnect, so on next crtc to connector
				 * reshuffle by UMD we will get into unwanted dc_sink release
				 */
				dc_sink_release(aconnector->dc_sink);
			}
			aconnector->dc_sink = sink;
			dc_sink_retain(aconnector->dc_sink);
			amdgpu_dm_update_freesync_caps(connector,
					aconnector->edid);
		} else {
			amdgpu_dm_update_freesync_caps(connector, NULL);
			if (!aconnector->dc_sink) {
				aconnector->dc_sink = aconnector->dc_em_sink;
				dc_sink_retain(aconnector->dc_sink);
			}
		}

		mutex_unlock(&dev->mode_config.mutex);

		if (sink)
			dc_sink_release(sink);
		return;
	}

	/*
	 * TODO: temporary guard to look for proper fix
	 * if this sink is MST sink, we should not do anything
	 */
	if (sink && sink->sink_signal == SIGNAL_TYPE_DISPLAY_PORT_MST) {
		dc_sink_release(sink);
		return;
	}

	if (aconnector->dc_sink == sink) {
		/*
		 * We got a DP short pulse (Link Loss, DP CTS, etc...).
		 * Do nothing!!
		 */
		DRM_DEBUG_DRIVER("DCHPD: connector_id=%d: dc_sink didn't change.\n",
				aconnector->connector_id);
		if (sink)
			dc_sink_release(sink);
		return;
	}

	DRM_DEBUG_DRIVER("DCHPD: connector_id=%d: Old sink=%p New sink=%p\n",
		aconnector->connector_id, aconnector->dc_sink, sink);

	mutex_lock(&dev->mode_config.mutex);

	/*
	 * 1. Update status of the drm connector
	 * 2. Send an event and let userspace tell us what to do
	 */
	if (sink) {
		/*
		 * TODO: check if we still need the S3 mode update workaround.
		 * If yes, put it here.
		 */
		if (aconnector->dc_sink) {
			amdgpu_dm_update_freesync_caps(connector, NULL);
			dc_sink_release(aconnector->dc_sink);
		}

		aconnector->dc_sink = sink;
		dc_sink_retain(aconnector->dc_sink);
		if (sink->dc_edid.length == 0) {
			aconnector->edid = NULL;
			if (aconnector->dc_link->aux_mode) {
				drm_dp_cec_unset_edid(
					&aconnector->dm_dp_aux.aux);
			}
		} else {
			aconnector->edid =
				(struct edid *)sink->dc_edid.raw_edid;

			if (aconnector->dc_link->aux_mode)
				drm_dp_cec_set_edid(&aconnector->dm_dp_aux.aux,
						    aconnector->edid);
		}

<<<<<<< HEAD
		if (!aconnector->timing_requested) {
			aconnector->timing_requested =
				kzalloc(sizeof(struct dc_crtc_timing), GFP_KERNEL);
			if (!aconnector->timing_requested)
				dm_error("failed to create aconnector->requested_timing\n");
		}
=======
		aconnector->timing_requested = kzalloc(sizeof(struct dc_crtc_timing), GFP_KERNEL);
		if (!aconnector->timing_requested)
			dm_error("%s: failed to create aconnector->requested_timing\n", __func__);
>>>>>>> 2a69c8d4

		drm_connector_update_edid_property(connector, aconnector->edid);
		amdgpu_dm_update_freesync_caps(connector, aconnector->edid);
		update_connector_ext_caps(aconnector);
	} else {
		drm_dp_cec_unset_edid(&aconnector->dm_dp_aux.aux);
		amdgpu_dm_update_freesync_caps(connector, NULL);
		drm_connector_update_edid_property(connector, NULL);
		aconnector->num_modes = 0;
		dc_sink_release(aconnector->dc_sink);
		aconnector->dc_sink = NULL;
		aconnector->edid = NULL;
		kfree(aconnector->timing_requested);
		aconnector->timing_requested = NULL;
<<<<<<< HEAD
=======
#ifdef CONFIG_DRM_AMD_DC_HDCP
>>>>>>> 2a69c8d4
		/* Set CP to DESIRED if it was ENABLED, so we can re-enable it again on hotplug */
		if (connector->state->content_protection == DRM_MODE_CONTENT_PROTECTION_ENABLED)
			connector->state->content_protection = DRM_MODE_CONTENT_PROTECTION_DESIRED;
	}

	mutex_unlock(&dev->mode_config.mutex);

	update_subconnector_property(aconnector);

	if (sink)
		dc_sink_release(sink);
}

static void handle_hpd_irq_helper(struct amdgpu_dm_connector *aconnector)
{
	struct drm_connector *connector = &aconnector->base;
	struct drm_device *dev = connector->dev;
	enum dc_connection_type new_connection_type = dc_connection_none;
	struct amdgpu_device *adev = drm_to_adev(dev);
	struct dm_connector_state *dm_con_state = to_dm_connector_state(connector->state);
	bool ret = false;

	if (adev->dm.disable_hpd_irq)
		return;

	/*
	 * In case of failure or MST no need to update connector status or notify the OS
	 * since (for MST case) MST does this in its own context.
	 */
	mutex_lock(&aconnector->hpd_lock);

	if (adev->dm.hdcp_workqueue) {
		hdcp_reset_display(adev->dm.hdcp_workqueue, aconnector->dc_link->link_index);
		dm_con_state->update_hdcp = true;
	}
	if (aconnector->fake_enable)
		aconnector->fake_enable = false;

	aconnector->timing_changed = false;

<<<<<<< HEAD
	if (!dc_link_detect_connection_type(aconnector->dc_link, &new_connection_type))
=======
	if (!dc_link_detect_sink(aconnector->dc_link, &new_connection_type))
>>>>>>> 2a69c8d4
		DRM_ERROR("KMS: Failed to detect connector\n");

	if (aconnector->base.force && new_connection_type == dc_connection_none) {
		emulated_link_detect(aconnector->dc_link);

		drm_modeset_lock_all(dev);
		dm_restore_drm_connector_state(dev, connector);
		drm_modeset_unlock_all(dev);

		if (aconnector->base.force == DRM_FORCE_UNSPECIFIED)
			drm_kms_helper_connector_hotplug_event(connector);
	} else {
		mutex_lock(&adev->dm.dc_lock);
		ret = dc_link_detect(aconnector->dc_link, DETECT_REASON_HPD);
		mutex_unlock(&adev->dm.dc_lock);
		if (ret) {
			amdgpu_dm_update_connector_after_detect(aconnector);

			drm_modeset_lock_all(dev);
			dm_restore_drm_connector_state(dev, connector);
			drm_modeset_unlock_all(dev);

			if (aconnector->base.force == DRM_FORCE_UNSPECIFIED)
				drm_kms_helper_connector_hotplug_event(connector);
		}
	}
	mutex_unlock(&aconnector->hpd_lock);

}

static void handle_hpd_irq(void *param)
{
	struct amdgpu_dm_connector *aconnector = (struct amdgpu_dm_connector *)param;

	handle_hpd_irq_helper(aconnector);

}

<<<<<<< HEAD
static void dm_handle_mst_sideband_msg(struct amdgpu_dm_connector *aconnector)
{
	u8 esi[DP_PSR_ERROR_STATUS - DP_SINK_COUNT_ESI] = { 0 };
	u8 dret;
	bool new_irq_handled = false;
	int dpcd_addr;
	int dpcd_bytes_to_read;

	const int max_process_count = 30;
	int process_count = 0;

	const struct dc_link_status *link_status = dc_link_get_status(aconnector->dc_link);

	if (link_status->dpcd_caps->dpcd_rev.raw < 0x12) {
		dpcd_bytes_to_read = DP_LANE0_1_STATUS - DP_SINK_COUNT;
		/* DPCD 0x200 - 0x201 for downstream IRQ */
		dpcd_addr = DP_SINK_COUNT;
	} else {
		dpcd_bytes_to_read = DP_PSR_ERROR_STATUS - DP_SINK_COUNT_ESI;
		/* DPCD 0x2002 - 0x2005 for downstream IRQ */
		dpcd_addr = DP_SINK_COUNT_ESI;
	}

	dret = drm_dp_dpcd_read(
		&aconnector->dm_dp_aux.aux,
		dpcd_addr,
		esi,
		dpcd_bytes_to_read);

	while (dret == dpcd_bytes_to_read &&
		process_count < max_process_count) {
		u8 retry;
		dret = 0;

		process_count++;

		DRM_DEBUG_DRIVER("ESI %02x %02x %02x\n", esi[0], esi[1], esi[2]);
		/* handle HPD short pulse irq */
		if (aconnector->mst_mgr.mst_state)
			drm_dp_mst_hpd_irq(
				&aconnector->mst_mgr,
				esi,
				&new_irq_handled);

		if (new_irq_handled) {
			/* ACK at DPCD to notify down stream */
			const int ack_dpcd_bytes_to_write =
				dpcd_bytes_to_read - 1;

			for (retry = 0; retry < 3; retry++) {
				u8 wret;

				wret = drm_dp_dpcd_write(
					&aconnector->dm_dp_aux.aux,
					dpcd_addr + 1,
					&esi[1],
					ack_dpcd_bytes_to_write);
				if (wret == ack_dpcd_bytes_to_write)
					break;
			}

			/* check if there is new irq to be handled */
			dret = drm_dp_dpcd_read(
				&aconnector->dm_dp_aux.aux,
				dpcd_addr,
				esi,
				dpcd_bytes_to_read);

			new_irq_handled = false;
		} else {
			break;
		}
	}

	if (process_count == max_process_count)
		DRM_DEBUG_DRIVER("Loop exceeded max iterations\n");
}

=======
>>>>>>> 2a69c8d4
static void schedule_hpd_rx_offload_work(struct hpd_rx_irq_offload_work_queue *offload_wq,
							union hpd_irq_data hpd_irq_data)
{
	struct hpd_rx_irq_offload_work *offload_work =
				kzalloc(sizeof(*offload_work), GFP_KERNEL);

	if (!offload_work) {
		DRM_ERROR("Failed to allocate hpd_rx_irq_offload_work.\n");
		return;
	}

	INIT_WORK(&offload_work->work, dm_handle_hpd_rx_offload_work);
	offload_work->data = hpd_irq_data;
	offload_work->offload_wq = offload_wq;

	queue_work(offload_wq->wq, &offload_work->work);
	DRM_DEBUG_KMS("queue work to handle hpd_rx offload work");
}

static void handle_hpd_rx_irq(void *param)
{
	struct amdgpu_dm_connector *aconnector = (struct amdgpu_dm_connector *)param;
	struct drm_connector *connector = &aconnector->base;
	struct drm_device *dev = connector->dev;
	struct dc_link *dc_link = aconnector->dc_link;
	bool is_mst_root_connector = aconnector->mst_mgr.mst_state;
	bool result = false;
	enum dc_connection_type new_connection_type = dc_connection_none;
	struct amdgpu_device *adev = drm_to_adev(dev);
	union hpd_irq_data hpd_irq_data;
	bool link_loss = false;
	bool has_left_work = false;
	int idx = dc_link->link_index;
	struct hpd_rx_irq_offload_work_queue *offload_wq = &adev->dm.hpd_rx_offload_wq[idx];

	memset(&hpd_irq_data, 0, sizeof(hpd_irq_data));

	if (adev->dm.disable_hpd_irq)
		return;

	/*
	 * TODO:Temporary add mutex to protect hpd interrupt not have a gpio
	 * conflict, after implement i2c helper, this mutex should be
	 * retired.
	 */
	mutex_lock(&aconnector->hpd_lock);

	result = dc_link_handle_hpd_rx_irq(dc_link, &hpd_irq_data,
						&link_loss, true, &has_left_work);

	if (!has_left_work)
		goto out;

	if (hpd_irq_data.bytes.device_service_irq.bits.AUTOMATED_TEST) {
		schedule_hpd_rx_offload_work(offload_wq, hpd_irq_data);
		goto out;
	}

	if (dc_link_dp_allow_hpd_rx_irq(dc_link)) {
		if (hpd_irq_data.bytes.device_service_irq.bits.UP_REQ_MSG_RDY ||
			hpd_irq_data.bytes.device_service_irq.bits.DOWN_REP_MSG_RDY) {
			bool skip = false;

			/*
			 * DOWN_REP_MSG_RDY is also handled by polling method
			 * mgr->cbs->poll_hpd_irq()
			 */
			spin_lock(&offload_wq->offload_lock);
			skip = offload_wq->is_handling_mst_msg_rdy_event;

			if (!skip)
				offload_wq->is_handling_mst_msg_rdy_event = true;

			spin_unlock(&offload_wq->offload_lock);

			if (!skip)
				schedule_hpd_rx_offload_work(offload_wq, hpd_irq_data);

			goto out;
		}

		if (link_loss) {
			bool skip = false;

			spin_lock(&offload_wq->offload_lock);
			skip = offload_wq->is_handling_link_loss;

			if (!skip)
				offload_wq->is_handling_link_loss = true;

			spin_unlock(&offload_wq->offload_lock);

			if (!skip)
				schedule_hpd_rx_offload_work(offload_wq, hpd_irq_data);

			goto out;
		}
	}

out:
	if (result && !is_mst_root_connector) {
		/* Downstream Port status changed. */
		if (!dc_link_detect_connection_type(dc_link, &new_connection_type))
			DRM_ERROR("KMS: Failed to detect connector\n");

		if (aconnector->base.force && new_connection_type == dc_connection_none) {
			emulated_link_detect(dc_link);

			if (aconnector->fake_enable)
				aconnector->fake_enable = false;

			amdgpu_dm_update_connector_after_detect(aconnector);


			drm_modeset_lock_all(dev);
			dm_restore_drm_connector_state(dev, connector);
			drm_modeset_unlock_all(dev);

			drm_kms_helper_connector_hotplug_event(connector);
		} else {
			bool ret = false;

			mutex_lock(&adev->dm.dc_lock);
			ret = dc_link_detect(dc_link, DETECT_REASON_HPDRX);
			mutex_unlock(&adev->dm.dc_lock);

			if (ret) {
				if (aconnector->fake_enable)
					aconnector->fake_enable = false;

				amdgpu_dm_update_connector_after_detect(aconnector);

				drm_modeset_lock_all(dev);
				dm_restore_drm_connector_state(dev, connector);
				drm_modeset_unlock_all(dev);

				drm_kms_helper_connector_hotplug_event(connector);
			}
		}
	}
	if (hpd_irq_data.bytes.device_service_irq.bits.CP_IRQ) {
		if (adev->dm.hdcp_workqueue)
			hdcp_handle_cpirq(adev->dm.hdcp_workqueue,  aconnector->base.index);
	}

	if (dc_link->type != dc_connection_mst_branch)
		drm_dp_cec_irq(&aconnector->dm_dp_aux.aux);

	mutex_unlock(&aconnector->hpd_lock);
}

static void register_hpd_handlers(struct amdgpu_device *adev)
{
	struct drm_device *dev = adev_to_drm(adev);
	struct drm_connector *connector;
	struct amdgpu_dm_connector *aconnector;
	const struct dc_link *dc_link;
	struct dc_interrupt_params int_params = {0};

	int_params.requested_polarity = INTERRUPT_POLARITY_DEFAULT;
	int_params.current_polarity = INTERRUPT_POLARITY_DEFAULT;

	list_for_each_entry(connector,
			&dev->mode_config.connector_list, head)	{

		aconnector = to_amdgpu_dm_connector(connector);
		dc_link = aconnector->dc_link;

		if (dc_link->irq_source_hpd != DC_IRQ_SOURCE_INVALID) {
			int_params.int_context = INTERRUPT_LOW_IRQ_CONTEXT;
			int_params.irq_source = dc_link->irq_source_hpd;

			amdgpu_dm_irq_register_interrupt(adev, &int_params,
					handle_hpd_irq,
					(void *) aconnector);
		}

		if (dc_link->irq_source_hpd_rx != DC_IRQ_SOURCE_INVALID) {

			/* Also register for DP short pulse (hpd_rx). */
			int_params.int_context = INTERRUPT_LOW_IRQ_CONTEXT;
			int_params.irq_source =	dc_link->irq_source_hpd_rx;

			amdgpu_dm_irq_register_interrupt(adev, &int_params,
					handle_hpd_rx_irq,
					(void *) aconnector);
<<<<<<< HEAD

			if (adev->dm.hpd_rx_offload_wq)
				adev->dm.hpd_rx_offload_wq[dc_link->link_index].aconnector =
					aconnector;
=======
>>>>>>> 2a69c8d4
		}

		if (adev->dm.hpd_rx_offload_wq)
			adev->dm.hpd_rx_offload_wq[connector->index].aconnector =
				aconnector;
	}
}

#if defined(CONFIG_DRM_AMD_DC_SI)
/* Register IRQ sources and initialize IRQ callbacks */
static int dce60_register_irq_handlers(struct amdgpu_device *adev)
{
	struct dc *dc = adev->dm.dc;
	struct common_irq_params *c_irq_params;
	struct dc_interrupt_params int_params = {0};
	int r;
	int i;
	unsigned int client_id = AMDGPU_IRQ_CLIENTID_LEGACY;

	int_params.requested_polarity = INTERRUPT_POLARITY_DEFAULT;
	int_params.current_polarity = INTERRUPT_POLARITY_DEFAULT;

	/*
	 * Actions of amdgpu_irq_add_id():
	 * 1. Register a set() function with base driver.
	 *    Base driver will call set() function to enable/disable an
	 *    interrupt in DC hardware.
	 * 2. Register amdgpu_dm_irq_handler().
	 *    Base driver will call amdgpu_dm_irq_handler() for ALL interrupts
	 *    coming from DC hardware.
	 *    amdgpu_dm_irq_handler() will re-direct the interrupt to DC
	 *    for acknowledging and handling.
	 */

	/* Use VBLANK interrupt */
	for (i = 0; i < adev->mode_info.num_crtc; i++) {
		r = amdgpu_irq_add_id(adev, client_id, i + 1, &adev->crtc_irq);
		if (r) {
			DRM_ERROR("Failed to add crtc irq id!\n");
			return r;
		}

		int_params.int_context = INTERRUPT_HIGH_IRQ_CONTEXT;
		int_params.irq_source =
			dc_interrupt_to_irq_source(dc, i + 1, 0);

		c_irq_params = &adev->dm.vblank_params[int_params.irq_source - DC_IRQ_SOURCE_VBLANK1];

		c_irq_params->adev = adev;
		c_irq_params->irq_src = int_params.irq_source;

		amdgpu_dm_irq_register_interrupt(adev, &int_params,
				dm_crtc_high_irq, c_irq_params);
	}

	/* Use GRPH_PFLIP interrupt */
	for (i = VISLANDS30_IV_SRCID_D1_GRPH_PFLIP;
			i <= VISLANDS30_IV_SRCID_D6_GRPH_PFLIP; i += 2) {
		r = amdgpu_irq_add_id(adev, client_id, i, &adev->pageflip_irq);
		if (r) {
			DRM_ERROR("Failed to add page flip irq id!\n");
			return r;
		}

		int_params.int_context = INTERRUPT_HIGH_IRQ_CONTEXT;
		int_params.irq_source =
			dc_interrupt_to_irq_source(dc, i, 0);

		c_irq_params = &adev->dm.pflip_params[int_params.irq_source - DC_IRQ_SOURCE_PFLIP_FIRST];

		c_irq_params->adev = adev;
		c_irq_params->irq_src = int_params.irq_source;

		amdgpu_dm_irq_register_interrupt(adev, &int_params,
				dm_pflip_high_irq, c_irq_params);

	}

	/* HPD */
	r = amdgpu_irq_add_id(adev, client_id,
			VISLANDS30_IV_SRCID_HOTPLUG_DETECT_A, &adev->hpd_irq);
	if (r) {
		DRM_ERROR("Failed to add hpd irq id!\n");
		return r;
	}

	register_hpd_handlers(adev);

	return 0;
}
#endif

/* Register IRQ sources and initialize IRQ callbacks */
static int dce110_register_irq_handlers(struct amdgpu_device *adev)
{
	struct dc *dc = adev->dm.dc;
	struct common_irq_params *c_irq_params;
	struct dc_interrupt_params int_params = {0};
	int r;
	int i;
	unsigned int client_id = AMDGPU_IRQ_CLIENTID_LEGACY;

	if (adev->family >= AMDGPU_FAMILY_AI)
		client_id = SOC15_IH_CLIENTID_DCE;

	int_params.requested_polarity = INTERRUPT_POLARITY_DEFAULT;
	int_params.current_polarity = INTERRUPT_POLARITY_DEFAULT;

	/*
	 * Actions of amdgpu_irq_add_id():
	 * 1. Register a set() function with base driver.
	 *    Base driver will call set() function to enable/disable an
	 *    interrupt in DC hardware.
	 * 2. Register amdgpu_dm_irq_handler().
	 *    Base driver will call amdgpu_dm_irq_handler() for ALL interrupts
	 *    coming from DC hardware.
	 *    amdgpu_dm_irq_handler() will re-direct the interrupt to DC
	 *    for acknowledging and handling.
	 */

	/* Use VBLANK interrupt */
	for (i = VISLANDS30_IV_SRCID_D1_VERTICAL_INTERRUPT0; i <= VISLANDS30_IV_SRCID_D6_VERTICAL_INTERRUPT0; i++) {
		r = amdgpu_irq_add_id(adev, client_id, i, &adev->crtc_irq);
		if (r) {
			DRM_ERROR("Failed to add crtc irq id!\n");
			return r;
		}

		int_params.int_context = INTERRUPT_HIGH_IRQ_CONTEXT;
		int_params.irq_source =
			dc_interrupt_to_irq_source(dc, i, 0);

		c_irq_params = &adev->dm.vblank_params[int_params.irq_source - DC_IRQ_SOURCE_VBLANK1];

		c_irq_params->adev = adev;
		c_irq_params->irq_src = int_params.irq_source;

		amdgpu_dm_irq_register_interrupt(adev, &int_params,
				dm_crtc_high_irq, c_irq_params);
	}

	/* Use VUPDATE interrupt */
	for (i = VISLANDS30_IV_SRCID_D1_V_UPDATE_INT; i <= VISLANDS30_IV_SRCID_D6_V_UPDATE_INT; i += 2) {
		r = amdgpu_irq_add_id(adev, client_id, i, &adev->vupdate_irq);
		if (r) {
			DRM_ERROR("Failed to add vupdate irq id!\n");
			return r;
		}

		int_params.int_context = INTERRUPT_HIGH_IRQ_CONTEXT;
		int_params.irq_source =
			dc_interrupt_to_irq_source(dc, i, 0);

		c_irq_params = &adev->dm.vupdate_params[int_params.irq_source - DC_IRQ_SOURCE_VUPDATE1];

		c_irq_params->adev = adev;
		c_irq_params->irq_src = int_params.irq_source;

		amdgpu_dm_irq_register_interrupt(adev, &int_params,
				dm_vupdate_high_irq, c_irq_params);
	}

	/* Use GRPH_PFLIP interrupt */
	for (i = VISLANDS30_IV_SRCID_D1_GRPH_PFLIP;
			i <= VISLANDS30_IV_SRCID_D6_GRPH_PFLIP; i += 2) {
		r = amdgpu_irq_add_id(adev, client_id, i, &adev->pageflip_irq);
		if (r) {
			DRM_ERROR("Failed to add page flip irq id!\n");
			return r;
		}

		int_params.int_context = INTERRUPT_HIGH_IRQ_CONTEXT;
		int_params.irq_source =
			dc_interrupt_to_irq_source(dc, i, 0);

		c_irq_params = &adev->dm.pflip_params[int_params.irq_source - DC_IRQ_SOURCE_PFLIP_FIRST];

		c_irq_params->adev = adev;
		c_irq_params->irq_src = int_params.irq_source;

		amdgpu_dm_irq_register_interrupt(adev, &int_params,
				dm_pflip_high_irq, c_irq_params);

	}

	/* HPD */
	r = amdgpu_irq_add_id(adev, client_id,
			VISLANDS30_IV_SRCID_HOTPLUG_DETECT_A, &adev->hpd_irq);
	if (r) {
		DRM_ERROR("Failed to add hpd irq id!\n");
		return r;
	}

	register_hpd_handlers(adev);

	return 0;
}

/* Register IRQ sources and initialize IRQ callbacks */
static int dcn10_register_irq_handlers(struct amdgpu_device *adev)
{
	struct dc *dc = adev->dm.dc;
	struct common_irq_params *c_irq_params;
	struct dc_interrupt_params int_params = {0};
	int r;
	int i;
#if defined(CONFIG_DRM_AMD_SECURE_DISPLAY)
	static const unsigned int vrtl_int_srcid[] = {
		DCN_1_0__SRCID__OTG1_VERTICAL_INTERRUPT0_CONTROL,
		DCN_1_0__SRCID__OTG2_VERTICAL_INTERRUPT0_CONTROL,
		DCN_1_0__SRCID__OTG3_VERTICAL_INTERRUPT0_CONTROL,
		DCN_1_0__SRCID__OTG4_VERTICAL_INTERRUPT0_CONTROL,
		DCN_1_0__SRCID__OTG5_VERTICAL_INTERRUPT0_CONTROL,
		DCN_1_0__SRCID__OTG6_VERTICAL_INTERRUPT0_CONTROL
	};
#endif

	int_params.requested_polarity = INTERRUPT_POLARITY_DEFAULT;
	int_params.current_polarity = INTERRUPT_POLARITY_DEFAULT;

	/*
	 * Actions of amdgpu_irq_add_id():
	 * 1. Register a set() function with base driver.
	 *    Base driver will call set() function to enable/disable an
	 *    interrupt in DC hardware.
	 * 2. Register amdgpu_dm_irq_handler().
	 *    Base driver will call amdgpu_dm_irq_handler() for ALL interrupts
	 *    coming from DC hardware.
	 *    amdgpu_dm_irq_handler() will re-direct the interrupt to DC
	 *    for acknowledging and handling.
	 */

	/* Use VSTARTUP interrupt */
	for (i = DCN_1_0__SRCID__DC_D1_OTG_VSTARTUP;
			i <= DCN_1_0__SRCID__DC_D1_OTG_VSTARTUP + adev->mode_info.num_crtc - 1;
			i++) {
		r = amdgpu_irq_add_id(adev, SOC15_IH_CLIENTID_DCE, i, &adev->crtc_irq);

		if (r) {
			DRM_ERROR("Failed to add crtc irq id!\n");
			return r;
		}

		int_params.int_context = INTERRUPT_HIGH_IRQ_CONTEXT;
		int_params.irq_source =
			dc_interrupt_to_irq_source(dc, i, 0);

		c_irq_params = &adev->dm.vblank_params[int_params.irq_source - DC_IRQ_SOURCE_VBLANK1];

		c_irq_params->adev = adev;
		c_irq_params->irq_src = int_params.irq_source;

		amdgpu_dm_irq_register_interrupt(
			adev, &int_params, dm_crtc_high_irq, c_irq_params);
	}

	/* Use otg vertical line interrupt */
#if defined(CONFIG_DRM_AMD_SECURE_DISPLAY)
	for (i = 0; i <= adev->mode_info.num_crtc - 1; i++) {
		r = amdgpu_irq_add_id(adev, SOC15_IH_CLIENTID_DCE,
				vrtl_int_srcid[i], &adev->vline0_irq);

		if (r) {
			DRM_ERROR("Failed to add vline0 irq id!\n");
			return r;
		}

		int_params.int_context = INTERRUPT_HIGH_IRQ_CONTEXT;
		int_params.irq_source =
			dc_interrupt_to_irq_source(dc, vrtl_int_srcid[i], 0);

		if (int_params.irq_source == DC_IRQ_SOURCE_INVALID) {
			DRM_ERROR("Failed to register vline0 irq %d!\n", vrtl_int_srcid[i]);
			break;
		}

		c_irq_params = &adev->dm.vline0_params[int_params.irq_source
					- DC_IRQ_SOURCE_DC1_VLINE0];

		c_irq_params->adev = adev;
		c_irq_params->irq_src = int_params.irq_source;

		amdgpu_dm_irq_register_interrupt(adev, &int_params,
				dm_dcn_vertical_interrupt0_high_irq, c_irq_params);
	}
#endif

	/* Use VUPDATE_NO_LOCK interrupt on DCN, which seems to correspond to
	 * the regular VUPDATE interrupt on DCE. We want DC_IRQ_SOURCE_VUPDATEx
	 * to trigger at end of each vblank, regardless of state of the lock,
	 * matching DCE behaviour.
	 */
	for (i = DCN_1_0__SRCID__OTG0_IHC_V_UPDATE_NO_LOCK_INTERRUPT;
	     i <= DCN_1_0__SRCID__OTG0_IHC_V_UPDATE_NO_LOCK_INTERRUPT + adev->mode_info.num_crtc - 1;
	     i++) {
		r = amdgpu_irq_add_id(adev, SOC15_IH_CLIENTID_DCE, i, &adev->vupdate_irq);

		if (r) {
			DRM_ERROR("Failed to add vupdate irq id!\n");
			return r;
		}

		int_params.int_context = INTERRUPT_HIGH_IRQ_CONTEXT;
		int_params.irq_source =
			dc_interrupt_to_irq_source(dc, i, 0);

		c_irq_params = &adev->dm.vupdate_params[int_params.irq_source - DC_IRQ_SOURCE_VUPDATE1];

		c_irq_params->adev = adev;
		c_irq_params->irq_src = int_params.irq_source;

		amdgpu_dm_irq_register_interrupt(adev, &int_params,
				dm_vupdate_high_irq, c_irq_params);
	}

	/* Use GRPH_PFLIP interrupt */
	for (i = DCN_1_0__SRCID__HUBP0_FLIP_INTERRUPT;
			i <= DCN_1_0__SRCID__HUBP0_FLIP_INTERRUPT + dc->caps.max_otg_num - 1;
			i++) {
		r = amdgpu_irq_add_id(adev, SOC15_IH_CLIENTID_DCE, i, &adev->pageflip_irq);
		if (r) {
			DRM_ERROR("Failed to add page flip irq id!\n");
			return r;
		}

		int_params.int_context = INTERRUPT_HIGH_IRQ_CONTEXT;
		int_params.irq_source =
			dc_interrupt_to_irq_source(dc, i, 0);

		c_irq_params = &adev->dm.pflip_params[int_params.irq_source - DC_IRQ_SOURCE_PFLIP_FIRST];

		c_irq_params->adev = adev;
		c_irq_params->irq_src = int_params.irq_source;

		amdgpu_dm_irq_register_interrupt(adev, &int_params,
				dm_pflip_high_irq, c_irq_params);

	}

	/* HPD */
	r = amdgpu_irq_add_id(adev, SOC15_IH_CLIENTID_DCE, DCN_1_0__SRCID__DC_HPD1_INT,
			&adev->hpd_irq);
	if (r) {
		DRM_ERROR("Failed to add hpd irq id!\n");
		return r;
	}

	register_hpd_handlers(adev);

	return 0;
}
/* Register Outbox IRQ sources and initialize IRQ callbacks */
static int register_outbox_irq_handlers(struct amdgpu_device *adev)
{
	struct dc *dc = adev->dm.dc;
	struct common_irq_params *c_irq_params;
	struct dc_interrupt_params int_params = {0};
	int r, i;

	int_params.requested_polarity = INTERRUPT_POLARITY_DEFAULT;
	int_params.current_polarity = INTERRUPT_POLARITY_DEFAULT;

	r = amdgpu_irq_add_id(adev, SOC15_IH_CLIENTID_DCE, DCN_1_0__SRCID__DMCUB_OUTBOX_LOW_PRIORITY_READY_INT,
			&adev->dmub_outbox_irq);
	if (r) {
		DRM_ERROR("Failed to add outbox irq id!\n");
		return r;
	}

	if (dc->ctx->dmub_srv) {
		i = DCN_1_0__SRCID__DMCUB_OUTBOX_LOW_PRIORITY_READY_INT;
		int_params.int_context = INTERRUPT_LOW_IRQ_CONTEXT;
		int_params.irq_source =
		dc_interrupt_to_irq_source(dc, i, 0);

		c_irq_params = &adev->dm.dmub_outbox_params[0];

		c_irq_params->adev = adev;
		c_irq_params->irq_src = int_params.irq_source;

		amdgpu_dm_irq_register_interrupt(adev, &int_params,
				dm_dmub_outbox1_low_irq, c_irq_params);
	}

	return 0;
}

/*
 * Acquires the lock for the atomic state object and returns
 * the new atomic state.
 *
 * This should only be called during atomic check.
 */
int dm_atomic_get_state(struct drm_atomic_state *state,
			struct dm_atomic_state **dm_state)
{
	struct drm_device *dev = state->dev;
	struct amdgpu_device *adev = drm_to_adev(dev);
	struct amdgpu_display_manager *dm = &adev->dm;
	struct drm_private_state *priv_state;

	if (*dm_state)
		return 0;

	priv_state = drm_atomic_get_private_obj_state(state, &dm->atomic_obj);
	if (IS_ERR(priv_state))
		return PTR_ERR(priv_state);

	*dm_state = to_dm_atomic_state(priv_state);

	return 0;
}

static struct dm_atomic_state *
dm_atomic_get_new_state(struct drm_atomic_state *state)
{
	struct drm_device *dev = state->dev;
	struct amdgpu_device *adev = drm_to_adev(dev);
	struct amdgpu_display_manager *dm = &adev->dm;
	struct drm_private_obj *obj;
	struct drm_private_state *new_obj_state;
	int i;

	for_each_new_private_obj_in_state(state, obj, new_obj_state, i) {
		if (obj->funcs == dm->atomic_obj.funcs)
			return to_dm_atomic_state(new_obj_state);
	}

	return NULL;
}

static struct drm_private_state *
dm_atomic_duplicate_state(struct drm_private_obj *obj)
{
	struct dm_atomic_state *old_state, *new_state;

	new_state = kzalloc(sizeof(*new_state), GFP_KERNEL);
	if (!new_state)
		return NULL;

	__drm_atomic_helper_private_obj_duplicate_state(obj, &new_state->base);

	old_state = to_dm_atomic_state(obj->state);

	if (old_state && old_state->context)
		new_state->context = dc_copy_state(old_state->context);

	if (!new_state->context) {
		kfree(new_state);
		return NULL;
	}

	return &new_state->base;
}

static void dm_atomic_destroy_state(struct drm_private_obj *obj,
				    struct drm_private_state *state)
{
	struct dm_atomic_state *dm_state = to_dm_atomic_state(state);

	if (dm_state && dm_state->context)
		dc_release_state(dm_state->context);

	kfree(dm_state);
}

static struct drm_private_state_funcs dm_atomic_state_funcs = {
	.atomic_duplicate_state = dm_atomic_duplicate_state,
	.atomic_destroy_state = dm_atomic_destroy_state,
};

static int amdgpu_dm_mode_config_init(struct amdgpu_device *adev)
{
	struct dm_atomic_state *state;
	int r;

	adev->mode_info.mode_config_initialized = true;

	adev_to_drm(adev)->mode_config.funcs = (void *)&amdgpu_dm_mode_funcs;
	adev_to_drm(adev)->mode_config.helper_private = &amdgpu_dm_mode_config_helperfuncs;

	adev_to_drm(adev)->mode_config.max_width = 16384;
	adev_to_drm(adev)->mode_config.max_height = 16384;

	adev_to_drm(adev)->mode_config.preferred_depth = 24;
	if (adev->asic_type == CHIP_HAWAII)
		/* disable prefer shadow for now due to hibernation issues */
		adev_to_drm(adev)->mode_config.prefer_shadow = 0;
	else
		adev_to_drm(adev)->mode_config.prefer_shadow = 1;
	/* indicates support for immediate flip */
	adev_to_drm(adev)->mode_config.async_page_flip = true;

	state = kzalloc(sizeof(*state), GFP_KERNEL);
	if (!state)
		return -ENOMEM;

	state->context = dc_create_state(adev->dm.dc);
	if (!state->context) {
		kfree(state);
		return -ENOMEM;
	}

	dc_resource_state_copy_construct_current(adev->dm.dc, state->context);

	drm_atomic_private_obj_init(adev_to_drm(adev),
				    &adev->dm.atomic_obj,
				    &state->base,
				    &dm_atomic_state_funcs);

	r = amdgpu_display_modeset_create_props(adev);
	if (r) {
		dc_release_state(state->context);
		kfree(state);
		return r;
	}

	r = amdgpu_dm_audio_init(adev);
	if (r) {
		dc_release_state(state->context);
		kfree(state);
		return r;
	}

	return 0;
}

#define AMDGPU_DM_DEFAULT_MIN_BACKLIGHT 12
#define AMDGPU_DM_DEFAULT_MAX_BACKLIGHT 255
#define AUX_BL_DEFAULT_TRANSITION_TIME_MS 50

static void amdgpu_dm_update_backlight_caps(struct amdgpu_display_manager *dm,
					    int bl_idx)
{
#if defined(CONFIG_ACPI)
	struct amdgpu_dm_backlight_caps caps;

	memset(&caps, 0, sizeof(caps));

	if (dm->backlight_caps[bl_idx].caps_valid)
		return;

	amdgpu_acpi_get_backlight_caps(&caps);
	if (caps.caps_valid) {
		dm->backlight_caps[bl_idx].caps_valid = true;
		if (caps.aux_support)
			return;
		dm->backlight_caps[bl_idx].min_input_signal = caps.min_input_signal;
		dm->backlight_caps[bl_idx].max_input_signal = caps.max_input_signal;
	} else {
		dm->backlight_caps[bl_idx].min_input_signal =
				AMDGPU_DM_DEFAULT_MIN_BACKLIGHT;
		dm->backlight_caps[bl_idx].max_input_signal =
				AMDGPU_DM_DEFAULT_MAX_BACKLIGHT;
	}
#else
	if (dm->backlight_caps[bl_idx].aux_support)
		return;

	dm->backlight_caps[bl_idx].min_input_signal = AMDGPU_DM_DEFAULT_MIN_BACKLIGHT;
	dm->backlight_caps[bl_idx].max_input_signal = AMDGPU_DM_DEFAULT_MAX_BACKLIGHT;
#endif
}

static int get_brightness_range(const struct amdgpu_dm_backlight_caps *caps,
				unsigned int *min, unsigned int *max)
{
	if (!caps)
		return 0;

	if (caps->aux_support) {
		// Firmware limits are in nits, DC API wants millinits.
		*max = 1000 * caps->aux_max_input_signal;
		*min = 1000 * caps->aux_min_input_signal;
	} else {
		// Firmware limits are 8-bit, PWM control is 16-bit.
		*max = 0x101 * caps->max_input_signal;
		*min = 0x101 * caps->min_input_signal;
	}
	return 1;
}

static u32 convert_brightness_from_user(const struct amdgpu_dm_backlight_caps *caps,
					uint32_t brightness)
{
	unsigned int min, max;

	if (!get_brightness_range(caps, &min, &max))
		return brightness;

	// Rescale 0..255 to min..max
	return min + DIV_ROUND_CLOSEST((max - min) * brightness,
				       AMDGPU_MAX_BL_LEVEL);
}

static u32 convert_brightness_to_user(const struct amdgpu_dm_backlight_caps *caps,
				      uint32_t brightness)
{
	unsigned int min, max;

	if (!get_brightness_range(caps, &min, &max))
		return brightness;

	if (brightness < min)
		return 0;
	// Rescale min..max to 0..255
	return DIV_ROUND_CLOSEST(AMDGPU_MAX_BL_LEVEL * (brightness - min),
				 max - min);
}

static void amdgpu_dm_backlight_set_level(struct amdgpu_display_manager *dm,
					 int bl_idx,
					 u32 user_brightness)
{
	struct amdgpu_dm_backlight_caps caps;
	struct dc_link *link;
	u32 brightness;
	bool rc;

	amdgpu_dm_update_backlight_caps(dm, bl_idx);
	caps = dm->backlight_caps[bl_idx];

	dm->brightness[bl_idx] = user_brightness;
	/* update scratch register */
	if (bl_idx == 0)
		amdgpu_atombios_scratch_regs_set_backlight_level(dm->adev, dm->brightness[bl_idx]);
	brightness = convert_brightness_from_user(&caps, dm->brightness[bl_idx]);
	link = (struct dc_link *)dm->backlight_link[bl_idx];

	/* Change brightness based on AUX property */
	if (caps.aux_support) {
		rc = dc_link_set_backlight_level_nits(link, true, brightness,
						      AUX_BL_DEFAULT_TRANSITION_TIME_MS);
		if (!rc)
			DRM_DEBUG("DM: Failed to update backlight via AUX on eDP[%d]\n", bl_idx);
	} else {
		rc = dc_link_set_backlight_level(link, brightness, 0);
		if (!rc)
			DRM_DEBUG("DM: Failed to update backlight on eDP[%d]\n", bl_idx);
	}

	if (rc)
		dm->actual_brightness[bl_idx] = user_brightness;
}

static int amdgpu_dm_backlight_update_status(struct backlight_device *bd)
{
	struct amdgpu_display_manager *dm = bl_get_data(bd);
	int i;

	for (i = 0; i < dm->num_of_edps; i++) {
		if (bd == dm->backlight_dev[i])
			break;
	}
	if (i >= AMDGPU_DM_MAX_NUM_EDP)
		i = 0;
	amdgpu_dm_backlight_set_level(dm, i, bd->props.brightness);

	return 0;
}

static u32 amdgpu_dm_backlight_get_level(struct amdgpu_display_manager *dm,
					 int bl_idx)
{
	struct amdgpu_dm_backlight_caps caps;
	struct dc_link *link = (struct dc_link *)dm->backlight_link[bl_idx];

	amdgpu_dm_update_backlight_caps(dm, bl_idx);
	caps = dm->backlight_caps[bl_idx];

	if (caps.aux_support) {
		u32 avg, peak;
		bool rc;

		rc = dc_link_get_backlight_level_nits(link, &avg, &peak);
		if (!rc)
			return dm->brightness[bl_idx];
		return convert_brightness_to_user(&caps, avg);
	} else {
		int ret = dc_link_get_backlight_level(link);

		if (ret == DC_ERROR_UNEXPECTED)
			return dm->brightness[bl_idx];
		return convert_brightness_to_user(&caps, ret);
	}
}

static int amdgpu_dm_backlight_get_brightness(struct backlight_device *bd)
{
	struct amdgpu_display_manager *dm = bl_get_data(bd);
	int i;

	for (i = 0; i < dm->num_of_edps; i++) {
		if (bd == dm->backlight_dev[i])
			break;
	}
	if (i >= AMDGPU_DM_MAX_NUM_EDP)
		i = 0;
	return amdgpu_dm_backlight_get_level(dm, i);
}

static const struct backlight_ops amdgpu_dm_backlight_ops = {
	.options = BL_CORE_SUSPENDRESUME,
	.get_brightness = amdgpu_dm_backlight_get_brightness,
	.update_status	= amdgpu_dm_backlight_update_status,
};

static void
amdgpu_dm_register_backlight_device(struct amdgpu_dm_connector *aconnector)
{
	struct drm_device *drm = aconnector->base.dev;
	struct amdgpu_display_manager *dm = &drm_to_adev(drm)->dm;
	struct backlight_properties props = { 0 };
	char bl_name[16];

	if (aconnector->bl_idx == -1)
		return;

	if (!acpi_video_backlight_use_native()) {
		drm_info(drm, "Skipping amdgpu DM backlight registration\n");
		/* Try registering an ACPI video backlight device instead. */
		acpi_video_register_backlight();
		return;
	}

	props.max_brightness = AMDGPU_MAX_BL_LEVEL;
	props.brightness = AMDGPU_MAX_BL_LEVEL;
	props.type = BACKLIGHT_RAW;

	snprintf(bl_name, sizeof(bl_name), "amdgpu_bl%d",
		 drm->primary->index + aconnector->bl_idx);

	dm->backlight_dev[aconnector->bl_idx] =
		backlight_device_register(bl_name, aconnector->base.kdev, dm,
					  &amdgpu_dm_backlight_ops, &props);

	if (IS_ERR(dm->backlight_dev[aconnector->bl_idx])) {
		DRM_ERROR("DM: Backlight registration failed!\n");
		dm->backlight_dev[aconnector->bl_idx] = NULL;
	} else
		DRM_DEBUG_DRIVER("DM: Registered Backlight device: %s\n", bl_name);
}

static int initialize_plane(struct amdgpu_display_manager *dm,
			    struct amdgpu_mode_info *mode_info, int plane_id,
			    enum drm_plane_type plane_type,
			    const struct dc_plane_cap *plane_cap)
{
	struct drm_plane *plane;
	unsigned long possible_crtcs;
	int ret = 0;

	plane = kzalloc(sizeof(struct drm_plane), GFP_KERNEL);
	if (!plane) {
		DRM_ERROR("KMS: Failed to allocate plane\n");
		return -ENOMEM;
	}
	plane->type = plane_type;

	/*
	 * HACK: IGT tests expect that the primary plane for a CRTC
	 * can only have one possible CRTC. Only expose support for
	 * any CRTC if they're not going to be used as a primary plane
	 * for a CRTC - like overlay or underlay planes.
	 */
	possible_crtcs = 1 << plane_id;
	if (plane_id >= dm->dc->caps.max_streams)
		possible_crtcs = 0xff;

	ret = amdgpu_dm_plane_init(dm, plane, possible_crtcs, plane_cap);

	if (ret) {
		DRM_ERROR("KMS: Failed to initialize plane\n");
		kfree(plane);
		return ret;
	}

	if (mode_info)
		mode_info->planes[plane_id] = plane;

	return ret;
}


static void setup_backlight_device(struct amdgpu_display_manager *dm,
				   struct amdgpu_dm_connector *aconnector)
{
	struct dc_link *link = aconnector->dc_link;
	int bl_idx = dm->num_of_edps;

	if (!(link->connector_signal & (SIGNAL_TYPE_EDP | SIGNAL_TYPE_LVDS)) ||
	    link->type == dc_connection_none)
		return;

	if (dm->num_of_edps >= AMDGPU_DM_MAX_NUM_EDP) {
		drm_warn(adev_to_drm(dm->adev), "Too much eDP connections, skipping backlight setup for additional eDPs\n");
		return;
	}

	aconnector->bl_idx = bl_idx;

	amdgpu_dm_update_backlight_caps(dm, bl_idx);
	dm->brightness[bl_idx] = AMDGPU_MAX_BL_LEVEL;
	dm->backlight_link[bl_idx] = link;
	dm->num_of_edps++;

	update_connector_ext_caps(aconnector);
}

static void amdgpu_set_panel_orientation(struct drm_connector *connector);

/*
 * In this architecture, the association
 * connector -> encoder -> crtc
 * id not really requried. The crtc and connector will hold the
 * display_index as an abstraction to use with DAL component
 *
 * Returns 0 on success
 */
static int amdgpu_dm_initialize_drm_device(struct amdgpu_device *adev)
{
	struct amdgpu_display_manager *dm = &adev->dm;
	s32 i;
	struct amdgpu_dm_connector *aconnector = NULL;
	struct amdgpu_encoder *aencoder = NULL;
	struct amdgpu_mode_info *mode_info = &adev->mode_info;
	u32 link_cnt;
	s32 primary_planes;
	enum dc_connection_type new_connection_type = dc_connection_none;
	const struct dc_plane_cap *plane;
	bool psr_feature_enabled = false;
	int max_overlay = dm->dc->caps.max_slave_planes;

	dm->display_indexes_num = dm->dc->caps.max_streams;
	/* Update the actual used number of crtc */
	adev->mode_info.num_crtc = adev->dm.display_indexes_num;

	amdgpu_dm_set_irq_funcs(adev);

	link_cnt = dm->dc->caps.max_links;
	if (amdgpu_dm_mode_config_init(dm->adev)) {
		DRM_ERROR("DM: Failed to initialize mode config\n");
		return -EINVAL;
	}

	/* There is one primary plane per CRTC */
	primary_planes = dm->dc->caps.max_streams;
	ASSERT(primary_planes <= AMDGPU_MAX_PLANES);

	/*
	 * Initialize primary planes, implicit planes for legacy IOCTLS.
	 * Order is reversed to match iteration order in atomic check.
	 */
	for (i = (primary_planes - 1); i >= 0; i--) {
		plane = &dm->dc->caps.planes[i];

		if (initialize_plane(dm, mode_info, i,
				     DRM_PLANE_TYPE_PRIMARY, plane)) {
			DRM_ERROR("KMS: Failed to initialize primary plane\n");
			goto fail;
		}
	}

	/*
	 * Initialize overlay planes, index starting after primary planes.
	 * These planes have a higher DRM index than the primary planes since
	 * they should be considered as having a higher z-order.
	 * Order is reversed to match iteration order in atomic check.
	 *
	 * Only support DCN for now, and only expose one so we don't encourage
	 * userspace to use up all the pipes.
	 */
	for (i = 0; i < dm->dc->caps.max_planes; ++i) {
		struct dc_plane_cap *plane = &dm->dc->caps.planes[i];

		/* Do not create overlay if MPO disabled */
		if (amdgpu_dc_debug_mask & DC_DISABLE_MPO)
			break;

		if (plane->type != DC_PLANE_TYPE_DCN_UNIVERSAL)
			continue;

		if (!plane->pixel_format_support.argb8888)
			continue;

		if (max_overlay-- == 0)
			break;

		if (initialize_plane(dm, NULL, primary_planes + i,
				     DRM_PLANE_TYPE_OVERLAY, plane)) {
			DRM_ERROR("KMS: Failed to initialize overlay plane\n");
			goto fail;
		}
	}

	for (i = 0; i < dm->dc->caps.max_streams; i++)
		if (amdgpu_dm_crtc_init(dm, mode_info->planes[i], i)) {
			DRM_ERROR("KMS: Failed to initialize crtc\n");
			goto fail;
		}

	/* Use Outbox interrupt */
	switch (adev->ip_versions[DCE_HWIP][0]) {
	case IP_VERSION(3, 0, 0):
	case IP_VERSION(3, 1, 2):
	case IP_VERSION(3, 1, 3):
	case IP_VERSION(3, 1, 4):
	case IP_VERSION(3, 1, 5):
	case IP_VERSION(3, 1, 6):
	case IP_VERSION(3, 2, 0):
	case IP_VERSION(3, 2, 1):
	case IP_VERSION(2, 1, 0):
		if (register_outbox_irq_handlers(dm->adev)) {
			DRM_ERROR("DM: Failed to initialize IRQ\n");
			goto fail;
		}
		break;
	default:
		DRM_DEBUG_KMS("Unsupported DCN IP version for outbox: 0x%X\n",
			      adev->ip_versions[DCE_HWIP][0]);
	}

	/* Determine whether to enable PSR support by default. */
	if (!(amdgpu_dc_debug_mask & DC_DISABLE_PSR)) {
		switch (adev->ip_versions[DCE_HWIP][0]) {
		case IP_VERSION(3, 1, 2):
		case IP_VERSION(3, 1, 3):
		case IP_VERSION(3, 1, 4):
		case IP_VERSION(3, 1, 5):
		case IP_VERSION(3, 1, 6):
		case IP_VERSION(3, 2, 0):
		case IP_VERSION(3, 2, 1):
			psr_feature_enabled = true;
			break;
		default:
			psr_feature_enabled = amdgpu_dc_feature_mask & DC_PSR_MASK;
			break;
		}
	}

	/* loops over all connectors on the board */
	for (i = 0; i < link_cnt; i++) {
		struct dc_link *link = NULL;

		if (i > AMDGPU_DM_MAX_DISPLAY_INDEX) {
			DRM_ERROR(
				"KMS: Cannot support more than %d display indexes\n",
					AMDGPU_DM_MAX_DISPLAY_INDEX);
			continue;
		}

		aconnector = kzalloc(sizeof(*aconnector), GFP_KERNEL);
		if (!aconnector)
			goto fail;

		aencoder = kzalloc(sizeof(*aencoder), GFP_KERNEL);
		if (!aencoder)
			goto fail;

		if (amdgpu_dm_encoder_init(dm->ddev, aencoder, i)) {
			DRM_ERROR("KMS: Failed to initialize encoder\n");
			goto fail;
		}

		if (amdgpu_dm_connector_init(dm, aconnector, i, aencoder)) {
			DRM_ERROR("KMS: Failed to initialize connector\n");
			goto fail;
		}

		link = dc_get_link_at_index(dm->dc, i);

		if (!dc_link_detect_connection_type(link, &new_connection_type))
			DRM_ERROR("KMS: Failed to detect connector\n");

		if (aconnector->base.force && new_connection_type == dc_connection_none) {
			emulated_link_detect(link);
			amdgpu_dm_update_connector_after_detect(aconnector);
		} else {
			bool ret = false;

			mutex_lock(&dm->dc_lock);
			ret = dc_link_detect(link, DETECT_REASON_BOOT);
			mutex_unlock(&dm->dc_lock);

			if (ret) {
				amdgpu_dm_update_connector_after_detect(aconnector);
				setup_backlight_device(dm, aconnector);

				if (psr_feature_enabled)
					amdgpu_dm_set_psr_caps(link);

				/* TODO: Fix vblank control helpers to delay PSR entry to allow this when
				 * PSR is also supported.
				 */
				if (link->psr_settings.psr_feature_enabled)
					adev_to_drm(adev)->vblank_disable_immediate = false;
			}
		}
		amdgpu_set_panel_orientation(&aconnector->base);
	}

	/* Software is initialized. Now we can register interrupt handlers. */
	switch (adev->asic_type) {
#if defined(CONFIG_DRM_AMD_DC_SI)
	case CHIP_TAHITI:
	case CHIP_PITCAIRN:
	case CHIP_VERDE:
	case CHIP_OLAND:
		if (dce60_register_irq_handlers(dm->adev)) {
			DRM_ERROR("DM: Failed to initialize IRQ\n");
			goto fail;
		}
		break;
#endif
	case CHIP_BONAIRE:
	case CHIP_HAWAII:
	case CHIP_KAVERI:
	case CHIP_KABINI:
	case CHIP_MULLINS:
	case CHIP_TONGA:
	case CHIP_FIJI:
	case CHIP_CARRIZO:
	case CHIP_STONEY:
	case CHIP_POLARIS11:
	case CHIP_POLARIS10:
	case CHIP_POLARIS12:
	case CHIP_VEGAM:
	case CHIP_VEGA10:
	case CHIP_VEGA12:
	case CHIP_VEGA20:
		if (dce110_register_irq_handlers(dm->adev)) {
			DRM_ERROR("DM: Failed to initialize IRQ\n");
			goto fail;
		}
		break;
	default:
		switch (adev->ip_versions[DCE_HWIP][0]) {
		case IP_VERSION(1, 0, 0):
		case IP_VERSION(1, 0, 1):
		case IP_VERSION(2, 0, 2):
		case IP_VERSION(2, 0, 3):
		case IP_VERSION(2, 0, 0):
		case IP_VERSION(2, 1, 0):
		case IP_VERSION(3, 0, 0):
		case IP_VERSION(3, 0, 2):
		case IP_VERSION(3, 0, 3):
		case IP_VERSION(3, 0, 1):
		case IP_VERSION(3, 1, 2):
		case IP_VERSION(3, 1, 3):
		case IP_VERSION(3, 1, 4):
		case IP_VERSION(3, 1, 5):
		case IP_VERSION(3, 1, 6):
		case IP_VERSION(3, 2, 0):
		case IP_VERSION(3, 2, 1):
			if (dcn10_register_irq_handlers(dm->adev)) {
				DRM_ERROR("DM: Failed to initialize IRQ\n");
				goto fail;
			}
			break;
		default:
			DRM_ERROR("Unsupported DCE IP versions: 0x%X\n",
					adev->ip_versions[DCE_HWIP][0]);
			goto fail;
		}
		break;
	}

	return 0;
fail:
	kfree(aencoder);
	kfree(aconnector);

	return -EINVAL;
}

static void amdgpu_dm_destroy_drm_device(struct amdgpu_display_manager *dm)
{
	drm_atomic_private_obj_fini(&dm->atomic_obj);
}

/******************************************************************************
 * amdgpu_display_funcs functions
 *****************************************************************************/

/*
 * dm_bandwidth_update - program display watermarks
 *
 * @adev: amdgpu_device pointer
 *
 * Calculate and program the display watermarks and line buffer allocation.
 */
static void dm_bandwidth_update(struct amdgpu_device *adev)
{
	/* TODO: implement later */
}

static const struct amdgpu_display_funcs dm_display_funcs = {
	.bandwidth_update = dm_bandwidth_update, /* called unconditionally */
	.vblank_get_counter = dm_vblank_get_counter,/* called unconditionally */
	.backlight_set_level = NULL, /* never called for DC */
	.backlight_get_level = NULL, /* never called for DC */
	.hpd_sense = NULL,/* called unconditionally */
	.hpd_set_polarity = NULL, /* called unconditionally */
	.hpd_get_gpio_reg = NULL, /* VBIOS parsing. DAL does it. */
	.page_flip_get_scanoutpos =
		dm_crtc_get_scanoutpos,/* called unconditionally */
	.add_encoder = NULL, /* VBIOS parsing. DAL does it. */
	.add_connector = NULL, /* VBIOS parsing. DAL does it. */
};

#if defined(CONFIG_DEBUG_KERNEL_DC)

static ssize_t s3_debug_store(struct device *device,
			      struct device_attribute *attr,
			      const char *buf,
			      size_t count)
{
	int ret;
	int s3_state;
	struct drm_device *drm_dev = dev_get_drvdata(device);
	struct amdgpu_device *adev = drm_to_adev(drm_dev);

	ret = kstrtoint(buf, 0, &s3_state);

	if (ret == 0) {
		if (s3_state) {
			dm_resume(adev);
			drm_kms_helper_hotplug_event(adev_to_drm(adev));
		} else
			dm_suspend(adev);
	}

	return ret == 0 ? count : 0;
}

DEVICE_ATTR_WO(s3_debug);

#endif

static int dm_init_microcode(struct amdgpu_device *adev)
{
	char *fw_name_dmub;
	int r;

	switch (adev->ip_versions[DCE_HWIP][0]) {
	case IP_VERSION(2, 1, 0):
		fw_name_dmub = FIRMWARE_RENOIR_DMUB;
		if (ASICREV_IS_GREEN_SARDINE(adev->external_rev_id))
			fw_name_dmub = FIRMWARE_GREEN_SARDINE_DMUB;
		break;
	case IP_VERSION(3, 0, 0):
		if (adev->ip_versions[GC_HWIP][0] == IP_VERSION(10, 3, 0))
			fw_name_dmub = FIRMWARE_SIENNA_CICHLID_DMUB;
		else
			fw_name_dmub = FIRMWARE_NAVY_FLOUNDER_DMUB;
		break;
	case IP_VERSION(3, 0, 1):
		fw_name_dmub = FIRMWARE_VANGOGH_DMUB;
		break;
	case IP_VERSION(3, 0, 2):
		fw_name_dmub = FIRMWARE_DIMGREY_CAVEFISH_DMUB;
		break;
	case IP_VERSION(3, 0, 3):
		fw_name_dmub = FIRMWARE_BEIGE_GOBY_DMUB;
		break;
	case IP_VERSION(3, 1, 2):
	case IP_VERSION(3, 1, 3):
		fw_name_dmub = FIRMWARE_YELLOW_CARP_DMUB;
		break;
	case IP_VERSION(3, 1, 4):
		fw_name_dmub = FIRMWARE_DCN_314_DMUB;
		break;
	case IP_VERSION(3, 1, 5):
		fw_name_dmub = FIRMWARE_DCN_315_DMUB;
		break;
	case IP_VERSION(3, 1, 6):
		fw_name_dmub = FIRMWARE_DCN316_DMUB;
		break;
	case IP_VERSION(3, 2, 0):
		fw_name_dmub = FIRMWARE_DCN_V3_2_0_DMCUB;
		break;
	case IP_VERSION(3, 2, 1):
		fw_name_dmub = FIRMWARE_DCN_V3_2_1_DMCUB;
		break;
	default:
		/* ASIC doesn't support DMUB. */
		return 0;
	}
	r = amdgpu_ucode_request(adev, &adev->dm.dmub_fw, fw_name_dmub);
	if (r)
		DRM_ERROR("DMUB firmware loading failed: %d\n", r);
	return r;
}

static int dm_early_init(void *handle)
{
	struct amdgpu_device *adev = (struct amdgpu_device *)handle;
	struct amdgpu_mode_info *mode_info = &adev->mode_info;
	struct atom_context *ctx = mode_info->atom_context;
	int index = GetIndexIntoMasterTable(DATA, Object_Header);
	u16 data_offset;

	/* if there is no object header, skip DM */
	if (!amdgpu_atom_parse_data_header(ctx, index, NULL, NULL, NULL, &data_offset)) {
		adev->harvest_ip_mask |= AMD_HARVEST_IP_DMU_MASK;
		dev_info(adev->dev, "No object header, skipping DM\n");
		return -ENOENT;
	}

	switch (adev->asic_type) {
#if defined(CONFIG_DRM_AMD_DC_SI)
	case CHIP_TAHITI:
	case CHIP_PITCAIRN:
	case CHIP_VERDE:
		adev->mode_info.num_crtc = 6;
		adev->mode_info.num_hpd = 6;
		adev->mode_info.num_dig = 6;
		break;
	case CHIP_OLAND:
		adev->mode_info.num_crtc = 2;
		adev->mode_info.num_hpd = 2;
		adev->mode_info.num_dig = 2;
		break;
#endif
	case CHIP_BONAIRE:
	case CHIP_HAWAII:
		adev->mode_info.num_crtc = 6;
		adev->mode_info.num_hpd = 6;
		adev->mode_info.num_dig = 6;
		break;
	case CHIP_KAVERI:
		adev->mode_info.num_crtc = 4;
		adev->mode_info.num_hpd = 6;
		adev->mode_info.num_dig = 7;
		break;
	case CHIP_KABINI:
	case CHIP_MULLINS:
		adev->mode_info.num_crtc = 2;
		adev->mode_info.num_hpd = 6;
		adev->mode_info.num_dig = 6;
		break;
	case CHIP_FIJI:
	case CHIP_TONGA:
		adev->mode_info.num_crtc = 6;
		adev->mode_info.num_hpd = 6;
		adev->mode_info.num_dig = 7;
		break;
	case CHIP_CARRIZO:
		adev->mode_info.num_crtc = 3;
		adev->mode_info.num_hpd = 6;
		adev->mode_info.num_dig = 9;
		break;
	case CHIP_STONEY:
		adev->mode_info.num_crtc = 2;
		adev->mode_info.num_hpd = 6;
		adev->mode_info.num_dig = 9;
		break;
	case CHIP_POLARIS11:
	case CHIP_POLARIS12:
		adev->mode_info.num_crtc = 5;
		adev->mode_info.num_hpd = 5;
		adev->mode_info.num_dig = 5;
		break;
	case CHIP_POLARIS10:
	case CHIP_VEGAM:
		adev->mode_info.num_crtc = 6;
		adev->mode_info.num_hpd = 6;
		adev->mode_info.num_dig = 6;
		break;
	case CHIP_VEGA10:
	case CHIP_VEGA12:
	case CHIP_VEGA20:
		adev->mode_info.num_crtc = 6;
		adev->mode_info.num_hpd = 6;
		adev->mode_info.num_dig = 6;
		break;
	default:

		switch (adev->ip_versions[DCE_HWIP][0]) {
		case IP_VERSION(2, 0, 2):
		case IP_VERSION(3, 0, 0):
			adev->mode_info.num_crtc = 6;
			adev->mode_info.num_hpd = 6;
			adev->mode_info.num_dig = 6;
			break;
		case IP_VERSION(2, 0, 0):
		case IP_VERSION(3, 0, 2):
			adev->mode_info.num_crtc = 5;
			adev->mode_info.num_hpd = 5;
			adev->mode_info.num_dig = 5;
			break;
		case IP_VERSION(2, 0, 3):
		case IP_VERSION(3, 0, 3):
			adev->mode_info.num_crtc = 2;
			adev->mode_info.num_hpd = 2;
			adev->mode_info.num_dig = 2;
			break;
		case IP_VERSION(1, 0, 0):
		case IP_VERSION(1, 0, 1):
		case IP_VERSION(3, 0, 1):
		case IP_VERSION(2, 1, 0):
		case IP_VERSION(3, 1, 2):
		case IP_VERSION(3, 1, 3):
		case IP_VERSION(3, 1, 4):
		case IP_VERSION(3, 1, 5):
		case IP_VERSION(3, 1, 6):
		case IP_VERSION(3, 2, 0):
		case IP_VERSION(3, 2, 1):
			adev->mode_info.num_crtc = 4;
			adev->mode_info.num_hpd = 4;
			adev->mode_info.num_dig = 4;
			break;
		default:
			DRM_ERROR("Unsupported DCE IP versions: 0x%x\n",
					adev->ip_versions[DCE_HWIP][0]);
			return -EINVAL;
		}
		break;
	}

	if (adev->mode_info.funcs == NULL)
		adev->mode_info.funcs = &dm_display_funcs;

	/*
	 * Note: Do NOT change adev->audio_endpt_rreg and
	 * adev->audio_endpt_wreg because they are initialised in
	 * amdgpu_device_init()
	 */
#if defined(CONFIG_DEBUG_KERNEL_DC)
	device_create_file(
		adev_to_drm(adev)->dev,
		&dev_attr_s3_debug);
#endif
	adev->dc_enabled = true;

	return dm_init_microcode(adev);
}

static bool modereset_required(struct drm_crtc_state *crtc_state)
{
	return !crtc_state->active && drm_atomic_crtc_needs_modeset(crtc_state);
}

static void amdgpu_dm_encoder_destroy(struct drm_encoder *encoder)
{
	drm_encoder_cleanup(encoder);
	kfree(encoder);
}

static const struct drm_encoder_funcs amdgpu_dm_encoder_funcs = {
	.destroy = amdgpu_dm_encoder_destroy,
};

static int
fill_plane_color_attributes(const struct drm_plane_state *plane_state,
			    const enum surface_pixel_format format,
			    enum dc_color_space *color_space)
{
	bool full_range;

	*color_space = COLOR_SPACE_SRGB;

	/* DRM color properties only affect non-RGB formats. */
	if (format < SURFACE_PIXEL_FORMAT_VIDEO_BEGIN)
		return 0;

	full_range = (plane_state->color_range == DRM_COLOR_YCBCR_FULL_RANGE);

	switch (plane_state->color_encoding) {
	case DRM_COLOR_YCBCR_BT601:
		if (full_range)
			*color_space = COLOR_SPACE_YCBCR601;
		else
			*color_space = COLOR_SPACE_YCBCR601_LIMITED;
		break;

	case DRM_COLOR_YCBCR_BT709:
		if (full_range)
			*color_space = COLOR_SPACE_YCBCR709;
		else
			*color_space = COLOR_SPACE_YCBCR709_LIMITED;
		break;

	case DRM_COLOR_YCBCR_BT2020:
		if (full_range)
			*color_space = COLOR_SPACE_2020_YCBCR;
		else
			return -EINVAL;
		break;

	default:
		return -EINVAL;
	}

	return 0;
}

static int
fill_dc_plane_info_and_addr(struct amdgpu_device *adev,
			    const struct drm_plane_state *plane_state,
			    const u64 tiling_flags,
			    struct dc_plane_info *plane_info,
			    struct dc_plane_address *address,
			    bool tmz_surface,
			    bool force_disable_dcc)
{
	const struct drm_framebuffer *fb = plane_state->fb;
	const struct amdgpu_framebuffer *afb =
		to_amdgpu_framebuffer(plane_state->fb);
	int ret;

	memset(plane_info, 0, sizeof(*plane_info));

	switch (fb->format->format) {
	case DRM_FORMAT_C8:
		plane_info->format =
			SURFACE_PIXEL_FORMAT_GRPH_PALETA_256_COLORS;
		break;
	case DRM_FORMAT_RGB565:
		plane_info->format = SURFACE_PIXEL_FORMAT_GRPH_RGB565;
		break;
	case DRM_FORMAT_XRGB8888:
	case DRM_FORMAT_ARGB8888:
		plane_info->format = SURFACE_PIXEL_FORMAT_GRPH_ARGB8888;
		break;
	case DRM_FORMAT_XRGB2101010:
	case DRM_FORMAT_ARGB2101010:
		plane_info->format = SURFACE_PIXEL_FORMAT_GRPH_ARGB2101010;
		break;
	case DRM_FORMAT_XBGR2101010:
	case DRM_FORMAT_ABGR2101010:
		plane_info->format = SURFACE_PIXEL_FORMAT_GRPH_ABGR2101010;
		break;
	case DRM_FORMAT_XBGR8888:
	case DRM_FORMAT_ABGR8888:
		plane_info->format = SURFACE_PIXEL_FORMAT_GRPH_ABGR8888;
		break;
	case DRM_FORMAT_NV21:
		plane_info->format = SURFACE_PIXEL_FORMAT_VIDEO_420_YCbCr;
		break;
	case DRM_FORMAT_NV12:
		plane_info->format = SURFACE_PIXEL_FORMAT_VIDEO_420_YCrCb;
		break;
	case DRM_FORMAT_P010:
		plane_info->format = SURFACE_PIXEL_FORMAT_VIDEO_420_10bpc_YCrCb;
		break;
	case DRM_FORMAT_XRGB16161616F:
	case DRM_FORMAT_ARGB16161616F:
		plane_info->format = SURFACE_PIXEL_FORMAT_GRPH_ARGB16161616F;
		break;
	case DRM_FORMAT_XBGR16161616F:
	case DRM_FORMAT_ABGR16161616F:
		plane_info->format = SURFACE_PIXEL_FORMAT_GRPH_ABGR16161616F;
		break;
	case DRM_FORMAT_XRGB16161616:
	case DRM_FORMAT_ARGB16161616:
		plane_info->format = SURFACE_PIXEL_FORMAT_GRPH_ARGB16161616;
		break;
	case DRM_FORMAT_XBGR16161616:
	case DRM_FORMAT_ABGR16161616:
		plane_info->format = SURFACE_PIXEL_FORMAT_GRPH_ABGR16161616;
		break;
	default:
		DRM_ERROR(
			"Unsupported screen format %p4cc\n",
			&fb->format->format);
		return -EINVAL;
	}

	switch (plane_state->rotation & DRM_MODE_ROTATE_MASK) {
	case DRM_MODE_ROTATE_0:
		plane_info->rotation = ROTATION_ANGLE_0;
		break;
	case DRM_MODE_ROTATE_90:
		plane_info->rotation = ROTATION_ANGLE_90;
		break;
	case DRM_MODE_ROTATE_180:
		plane_info->rotation = ROTATION_ANGLE_180;
		break;
	case DRM_MODE_ROTATE_270:
		plane_info->rotation = ROTATION_ANGLE_270;
		break;
	default:
		plane_info->rotation = ROTATION_ANGLE_0;
		break;
	}


	plane_info->visible = true;
	plane_info->stereo_format = PLANE_STEREO_FORMAT_NONE;

	plane_info->layer_index = plane_state->normalized_zpos;

	ret = fill_plane_color_attributes(plane_state, plane_info->format,
					  &plane_info->color_space);
	if (ret)
		return ret;

	ret = amdgpu_dm_plane_fill_plane_buffer_attributes(adev, afb, plane_info->format,
					   plane_info->rotation, tiling_flags,
					   &plane_info->tiling_info,
					   &plane_info->plane_size,
					   &plane_info->dcc, address,
					   tmz_surface, force_disable_dcc);
	if (ret)
		return ret;

	amdgpu_dm_plane_fill_blending_from_plane_state(
		plane_state, &plane_info->per_pixel_alpha, &plane_info->pre_multiplied_alpha,
		&plane_info->global_alpha, &plane_info->global_alpha_value);

	return 0;
}

static int fill_dc_plane_attributes(struct amdgpu_device *adev,
				    struct dc_plane_state *dc_plane_state,
				    struct drm_plane_state *plane_state,
				    struct drm_crtc_state *crtc_state)
{
	struct dm_crtc_state *dm_crtc_state = to_dm_crtc_state(crtc_state);
	struct amdgpu_framebuffer *afb = (struct amdgpu_framebuffer *)plane_state->fb;
	struct dc_scaling_info scaling_info;
	struct dc_plane_info plane_info;
	int ret;
	bool force_disable_dcc = false;

	ret = amdgpu_dm_plane_fill_dc_scaling_info(adev, plane_state, &scaling_info);
	if (ret)
		return ret;

	dc_plane_state->src_rect = scaling_info.src_rect;
	dc_plane_state->dst_rect = scaling_info.dst_rect;
	dc_plane_state->clip_rect = scaling_info.clip_rect;
	dc_plane_state->scaling_quality = scaling_info.scaling_quality;

	force_disable_dcc = adev->asic_type == CHIP_RAVEN && adev->in_suspend;
	ret = fill_dc_plane_info_and_addr(adev, plane_state,
					  afb->tiling_flags,
					  &plane_info,
					  &dc_plane_state->address,
					  afb->tmz_surface,
					  force_disable_dcc);
	if (ret)
		return ret;

	dc_plane_state->format = plane_info.format;
	dc_plane_state->color_space = plane_info.color_space;
	dc_plane_state->format = plane_info.format;
	dc_plane_state->plane_size = plane_info.plane_size;
	dc_plane_state->rotation = plane_info.rotation;
	dc_plane_state->horizontal_mirror = plane_info.horizontal_mirror;
	dc_plane_state->stereo_format = plane_info.stereo_format;
	dc_plane_state->tiling_info = plane_info.tiling_info;
	dc_plane_state->visible = plane_info.visible;
	dc_plane_state->per_pixel_alpha = plane_info.per_pixel_alpha;
	dc_plane_state->pre_multiplied_alpha = plane_info.pre_multiplied_alpha;
	dc_plane_state->global_alpha = plane_info.global_alpha;
	dc_plane_state->global_alpha_value = plane_info.global_alpha_value;
	dc_plane_state->dcc = plane_info.dcc;
	dc_plane_state->layer_index = plane_info.layer_index;
	dc_plane_state->flip_int_enabled = true;

	/*
	 * Always set input transfer function, since plane state is refreshed
	 * every time.
	 */
	ret = amdgpu_dm_update_plane_color_mgmt(dm_crtc_state, dc_plane_state);
	if (ret)
		return ret;

	return 0;
}

static inline void fill_dc_dirty_rect(struct drm_plane *plane,
				      struct rect *dirty_rect, int32_t x,
<<<<<<< HEAD
				      s32 y, s32 width, s32 height,
				      int *i, bool ffu)
{
	if (*i > DC_MAX_DIRTY_RECTS)
		return;

	if (*i == DC_MAX_DIRTY_RECTS)
		goto out;
=======
				      int32_t y, int32_t width, int32_t height,
				      int *i, bool ffu)
{
	WARN_ON(*i >= DC_MAX_DIRTY_RECTS);
>>>>>>> 2a69c8d4

	dirty_rect->x = x;
	dirty_rect->y = y;
	dirty_rect->width = width;
	dirty_rect->height = height;

	if (ffu)
		drm_dbg(plane->dev,
			"[PLANE:%d] PSR FFU dirty rect size (%d, %d)\n",
			plane->base.id, width, height);
	else
		drm_dbg(plane->dev,
			"[PLANE:%d] PSR SU dirty rect at (%d, %d) size (%d, %d)",
			plane->base.id, x, y, width, height);

<<<<<<< HEAD
out:
=======
>>>>>>> 2a69c8d4
	(*i)++;
}

/**
 * fill_dc_dirty_rects() - Fill DC dirty regions for PSR selective updates
 *
 * @plane: DRM plane containing dirty regions that need to be flushed to the eDP
 *         remote fb
 * @old_plane_state: Old state of @plane
 * @new_plane_state: New state of @plane
 * @crtc_state: New state of CRTC connected to the @plane
 * @flip_addrs: DC flip tracking struct, which also tracts dirty rects
 * @dirty_regions_changed: dirty regions changed
 *
 * For PSR SU, DC informs the DMUB uController of dirty rectangle regions
 * (referred to as "damage clips" in DRM nomenclature) that require updating on
 * the eDP remote buffer. The responsibility of specifying the dirty regions is
 * amdgpu_dm's.
 *
 * A damage-aware DRM client should fill the FB_DAMAGE_CLIPS property on the
 * plane with regions that require flushing to the eDP remote buffer. In
 * addition, certain use cases - such as cursor and multi-plane overlay (MPO) -
 * implicitly provide damage clips without any client support via the plane
 * bounds.
 */
static void fill_dc_dirty_rects(struct drm_plane *plane,
				struct drm_plane_state *old_plane_state,
				struct drm_plane_state *new_plane_state,
				struct drm_crtc_state *crtc_state,
				struct dc_flip_addrs *flip_addrs,
				bool *dirty_regions_changed)
{
	struct dm_crtc_state *dm_crtc_state = to_dm_crtc_state(crtc_state);
	struct rect *dirty_rects = flip_addrs->dirty_rects;
<<<<<<< HEAD
	u32 num_clips;
=======
	uint32_t num_clips;
>>>>>>> 2a69c8d4
	struct drm_mode_rect *clips;
	bool bb_changed;
	bool fb_changed;
	u32 i = 0;
<<<<<<< HEAD
	*dirty_regions_changed = false;
=======
>>>>>>> 2a69c8d4

	/*
	 * Cursor plane has it's own dirty rect update interface. See
	 * dcn10_dmub_update_cursor_data and dmub_cmd_update_cursor_info_data
	 */
	if (plane->type == DRM_PLANE_TYPE_CURSOR)
		return;

	num_clips = drm_plane_get_damage_clips_count(new_plane_state);
	clips = drm_plane_get_damage_clips(new_plane_state);

	if (!dm_crtc_state->mpo_requested) {
		if (!num_clips || num_clips > DC_MAX_DIRTY_RECTS)
			goto ffu;

		for (; flip_addrs->dirty_rect_count < num_clips; clips++)
			fill_dc_dirty_rect(new_plane_state->plane,
					   &dirty_rects[flip_addrs->dirty_rect_count],
					   clips->x1, clips->y1,
					   clips->x2 - clips->x1, clips->y2 - clips->y1,
					   &flip_addrs->dirty_rect_count,
					   false);
		return;
	}

	/*
	 * MPO is requested. Add entire plane bounding box to dirty rects if
	 * flipped to or damaged.
	 *
	 * If plane is moved or resized, also add old bounding box to dirty
	 * rects.
	 */
	fb_changed = old_plane_state->fb->base.id !=
		     new_plane_state->fb->base.id;
	bb_changed = (old_plane_state->crtc_x != new_plane_state->crtc_x ||
		      old_plane_state->crtc_y != new_plane_state->crtc_y ||
		      old_plane_state->crtc_w != new_plane_state->crtc_w ||
		      old_plane_state->crtc_h != new_plane_state->crtc_h);

	drm_dbg(plane->dev,
		"[PLANE:%d] PSR bb_changed:%d fb_changed:%d num_clips:%d\n",
		new_plane_state->plane->base.id,
		bb_changed, fb_changed, num_clips);

<<<<<<< HEAD
	*dirty_regions_changed = bb_changed;
=======
	if ((num_clips + (bb_changed ? 2 : 0)) > DC_MAX_DIRTY_RECTS)
		goto ffu;
>>>>>>> 2a69c8d4

	if (bb_changed) {
		fill_dc_dirty_rect(new_plane_state->plane, &dirty_rects[i],
				   new_plane_state->crtc_x,
				   new_plane_state->crtc_y,
				   new_plane_state->crtc_w,
				   new_plane_state->crtc_h, &i, false);

		/* Add old plane bounding-box if plane is moved or resized */
		fill_dc_dirty_rect(new_plane_state->plane, &dirty_rects[i],
				   old_plane_state->crtc_x,
				   old_plane_state->crtc_y,
				   old_plane_state->crtc_w,
				   old_plane_state->crtc_h, &i, false);
	}

	if (num_clips) {
		for (; i < num_clips; clips++)
			fill_dc_dirty_rect(new_plane_state->plane,
					   &dirty_rects[i], clips->x1,
					   clips->y1, clips->x2 - clips->x1,
					   clips->y2 - clips->y1, &i, false);
	} else if (fb_changed && !bb_changed) {
		fill_dc_dirty_rect(new_plane_state->plane, &dirty_rects[i],
				   new_plane_state->crtc_x,
				   new_plane_state->crtc_y,
				   new_plane_state->crtc_w,
				   new_plane_state->crtc_h, &i, false);
	}
<<<<<<< HEAD

	if (i > DC_MAX_DIRTY_RECTS)
		goto ffu;
=======
>>>>>>> 2a69c8d4

	flip_addrs->dirty_rect_count = i;
	return;

ffu:
	fill_dc_dirty_rect(new_plane_state->plane, &dirty_rects[0], 0, 0,
			   dm_crtc_state->base.mode.crtc_hdisplay,
			   dm_crtc_state->base.mode.crtc_vdisplay,
			   &flip_addrs->dirty_rect_count, true);
}

static void update_stream_scaling_settings(const struct drm_display_mode *mode,
					   const struct dm_connector_state *dm_state,
					   struct dc_stream_state *stream)
{
	enum amdgpu_rmx_type rmx_type;

	struct rect src = { 0 }; /* viewport in composition space*/
	struct rect dst = { 0 }; /* stream addressable area */

	/* no mode. nothing to be done */
	if (!mode)
		return;

	/* Full screen scaling by default */
	src.width = mode->hdisplay;
	src.height = mode->vdisplay;
	dst.width = stream->timing.h_addressable;
	dst.height = stream->timing.v_addressable;

	if (dm_state) {
		rmx_type = dm_state->scaling;
		if (rmx_type == RMX_ASPECT || rmx_type == RMX_OFF) {
			if (src.width * dst.height <
					src.height * dst.width) {
				/* height needs less upscaling/more downscaling */
				dst.width = src.width *
						dst.height / src.height;
			} else {
				/* width needs less upscaling/more downscaling */
				dst.height = src.height *
						dst.width / src.width;
			}
		} else if (rmx_type == RMX_CENTER) {
			dst = src;
		}

		dst.x = (stream->timing.h_addressable - dst.width) / 2;
		dst.y = (stream->timing.v_addressable - dst.height) / 2;

		if (dm_state->underscan_enable) {
			dst.x += dm_state->underscan_hborder / 2;
			dst.y += dm_state->underscan_vborder / 2;
			dst.width -= dm_state->underscan_hborder;
			dst.height -= dm_state->underscan_vborder;
		}
	}

	stream->src = src;
	stream->dst = dst;

	DRM_DEBUG_KMS("Destination Rectangle x:%d  y:%d  width:%d  height:%d\n",
		      dst.x, dst.y, dst.width, dst.height);

}

static enum dc_color_depth
convert_color_depth_from_display_info(const struct drm_connector *connector,
				      bool is_y420, int requested_bpc)
{
	u8 bpc;

	if (is_y420) {
		bpc = 8;

		/* Cap display bpc based on HDMI 2.0 HF-VSDB */
		if (connector->display_info.hdmi.y420_dc_modes & DRM_EDID_YCBCR420_DC_48)
			bpc = 16;
		else if (connector->display_info.hdmi.y420_dc_modes & DRM_EDID_YCBCR420_DC_36)
			bpc = 12;
		else if (connector->display_info.hdmi.y420_dc_modes & DRM_EDID_YCBCR420_DC_30)
			bpc = 10;
	} else {
		bpc = (uint8_t)connector->display_info.bpc;
		/* Assume 8 bpc by default if no bpc is specified. */
		bpc = bpc ? bpc : 8;
	}

	if (requested_bpc > 0) {
		/*
		 * Cap display bpc based on the user requested value.
		 *
		 * The value for state->max_bpc may not correctly updated
		 * depending on when the connector gets added to the state
		 * or if this was called outside of atomic check, so it
		 * can't be used directly.
		 */
		bpc = min_t(u8, bpc, requested_bpc);

		/* Round down to the nearest even number. */
		bpc = bpc - (bpc & 1);
	}

	switch (bpc) {
	case 0:
		/*
		 * Temporary Work around, DRM doesn't parse color depth for
		 * EDID revision before 1.4
		 * TODO: Fix edid parsing
		 */
		return COLOR_DEPTH_888;
	case 6:
		return COLOR_DEPTH_666;
	case 8:
		return COLOR_DEPTH_888;
	case 10:
		return COLOR_DEPTH_101010;
	case 12:
		return COLOR_DEPTH_121212;
	case 14:
		return COLOR_DEPTH_141414;
	case 16:
		return COLOR_DEPTH_161616;
	default:
		return COLOR_DEPTH_UNDEFINED;
	}
}

static enum dc_aspect_ratio
get_aspect_ratio(const struct drm_display_mode *mode_in)
{
	/* 1-1 mapping, since both enums follow the HDMI spec. */
	return (enum dc_aspect_ratio) mode_in->picture_aspect_ratio;
}

static enum dc_color_space
get_output_color_space(const struct dc_crtc_timing *dc_crtc_timing)
{
	enum dc_color_space color_space = COLOR_SPACE_SRGB;

	switch (dc_crtc_timing->pixel_encoding)	{
	case PIXEL_ENCODING_YCBCR422:
	case PIXEL_ENCODING_YCBCR444:
	case PIXEL_ENCODING_YCBCR420:
	{
		/*
		 * 27030khz is the separation point between HDTV and SDTV
		 * according to HDMI spec, we use YCbCr709 and YCbCr601
		 * respectively
		 */
		if (dc_crtc_timing->pix_clk_100hz > 270300) {
			if (dc_crtc_timing->flags.Y_ONLY)
				color_space =
					COLOR_SPACE_YCBCR709_LIMITED;
			else
				color_space = COLOR_SPACE_YCBCR709;
		} else {
			if (dc_crtc_timing->flags.Y_ONLY)
				color_space =
					COLOR_SPACE_YCBCR601_LIMITED;
			else
				color_space = COLOR_SPACE_YCBCR601;
		}

	}
	break;
	case PIXEL_ENCODING_RGB:
		color_space = COLOR_SPACE_SRGB;
		break;

	default:
		WARN_ON(1);
		break;
	}

	return color_space;
}

static bool adjust_colour_depth_from_display_info(
	struct dc_crtc_timing *timing_out,
	const struct drm_display_info *info)
{
	enum dc_color_depth depth = timing_out->display_color_depth;
	int normalized_clk;

	do {
		normalized_clk = timing_out->pix_clk_100hz / 10;
		/* YCbCr 4:2:0 requires additional adjustment of 1/2 */
		if (timing_out->pixel_encoding == PIXEL_ENCODING_YCBCR420)
			normalized_clk /= 2;
		/* Adjusting pix clock following on HDMI spec based on colour depth */
		switch (depth) {
		case COLOR_DEPTH_888:
			break;
		case COLOR_DEPTH_101010:
			normalized_clk = (normalized_clk * 30) / 24;
			break;
		case COLOR_DEPTH_121212:
			normalized_clk = (normalized_clk * 36) / 24;
			break;
		case COLOR_DEPTH_161616:
			normalized_clk = (normalized_clk * 48) / 24;
			break;
		default:
			/* The above depths are the only ones valid for HDMI. */
			return false;
		}
		if (normalized_clk <= info->max_tmds_clock) {
			timing_out->display_color_depth = depth;
			return true;
		}
	} while (--depth > COLOR_DEPTH_666);
	return false;
}

static void fill_stream_properties_from_drm_display_mode(
	struct dc_stream_state *stream,
	const struct drm_display_mode *mode_in,
	const struct drm_connector *connector,
	const struct drm_connector_state *connector_state,
	const struct dc_stream_state *old_stream,
	int requested_bpc)
{
	struct dc_crtc_timing *timing_out = &stream->timing;
	const struct drm_display_info *info = &connector->display_info;
	struct amdgpu_dm_connector *aconnector = to_amdgpu_dm_connector(connector);
	struct hdmi_vendor_infoframe hv_frame;
	struct hdmi_avi_infoframe avi_frame;

	memset(&hv_frame, 0, sizeof(hv_frame));
	memset(&avi_frame, 0, sizeof(avi_frame));

	timing_out->h_border_left = 0;
	timing_out->h_border_right = 0;
	timing_out->v_border_top = 0;
	timing_out->v_border_bottom = 0;
	/* TODO: un-hardcode */
	if (drm_mode_is_420_only(info, mode_in)
			&& stream->signal == SIGNAL_TYPE_HDMI_TYPE_A)
		timing_out->pixel_encoding = PIXEL_ENCODING_YCBCR420;
	else if (drm_mode_is_420_also(info, mode_in)
			&& aconnector->force_yuv420_output)
		timing_out->pixel_encoding = PIXEL_ENCODING_YCBCR420;
	else if ((connector->display_info.color_formats & DRM_COLOR_FORMAT_YCBCR444)
			&& stream->signal == SIGNAL_TYPE_HDMI_TYPE_A)
		timing_out->pixel_encoding = PIXEL_ENCODING_YCBCR444;
	else
		timing_out->pixel_encoding = PIXEL_ENCODING_RGB;

	timing_out->timing_3d_format = TIMING_3D_FORMAT_NONE;
	timing_out->display_color_depth = convert_color_depth_from_display_info(
		connector,
		(timing_out->pixel_encoding == PIXEL_ENCODING_YCBCR420),
		requested_bpc);
	timing_out->scan_type = SCANNING_TYPE_NODATA;
	timing_out->hdmi_vic = 0;

	if (old_stream) {
		timing_out->vic = old_stream->timing.vic;
		timing_out->flags.HSYNC_POSITIVE_POLARITY = old_stream->timing.flags.HSYNC_POSITIVE_POLARITY;
		timing_out->flags.VSYNC_POSITIVE_POLARITY = old_stream->timing.flags.VSYNC_POSITIVE_POLARITY;
	} else {
		timing_out->vic = drm_match_cea_mode(mode_in);
		if (mode_in->flags & DRM_MODE_FLAG_PHSYNC)
			timing_out->flags.HSYNC_POSITIVE_POLARITY = 1;
		if (mode_in->flags & DRM_MODE_FLAG_PVSYNC)
			timing_out->flags.VSYNC_POSITIVE_POLARITY = 1;
	}

	if (stream->signal == SIGNAL_TYPE_HDMI_TYPE_A) {
		drm_hdmi_avi_infoframe_from_display_mode(&avi_frame, (struct drm_connector *)connector, mode_in);
		timing_out->vic = avi_frame.video_code;
		drm_hdmi_vendor_infoframe_from_display_mode(&hv_frame, (struct drm_connector *)connector, mode_in);
		timing_out->hdmi_vic = hv_frame.vic;
	}

	if (is_freesync_video_mode(mode_in, aconnector)) {
		timing_out->h_addressable = mode_in->hdisplay;
		timing_out->h_total = mode_in->htotal;
		timing_out->h_sync_width = mode_in->hsync_end - mode_in->hsync_start;
		timing_out->h_front_porch = mode_in->hsync_start - mode_in->hdisplay;
		timing_out->v_total = mode_in->vtotal;
		timing_out->v_addressable = mode_in->vdisplay;
		timing_out->v_front_porch = mode_in->vsync_start - mode_in->vdisplay;
		timing_out->v_sync_width = mode_in->vsync_end - mode_in->vsync_start;
		timing_out->pix_clk_100hz = mode_in->clock * 10;
	} else {
		timing_out->h_addressable = mode_in->crtc_hdisplay;
		timing_out->h_total = mode_in->crtc_htotal;
		timing_out->h_sync_width = mode_in->crtc_hsync_end - mode_in->crtc_hsync_start;
		timing_out->h_front_porch = mode_in->crtc_hsync_start - mode_in->crtc_hdisplay;
		timing_out->v_total = mode_in->crtc_vtotal;
		timing_out->v_addressable = mode_in->crtc_vdisplay;
		timing_out->v_front_porch = mode_in->crtc_vsync_start - mode_in->crtc_vdisplay;
		timing_out->v_sync_width = mode_in->crtc_vsync_end - mode_in->crtc_vsync_start;
		timing_out->pix_clk_100hz = mode_in->crtc_clock * 10;
	}

	timing_out->aspect_ratio = get_aspect_ratio(mode_in);

	stream->out_transfer_func->type = TF_TYPE_PREDEFINED;
	stream->out_transfer_func->tf = TRANSFER_FUNCTION_SRGB;
	if (stream->signal == SIGNAL_TYPE_HDMI_TYPE_A) {
		if (!adjust_colour_depth_from_display_info(timing_out, info) &&
		    drm_mode_is_420_also(info, mode_in) &&
		    timing_out->pixel_encoding != PIXEL_ENCODING_YCBCR420) {
			timing_out->pixel_encoding = PIXEL_ENCODING_YCBCR420;
			adjust_colour_depth_from_display_info(timing_out, info);
		}
	}

	stream->output_color_space = get_output_color_space(timing_out);
}

static void fill_audio_info(struct audio_info *audio_info,
			    const struct drm_connector *drm_connector,
			    const struct dc_sink *dc_sink)
{
	int i = 0;
	int cea_revision = 0;
	const struct dc_edid_caps *edid_caps = &dc_sink->edid_caps;

	audio_info->manufacture_id = edid_caps->manufacturer_id;
	audio_info->product_id = edid_caps->product_id;

	cea_revision = drm_connector->display_info.cea_rev;

	strscpy(audio_info->display_name,
		edid_caps->display_name,
		AUDIO_INFO_DISPLAY_NAME_SIZE_IN_CHARS);

	if (cea_revision >= 3) {
		audio_info->mode_count = edid_caps->audio_mode_count;

		for (i = 0; i < audio_info->mode_count; ++i) {
			audio_info->modes[i].format_code =
					(enum audio_format_code)
					(edid_caps->audio_modes[i].format_code);
			audio_info->modes[i].channel_count =
					edid_caps->audio_modes[i].channel_count;
			audio_info->modes[i].sample_rates.all =
					edid_caps->audio_modes[i].sample_rate;
			audio_info->modes[i].sample_size =
					edid_caps->audio_modes[i].sample_size;
		}
	}

	audio_info->flags.all = edid_caps->speaker_flags;

	/* TODO: We only check for the progressive mode, check for interlace mode too */
	if (drm_connector->latency_present[0]) {
		audio_info->video_latency = drm_connector->video_latency[0];
		audio_info->audio_latency = drm_connector->audio_latency[0];
	}

	/* TODO: For DP, video and audio latency should be calculated from DPCD caps */

}

static void
copy_crtc_timing_for_drm_display_mode(const struct drm_display_mode *src_mode,
				      struct drm_display_mode *dst_mode)
{
	dst_mode->crtc_hdisplay = src_mode->crtc_hdisplay;
	dst_mode->crtc_vdisplay = src_mode->crtc_vdisplay;
	dst_mode->crtc_clock = src_mode->crtc_clock;
	dst_mode->crtc_hblank_start = src_mode->crtc_hblank_start;
	dst_mode->crtc_hblank_end = src_mode->crtc_hblank_end;
	dst_mode->crtc_hsync_start =  src_mode->crtc_hsync_start;
	dst_mode->crtc_hsync_end = src_mode->crtc_hsync_end;
	dst_mode->crtc_htotal = src_mode->crtc_htotal;
	dst_mode->crtc_hskew = src_mode->crtc_hskew;
	dst_mode->crtc_vblank_start = src_mode->crtc_vblank_start;
	dst_mode->crtc_vblank_end = src_mode->crtc_vblank_end;
	dst_mode->crtc_vsync_start = src_mode->crtc_vsync_start;
	dst_mode->crtc_vsync_end = src_mode->crtc_vsync_end;
	dst_mode->crtc_vtotal = src_mode->crtc_vtotal;
}

static void
decide_crtc_timing_for_drm_display_mode(struct drm_display_mode *drm_mode,
					const struct drm_display_mode *native_mode,
					bool scale_enabled)
{
	if (scale_enabled) {
		copy_crtc_timing_for_drm_display_mode(native_mode, drm_mode);
	} else if (native_mode->clock == drm_mode->clock &&
			native_mode->htotal == drm_mode->htotal &&
			native_mode->vtotal == drm_mode->vtotal) {
		copy_crtc_timing_for_drm_display_mode(native_mode, drm_mode);
	} else {
		/* no scaling nor amdgpu inserted, no need to patch */
	}
}

static struct dc_sink *
create_fake_sink(struct amdgpu_dm_connector *aconnector)
{
	struct dc_sink_init_data sink_init_data = { 0 };
	struct dc_sink *sink = NULL;

	sink_init_data.link = aconnector->dc_link;
	sink_init_data.sink_signal = aconnector->dc_link->connector_signal;

	sink = dc_sink_create(&sink_init_data);
	if (!sink) {
		DRM_ERROR("Failed to create sink!\n");
		return NULL;
	}
	sink->sink_signal = SIGNAL_TYPE_VIRTUAL;

	return sink;
}

static void set_multisync_trigger_params(
		struct dc_stream_state *stream)
{
	struct dc_stream_state *master = NULL;

	if (stream->triggered_crtc_reset.enabled) {
		master = stream->triggered_crtc_reset.event_source;
		stream->triggered_crtc_reset.event =
			master->timing.flags.VSYNC_POSITIVE_POLARITY ?
			CRTC_EVENT_VSYNC_RISING : CRTC_EVENT_VSYNC_FALLING;
		stream->triggered_crtc_reset.delay = TRIGGER_DELAY_NEXT_PIXEL;
	}
}

static void set_master_stream(struct dc_stream_state *stream_set[],
			      int stream_count)
{
	int j, highest_rfr = 0, master_stream = 0;

	for (j = 0;  j < stream_count; j++) {
		if (stream_set[j] && stream_set[j]->triggered_crtc_reset.enabled) {
			int refresh_rate = 0;

			refresh_rate = (stream_set[j]->timing.pix_clk_100hz*100)/
				(stream_set[j]->timing.h_total*stream_set[j]->timing.v_total);
			if (refresh_rate > highest_rfr) {
				highest_rfr = refresh_rate;
				master_stream = j;
			}
		}
	}
	for (j = 0;  j < stream_count; j++) {
		if (stream_set[j])
			stream_set[j]->triggered_crtc_reset.event_source = stream_set[master_stream];
	}
}

static void dm_enable_per_frame_crtc_master_sync(struct dc_state *context)
{
	int i = 0;
	struct dc_stream_state *stream;

	if (context->stream_count < 2)
		return;
	for (i = 0; i < context->stream_count ; i++) {
		if (!context->streams[i])
			continue;
		/*
		 * TODO: add a function to read AMD VSDB bits and set
		 * crtc_sync_master.multi_sync_enabled flag
		 * For now it's set to false
		 */
	}

	set_master_stream(context->streams, context->stream_count);

	for (i = 0; i < context->stream_count ; i++) {
		stream = context->streams[i];

		if (!stream)
			continue;

		set_multisync_trigger_params(stream);
	}
}

/**
 * DOC: FreeSync Video
 *
 * When a userspace application wants to play a video, the content follows a
 * standard format definition that usually specifies the FPS for that format.
 * The below list illustrates some video format and the expected FPS,
 * respectively:
 *
 * - TV/NTSC (23.976 FPS)
 * - Cinema (24 FPS)
 * - TV/PAL (25 FPS)
 * - TV/NTSC (29.97 FPS)
 * - TV/NTSC (30 FPS)
 * - Cinema HFR (48 FPS)
 * - TV/PAL (50 FPS)
 * - Commonly used (60 FPS)
 * - Multiples of 24 (48,72,96 FPS)
 *
 * The list of standards video format is not huge and can be added to the
 * connector modeset list beforehand. With that, userspace can leverage
 * FreeSync to extends the front porch in order to attain the target refresh
 * rate. Such a switch will happen seamlessly, without screen blanking or
 * reprogramming of the output in any other way. If the userspace requests a
 * modesetting change compatible with FreeSync modes that only differ in the
 * refresh rate, DC will skip the full update and avoid blink during the
 * transition. For example, the video player can change the modesetting from
 * 60Hz to 30Hz for playing TV/NTSC content when it goes full screen without
 * causing any display blink. This same concept can be applied to a mode
 * setting change.
 */
static struct drm_display_mode *
get_highest_refresh_rate_mode(struct amdgpu_dm_connector *aconnector,
		bool use_probed_modes)
{
	struct drm_display_mode *m, *m_pref = NULL;
	u16 current_refresh, highest_refresh;
	struct list_head *list_head = use_probed_modes ?
		&aconnector->base.probed_modes :
		&aconnector->base.modes;

	if (aconnector->freesync_vid_base.clock != 0)
		return &aconnector->freesync_vid_base;

	/* Find the preferred mode */
	list_for_each_entry(m, list_head, head) {
		if (m->type & DRM_MODE_TYPE_PREFERRED) {
			m_pref = m;
			break;
		}
	}

	if (!m_pref) {
		/* Probably an EDID with no preferred mode. Fallback to first entry */
		m_pref = list_first_entry_or_null(
				&aconnector->base.modes, struct drm_display_mode, head);
		if (!m_pref) {
			DRM_DEBUG_DRIVER("No preferred mode found in EDID\n");
			return NULL;
		}
	}

	highest_refresh = drm_mode_vrefresh(m_pref);

	/*
	 * Find the mode with highest refresh rate with same resolution.
	 * For some monitors, preferred mode is not the mode with highest
	 * supported refresh rate.
	 */
	list_for_each_entry(m, list_head, head) {
		current_refresh  = drm_mode_vrefresh(m);

		if (m->hdisplay == m_pref->hdisplay &&
		    m->vdisplay == m_pref->vdisplay &&
		    highest_refresh < current_refresh) {
			highest_refresh = current_refresh;
			m_pref = m;
		}
	}

	drm_mode_copy(&aconnector->freesync_vid_base, m_pref);
	return m_pref;
}

static bool is_freesync_video_mode(const struct drm_display_mode *mode,
		struct amdgpu_dm_connector *aconnector)
{
	struct drm_display_mode *high_mode;
	int timing_diff;

	high_mode = get_highest_refresh_rate_mode(aconnector, false);
	if (!high_mode || !mode)
		return false;

	timing_diff = high_mode->vtotal - mode->vtotal;

	if (high_mode->clock == 0 || high_mode->clock != mode->clock ||
	    high_mode->hdisplay != mode->hdisplay ||
	    high_mode->vdisplay != mode->vdisplay ||
	    high_mode->hsync_start != mode->hsync_start ||
	    high_mode->hsync_end != mode->hsync_end ||
	    high_mode->htotal != mode->htotal ||
	    high_mode->hskew != mode->hskew ||
	    high_mode->vscan != mode->vscan ||
	    high_mode->vsync_start - mode->vsync_start != timing_diff ||
	    high_mode->vsync_end - mode->vsync_end != timing_diff)
		return false;
	else
		return true;
}

static void update_dsc_caps(struct amdgpu_dm_connector *aconnector,
			    struct dc_sink *sink, struct dc_stream_state *stream,
			    struct dsc_dec_dpcd_caps *dsc_caps)
{
	stream->timing.flags.DSC = 0;
	dsc_caps->is_dsc_supported = false;

	if (aconnector->dc_link && (sink->sink_signal == SIGNAL_TYPE_DISPLAY_PORT ||
	    sink->sink_signal == SIGNAL_TYPE_EDP)) {
		if (sink->link->dpcd_caps.dongle_type == DISPLAY_DONGLE_NONE ||
			sink->link->dpcd_caps.dongle_type == DISPLAY_DONGLE_DP_HDMI_CONVERTER)
			dc_dsc_parse_dsc_dpcd(aconnector->dc_link->ctx->dc,
				aconnector->dc_link->dpcd_caps.dsc_caps.dsc_basic_caps.raw,
				aconnector->dc_link->dpcd_caps.dsc_caps.dsc_branch_decoder_caps.raw,
				dsc_caps);
	}
}


static void apply_dsc_policy_for_edp(struct amdgpu_dm_connector *aconnector,
				    struct dc_sink *sink, struct dc_stream_state *stream,
				    struct dsc_dec_dpcd_caps *dsc_caps,
				    uint32_t max_dsc_target_bpp_limit_override)
{
	const struct dc_link_settings *verified_link_cap = NULL;
	u32 link_bw_in_kbps;
	u32 edp_min_bpp_x16, edp_max_bpp_x16;
	struct dc *dc = sink->ctx->dc;
	struct dc_dsc_bw_range bw_range = {0};
	struct dc_dsc_config dsc_cfg = {0};
	struct dc_dsc_config_options dsc_options = {0};

	dc_dsc_get_default_config_option(dc, &dsc_options);
	dsc_options.max_target_bpp_limit_override_x16 = max_dsc_target_bpp_limit_override * 16;

	verified_link_cap = dc_link_get_link_cap(stream->link);
	link_bw_in_kbps = dc_link_bandwidth_kbps(stream->link, verified_link_cap);
	edp_min_bpp_x16 = 8 * 16;
	edp_max_bpp_x16 = 8 * 16;

	if (edp_max_bpp_x16 > dsc_caps->edp_max_bits_per_pixel)
		edp_max_bpp_x16 = dsc_caps->edp_max_bits_per_pixel;

	if (edp_max_bpp_x16 < edp_min_bpp_x16)
		edp_min_bpp_x16 = edp_max_bpp_x16;

	if (dc_dsc_compute_bandwidth_range(dc->res_pool->dscs[0],
				dc->debug.dsc_min_slice_height_override,
				edp_min_bpp_x16, edp_max_bpp_x16,
				dsc_caps,
				&stream->timing,
				&bw_range)) {

		if (bw_range.max_kbps < link_bw_in_kbps) {
			if (dc_dsc_compute_config(dc->res_pool->dscs[0],
					dsc_caps,
					&dsc_options,
					0,
					&stream->timing,
					&dsc_cfg)) {
				stream->timing.dsc_cfg = dsc_cfg;
				stream->timing.flags.DSC = 1;
				stream->timing.dsc_cfg.bits_per_pixel = edp_max_bpp_x16;
			}
			return;
		}
	}

	if (dc_dsc_compute_config(dc->res_pool->dscs[0],
				dsc_caps,
				&dsc_options,
				link_bw_in_kbps,
				&stream->timing,
				&dsc_cfg)) {
		stream->timing.dsc_cfg = dsc_cfg;
		stream->timing.flags.DSC = 1;
	}
}


static void apply_dsc_policy_for_stream(struct amdgpu_dm_connector *aconnector,
					struct dc_sink *sink, struct dc_stream_state *stream,
					struct dsc_dec_dpcd_caps *dsc_caps)
{
	struct drm_connector *drm_connector = &aconnector->base;
	u32 link_bandwidth_kbps;
	struct dc *dc = sink->ctx->dc;
	u32 max_supported_bw_in_kbps, timing_bw_in_kbps;
	u32 dsc_max_supported_bw_in_kbps;
	u32 max_dsc_target_bpp_limit_override =
		drm_connector->display_info.max_dsc_bpp;
<<<<<<< HEAD
	struct dc_dsc_config_options dsc_options = {0};

	dc_dsc_get_default_config_option(dc, &dsc_options);
	dsc_options.max_target_bpp_limit_override_x16 = max_dsc_target_bpp_limit_override * 16;
=======
>>>>>>> 2a69c8d4

	link_bandwidth_kbps = dc_link_bandwidth_kbps(aconnector->dc_link,
							dc_link_get_link_cap(aconnector->dc_link));

	/* Set DSC policy according to dsc_clock_en */
	dc_dsc_policy_set_enable_dsc_when_not_needed(
		aconnector->dsc_settings.dsc_force_enable == DSC_CLK_FORCE_ENABLE);

	if (aconnector->dc_link && sink->sink_signal == SIGNAL_TYPE_EDP &&
	    !aconnector->dc_link->panel_config.dsc.disable_dsc_edp &&
	    dc->caps.edp_dsc_support && aconnector->dsc_settings.dsc_force_enable != DSC_CLK_FORCE_DISABLE) {

		apply_dsc_policy_for_edp(aconnector, sink, stream, dsc_caps, max_dsc_target_bpp_limit_override);

	} else if (aconnector->dc_link && sink->sink_signal == SIGNAL_TYPE_DISPLAY_PORT) {
		if (sink->link->dpcd_caps.dongle_type == DISPLAY_DONGLE_NONE) {
			if (dc_dsc_compute_config(aconnector->dc_link->ctx->dc->res_pool->dscs[0],
						dsc_caps,
						&dsc_options,
						link_bandwidth_kbps,
						&stream->timing,
						&stream->timing.dsc_cfg)) {
				stream->timing.flags.DSC = 1;
				DRM_DEBUG_DRIVER("%s: [%s] DSC is selected from SST RX\n", __func__, drm_connector->name);
			}
		} else if (sink->link->dpcd_caps.dongle_type == DISPLAY_DONGLE_DP_HDMI_CONVERTER) {
			timing_bw_in_kbps = dc_bandwidth_in_kbps_from_timing(&stream->timing);
			max_supported_bw_in_kbps = link_bandwidth_kbps;
			dsc_max_supported_bw_in_kbps = link_bandwidth_kbps;

			if (timing_bw_in_kbps > max_supported_bw_in_kbps &&
					max_supported_bw_in_kbps > 0 &&
					dsc_max_supported_bw_in_kbps > 0)
				if (dc_dsc_compute_config(aconnector->dc_link->ctx->dc->res_pool->dscs[0],
						dsc_caps,
						&dsc_options,
						dsc_max_supported_bw_in_kbps,
						&stream->timing,
						&stream->timing.dsc_cfg)) {
					stream->timing.flags.DSC = 1;
					DRM_DEBUG_DRIVER("%s: [%s] DSC is selected from DP-HDMI PCON\n",
									 __func__, drm_connector->name);
				}
		}
	}

	/* Overwrite the stream flag if DSC is enabled through debugfs */
	if (aconnector->dsc_settings.dsc_force_enable == DSC_CLK_FORCE_ENABLE)
		stream->timing.flags.DSC = 1;

	if (stream->timing.flags.DSC && aconnector->dsc_settings.dsc_num_slices_h)
		stream->timing.dsc_cfg.num_slices_h = aconnector->dsc_settings.dsc_num_slices_h;

	if (stream->timing.flags.DSC && aconnector->dsc_settings.dsc_num_slices_v)
		stream->timing.dsc_cfg.num_slices_v = aconnector->dsc_settings.dsc_num_slices_v;

	if (stream->timing.flags.DSC && aconnector->dsc_settings.dsc_bits_per_pixel)
		stream->timing.dsc_cfg.bits_per_pixel = aconnector->dsc_settings.dsc_bits_per_pixel;
}

static struct dc_stream_state *
create_stream_for_sink(struct amdgpu_dm_connector *aconnector,
		       const struct drm_display_mode *drm_mode,
		       const struct dm_connector_state *dm_state,
		       const struct dc_stream_state *old_stream,
		       int requested_bpc)
{
	struct drm_display_mode *preferred_mode = NULL;
	struct drm_connector *drm_connector;
	const struct drm_connector_state *con_state =
		dm_state ? &dm_state->base : NULL;
	struct dc_stream_state *stream = NULL;
	struct drm_display_mode mode;
	struct drm_display_mode saved_mode;
	struct drm_display_mode *freesync_mode = NULL;
	bool native_mode_found = false;
	bool recalculate_timing = false;
	bool scale = dm_state ? (dm_state->scaling != RMX_OFF) : false;
	int mode_refresh;
	int preferred_refresh = 0;
	enum color_transfer_func tf = TRANSFER_FUNC_UNKNOWN;
	struct dsc_dec_dpcd_caps dsc_caps;

	struct dc_sink *sink = NULL;

	drm_mode_init(&mode, drm_mode);
	memset(&saved_mode, 0, sizeof(saved_mode));

	if (aconnector == NULL) {
		DRM_ERROR("aconnector is NULL!\n");
		return stream;
	}

	drm_connector = &aconnector->base;

	if (!aconnector->dc_sink) {
		sink = create_fake_sink(aconnector);
		if (!sink)
			return stream;
	} else {
		sink = aconnector->dc_sink;
		dc_sink_retain(sink);
	}

	stream = dc_create_stream_for_sink(sink);

	if (stream == NULL) {
		DRM_ERROR("Failed to create stream for sink!\n");
		goto finish;
	}

	stream->dm_stream_context = aconnector;

	stream->timing.flags.LTE_340MCSC_SCRAMBLE =
		drm_connector->display_info.hdmi.scdc.scrambling.low_rates;

	list_for_each_entry(preferred_mode, &aconnector->base.modes, head) {
		/* Search for preferred mode */
		if (preferred_mode->type & DRM_MODE_TYPE_PREFERRED) {
			native_mode_found = true;
			break;
		}
	}
	if (!native_mode_found)
		preferred_mode = list_first_entry_or_null(
				&aconnector->base.modes,
				struct drm_display_mode,
				head);

	mode_refresh = drm_mode_vrefresh(&mode);

	if (preferred_mode == NULL) {
		/*
		 * This may not be an error, the use case is when we have no
		 * usermode calls to reset and set mode upon hotplug. In this
		 * case, we call set mode ourselves to restore the previous mode
		 * and the modelist may not be filled in time.
		 */
		DRM_DEBUG_DRIVER("No preferred mode found\n");
	} else {
		recalculate_timing = amdgpu_freesync_vid_mode &&
				 is_freesync_video_mode(&mode, aconnector);
		if (recalculate_timing) {
			freesync_mode = get_highest_refresh_rate_mode(aconnector, false);
			drm_mode_copy(&saved_mode, &mode);
			drm_mode_copy(&mode, freesync_mode);
		} else {
			decide_crtc_timing_for_drm_display_mode(
					&mode, preferred_mode, scale);

			preferred_refresh = drm_mode_vrefresh(preferred_mode);
		}
	}

	if (recalculate_timing)
		drm_mode_set_crtcinfo(&saved_mode, 0);
	else if (!dm_state)
		drm_mode_set_crtcinfo(&mode, 0);

	/*
	 * If scaling is enabled and refresh rate didn't change
	 * we copy the vic and polarities of the old timings
	 */
	if (!scale || mode_refresh != preferred_refresh)
		fill_stream_properties_from_drm_display_mode(
			stream, &mode, &aconnector->base, con_state, NULL,
			requested_bpc);
	else
		fill_stream_properties_from_drm_display_mode(
			stream, &mode, &aconnector->base, con_state, old_stream,
			requested_bpc);

	if (aconnector->timing_changed) {
		DC_LOG_DEBUG("%s: overriding timing for automated test, bpc %d, changing to %d\n",
				__func__,
				stream->timing.display_color_depth,
				aconnector->timing_requested->display_color_depth);
		stream->timing = *aconnector->timing_requested;
	}

<<<<<<< HEAD
=======
#if defined(CONFIG_DRM_AMD_DC_DCN)
>>>>>>> 2a69c8d4
	/* SST DSC determination policy */
	update_dsc_caps(aconnector, sink, stream, &dsc_caps);
	if (aconnector->dsc_settings.dsc_force_enable != DSC_CLK_FORCE_DISABLE && dsc_caps.is_dsc_supported)
		apply_dsc_policy_for_stream(aconnector, sink, stream, &dsc_caps);

	update_stream_scaling_settings(&mode, dm_state, stream);

	fill_audio_info(
		&stream->audio_info,
		drm_connector,
		sink);

	update_stream_signal(stream, sink);

	if (stream->signal == SIGNAL_TYPE_HDMI_TYPE_A)
		mod_build_hf_vsif_infopacket(stream, &stream->vsp_infopacket);

	if (stream->link->psr_settings.psr_feature_enabled) {
		//
		// should decide stream support vsc sdp colorimetry capability
		// before building vsc info packet
		//
		stream->use_vsc_sdp_for_colorimetry = false;
		if (aconnector->dc_sink->sink_signal == SIGNAL_TYPE_DISPLAY_PORT_MST) {
			stream->use_vsc_sdp_for_colorimetry =
				aconnector->dc_sink->is_vsc_sdp_colorimetry_supported;
		} else {
			if (stream->link->dpcd_caps.dprx_feature.bits.VSC_SDP_COLORIMETRY_SUPPORTED)
				stream->use_vsc_sdp_for_colorimetry = true;
		}
		if (stream->out_transfer_func->tf == TRANSFER_FUNCTION_GAMMA22)
			tf = TRANSFER_FUNC_GAMMA_22;
		mod_build_vsc_infopacket(stream, &stream->vsc_infopacket, stream->output_color_space, tf);
		aconnector->psr_skip_count = AMDGPU_DM_PSR_ENTRY_DELAY;

	}
finish:
	dc_sink_release(sink);

	return stream;
}

static enum drm_connector_status
amdgpu_dm_connector_detect(struct drm_connector *connector, bool force)
{
	bool connected;
	struct amdgpu_dm_connector *aconnector = to_amdgpu_dm_connector(connector);

	/*
	 * Notes:
	 * 1. This interface is NOT called in context of HPD irq.
	 * 2. This interface *is called* in context of user-mode ioctl. Which
	 * makes it a bad place for *any* MST-related activity.
	 */

	if (aconnector->base.force == DRM_FORCE_UNSPECIFIED &&
	    !aconnector->fake_enable)
		connected = (aconnector->dc_sink != NULL);
	else
		connected = (aconnector->base.force == DRM_FORCE_ON ||
				aconnector->base.force == DRM_FORCE_ON_DIGITAL);

	update_subconnector_property(aconnector);

	return (connected ? connector_status_connected :
			connector_status_disconnected);
}

int amdgpu_dm_connector_atomic_set_property(struct drm_connector *connector,
					    struct drm_connector_state *connector_state,
					    struct drm_property *property,
					    uint64_t val)
{
	struct drm_device *dev = connector->dev;
	struct amdgpu_device *adev = drm_to_adev(dev);
	struct dm_connector_state *dm_old_state =
		to_dm_connector_state(connector->state);
	struct dm_connector_state *dm_new_state =
		to_dm_connector_state(connector_state);

	int ret = -EINVAL;

	if (property == dev->mode_config.scaling_mode_property) {
		enum amdgpu_rmx_type rmx_type;

		switch (val) {
		case DRM_MODE_SCALE_CENTER:
			rmx_type = RMX_CENTER;
			break;
		case DRM_MODE_SCALE_ASPECT:
			rmx_type = RMX_ASPECT;
			break;
		case DRM_MODE_SCALE_FULLSCREEN:
			rmx_type = RMX_FULL;
			break;
		case DRM_MODE_SCALE_NONE:
		default:
			rmx_type = RMX_OFF;
			break;
		}

		if (dm_old_state->scaling == rmx_type)
			return 0;

		dm_new_state->scaling = rmx_type;
		ret = 0;
	} else if (property == adev->mode_info.underscan_hborder_property) {
		dm_new_state->underscan_hborder = val;
		ret = 0;
	} else if (property == adev->mode_info.underscan_vborder_property) {
		dm_new_state->underscan_vborder = val;
		ret = 0;
	} else if (property == adev->mode_info.underscan_property) {
		dm_new_state->underscan_enable = val;
		ret = 0;
	} else if (property == adev->mode_info.abm_level_property) {
		dm_new_state->abm_level = val;
		ret = 0;
	}

	return ret;
}

int amdgpu_dm_connector_atomic_get_property(struct drm_connector *connector,
					    const struct drm_connector_state *state,
					    struct drm_property *property,
					    uint64_t *val)
{
	struct drm_device *dev = connector->dev;
	struct amdgpu_device *adev = drm_to_adev(dev);
	struct dm_connector_state *dm_state =
		to_dm_connector_state(state);
	int ret = -EINVAL;

	if (property == dev->mode_config.scaling_mode_property) {
		switch (dm_state->scaling) {
		case RMX_CENTER:
			*val = DRM_MODE_SCALE_CENTER;
			break;
		case RMX_ASPECT:
			*val = DRM_MODE_SCALE_ASPECT;
			break;
		case RMX_FULL:
			*val = DRM_MODE_SCALE_FULLSCREEN;
			break;
		case RMX_OFF:
		default:
			*val = DRM_MODE_SCALE_NONE;
			break;
		}
		ret = 0;
	} else if (property == adev->mode_info.underscan_hborder_property) {
		*val = dm_state->underscan_hborder;
		ret = 0;
	} else if (property == adev->mode_info.underscan_vborder_property) {
		*val = dm_state->underscan_vborder;
		ret = 0;
	} else if (property == adev->mode_info.underscan_property) {
		*val = dm_state->underscan_enable;
		ret = 0;
	} else if (property == adev->mode_info.abm_level_property) {
		*val = dm_state->abm_level;
		ret = 0;
	}

	return ret;
}

static void amdgpu_dm_connector_unregister(struct drm_connector *connector)
{
	struct amdgpu_dm_connector *amdgpu_dm_connector = to_amdgpu_dm_connector(connector);

	drm_dp_aux_unregister(&amdgpu_dm_connector->dm_dp_aux.aux);
}

static void amdgpu_dm_connector_destroy(struct drm_connector *connector)
{
	struct amdgpu_dm_connector *aconnector = to_amdgpu_dm_connector(connector);
	struct amdgpu_device *adev = drm_to_adev(connector->dev);
	struct amdgpu_display_manager *dm = &adev->dm;

	/*
	 * Call only if mst_mgr was initialized before since it's not done
	 * for all connector types.
	 */
	if (aconnector->mst_mgr.dev)
		drm_dp_mst_topology_mgr_destroy(&aconnector->mst_mgr);

	if (aconnector->bl_idx != -1) {
		backlight_device_unregister(dm->backlight_dev[aconnector->bl_idx]);
		dm->backlight_dev[aconnector->bl_idx] = NULL;
	}

	if (aconnector->dc_em_sink)
		dc_sink_release(aconnector->dc_em_sink);
	aconnector->dc_em_sink = NULL;
	if (aconnector->dc_sink)
		dc_sink_release(aconnector->dc_sink);
	aconnector->dc_sink = NULL;

	drm_dp_cec_unregister_connector(&aconnector->dm_dp_aux.aux);
	drm_connector_unregister(connector);
	drm_connector_cleanup(connector);
	if (aconnector->i2c) {
		i2c_del_adapter(&aconnector->i2c->base);
		kfree(aconnector->i2c);
	}
	kfree(aconnector->dm_dp_aux.aux.name);

	kfree(connector);
}

void amdgpu_dm_connector_funcs_reset(struct drm_connector *connector)
{
	struct dm_connector_state *state =
		to_dm_connector_state(connector->state);

	if (connector->state)
		__drm_atomic_helper_connector_destroy_state(connector->state);

	kfree(state);

	state = kzalloc(sizeof(*state), GFP_KERNEL);

	if (state) {
		state->scaling = RMX_OFF;
		state->underscan_enable = false;
		state->underscan_hborder = 0;
		state->underscan_vborder = 0;
		state->base.max_requested_bpc = 8;
		state->vcpi_slots = 0;
		state->pbn = 0;

		if (connector->connector_type == DRM_MODE_CONNECTOR_eDP)
			state->abm_level = amdgpu_dm_abm_level;

		__drm_atomic_helper_connector_reset(connector, &state->base);
	}
}

struct drm_connector_state *
amdgpu_dm_connector_atomic_duplicate_state(struct drm_connector *connector)
{
	struct dm_connector_state *state =
		to_dm_connector_state(connector->state);

	struct dm_connector_state *new_state =
			kmemdup(state, sizeof(*state), GFP_KERNEL);

	if (!new_state)
		return NULL;

	__drm_atomic_helper_connector_duplicate_state(connector, &new_state->base);

	new_state->freesync_capable = state->freesync_capable;
	new_state->abm_level = state->abm_level;
	new_state->scaling = state->scaling;
	new_state->underscan_enable = state->underscan_enable;
	new_state->underscan_hborder = state->underscan_hborder;
	new_state->underscan_vborder = state->underscan_vborder;
	new_state->vcpi_slots = state->vcpi_slots;
	new_state->pbn = state->pbn;
	return &new_state->base;
}

static int
amdgpu_dm_connector_late_register(struct drm_connector *connector)
{
	struct amdgpu_dm_connector *amdgpu_dm_connector =
		to_amdgpu_dm_connector(connector);
	int r;

	amdgpu_dm_register_backlight_device(amdgpu_dm_connector);

	if ((connector->connector_type == DRM_MODE_CONNECTOR_DisplayPort) ||
	    (connector->connector_type == DRM_MODE_CONNECTOR_eDP)) {
		amdgpu_dm_connector->dm_dp_aux.aux.dev = connector->kdev;
		r = drm_dp_aux_register(&amdgpu_dm_connector->dm_dp_aux.aux);
		if (r)
			return r;
	}

#if defined(CONFIG_DEBUG_FS)
	connector_debugfs_init(amdgpu_dm_connector);
#endif

	return 0;
}

static const struct drm_connector_funcs amdgpu_dm_connector_funcs = {
	.reset = amdgpu_dm_connector_funcs_reset,
	.detect = amdgpu_dm_connector_detect,
	.fill_modes = drm_helper_probe_single_connector_modes,
	.destroy = amdgpu_dm_connector_destroy,
	.atomic_duplicate_state = amdgpu_dm_connector_atomic_duplicate_state,
	.atomic_destroy_state = drm_atomic_helper_connector_destroy_state,
	.atomic_set_property = amdgpu_dm_connector_atomic_set_property,
	.atomic_get_property = amdgpu_dm_connector_atomic_get_property,
	.late_register = amdgpu_dm_connector_late_register,
	.early_unregister = amdgpu_dm_connector_unregister
};

static int get_modes(struct drm_connector *connector)
{
	return amdgpu_dm_connector_get_modes(connector);
}

static void create_eml_sink(struct amdgpu_dm_connector *aconnector)
{
	struct dc_sink_init_data init_params = {
			.link = aconnector->dc_link,
			.sink_signal = SIGNAL_TYPE_VIRTUAL
	};
	struct edid *edid;

	if (!aconnector->base.edid_blob_ptr) {
		DRM_ERROR("No EDID firmware found on connector: %s ,forcing to OFF!\n",
				aconnector->base.name);

		aconnector->base.force = DRM_FORCE_OFF;
		return;
	}

	edid = (struct edid *) aconnector->base.edid_blob_ptr->data;

	aconnector->edid = edid;

	aconnector->dc_em_sink = dc_link_add_remote_sink(
		aconnector->dc_link,
		(uint8_t *)edid,
		(edid->extensions + 1) * EDID_LENGTH,
		&init_params);

	if (aconnector->base.force == DRM_FORCE_ON) {
		aconnector->dc_sink = aconnector->dc_link->local_sink ?
		aconnector->dc_link->local_sink :
		aconnector->dc_em_sink;
		dc_sink_retain(aconnector->dc_sink);
	}
}

static void handle_edid_mgmt(struct amdgpu_dm_connector *aconnector)
{
	struct dc_link *link = (struct dc_link *)aconnector->dc_link;

	/*
	 * In case of headless boot with force on for DP managed connector
	 * Those settings have to be != 0 to get initial modeset
	 */
	if (link->connector_signal == SIGNAL_TYPE_DISPLAY_PORT) {
		link->verified_link_cap.lane_count = LANE_COUNT_FOUR;
		link->verified_link_cap.link_rate = LINK_RATE_HIGH2;
	}

	create_eml_sink(aconnector);
}

static enum dc_status dm_validate_stream_and_context(struct dc *dc,
						struct dc_stream_state *stream)
{
	enum dc_status dc_result = DC_ERROR_UNEXPECTED;
	struct dc_plane_state *dc_plane_state = NULL;
	struct dc_state *dc_state = NULL;

	if (!stream)
		goto cleanup;

	dc_plane_state = dc_create_plane_state(dc);
	if (!dc_plane_state)
		goto cleanup;

	dc_state = dc_create_state(dc);
	if (!dc_state)
		goto cleanup;

	/* populate stream to plane */
	dc_plane_state->src_rect.height  = stream->src.height;
	dc_plane_state->src_rect.width   = stream->src.width;
	dc_plane_state->dst_rect.height  = stream->src.height;
	dc_plane_state->dst_rect.width   = stream->src.width;
	dc_plane_state->clip_rect.height = stream->src.height;
	dc_plane_state->clip_rect.width  = stream->src.width;
	dc_plane_state->plane_size.surface_pitch = ((stream->src.width + 255) / 256) * 256;
	dc_plane_state->plane_size.surface_size.height = stream->src.height;
	dc_plane_state->plane_size.surface_size.width  = stream->src.width;
	dc_plane_state->plane_size.chroma_size.height  = stream->src.height;
	dc_plane_state->plane_size.chroma_size.width   = stream->src.width;
	dc_plane_state->format = SURFACE_PIXEL_FORMAT_GRPH_ARGB8888;
	dc_plane_state->tiling_info.gfx9.swizzle = DC_SW_UNKNOWN;
	dc_plane_state->rotation = ROTATION_ANGLE_0;
	dc_plane_state->is_tiling_rotated = false;
	dc_plane_state->tiling_info.gfx8.array_mode = DC_ARRAY_LINEAR_GENERAL;

	dc_result = dc_validate_stream(dc, stream);
	if (dc_result == DC_OK)
		dc_result = dc_validate_plane(dc, dc_plane_state);

	if (dc_result == DC_OK)
		dc_result = dc_add_stream_to_ctx(dc, dc_state, stream);

	if (dc_result == DC_OK && !dc_add_plane_to_context(
						dc,
						stream,
						dc_plane_state,
						dc_state))
		dc_result = DC_FAIL_ATTACH_SURFACES;

	if (dc_result == DC_OK)
		dc_result = dc_validate_global_state(dc, dc_state, true);

cleanup:
	if (dc_state)
		dc_release_state(dc_state);

	if (dc_plane_state)
		dc_plane_state_release(dc_plane_state);

	return dc_result;
}

struct dc_stream_state *
create_validate_stream_for_sink(struct amdgpu_dm_connector *aconnector,
				const struct drm_display_mode *drm_mode,
				const struct dm_connector_state *dm_state,
				const struct dc_stream_state *old_stream)
{
	struct drm_connector *connector = &aconnector->base;
	struct amdgpu_device *adev = drm_to_adev(connector->dev);
	struct dc_stream_state *stream;
	const struct drm_connector_state *drm_state = dm_state ? &dm_state->base : NULL;
	int requested_bpc = drm_state ? drm_state->max_requested_bpc : 8;
	enum dc_status dc_result = DC_OK;

	do {
		stream = create_stream_for_sink(aconnector, drm_mode,
						dm_state, old_stream,
						requested_bpc);
		if (stream == NULL) {
			DRM_ERROR("Failed to create stream for sink!\n");
			break;
		}

		dc_result = dc_validate_stream(adev->dm.dc, stream);
		if (dc_result == DC_OK && stream->signal == SIGNAL_TYPE_DISPLAY_PORT_MST)
			dc_result = dm_dp_mst_is_port_support_mode(aconnector, stream);

		if (dc_result == DC_OK)
			dc_result = dm_validate_stream_and_context(adev->dm.dc, stream);

		if (dc_result != DC_OK) {
			DRM_DEBUG_KMS("Mode %dx%d (clk %d) failed DC validation with error %d (%s)\n",
				      drm_mode->hdisplay,
				      drm_mode->vdisplay,
				      drm_mode->clock,
				      dc_result,
				      dc_status_to_str(dc_result));

			dc_stream_release(stream);
			stream = NULL;
			requested_bpc -= 2; /* lower bpc to retry validation */
		}

	} while (stream == NULL && requested_bpc >= 6);

	if (dc_result == DC_FAIL_ENC_VALIDATE && !aconnector->force_yuv420_output) {
		DRM_DEBUG_KMS("Retry forcing YCbCr420 encoding\n");

		aconnector->force_yuv420_output = true;
		stream = create_validate_stream_for_sink(aconnector, drm_mode,
						dm_state, old_stream);
		aconnector->force_yuv420_output = false;
	}

	return stream;
}

enum drm_mode_status amdgpu_dm_connector_mode_valid(struct drm_connector *connector,
				   struct drm_display_mode *mode)
{
	int result = MODE_ERROR;
	struct dc_sink *dc_sink;
	/* TODO: Unhardcode stream count */
	struct dc_stream_state *stream;
	struct amdgpu_dm_connector *aconnector = to_amdgpu_dm_connector(connector);

	if ((mode->flags & DRM_MODE_FLAG_INTERLACE) ||
			(mode->flags & DRM_MODE_FLAG_DBLSCAN))
		return result;

	/*
	 * Only run this the first time mode_valid is called to initilialize
	 * EDID mgmt
	 */
	if (aconnector->base.force != DRM_FORCE_UNSPECIFIED &&
		!aconnector->dc_em_sink)
		handle_edid_mgmt(aconnector);

	dc_sink = to_amdgpu_dm_connector(connector)->dc_sink;

	if (dc_sink == NULL && aconnector->base.force != DRM_FORCE_ON_DIGITAL &&
				aconnector->base.force != DRM_FORCE_ON) {
		DRM_ERROR("dc_sink is NULL!\n");
		goto fail;
	}

	stream = create_validate_stream_for_sink(aconnector, mode, NULL, NULL);
	if (stream) {
		dc_stream_release(stream);
		result = MODE_OK;
	}

fail:
	/* TODO: error handling*/
	return result;
}

static int fill_hdr_info_packet(const struct drm_connector_state *state,
				struct dc_info_packet *out)
{
	struct hdmi_drm_infoframe frame;
	unsigned char buf[30]; /* 26 + 4 */
	ssize_t len;
	int ret, i;

	memset(out, 0, sizeof(*out));

	if (!state->hdr_output_metadata)
		return 0;

	ret = drm_hdmi_infoframe_set_hdr_metadata(&frame, state);
	if (ret)
		return ret;

	len = hdmi_drm_infoframe_pack_only(&frame, buf, sizeof(buf));
	if (len < 0)
		return (int)len;

	/* Static metadata is a fixed 26 bytes + 4 byte header. */
	if (len != 30)
		return -EINVAL;

	/* Prepare the infopacket for DC. */
	switch (state->connector->connector_type) {
	case DRM_MODE_CONNECTOR_HDMIA:
		out->hb0 = 0x87; /* type */
		out->hb1 = 0x01; /* version */
		out->hb2 = 0x1A; /* length */
		out->sb[0] = buf[3]; /* checksum */
		i = 1;
		break;

	case DRM_MODE_CONNECTOR_DisplayPort:
	case DRM_MODE_CONNECTOR_eDP:
		out->hb0 = 0x00; /* sdp id, zero */
		out->hb1 = 0x87; /* type */
		out->hb2 = 0x1D; /* payload len - 1 */
		out->hb3 = (0x13 << 2); /* sdp version */
		out->sb[0] = 0x01; /* version */
		out->sb[1] = 0x1A; /* length */
		i = 2;
		break;

	default:
		return -EINVAL;
	}

	memcpy(&out->sb[i], &buf[4], 26);
	out->valid = true;

	print_hex_dump(KERN_DEBUG, "HDR SB:", DUMP_PREFIX_NONE, 16, 1, out->sb,
		       sizeof(out->sb), false);

	return 0;
}

static int
amdgpu_dm_connector_atomic_check(struct drm_connector *conn,
				 struct drm_atomic_state *state)
{
	struct drm_connector_state *new_con_state =
		drm_atomic_get_new_connector_state(state, conn);
	struct drm_connector_state *old_con_state =
		drm_atomic_get_old_connector_state(state, conn);
	struct drm_crtc *crtc = new_con_state->crtc;
	struct drm_crtc_state *new_crtc_state;
	struct amdgpu_dm_connector *aconn = to_amdgpu_dm_connector(conn);
	int ret;

	trace_amdgpu_dm_connector_atomic_check(new_con_state);

	if (conn->connector_type == DRM_MODE_CONNECTOR_DisplayPort) {
		ret = drm_dp_mst_root_conn_atomic_check(new_con_state, &aconn->mst_mgr);
		if (ret < 0)
			return ret;
	}

	if (!crtc)
		return 0;

	if (!drm_connector_atomic_hdr_metadata_equal(old_con_state, new_con_state)) {
		struct dc_info_packet hdr_infopacket;

		ret = fill_hdr_info_packet(new_con_state, &hdr_infopacket);
		if (ret)
			return ret;

		new_crtc_state = drm_atomic_get_crtc_state(state, crtc);
		if (IS_ERR(new_crtc_state))
			return PTR_ERR(new_crtc_state);

		/*
		 * DC considers the stream backends changed if the
		 * static metadata changes. Forcing the modeset also
		 * gives a simple way for userspace to switch from
		 * 8bpc to 10bpc when setting the metadata to enter
		 * or exit HDR.
		 *
		 * Changing the static metadata after it's been
		 * set is permissible, however. So only force a
		 * modeset if we're entering or exiting HDR.
		 */
		new_crtc_state->mode_changed =
			!old_con_state->hdr_output_metadata ||
			!new_con_state->hdr_output_metadata;
	}

	return 0;
}

static const struct drm_connector_helper_funcs
amdgpu_dm_connector_helper_funcs = {
	/*
	 * If hotplugging a second bigger display in FB Con mode, bigger resolution
	 * modes will be filtered by drm_mode_validate_size(), and those modes
	 * are missing after user start lightdm. So we need to renew modes list.
	 * in get_modes call back, not just return the modes count
	 */
	.get_modes = get_modes,
	.mode_valid = amdgpu_dm_connector_mode_valid,
	.atomic_check = amdgpu_dm_connector_atomic_check,
};

static void dm_encoder_helper_disable(struct drm_encoder *encoder)
{

}

int convert_dc_color_depth_into_bpc(enum dc_color_depth display_color_depth)
{
	switch (display_color_depth) {
	case COLOR_DEPTH_666:
		return 6;
	case COLOR_DEPTH_888:
		return 8;
	case COLOR_DEPTH_101010:
		return 10;
	case COLOR_DEPTH_121212:
		return 12;
	case COLOR_DEPTH_141414:
		return 14;
	case COLOR_DEPTH_161616:
		return 16;
	default:
		break;
	}
	return 0;
}

static int dm_encoder_helper_atomic_check(struct drm_encoder *encoder,
					  struct drm_crtc_state *crtc_state,
					  struct drm_connector_state *conn_state)
{
	struct drm_atomic_state *state = crtc_state->state;
	struct drm_connector *connector = conn_state->connector;
	struct amdgpu_dm_connector *aconnector = to_amdgpu_dm_connector(connector);
	struct dm_connector_state *dm_new_connector_state = to_dm_connector_state(conn_state);
	const struct drm_display_mode *adjusted_mode = &crtc_state->adjusted_mode;
	struct drm_dp_mst_topology_mgr *mst_mgr;
	struct drm_dp_mst_port *mst_port;
	struct drm_dp_mst_topology_state *mst_state;
	enum dc_color_depth color_depth;
	int clock, bpp = 0;
	bool is_y420 = false;

	if (!aconnector->mst_output_port || !aconnector->dc_sink)
		return 0;

	mst_port = aconnector->mst_output_port;
	mst_mgr = &aconnector->mst_root->mst_mgr;

	if (!crtc_state->connectors_changed && !crtc_state->mode_changed)
		return 0;

	mst_state = drm_atomic_get_mst_topology_state(state, mst_mgr);
	if (IS_ERR(mst_state))
		return PTR_ERR(mst_state);

	if (!mst_state->pbn_div)
		mst_state->pbn_div = dm_mst_get_pbn_divider(aconnector->mst_root->dc_link);

	if (!state->duplicated) {
		int max_bpc = conn_state->max_requested_bpc;

		is_y420 = drm_mode_is_420_also(&connector->display_info, adjusted_mode) &&
			  aconnector->force_yuv420_output;
		color_depth = convert_color_depth_from_display_info(connector,
								    is_y420,
								    max_bpc);
		bpp = convert_dc_color_depth_into_bpc(color_depth) * 3;
		clock = adjusted_mode->clock;
		dm_new_connector_state->pbn = drm_dp_calc_pbn_mode(clock, bpp, false);
	}

	dm_new_connector_state->vcpi_slots =
		drm_dp_atomic_find_time_slots(state, mst_mgr, mst_port,
					      dm_new_connector_state->pbn);
	if (dm_new_connector_state->vcpi_slots < 0) {
		DRM_DEBUG_ATOMIC("failed finding vcpi slots: %d\n", (int)dm_new_connector_state->vcpi_slots);
		return dm_new_connector_state->vcpi_slots;
	}
	return 0;
}

const struct drm_encoder_helper_funcs amdgpu_dm_encoder_helper_funcs = {
	.disable = dm_encoder_helper_disable,
	.atomic_check = dm_encoder_helper_atomic_check
};

static int dm_update_mst_vcpi_slots_for_dsc(struct drm_atomic_state *state,
					    struct dc_state *dc_state,
					    struct dsc_mst_fairness_vars *vars)
{
	struct dc_stream_state *stream = NULL;
	struct drm_connector *connector;
	struct drm_connector_state *new_con_state;
	struct amdgpu_dm_connector *aconnector;
	struct dm_connector_state *dm_conn_state;
	int i, j, ret;
	int vcpi, pbn_div, pbn, slot_num = 0;

	for_each_new_connector_in_state(state, connector, new_con_state, i) {

		aconnector = to_amdgpu_dm_connector(connector);

		if (!aconnector->mst_output_port)
			continue;

		if (!new_con_state || !new_con_state->crtc)
			continue;

		dm_conn_state = to_dm_connector_state(new_con_state);

		for (j = 0; j < dc_state->stream_count; j++) {
			stream = dc_state->streams[j];
			if (!stream)
				continue;

			if ((struct amdgpu_dm_connector *)stream->dm_stream_context == aconnector)
				break;

			stream = NULL;
		}

		if (!stream)
			continue;

		pbn_div = dm_mst_get_pbn_divider(stream->link);
		/* pbn is calculated by compute_mst_dsc_configs_for_state*/
		for (j = 0; j < dc_state->stream_count; j++) {
			if (vars[j].aconnector == aconnector) {
				pbn = vars[j].pbn;
				break;
			}
		}

		if (j == dc_state->stream_count)
			continue;

		slot_num = DIV_ROUND_UP(pbn, pbn_div);

		if (stream->timing.flags.DSC != 1) {
			dm_conn_state->pbn = pbn;
			dm_conn_state->vcpi_slots = slot_num;

			ret = drm_dp_mst_atomic_enable_dsc(state, aconnector->mst_output_port,
							   dm_conn_state->pbn, false);
			if (ret < 0)
				return ret;

			continue;
		}

		vcpi = drm_dp_mst_atomic_enable_dsc(state, aconnector->mst_output_port, pbn, true);
		if (vcpi < 0)
			return vcpi;

		dm_conn_state->pbn = pbn;
		dm_conn_state->vcpi_slots = vcpi;
	}
	return 0;
}

static int to_drm_connector_type(enum signal_type st)
{
	switch (st) {
	case SIGNAL_TYPE_HDMI_TYPE_A:
		return DRM_MODE_CONNECTOR_HDMIA;
	case SIGNAL_TYPE_EDP:
		return DRM_MODE_CONNECTOR_eDP;
	case SIGNAL_TYPE_LVDS:
		return DRM_MODE_CONNECTOR_LVDS;
	case SIGNAL_TYPE_RGB:
		return DRM_MODE_CONNECTOR_VGA;
	case SIGNAL_TYPE_DISPLAY_PORT:
	case SIGNAL_TYPE_DISPLAY_PORT_MST:
		return DRM_MODE_CONNECTOR_DisplayPort;
	case SIGNAL_TYPE_DVI_DUAL_LINK:
	case SIGNAL_TYPE_DVI_SINGLE_LINK:
		return DRM_MODE_CONNECTOR_DVID;
	case SIGNAL_TYPE_VIRTUAL:
		return DRM_MODE_CONNECTOR_VIRTUAL;

	default:
		return DRM_MODE_CONNECTOR_Unknown;
	}
}

static struct drm_encoder *amdgpu_dm_connector_to_encoder(struct drm_connector *connector)
{
	struct drm_encoder *encoder;

	/* There is only one encoder per connector */
	drm_connector_for_each_possible_encoder(connector, encoder)
		return encoder;

	return NULL;
}

static void amdgpu_dm_get_native_mode(struct drm_connector *connector)
{
	struct drm_encoder *encoder;
	struct amdgpu_encoder *amdgpu_encoder;

	encoder = amdgpu_dm_connector_to_encoder(connector);

	if (encoder == NULL)
		return;

	amdgpu_encoder = to_amdgpu_encoder(encoder);

	amdgpu_encoder->native_mode.clock = 0;

	if (!list_empty(&connector->probed_modes)) {
		struct drm_display_mode *preferred_mode = NULL;

		list_for_each_entry(preferred_mode,
				    &connector->probed_modes,
				    head) {
			if (preferred_mode->type & DRM_MODE_TYPE_PREFERRED)
				amdgpu_encoder->native_mode = *preferred_mode;

			break;
		}

	}
}

static struct drm_display_mode *
amdgpu_dm_create_common_mode(struct drm_encoder *encoder,
			     char *name,
			     int hdisplay, int vdisplay)
{
	struct drm_device *dev = encoder->dev;
	struct amdgpu_encoder *amdgpu_encoder = to_amdgpu_encoder(encoder);
	struct drm_display_mode *mode = NULL;
	struct drm_display_mode *native_mode = &amdgpu_encoder->native_mode;

	mode = drm_mode_duplicate(dev, native_mode);

	if (mode == NULL)
		return NULL;

	mode->hdisplay = hdisplay;
	mode->vdisplay = vdisplay;
	mode->type &= ~DRM_MODE_TYPE_PREFERRED;
	strscpy(mode->name, name, DRM_DISPLAY_MODE_LEN);

	return mode;

}

static void amdgpu_dm_connector_add_common_modes(struct drm_encoder *encoder,
						 struct drm_connector *connector)
{
	struct amdgpu_encoder *amdgpu_encoder = to_amdgpu_encoder(encoder);
	struct drm_display_mode *mode = NULL;
	struct drm_display_mode *native_mode = &amdgpu_encoder->native_mode;
	struct amdgpu_dm_connector *amdgpu_dm_connector =
				to_amdgpu_dm_connector(connector);
	int i;
	int n;
	struct mode_size {
		char name[DRM_DISPLAY_MODE_LEN];
		int w;
		int h;
	} common_modes[] = {
		{  "640x480",  640,  480},
		{  "800x600",  800,  600},
		{ "1024x768", 1024,  768},
		{ "1280x720", 1280,  720},
		{ "1280x800", 1280,  800},
		{"1280x1024", 1280, 1024},
		{ "1440x900", 1440,  900},
		{"1680x1050", 1680, 1050},
		{"1600x1200", 1600, 1200},
		{"1920x1080", 1920, 1080},
		{"1920x1200", 1920, 1200}
	};

	n = ARRAY_SIZE(common_modes);

	for (i = 0; i < n; i++) {
		struct drm_display_mode *curmode = NULL;
		bool mode_existed = false;

		if (common_modes[i].w > native_mode->hdisplay ||
		    common_modes[i].h > native_mode->vdisplay ||
		   (common_modes[i].w == native_mode->hdisplay &&
		    common_modes[i].h == native_mode->vdisplay))
			continue;

		list_for_each_entry(curmode, &connector->probed_modes, head) {
			if (common_modes[i].w == curmode->hdisplay &&
			    common_modes[i].h == curmode->vdisplay) {
				mode_existed = true;
				break;
			}
		}

		if (mode_existed)
			continue;

		mode = amdgpu_dm_create_common_mode(encoder,
				common_modes[i].name, common_modes[i].w,
				common_modes[i].h);
		if (!mode)
			continue;

		drm_mode_probed_add(connector, mode);
		amdgpu_dm_connector->num_modes++;
	}
}

static void amdgpu_set_panel_orientation(struct drm_connector *connector)
{
	struct drm_encoder *encoder;
	struct amdgpu_encoder *amdgpu_encoder;
	const struct drm_display_mode *native_mode;

	if (connector->connector_type != DRM_MODE_CONNECTOR_eDP &&
	    connector->connector_type != DRM_MODE_CONNECTOR_LVDS)
		return;

	mutex_lock(&connector->dev->mode_config.mutex);
	amdgpu_dm_connector_get_modes(connector);
	mutex_unlock(&connector->dev->mode_config.mutex);

	encoder = amdgpu_dm_connector_to_encoder(connector);
	if (!encoder)
		return;

	amdgpu_encoder = to_amdgpu_encoder(encoder);

	native_mode = &amdgpu_encoder->native_mode;
	if (native_mode->hdisplay == 0 || native_mode->vdisplay == 0)
		return;

	drm_connector_set_panel_orientation_with_quirk(connector,
						       DRM_MODE_PANEL_ORIENTATION_UNKNOWN,
						       native_mode->hdisplay,
						       native_mode->vdisplay);
}

static void amdgpu_dm_connector_ddc_get_modes(struct drm_connector *connector,
					      struct edid *edid)
{
	struct amdgpu_dm_connector *amdgpu_dm_connector =
			to_amdgpu_dm_connector(connector);

	if (edid) {
		/* empty probed_modes */
		INIT_LIST_HEAD(&connector->probed_modes);
		amdgpu_dm_connector->num_modes =
				drm_add_edid_modes(connector, edid);

		/* sorting the probed modes before calling function
		 * amdgpu_dm_get_native_mode() since EDID can have
		 * more than one preferred mode. The modes that are
		 * later in the probed mode list could be of higher
		 * and preferred resolution. For example, 3840x2160
		 * resolution in base EDID preferred timing and 4096x2160
		 * preferred resolution in DID extension block later.
		 */
		drm_mode_sort(&connector->probed_modes);
		amdgpu_dm_get_native_mode(connector);

		/* Freesync capabilities are reset by calling
		 * drm_add_edid_modes() and need to be
		 * restored here.
		 */
		amdgpu_dm_update_freesync_caps(connector, edid);
	} else {
		amdgpu_dm_connector->num_modes = 0;
	}
}

static bool is_duplicate_mode(struct amdgpu_dm_connector *aconnector,
			      struct drm_display_mode *mode)
{
	struct drm_display_mode *m;

	list_for_each_entry(m, &aconnector->base.probed_modes, head) {
		if (drm_mode_equal(m, mode))
			return true;
	}

	return false;
}

static uint add_fs_modes(struct amdgpu_dm_connector *aconnector)
{
	const struct drm_display_mode *m;
	struct drm_display_mode *new_mode;
	uint i;
	u32 new_modes_count = 0;

	/* Standard FPS values
	 *
	 * 23.976       - TV/NTSC
	 * 24           - Cinema
	 * 25           - TV/PAL
	 * 29.97        - TV/NTSC
	 * 30           - TV/NTSC
	 * 48           - Cinema HFR
	 * 50           - TV/PAL
	 * 60           - Commonly used
	 * 48,72,96,120 - Multiples of 24
	 */
	static const u32 common_rates[] = {
		23976, 24000, 25000, 29970, 30000,
		48000, 50000, 60000, 72000, 96000, 120000
	};

	/*
	 * Find mode with highest refresh rate with the same resolution
	 * as the preferred mode. Some monitors report a preferred mode
	 * with lower resolution than the highest refresh rate supported.
	 */

	m = get_highest_refresh_rate_mode(aconnector, true);
	if (!m)
		return 0;

	for (i = 0; i < ARRAY_SIZE(common_rates); i++) {
		u64 target_vtotal, target_vtotal_diff;
		u64 num, den;

		if (drm_mode_vrefresh(m) * 1000 < common_rates[i])
			continue;

		if (common_rates[i] < aconnector->min_vfreq * 1000 ||
		    common_rates[i] > aconnector->max_vfreq * 1000)
			continue;

		num = (unsigned long long)m->clock * 1000 * 1000;
		den = common_rates[i] * (unsigned long long)m->htotal;
		target_vtotal = div_u64(num, den);
		target_vtotal_diff = target_vtotal - m->vtotal;

		/* Check for illegal modes */
		if (m->vsync_start + target_vtotal_diff < m->vdisplay ||
		    m->vsync_end + target_vtotal_diff < m->vsync_start ||
		    m->vtotal + target_vtotal_diff < m->vsync_end)
			continue;

		new_mode = drm_mode_duplicate(aconnector->base.dev, m);
		if (!new_mode)
			goto out;

		new_mode->vtotal += (u16)target_vtotal_diff;
		new_mode->vsync_start += (u16)target_vtotal_diff;
		new_mode->vsync_end += (u16)target_vtotal_diff;
		new_mode->type &= ~DRM_MODE_TYPE_PREFERRED;
		new_mode->type |= DRM_MODE_TYPE_DRIVER;

		if (!is_duplicate_mode(aconnector, new_mode)) {
			drm_mode_probed_add(&aconnector->base, new_mode);
			new_modes_count += 1;
		} else
			drm_mode_destroy(aconnector->base.dev, new_mode);
	}
 out:
	return new_modes_count;
}

static void amdgpu_dm_connector_add_freesync_modes(struct drm_connector *connector,
						   struct edid *edid)
{
	struct amdgpu_dm_connector *amdgpu_dm_connector =
		to_amdgpu_dm_connector(connector);

	if (!(amdgpu_freesync_vid_mode && edid))
		return;

	if (amdgpu_dm_connector->max_vfreq - amdgpu_dm_connector->min_vfreq > 10)
		amdgpu_dm_connector->num_modes +=
			add_fs_modes(amdgpu_dm_connector);
}

static int amdgpu_dm_connector_get_modes(struct drm_connector *connector)
{
	struct amdgpu_dm_connector *amdgpu_dm_connector =
			to_amdgpu_dm_connector(connector);
	struct drm_encoder *encoder;
	struct edid *edid = amdgpu_dm_connector->edid;
	struct dc_link_settings *verified_link_cap =
			&amdgpu_dm_connector->dc_link->verified_link_cap;
	const struct dc *dc = amdgpu_dm_connector->dc_link->dc;

	encoder = amdgpu_dm_connector_to_encoder(connector);

	if (!drm_edid_is_valid(edid)) {
		amdgpu_dm_connector->num_modes =
				drm_add_modes_noedid(connector, 640, 480);
		if (dc->link_srv->dp_get_encoding_format(verified_link_cap) == DP_128b_132b_ENCODING)
			amdgpu_dm_connector->num_modes +=
				drm_add_modes_noedid(connector, 1920, 1080);
	} else {
		amdgpu_dm_connector_ddc_get_modes(connector, edid);
		amdgpu_dm_connector_add_common_modes(encoder, connector);
		amdgpu_dm_connector_add_freesync_modes(connector, edid);
	}
	amdgpu_dm_fbc_init(connector);

	return amdgpu_dm_connector->num_modes;
}

void amdgpu_dm_connector_init_helper(struct amdgpu_display_manager *dm,
				     struct amdgpu_dm_connector *aconnector,
				     int connector_type,
				     struct dc_link *link,
				     int link_index)
{
	struct amdgpu_device *adev = drm_to_adev(dm->ddev);

	/*
	 * Some of the properties below require access to state, like bpc.
	 * Allocate some default initial connector state with our reset helper.
	 */
	if (aconnector->base.funcs->reset)
		aconnector->base.funcs->reset(&aconnector->base);

	aconnector->connector_id = link_index;
	aconnector->bl_idx = -1;
	aconnector->dc_link = link;
	aconnector->base.interlace_allowed = false;
	aconnector->base.doublescan_allowed = false;
	aconnector->base.stereo_allowed = false;
	aconnector->base.dpms = DRM_MODE_DPMS_OFF;
	aconnector->hpd.hpd = AMDGPU_HPD_NONE; /* not used */
	aconnector->audio_inst = -1;
	aconnector->pack_sdp_v1_3 = false;
	aconnector->as_type = ADAPTIVE_SYNC_TYPE_NONE;
	memset(&aconnector->vsdb_info, 0, sizeof(aconnector->vsdb_info));
	mutex_init(&aconnector->hpd_lock);
	mutex_init(&aconnector->handle_mst_msg_ready);

	/*
	 * configure support HPD hot plug connector_>polled default value is 0
	 * which means HPD hot plug not supported
	 */
	switch (connector_type) {
	case DRM_MODE_CONNECTOR_HDMIA:
		aconnector->base.polled = DRM_CONNECTOR_POLL_HPD;
		aconnector->base.ycbcr_420_allowed =
			link->link_enc->features.hdmi_ycbcr420_supported ? true : false;
		break;
	case DRM_MODE_CONNECTOR_DisplayPort:
		aconnector->base.polled = DRM_CONNECTOR_POLL_HPD;
		link->link_enc = link_enc_cfg_get_link_enc(link);
		ASSERT(link->link_enc);
		if (link->link_enc)
			aconnector->base.ycbcr_420_allowed =
			link->link_enc->features.dp_ycbcr420_supported ? true : false;
		break;
	case DRM_MODE_CONNECTOR_DVID:
		aconnector->base.polled = DRM_CONNECTOR_POLL_HPD;
		break;
	default:
		break;
	}

	drm_object_attach_property(&aconnector->base.base,
				dm->ddev->mode_config.scaling_mode_property,
				DRM_MODE_SCALE_NONE);

	drm_object_attach_property(&aconnector->base.base,
				adev->mode_info.underscan_property,
				UNDERSCAN_OFF);
	drm_object_attach_property(&aconnector->base.base,
				adev->mode_info.underscan_hborder_property,
				0);
	drm_object_attach_property(&aconnector->base.base,
				adev->mode_info.underscan_vborder_property,
				0);

	if (!aconnector->mst_root)
		drm_connector_attach_max_bpc_property(&aconnector->base, 8, 16);

	aconnector->base.state->max_bpc = 16;
	aconnector->base.state->max_requested_bpc = aconnector->base.state->max_bpc;

	if (connector_type == DRM_MODE_CONNECTOR_eDP &&
	    (dc_is_dmcu_initialized(adev->dm.dc) || adev->dm.dc->ctx->dmub_srv)) {
		drm_object_attach_property(&aconnector->base.base,
				adev->mode_info.abm_level_property, 0);
	}

	if (connector_type == DRM_MODE_CONNECTOR_HDMIA ||
	    connector_type == DRM_MODE_CONNECTOR_DisplayPort ||
	    connector_type == DRM_MODE_CONNECTOR_eDP) {
		drm_connector_attach_hdr_output_metadata_property(&aconnector->base);

		if (!aconnector->mst_root)
			drm_connector_attach_vrr_capable_property(&aconnector->base);

		if (adev->dm.hdcp_workqueue)
			drm_connector_attach_content_protection_property(&aconnector->base, true);
	}
}

static int amdgpu_dm_i2c_xfer(struct i2c_adapter *i2c_adap,
			      struct i2c_msg *msgs, int num)
{
	struct amdgpu_i2c_adapter *i2c = i2c_get_adapdata(i2c_adap);
	struct ddc_service *ddc_service = i2c->ddc_service;
	struct i2c_command cmd;
	int i;
	int result = -EIO;

	cmd.payloads = kcalloc(num, sizeof(struct i2c_payload), GFP_KERNEL);

	if (!cmd.payloads)
		return result;

	cmd.number_of_payloads = num;
	cmd.engine = I2C_COMMAND_ENGINE_DEFAULT;
	cmd.speed = 100;

	for (i = 0; i < num; i++) {
		cmd.payloads[i].write = !(msgs[i].flags & I2C_M_RD);
		cmd.payloads[i].address = msgs[i].addr;
		cmd.payloads[i].length = msgs[i].len;
		cmd.payloads[i].data = msgs[i].buf;
	}

	if (dc_submit_i2c(
			ddc_service->ctx->dc,
			ddc_service->link->link_index,
			&cmd))
		result = num;

	kfree(cmd.payloads);
	return result;
}

static u32 amdgpu_dm_i2c_func(struct i2c_adapter *adap)
{
	return I2C_FUNC_I2C | I2C_FUNC_SMBUS_EMUL;
}

static const struct i2c_algorithm amdgpu_dm_i2c_algo = {
	.master_xfer = amdgpu_dm_i2c_xfer,
	.functionality = amdgpu_dm_i2c_func,
};

static struct amdgpu_i2c_adapter *
create_i2c(struct ddc_service *ddc_service,
	   int link_index,
	   int *res)
{
	struct amdgpu_device *adev = ddc_service->ctx->driver_context;
	struct amdgpu_i2c_adapter *i2c;

	i2c = kzalloc(sizeof(struct amdgpu_i2c_adapter), GFP_KERNEL);
	if (!i2c)
		return NULL;
	i2c->base.owner = THIS_MODULE;
	i2c->base.class = I2C_CLASS_DDC;
	i2c->base.dev.parent = &adev->pdev->dev;
	i2c->base.algo = &amdgpu_dm_i2c_algo;
	snprintf(i2c->base.name, sizeof(i2c->base.name), "AMDGPU DM i2c hw bus %d", link_index);
	i2c_set_adapdata(&i2c->base, i2c);
	i2c->ddc_service = ddc_service;

	return i2c;
}


/*
 * Note: this function assumes that dc_link_detect() was called for the
 * dc_link which will be represented by this aconnector.
 */
static int amdgpu_dm_connector_init(struct amdgpu_display_manager *dm,
				    struct amdgpu_dm_connector *aconnector,
				    u32 link_index,
				    struct amdgpu_encoder *aencoder)
{
	int res = 0;
	int connector_type;
	struct dc *dc = dm->dc;
	struct dc_link *link = dc_get_link_at_index(dc, link_index);
	struct amdgpu_i2c_adapter *i2c;

	link->priv = aconnector;


	i2c = create_i2c(link->ddc, link->link_index, &res);
	if (!i2c) {
		DRM_ERROR("Failed to create i2c adapter data\n");
		return -ENOMEM;
	}

	aconnector->i2c = i2c;
	res = i2c_add_adapter(&i2c->base);

	if (res) {
		DRM_ERROR("Failed to register hw i2c %d\n", link->link_index);
		goto out_free;
	}

	connector_type = to_drm_connector_type(link->connector_signal);

	res = drm_connector_init_with_ddc(
			dm->ddev,
			&aconnector->base,
			&amdgpu_dm_connector_funcs,
			connector_type,
			&i2c->base);

	if (res) {
		DRM_ERROR("connector_init failed\n");
		aconnector->connector_id = -1;
		goto out_free;
	}

	drm_connector_helper_add(
			&aconnector->base,
			&amdgpu_dm_connector_helper_funcs);

	amdgpu_dm_connector_init_helper(
		dm,
		aconnector,
		connector_type,
		link,
		link_index);

	drm_connector_attach_encoder(
		&aconnector->base, &aencoder->base);

	if (connector_type == DRM_MODE_CONNECTOR_DisplayPort
		|| connector_type == DRM_MODE_CONNECTOR_eDP)
		amdgpu_dm_initialize_dp_connector(dm, aconnector, link->link_index);

out_free:
	if (res) {
		kfree(i2c);
		aconnector->i2c = NULL;
	}
	return res;
}

int amdgpu_dm_get_encoder_crtc_mask(struct amdgpu_device *adev)
{
	switch (adev->mode_info.num_crtc) {
	case 1:
		return 0x1;
	case 2:
		return 0x3;
	case 3:
		return 0x7;
	case 4:
		return 0xf;
	case 5:
		return 0x1f;
	case 6:
	default:
		return 0x3f;
	}
}

static int amdgpu_dm_encoder_init(struct drm_device *dev,
				  struct amdgpu_encoder *aencoder,
				  uint32_t link_index)
{
	struct amdgpu_device *adev = drm_to_adev(dev);

	int res = drm_encoder_init(dev,
				   &aencoder->base,
				   &amdgpu_dm_encoder_funcs,
				   DRM_MODE_ENCODER_TMDS,
				   NULL);

	aencoder->base.possible_crtcs = amdgpu_dm_get_encoder_crtc_mask(adev);

	if (!res)
		aencoder->encoder_id = link_index;
	else
		aencoder->encoder_id = -1;

	drm_encoder_helper_add(&aencoder->base, &amdgpu_dm_encoder_helper_funcs);

	return res;
}

static void manage_dm_interrupts(struct amdgpu_device *adev,
				 struct amdgpu_crtc *acrtc,
				 bool enable)
{
	/*
	 * We have no guarantee that the frontend index maps to the same
	 * backend index - some even map to more than one.
	 *
	 * TODO: Use a different interrupt or check DC itself for the mapping.
	 */
	int irq_type =
		amdgpu_display_crtc_idx_to_irq_type(
			adev,
			acrtc->crtc_id);

	if (enable) {
		drm_crtc_vblank_on(&acrtc->base);
		amdgpu_irq_get(
			adev,
			&adev->pageflip_irq,
			irq_type);
#if defined(CONFIG_DRM_AMD_SECURE_DISPLAY)
		amdgpu_irq_get(
			adev,
			&adev->vline0_irq,
			irq_type);
#endif
	} else {
#if defined(CONFIG_DRM_AMD_SECURE_DISPLAY)
		amdgpu_irq_put(
			adev,
			&adev->vline0_irq,
			irq_type);
#endif
		amdgpu_irq_put(
			adev,
			&adev->pageflip_irq,
			irq_type);
		drm_crtc_vblank_off(&acrtc->base);
	}
}

static void dm_update_pflip_irq_state(struct amdgpu_device *adev,
				      struct amdgpu_crtc *acrtc)
{
	int irq_type =
		amdgpu_display_crtc_idx_to_irq_type(adev, acrtc->crtc_id);

	/**
	 * This reads the current state for the IRQ and force reapplies
	 * the setting to hardware.
	 */
	amdgpu_irq_update(adev, &adev->pageflip_irq, irq_type);
}

static bool
is_scaling_state_different(const struct dm_connector_state *dm_state,
			   const struct dm_connector_state *old_dm_state)
{
	if (dm_state->scaling != old_dm_state->scaling)
		return true;
	if (!dm_state->underscan_enable && old_dm_state->underscan_enable) {
		if (old_dm_state->underscan_hborder != 0 && old_dm_state->underscan_vborder != 0)
			return true;
	} else  if (dm_state->underscan_enable && !old_dm_state->underscan_enable) {
		if (dm_state->underscan_hborder != 0 && dm_state->underscan_vborder != 0)
			return true;
	} else if (dm_state->underscan_hborder != old_dm_state->underscan_hborder ||
		   dm_state->underscan_vborder != old_dm_state->underscan_vborder)
		return true;
	return false;
}

static bool is_content_protection_different(struct drm_crtc_state *new_crtc_state,
					    struct drm_crtc_state *old_crtc_state,
					    struct drm_connector_state *new_conn_state,
					    struct drm_connector_state *old_conn_state,
					    const struct drm_connector *connector,
					    struct hdcp_workqueue *hdcp_w)
{
	struct amdgpu_dm_connector *aconnector = to_amdgpu_dm_connector(connector);
	struct dm_connector_state *dm_con_state = to_dm_connector_state(connector->state);

	pr_debug("[HDCP_DM] connector->index: %x connect_status: %x dpms: %x\n",
		connector->index, connector->status, connector->dpms);
	pr_debug("[HDCP_DM] state protection old: %x new: %x\n",
		old_conn_state->content_protection, new_conn_state->content_protection);

	if (old_crtc_state)
		pr_debug("[HDCP_DM] old crtc en: %x a: %x m: %x a-chg: %x c-chg: %x\n",
		old_crtc_state->enable,
		old_crtc_state->active,
		old_crtc_state->mode_changed,
		old_crtc_state->active_changed,
		old_crtc_state->connectors_changed);

	if (new_crtc_state)
		pr_debug("[HDCP_DM] NEW crtc en: %x a: %x m: %x a-chg: %x c-chg: %x\n",
		new_crtc_state->enable,
		new_crtc_state->active,
		new_crtc_state->mode_changed,
		new_crtc_state->active_changed,
		new_crtc_state->connectors_changed);

	/* hdcp content type change */
	if (old_conn_state->hdcp_content_type != new_conn_state->hdcp_content_type &&
	    new_conn_state->content_protection != DRM_MODE_CONTENT_PROTECTION_UNDESIRED) {
		new_conn_state->content_protection = DRM_MODE_CONTENT_PROTECTION_DESIRED;
		pr_debug("[HDCP_DM] Type0/1 change %s :true\n", __func__);
		return true;
	}

	/* CP is being re enabled, ignore this */
	if (old_conn_state->content_protection == DRM_MODE_CONTENT_PROTECTION_ENABLED &&
	    new_conn_state->content_protection == DRM_MODE_CONTENT_PROTECTION_DESIRED) {
		if (new_crtc_state && new_crtc_state->mode_changed) {
			new_conn_state->content_protection = DRM_MODE_CONTENT_PROTECTION_DESIRED;
			pr_debug("[HDCP_DM] ENABLED->DESIRED & mode_changed %s :true\n", __func__);
			return true;
		}
		new_conn_state->content_protection = DRM_MODE_CONTENT_PROTECTION_ENABLED;
		pr_debug("[HDCP_DM] ENABLED -> DESIRED %s :false\n", __func__);
		return false;
	}

	/* S3 resume case, since old state will always be 0 (UNDESIRED) and the restored state will be ENABLED
	 *
	 * Handles:	UNDESIRED -> ENABLED
	 */
	if (old_conn_state->content_protection == DRM_MODE_CONTENT_PROTECTION_UNDESIRED &&
	    new_conn_state->content_protection == DRM_MODE_CONTENT_PROTECTION_ENABLED)
		new_conn_state->content_protection = DRM_MODE_CONTENT_PROTECTION_DESIRED;

	/* Stream removed and re-enabled
	 *
	 * Can sometimes overlap with the HPD case,
	 * thus set update_hdcp to false to avoid
	 * setting HDCP multiple times.
	 *
	 * Handles:	DESIRED -> DESIRED (Special case)
	 */
	if (!(old_conn_state->crtc && old_conn_state->crtc->enabled) &&
		new_conn_state->crtc && new_conn_state->crtc->enabled &&
		connector->state->content_protection == DRM_MODE_CONTENT_PROTECTION_DESIRED) {
		dm_con_state->update_hdcp = false;
		pr_debug("[HDCP_DM] DESIRED->DESIRED (Stream removed and re-enabled) %s :true\n",
			__func__);
		return true;
	}

	/* Hot-plug, headless s3, dpms
	 *
	 * Only start HDCP if the display is connected/enabled.
	 * update_hdcp flag will be set to false until the next
	 * HPD comes in.
	 *
	 * Handles:	DESIRED -> DESIRED (Special case)
	 */
	if (dm_con_state->update_hdcp &&
	new_conn_state->content_protection == DRM_MODE_CONTENT_PROTECTION_DESIRED &&
	connector->dpms == DRM_MODE_DPMS_ON && aconnector->dc_sink != NULL) {
		dm_con_state->update_hdcp = false;
		pr_debug("[HDCP_DM] DESIRED->DESIRED (Hot-plug, headless s3, dpms) %s :true\n",
			__func__);
		return true;
	}

	if (old_conn_state->content_protection == new_conn_state->content_protection) {
		if (new_conn_state->content_protection >= DRM_MODE_CONTENT_PROTECTION_DESIRED) {
			if (new_crtc_state && new_crtc_state->mode_changed) {
				pr_debug("[HDCP_DM] DESIRED->DESIRED or ENABLE->ENABLE mode_change %s :true\n",
					__func__);
				return true;
			}
			pr_debug("[HDCP_DM] DESIRED->DESIRED & ENABLE->ENABLE %s :false\n",
				__func__);
			return false;
		}

		pr_debug("[HDCP_DM] UNDESIRED->UNDESIRED %s :false\n", __func__);
		return false;
	}

	if (new_conn_state->content_protection != DRM_MODE_CONTENT_PROTECTION_ENABLED) {
		pr_debug("[HDCP_DM] UNDESIRED->DESIRED or DESIRED->UNDESIRED or ENABLED->UNDESIRED %s :true\n",
			__func__);
		return true;
	}

	pr_debug("[HDCP_DM] DESIRED->ENABLED %s :false\n", __func__);
	return false;
}

static void remove_stream(struct amdgpu_device *adev,
			  struct amdgpu_crtc *acrtc,
			  struct dc_stream_state *stream)
{
	/* this is the update mode case */

	acrtc->otg_inst = -1;
	acrtc->enabled = false;
}

static void prepare_flip_isr(struct amdgpu_crtc *acrtc)
{

	assert_spin_locked(&acrtc->base.dev->event_lock);
	WARN_ON(acrtc->event);

	acrtc->event = acrtc->base.state->event;

	/* Set the flip status */
	acrtc->pflip_status = AMDGPU_FLIP_SUBMITTED;

	/* Mark this event as consumed */
	acrtc->base.state->event = NULL;

	DC_LOG_PFLIP("crtc:%d, pflip_stat:AMDGPU_FLIP_SUBMITTED\n",
		     acrtc->crtc_id);
}

static void update_freesync_state_on_stream(
	struct amdgpu_display_manager *dm,
	struct dm_crtc_state *new_crtc_state,
	struct dc_stream_state *new_stream,
	struct dc_plane_state *surface,
	u32 flip_timestamp_in_us)
{
	struct mod_vrr_params vrr_params;
	struct dc_info_packet vrr_infopacket = {0};
	struct amdgpu_device *adev = dm->adev;
	struct amdgpu_crtc *acrtc = to_amdgpu_crtc(new_crtc_state->base.crtc);
	unsigned long flags;
	bool pack_sdp_v1_3 = false;
	struct amdgpu_dm_connector *aconn;
	enum vrr_packet_type packet_type = PACKET_TYPE_VRR;

	if (!new_stream)
		return;

	/*
	 * TODO: Determine why min/max totals and vrefresh can be 0 here.
	 * For now it's sufficient to just guard against these conditions.
	 */

	if (!new_stream->timing.h_total || !new_stream->timing.v_total)
		return;

	spin_lock_irqsave(&adev_to_drm(adev)->event_lock, flags);
	vrr_params = acrtc->dm_irq_params.vrr_params;

	if (surface) {
		mod_freesync_handle_preflip(
			dm->freesync_module,
			surface,
			new_stream,
			flip_timestamp_in_us,
			&vrr_params);

		if (adev->family < AMDGPU_FAMILY_AI &&
		    amdgpu_dm_crtc_vrr_active(new_crtc_state)) {
			mod_freesync_handle_v_update(dm->freesync_module,
						     new_stream, &vrr_params);

			/* Need to call this before the frame ends. */
			dc_stream_adjust_vmin_vmax(dm->dc,
						   new_crtc_state->stream,
						   &vrr_params.adjust);
		}
	}

	aconn = (struct amdgpu_dm_connector *)new_stream->dm_stream_context;

	if (aconn && aconn->as_type == FREESYNC_TYPE_PCON_IN_WHITELIST) {
		pack_sdp_v1_3 = aconn->pack_sdp_v1_3;

		if (aconn->vsdb_info.amd_vsdb_version == 1)
			packet_type = PACKET_TYPE_FS_V1;
		else if (aconn->vsdb_info.amd_vsdb_version == 2)
			packet_type = PACKET_TYPE_FS_V2;
		else if (aconn->vsdb_info.amd_vsdb_version == 3)
			packet_type = PACKET_TYPE_FS_V3;

		mod_build_adaptive_sync_infopacket(new_stream, aconn->as_type, NULL,
					&new_stream->adaptive_sync_infopacket);
	}

	mod_freesync_build_vrr_infopacket(
		dm->freesync_module,
		new_stream,
		&vrr_params,
		packet_type,
		TRANSFER_FUNC_UNKNOWN,
		&vrr_infopacket,
		pack_sdp_v1_3);

	new_crtc_state->freesync_vrr_info_changed |=
		(memcmp(&new_crtc_state->vrr_infopacket,
			&vrr_infopacket,
			sizeof(vrr_infopacket)) != 0);

	acrtc->dm_irq_params.vrr_params = vrr_params;
	new_crtc_state->vrr_infopacket = vrr_infopacket;

	new_stream->vrr_infopacket = vrr_infopacket;
	new_stream->allow_freesync = mod_freesync_get_freesync_enabled(&vrr_params);

	if (new_crtc_state->freesync_vrr_info_changed)
		DRM_DEBUG_KMS("VRR packet update: crtc=%u enabled=%d state=%d",
			      new_crtc_state->base.crtc->base.id,
			      (int)new_crtc_state->base.vrr_enabled,
			      (int)vrr_params.state);

	spin_unlock_irqrestore(&adev_to_drm(adev)->event_lock, flags);
}

static void update_stream_irq_parameters(
	struct amdgpu_display_manager *dm,
	struct dm_crtc_state *new_crtc_state)
{
	struct dc_stream_state *new_stream = new_crtc_state->stream;
	struct mod_vrr_params vrr_params;
	struct mod_freesync_config config = new_crtc_state->freesync_config;
	struct amdgpu_device *adev = dm->adev;
	struct amdgpu_crtc *acrtc = to_amdgpu_crtc(new_crtc_state->base.crtc);
	unsigned long flags;

	if (!new_stream)
		return;

	/*
	 * TODO: Determine why min/max totals and vrefresh can be 0 here.
	 * For now it's sufficient to just guard against these conditions.
	 */
	if (!new_stream->timing.h_total || !new_stream->timing.v_total)
		return;

	spin_lock_irqsave(&adev_to_drm(adev)->event_lock, flags);
	vrr_params = acrtc->dm_irq_params.vrr_params;

	if (new_crtc_state->vrr_supported &&
	    config.min_refresh_in_uhz &&
	    config.max_refresh_in_uhz) {
		/*
		 * if freesync compatible mode was set, config.state will be set
		 * in atomic check
		 */
		if (config.state == VRR_STATE_ACTIVE_FIXED && config.fixed_refresh_in_uhz &&
		    (!drm_atomic_crtc_needs_modeset(&new_crtc_state->base) ||
		     new_crtc_state->freesync_config.state == VRR_STATE_ACTIVE_FIXED)) {
			vrr_params.max_refresh_in_uhz = config.max_refresh_in_uhz;
			vrr_params.min_refresh_in_uhz = config.min_refresh_in_uhz;
			vrr_params.fixed_refresh_in_uhz = config.fixed_refresh_in_uhz;
			vrr_params.state = VRR_STATE_ACTIVE_FIXED;
		} else {
			config.state = new_crtc_state->base.vrr_enabled ?
						     VRR_STATE_ACTIVE_VARIABLE :
						     VRR_STATE_INACTIVE;
		}
	} else {
		config.state = VRR_STATE_UNSUPPORTED;
	}

	mod_freesync_build_vrr_params(dm->freesync_module,
				      new_stream,
				      &config, &vrr_params);

	new_crtc_state->freesync_config = config;
	/* Copy state for access from DM IRQ handler */
	acrtc->dm_irq_params.freesync_config = config;
	acrtc->dm_irq_params.active_planes = new_crtc_state->active_planes;
	acrtc->dm_irq_params.vrr_params = vrr_params;
	spin_unlock_irqrestore(&adev_to_drm(adev)->event_lock, flags);
}

static void amdgpu_dm_handle_vrr_transition(struct dm_crtc_state *old_state,
					    struct dm_crtc_state *new_state)
{
	bool old_vrr_active = amdgpu_dm_crtc_vrr_active(old_state);
	bool new_vrr_active = amdgpu_dm_crtc_vrr_active(new_state);

	if (!old_vrr_active && new_vrr_active) {
		/* Transition VRR inactive -> active:
		 * While VRR is active, we must not disable vblank irq, as a
		 * reenable after disable would compute bogus vblank/pflip
		 * timestamps if it likely happened inside display front-porch.
		 *
		 * We also need vupdate irq for the actual core vblank handling
		 * at end of vblank.
		 */
		WARN_ON(amdgpu_dm_crtc_set_vupdate_irq(new_state->base.crtc, true) != 0);
		WARN_ON(drm_crtc_vblank_get(new_state->base.crtc) != 0);
		DRM_DEBUG_DRIVER("%s: crtc=%u VRR off->on: Get vblank ref\n",
				 __func__, new_state->base.crtc->base.id);
	} else if (old_vrr_active && !new_vrr_active) {
		/* Transition VRR active -> inactive:
		 * Allow vblank irq disable again for fixed refresh rate.
		 */
		WARN_ON(amdgpu_dm_crtc_set_vupdate_irq(new_state->base.crtc, false) != 0);
		drm_crtc_vblank_put(new_state->base.crtc);
		DRM_DEBUG_DRIVER("%s: crtc=%u VRR on->off: Drop vblank ref\n",
				 __func__, new_state->base.crtc->base.id);
	}
}

static void amdgpu_dm_commit_cursors(struct drm_atomic_state *state)
{
	struct drm_plane *plane;
	struct drm_plane_state *old_plane_state;
	int i;

	/*
	 * TODO: Make this per-stream so we don't issue redundant updates for
	 * commits with multiple streams.
	 */
	for_each_old_plane_in_state(state, plane, old_plane_state, i)
		if (plane->type == DRM_PLANE_TYPE_CURSOR)
			amdgpu_dm_plane_handle_cursor_update(plane, old_plane_state);
}

static inline uint32_t get_mem_type(struct drm_framebuffer *fb)
{
	struct amdgpu_bo *abo = gem_to_amdgpu_bo(fb->obj[0]);

	return abo->tbo.resource ? abo->tbo.resource->mem_type : 0;
}

static void amdgpu_dm_commit_planes(struct drm_atomic_state *state,
				    struct dc_state *dc_state,
				    struct drm_device *dev,
				    struct amdgpu_display_manager *dm,
				    struct drm_crtc *pcrtc,
				    bool wait_for_vblank)
{
	u32 i;
<<<<<<< HEAD
	u64 timestamp_ns = ktime_get_ns();
=======
	u64 timestamp_ns;
>>>>>>> 2a69c8d4
	struct drm_plane *plane;
	struct drm_plane_state *old_plane_state, *new_plane_state;
	struct amdgpu_crtc *acrtc_attach = to_amdgpu_crtc(pcrtc);
	struct drm_crtc_state *new_pcrtc_state =
			drm_atomic_get_new_crtc_state(state, pcrtc);
	struct dm_crtc_state *acrtc_state = to_dm_crtc_state(new_pcrtc_state);
	struct dm_crtc_state *dm_old_crtc_state =
			to_dm_crtc_state(drm_atomic_get_old_crtc_state(state, pcrtc));
	int planes_count = 0, vpos, hpos;
	unsigned long flags;
	u32 target_vblank, last_flip_vblank;
<<<<<<< HEAD
	bool vrr_active = amdgpu_dm_crtc_vrr_active(acrtc_state);
=======
	bool vrr_active = amdgpu_dm_vrr_active(acrtc_state);
>>>>>>> 2a69c8d4
	bool cursor_update = false;
	bool pflip_present = false;
	bool dirty_rects_changed = false;
	struct {
		struct dc_surface_update surface_updates[MAX_SURFACES];
		struct dc_plane_info plane_infos[MAX_SURFACES];
		struct dc_scaling_info scaling_infos[MAX_SURFACES];
		struct dc_flip_addrs flip_addrs[MAX_SURFACES];
		struct dc_stream_update stream_update;
	} *bundle;

	bundle = kzalloc(sizeof(*bundle), GFP_KERNEL);

	if (!bundle) {
		dm_error("Failed to allocate update bundle\n");
		goto cleanup;
	}

	/*
	 * Disable the cursor first if we're disabling all the planes.
	 * It'll remain on the screen after the planes are re-enabled
	 * if we don't.
	 */
	if (acrtc_state->active_planes == 0)
		amdgpu_dm_commit_cursors(state);

	/* update planes when needed */
	for_each_oldnew_plane_in_state(state, plane, old_plane_state, new_plane_state, i) {
		struct drm_crtc *crtc = new_plane_state->crtc;
		struct drm_crtc_state *new_crtc_state;
		struct drm_framebuffer *fb = new_plane_state->fb;
		struct amdgpu_framebuffer *afb = (struct amdgpu_framebuffer *)fb;
		bool plane_needs_flip;
		struct dc_plane_state *dc_plane;
		struct dm_plane_state *dm_new_plane_state = to_dm_plane_state(new_plane_state);

		/* Cursor plane is handled after stream updates */
		if (plane->type == DRM_PLANE_TYPE_CURSOR) {
			if ((fb && crtc == pcrtc) ||
			    (old_plane_state->fb && old_plane_state->crtc == pcrtc))
				cursor_update = true;

			continue;
		}

		if (!fb || !crtc || pcrtc != crtc)
			continue;

		new_crtc_state = drm_atomic_get_new_crtc_state(state, crtc);
		if (!new_crtc_state->active)
			continue;

		dc_plane = dm_new_plane_state->dc_state;
		if (!dc_plane)
			continue;

		bundle->surface_updates[planes_count].surface = dc_plane;
		if (new_pcrtc_state->color_mgmt_changed) {
			bundle->surface_updates[planes_count].gamma = dc_plane->gamma_correction;
			bundle->surface_updates[planes_count].in_transfer_func = dc_plane->in_transfer_func;
			bundle->surface_updates[planes_count].gamut_remap_matrix = &dc_plane->gamut_remap_matrix;
		}

		amdgpu_dm_plane_fill_dc_scaling_info(dm->adev, new_plane_state,
				     &bundle->scaling_infos[planes_count]);

		bundle->surface_updates[planes_count].scaling_info =
			&bundle->scaling_infos[planes_count];

		plane_needs_flip = old_plane_state->fb && new_plane_state->fb;

		pflip_present = pflip_present || plane_needs_flip;

		if (!plane_needs_flip) {
			planes_count += 1;
			continue;
		}

		fill_dc_plane_info_and_addr(
			dm->adev, new_plane_state,
			afb->tiling_flags,
			&bundle->plane_infos[planes_count],
			&bundle->flip_addrs[planes_count].address,
			afb->tmz_surface, false);

		drm_dbg_state(state->dev, "plane: id=%d dcc_en=%d\n",
				 new_plane_state->plane->index,
				 bundle->plane_infos[planes_count].dcc.enable);

		bundle->surface_updates[planes_count].plane_info =
			&bundle->plane_infos[planes_count];

		if (acrtc_state->stream->link->psr_settings.psr_feature_enabled) {
			fill_dc_dirty_rects(plane, old_plane_state,
					    new_plane_state, new_crtc_state,
					    &bundle->flip_addrs[planes_count],
					    &dirty_rects_changed);

			/*
			 * If the dirty regions changed, PSR-SU need to be disabled temporarily
			 * and enabled it again after dirty regions are stable to avoid video glitch.
			 * PSR-SU will be enabled in vblank_control_worker() if user pause the video
			 * during the PSR-SU was disabled.
			 */
			if (acrtc_state->stream->link->psr_settings.psr_version >= DC_PSR_VERSION_SU_1 &&
			    acrtc_attach->dm_irq_params.allow_psr_entry &&
#ifdef CONFIG_DRM_AMD_SECURE_DISPLAY
			    !amdgpu_dm_crc_window_is_activated(acrtc_state->base.crtc) &&
#endif
			    dirty_rects_changed) {
				mutex_lock(&dm->dc_lock);
				acrtc_state->stream->link->psr_settings.psr_dirty_rects_change_timestamp_ns =
				timestamp_ns;
				if (acrtc_state->stream->link->psr_settings.psr_allow_active)
					amdgpu_dm_psr_disable(acrtc_state->stream);
				mutex_unlock(&dm->dc_lock);
			}
		}

		/*
		 * Only allow immediate flips for fast updates that don't
		 * change memory domain, FB pitch, DCC state, rotation or
		 * mirroring.
		 *
		 * dm_crtc_helper_atomic_check() only accepts async flips with
		 * fast updates.
		 */
		if (crtc->state->async_flip &&
		    acrtc_state->update_type != UPDATE_TYPE_FAST)
			drm_warn_once(state->dev,
				      "[PLANE:%d:%s] async flip with non-fast update\n",
				      plane->base.id, plane->name);
		bundle->flip_addrs[planes_count].flip_immediate =
			crtc->state->async_flip &&
			acrtc_state->update_type == UPDATE_TYPE_FAST &&
			get_mem_type(old_plane_state->fb) == get_mem_type(fb);

		timestamp_ns = ktime_get_ns();
		bundle->flip_addrs[planes_count].flip_timestamp_in_us = div_u64(timestamp_ns, 1000);
		bundle->surface_updates[planes_count].flip_addr = &bundle->flip_addrs[planes_count];
		bundle->surface_updates[planes_count].surface = dc_plane;

		if (!bundle->surface_updates[planes_count].surface) {
			DRM_ERROR("No surface for CRTC: id=%d\n",
					acrtc_attach->crtc_id);
			continue;
		}

		if (plane == pcrtc->primary)
			update_freesync_state_on_stream(
				dm,
				acrtc_state,
				acrtc_state->stream,
				dc_plane,
				bundle->flip_addrs[planes_count].flip_timestamp_in_us);

		drm_dbg_state(state->dev, "%s Flipping to hi: 0x%x, low: 0x%x\n",
				 __func__,
				 bundle->flip_addrs[planes_count].address.grph.addr.high_part,
				 bundle->flip_addrs[planes_count].address.grph.addr.low_part);

		planes_count += 1;

	}

	if (pflip_present) {
		if (!vrr_active) {
			/* Use old throttling in non-vrr fixed refresh rate mode
			 * to keep flip scheduling based on target vblank counts
			 * working in a backwards compatible way, e.g., for
			 * clients using the GLX_OML_sync_control extension or
			 * DRI3/Present extension with defined target_msc.
			 */
			last_flip_vblank = amdgpu_get_vblank_counter_kms(pcrtc);
		} else {
			/* For variable refresh rate mode only:
			 * Get vblank of last completed flip to avoid > 1 vrr
			 * flips per video frame by use of throttling, but allow
			 * flip programming anywhere in the possibly large
			 * variable vrr vblank interval for fine-grained flip
			 * timing control and more opportunity to avoid stutter
			 * on late submission of flips.
			 */
			spin_lock_irqsave(&pcrtc->dev->event_lock, flags);
			last_flip_vblank = acrtc_attach->dm_irq_params.last_flip_vblank;
			spin_unlock_irqrestore(&pcrtc->dev->event_lock, flags);
		}

		target_vblank = last_flip_vblank + wait_for_vblank;

		/*
		 * Wait until we're out of the vertical blank period before the one
		 * targeted by the flip
		 */
		while ((acrtc_attach->enabled &&
			(amdgpu_display_get_crtc_scanoutpos(dm->ddev, acrtc_attach->crtc_id,
							    0, &vpos, &hpos, NULL,
							    NULL, &pcrtc->hwmode)
			 & (DRM_SCANOUTPOS_VALID | DRM_SCANOUTPOS_IN_VBLANK)) ==
			(DRM_SCANOUTPOS_VALID | DRM_SCANOUTPOS_IN_VBLANK) &&
			(int)(target_vblank -
			  amdgpu_get_vblank_counter_kms(pcrtc)) > 0)) {
			usleep_range(1000, 1100);
		}

		/**
		 * Prepare the flip event for the pageflip interrupt to handle.
		 *
		 * This only works in the case where we've already turned on the
		 * appropriate hardware blocks (eg. HUBP) so in the transition case
		 * from 0 -> n planes we have to skip a hardware generated event
		 * and rely on sending it from software.
		 */
		if (acrtc_attach->base.state->event &&
		    acrtc_state->active_planes > 0) {
			drm_crtc_vblank_get(pcrtc);

			spin_lock_irqsave(&pcrtc->dev->event_lock, flags);

			WARN_ON(acrtc_attach->pflip_status != AMDGPU_FLIP_NONE);
			prepare_flip_isr(acrtc_attach);

			spin_unlock_irqrestore(&pcrtc->dev->event_lock, flags);
		}

		if (acrtc_state->stream) {
			if (acrtc_state->freesync_vrr_info_changed)
				bundle->stream_update.vrr_infopacket =
					&acrtc_state->stream->vrr_infopacket;
		}
	} else if (cursor_update && acrtc_state->active_planes > 0 &&
		   acrtc_attach->base.state->event) {
		drm_crtc_vblank_get(pcrtc);

		spin_lock_irqsave(&pcrtc->dev->event_lock, flags);

		acrtc_attach->event = acrtc_attach->base.state->event;
		acrtc_attach->base.state->event = NULL;

		spin_unlock_irqrestore(&pcrtc->dev->event_lock, flags);
	}

	/* Update the planes if changed or disable if we don't have any. */
	if ((planes_count || acrtc_state->active_planes == 0) &&
		acrtc_state->stream) {
		/*
		 * If PSR or idle optimizations are enabled then flush out
		 * any pending work before hardware programming.
		 */
		if (dm->vblank_control_workqueue)
			flush_workqueue(dm->vblank_control_workqueue);

		bundle->stream_update.stream = acrtc_state->stream;
		if (new_pcrtc_state->mode_changed) {
			bundle->stream_update.src = acrtc_state->stream->src;
			bundle->stream_update.dst = acrtc_state->stream->dst;
		}

		if (new_pcrtc_state->color_mgmt_changed) {
			/*
			 * TODO: This isn't fully correct since we've actually
			 * already modified the stream in place.
			 */
			bundle->stream_update.gamut_remap =
				&acrtc_state->stream->gamut_remap_matrix;
			bundle->stream_update.output_csc_transform =
				&acrtc_state->stream->csc_color_matrix;
			bundle->stream_update.out_transfer_func =
				acrtc_state->stream->out_transfer_func;
		}

		acrtc_state->stream->abm_level = acrtc_state->abm_level;
		if (acrtc_state->abm_level != dm_old_crtc_state->abm_level)
			bundle->stream_update.abm_level = &acrtc_state->abm_level;

		mutex_lock(&dm->dc_lock);
		if ((acrtc_state->update_type > UPDATE_TYPE_FAST) &&
				acrtc_state->stream->link->psr_settings.psr_allow_active)
			amdgpu_dm_psr_disable(acrtc_state->stream);
		mutex_unlock(&dm->dc_lock);

		/*
		 * If FreeSync state on the stream has changed then we need to
		 * re-adjust the min/max bounds now that DC doesn't handle this
		 * as part of commit.
		 */
		if (is_dc_timing_adjust_needed(dm_old_crtc_state, acrtc_state)) {
			spin_lock_irqsave(&pcrtc->dev->event_lock, flags);
			dc_stream_adjust_vmin_vmax(
				dm->dc, acrtc_state->stream,
				&acrtc_attach->dm_irq_params.vrr_params.adjust);
			spin_unlock_irqrestore(&pcrtc->dev->event_lock, flags);
		}
		mutex_lock(&dm->dc_lock);
		update_planes_and_stream_adapter(dm->dc,
					 acrtc_state->update_type,
					 planes_count,
					 acrtc_state->stream,
					 &bundle->stream_update,
					 bundle->surface_updates);

		/**
		 * Enable or disable the interrupts on the backend.
		 *
		 * Most pipes are put into power gating when unused.
		 *
		 * When power gating is enabled on a pipe we lose the
		 * interrupt enablement state when power gating is disabled.
		 *
		 * So we need to update the IRQ control state in hardware
		 * whenever the pipe turns on (since it could be previously
		 * power gated) or off (since some pipes can't be power gated
		 * on some ASICs).
		 */
		if (dm_old_crtc_state->active_planes != acrtc_state->active_planes)
			dm_update_pflip_irq_state(drm_to_adev(dev),
						  acrtc_attach);

		if ((acrtc_state->update_type > UPDATE_TYPE_FAST) &&
				acrtc_state->stream->link->psr_settings.psr_version != DC_PSR_VERSION_UNSUPPORTED &&
				!acrtc_state->stream->link->psr_settings.psr_feature_enabled)
			amdgpu_dm_link_setup_psr(acrtc_state->stream);

		/* Decrement skip count when PSR is enabled and we're doing fast updates. */
		if (acrtc_state->update_type == UPDATE_TYPE_FAST &&
		    acrtc_state->stream->link->psr_settings.psr_feature_enabled) {
			struct amdgpu_dm_connector *aconn =
				(struct amdgpu_dm_connector *)acrtc_state->stream->dm_stream_context;

			if (aconn->psr_skip_count > 0)
				aconn->psr_skip_count--;

			/* Allow PSR when skip count is 0. */
			acrtc_attach->dm_irq_params.allow_psr_entry = !aconn->psr_skip_count;

			/*
			 * If sink supports PSR SU, there is no need to rely on
			 * a vblank event disable request to enable PSR. PSR SU
			 * can be enabled immediately once OS demonstrates an
			 * adequate number of fast atomic commits to notify KMD
			 * of update events. See `vblank_control_worker()`.
			 */
			if (acrtc_state->stream->link->psr_settings.psr_version >= DC_PSR_VERSION_SU_1 &&
			    acrtc_attach->dm_irq_params.allow_psr_entry &&
#ifdef CONFIG_DRM_AMD_SECURE_DISPLAY
			    !amdgpu_dm_crc_window_is_activated(acrtc_state->base.crtc) &&
#endif
			    !acrtc_state->stream->link->psr_settings.psr_allow_active &&
			    (timestamp_ns -
			    acrtc_state->stream->link->psr_settings.psr_dirty_rects_change_timestamp_ns) >
			    500000000)
				amdgpu_dm_psr_enable(acrtc_state->stream);
		} else {
			acrtc_attach->dm_irq_params.allow_psr_entry = false;
		}

		mutex_unlock(&dm->dc_lock);
	}

	/*
	 * Update cursor state *after* programming all the planes.
	 * This avoids redundant programming in the case where we're going
	 * to be disabling a single plane - those pipes are being disabled.
	 */
	if (acrtc_state->active_planes)
		amdgpu_dm_commit_cursors(state);

cleanup:
	kfree(bundle);
}

static void amdgpu_dm_commit_audio(struct drm_device *dev,
				   struct drm_atomic_state *state)
{
	struct amdgpu_device *adev = drm_to_adev(dev);
	struct amdgpu_dm_connector *aconnector;
	struct drm_connector *connector;
	struct drm_connector_state *old_con_state, *new_con_state;
	struct drm_crtc_state *new_crtc_state;
	struct dm_crtc_state *new_dm_crtc_state;
	const struct dc_stream_status *status;
	int i, inst;

	/* Notify device removals. */
	for_each_oldnew_connector_in_state(state, connector, old_con_state, new_con_state, i) {
		if (old_con_state->crtc != new_con_state->crtc) {
			/* CRTC changes require notification. */
			goto notify;
		}

		if (!new_con_state->crtc)
			continue;

		new_crtc_state = drm_atomic_get_new_crtc_state(
			state, new_con_state->crtc);

		if (!new_crtc_state)
			continue;

		if (!drm_atomic_crtc_needs_modeset(new_crtc_state))
			continue;

notify:
		aconnector = to_amdgpu_dm_connector(connector);

		mutex_lock(&adev->dm.audio_lock);
		inst = aconnector->audio_inst;
		aconnector->audio_inst = -1;
		mutex_unlock(&adev->dm.audio_lock);

		amdgpu_dm_audio_eld_notify(adev, inst);
	}

	/* Notify audio device additions. */
	for_each_new_connector_in_state(state, connector, new_con_state, i) {
		if (!new_con_state->crtc)
			continue;

		new_crtc_state = drm_atomic_get_new_crtc_state(
			state, new_con_state->crtc);

		if (!new_crtc_state)
			continue;

		if (!drm_atomic_crtc_needs_modeset(new_crtc_state))
			continue;

		new_dm_crtc_state = to_dm_crtc_state(new_crtc_state);
		if (!new_dm_crtc_state->stream)
			continue;

		status = dc_stream_get_status(new_dm_crtc_state->stream);
		if (!status)
			continue;

		aconnector = to_amdgpu_dm_connector(connector);

		mutex_lock(&adev->dm.audio_lock);
		inst = status->audio_inst;
		aconnector->audio_inst = inst;
		mutex_unlock(&adev->dm.audio_lock);

		amdgpu_dm_audio_eld_notify(adev, inst);
	}
}

/*
 * amdgpu_dm_crtc_copy_transient_flags - copy mirrored flags from DRM to DC
 * @crtc_state: the DRM CRTC state
 * @stream_state: the DC stream state.
 *
 * Copy the mirrored transient state flags from DRM, to DC. It is used to bring
 * a dc_stream_state's flags in sync with a drm_crtc_state's flags.
 */
static void amdgpu_dm_crtc_copy_transient_flags(struct drm_crtc_state *crtc_state,
						struct dc_stream_state *stream_state)
{
	stream_state->mode_changed = drm_atomic_crtc_needs_modeset(crtc_state);
}

/**
 * amdgpu_dm_atomic_commit_tail() - AMDgpu DM's commit tail implementation.
 * @state: The atomic state to commit
 *
 * This will tell DC to commit the constructed DC state from atomic_check,
 * programming the hardware. Any failures here implies a hardware failure, since
 * atomic check should have filtered anything non-kosher.
 */
static void amdgpu_dm_atomic_commit_tail(struct drm_atomic_state *state)
{
	struct drm_device *dev = state->dev;
	struct amdgpu_device *adev = drm_to_adev(dev);
	struct amdgpu_display_manager *dm = &adev->dm;
	struct dm_atomic_state *dm_state;
	struct dc_state *dc_state = NULL, *dc_state_temp = NULL;
	u32 i, j;
	struct drm_crtc *crtc;
	struct drm_crtc_state *old_crtc_state, *new_crtc_state;
	unsigned long flags;
	bool wait_for_vblank = true;
	struct drm_connector *connector;
	struct drm_connector_state *old_con_state, *new_con_state;
	struct dm_crtc_state *dm_old_crtc_state, *dm_new_crtc_state;
	int crtc_disable_count = 0;
	bool mode_set_reset_required = false;
	int r;

	trace_amdgpu_dm_atomic_commit_tail_begin(state);

	r = drm_atomic_helper_wait_for_fences(dev, state, false);
	if (unlikely(r))
		DRM_ERROR("Waiting for fences timed out!");

	drm_atomic_helper_update_legacy_modeset_state(dev, state);
	drm_dp_mst_atomic_wait_for_dependencies(state);

	dm_state = dm_atomic_get_new_state(state);
	if (dm_state && dm_state->context) {
		dc_state = dm_state->context;
	} else {
		/* No state changes, retain current state. */
		dc_state_temp = dc_create_state(dm->dc);
		ASSERT(dc_state_temp);
		dc_state = dc_state_temp;
		dc_resource_state_copy_construct_current(dm->dc, dc_state);
	}

	for_each_oldnew_crtc_in_state(state, crtc, old_crtc_state,
				      new_crtc_state, i) {
		struct amdgpu_crtc *acrtc = to_amdgpu_crtc(crtc);

		dm_old_crtc_state = to_dm_crtc_state(old_crtc_state);

		if (old_crtc_state->active &&
		    (!new_crtc_state->active ||
		     drm_atomic_crtc_needs_modeset(new_crtc_state))) {
			manage_dm_interrupts(adev, acrtc, false);
			dc_stream_release(dm_old_crtc_state->stream);
		}
	}

	drm_atomic_helper_calc_timestamping_constants(state);

	/* update changed items */
	for_each_oldnew_crtc_in_state(state, crtc, old_crtc_state, new_crtc_state, i) {
		struct amdgpu_crtc *acrtc = to_amdgpu_crtc(crtc);

		dm_new_crtc_state = to_dm_crtc_state(new_crtc_state);
		dm_old_crtc_state = to_dm_crtc_state(old_crtc_state);

		drm_dbg_state(state->dev,
			"amdgpu_crtc id:%d crtc_state_flags: enable:%d, active:%d, planes_changed:%d, mode_changed:%d,active_changed:%d,connectors_changed:%d\n",
			acrtc->crtc_id,
			new_crtc_state->enable,
			new_crtc_state->active,
			new_crtc_state->planes_changed,
			new_crtc_state->mode_changed,
			new_crtc_state->active_changed,
			new_crtc_state->connectors_changed);

		/* Disable cursor if disabling crtc */
		if (old_crtc_state->active && !new_crtc_state->active) {
			struct dc_cursor_position position;

			memset(&position, 0, sizeof(position));
			mutex_lock(&dm->dc_lock);
			dc_stream_set_cursor_position(dm_old_crtc_state->stream, &position);
			mutex_unlock(&dm->dc_lock);
		}

		/* Copy all transient state flags into dc state */
		if (dm_new_crtc_state->stream) {
			amdgpu_dm_crtc_copy_transient_flags(&dm_new_crtc_state->base,
							    dm_new_crtc_state->stream);
		}

		/* handles headless hotplug case, updating new_state and
		 * aconnector as needed
		 */

		if (amdgpu_dm_crtc_modeset_required(new_crtc_state, dm_new_crtc_state->stream, dm_old_crtc_state->stream)) {

			DRM_DEBUG_ATOMIC("Atomic commit: SET crtc id %d: [%p]\n", acrtc->crtc_id, acrtc);

			if (!dm_new_crtc_state->stream) {
				/*
				 * this could happen because of issues with
				 * userspace notifications delivery.
				 * In this case userspace tries to set mode on
				 * display which is disconnected in fact.
				 * dc_sink is NULL in this case on aconnector.
				 * We expect reset mode will come soon.
				 *
				 * This can also happen when unplug is done
				 * during resume sequence ended
				 *
				 * In this case, we want to pretend we still
				 * have a sink to keep the pipe running so that
				 * hw state is consistent with the sw state
				 */
				DRM_DEBUG_DRIVER("%s: Failed to create new stream for crtc %d\n",
						__func__, acrtc->base.base.id);
				continue;
			}

			if (dm_old_crtc_state->stream)
				remove_stream(adev, acrtc, dm_old_crtc_state->stream);

			pm_runtime_get_noresume(dev->dev);

			acrtc->enabled = true;
			acrtc->hw_mode = new_crtc_state->mode;
			crtc->hwmode = new_crtc_state->mode;
			mode_set_reset_required = true;
		} else if (modereset_required(new_crtc_state)) {
			DRM_DEBUG_ATOMIC("Atomic commit: RESET. crtc id %d:[%p]\n", acrtc->crtc_id, acrtc);
			/* i.e. reset mode */
			if (dm_old_crtc_state->stream)
				remove_stream(adev, acrtc, dm_old_crtc_state->stream);

			mode_set_reset_required = true;
		}
	} /* for_each_crtc_in_state() */

	if (dc_state) {
		/* if there mode set or reset, disable eDP PSR */
		if (mode_set_reset_required) {
			if (dm->vblank_control_workqueue)
				flush_workqueue(dm->vblank_control_workqueue);

			amdgpu_dm_psr_disable_all(dm);
		}

		dm_enable_per_frame_crtc_master_sync(dc_state);
		mutex_lock(&dm->dc_lock);
		WARN_ON(!dc_commit_streams(dm->dc, dc_state->streams, dc_state->stream_count));

		/* Allow idle optimization when vblank count is 0 for display off */
		if (dm->active_vblank_irq_count == 0)
			dc_allow_idle_optimizations(dm->dc, true);
		mutex_unlock(&dm->dc_lock);
	}

	for_each_new_crtc_in_state(state, crtc, new_crtc_state, i) {
		struct amdgpu_crtc *acrtc = to_amdgpu_crtc(crtc);

		dm_new_crtc_state = to_dm_crtc_state(new_crtc_state);

		if (dm_new_crtc_state->stream != NULL) {
			const struct dc_stream_status *status =
					dc_stream_get_status(dm_new_crtc_state->stream);

			if (!status)
				status = dc_stream_get_status_from_state(dc_state,
									 dm_new_crtc_state->stream);
			if (!status)
				DC_ERR("got no status for stream %p on acrtc%p\n", dm_new_crtc_state->stream, acrtc);
			else
				acrtc->otg_inst = status->primary_otg_inst;
		}
	}
	for_each_oldnew_connector_in_state(state, connector, old_con_state, new_con_state, i) {
		struct dm_connector_state *dm_new_con_state = to_dm_connector_state(new_con_state);
		struct amdgpu_crtc *acrtc = to_amdgpu_crtc(dm_new_con_state->base.crtc);
		struct amdgpu_dm_connector *aconnector = to_amdgpu_dm_connector(connector);

		if (!adev->dm.hdcp_workqueue)
			continue;

		pr_debug("[HDCP_DM] -------------- i : %x ----------\n", i);

		if (!connector)
			continue;

		pr_debug("[HDCP_DM] connector->index: %x connect_status: %x dpms: %x\n",
			connector->index, connector->status, connector->dpms);
		pr_debug("[HDCP_DM] state protection old: %x new: %x\n",
			old_con_state->content_protection, new_con_state->content_protection);

		if (aconnector->dc_sink) {
			if (aconnector->dc_sink->sink_signal != SIGNAL_TYPE_VIRTUAL &&
				aconnector->dc_sink->sink_signal != SIGNAL_TYPE_NONE) {
				pr_debug("[HDCP_DM] pipe_ctx dispname=%s\n",
				aconnector->dc_sink->edid_caps.display_name);
			}
		}

		new_crtc_state = NULL;
		old_crtc_state = NULL;

		if (acrtc) {
			new_crtc_state = drm_atomic_get_new_crtc_state(state, &acrtc->base);
			old_crtc_state = drm_atomic_get_old_crtc_state(state, &acrtc->base);
		}

		if (old_crtc_state)
			pr_debug("old crtc en: %x a: %x m: %x a-chg: %x c-chg: %x\n",
			old_crtc_state->enable,
			old_crtc_state->active,
			old_crtc_state->mode_changed,
			old_crtc_state->active_changed,
			old_crtc_state->connectors_changed);

		if (new_crtc_state)
			pr_debug("NEW crtc en: %x a: %x m: %x a-chg: %x c-chg: %x\n",
			new_crtc_state->enable,
			new_crtc_state->active,
			new_crtc_state->mode_changed,
			new_crtc_state->active_changed,
			new_crtc_state->connectors_changed);
	}

	for_each_oldnew_connector_in_state(state, connector, old_con_state, new_con_state, i) {
		struct dm_connector_state *dm_new_con_state = to_dm_connector_state(new_con_state);
		struct amdgpu_crtc *acrtc = to_amdgpu_crtc(dm_new_con_state->base.crtc);
		struct amdgpu_dm_connector *aconnector = to_amdgpu_dm_connector(connector);

		if (!adev->dm.hdcp_workqueue)
			continue;

		new_crtc_state = NULL;
		old_crtc_state = NULL;

		if (acrtc) {
			new_crtc_state = drm_atomic_get_new_crtc_state(state, &acrtc->base);
			old_crtc_state = drm_atomic_get_old_crtc_state(state, &acrtc->base);
		}

		dm_new_crtc_state = to_dm_crtc_state(new_crtc_state);

		if (dm_new_crtc_state && dm_new_crtc_state->stream == NULL &&
		    connector->state->content_protection == DRM_MODE_CONTENT_PROTECTION_ENABLED) {
			hdcp_reset_display(adev->dm.hdcp_workqueue, aconnector->dc_link->link_index);
			new_con_state->content_protection = DRM_MODE_CONTENT_PROTECTION_DESIRED;
			dm_new_con_state->update_hdcp = true;
			continue;
		}

		if (is_content_protection_different(new_crtc_state, old_crtc_state, new_con_state,
											old_con_state, connector, adev->dm.hdcp_workqueue)) {
			/* when display is unplugged from mst hub, connctor will
			 * be destroyed within dm_dp_mst_connector_destroy. connector
			 * hdcp perperties, like type, undesired, desired, enabled,
			 * will be lost. So, save hdcp properties into hdcp_work within
			 * amdgpu_dm_atomic_commit_tail. if the same display is
			 * plugged back with same display index, its hdcp properties
			 * will be retrieved from hdcp_work within dm_dp_mst_get_modes
			 */

			bool enable_encryption = false;

			if (new_con_state->content_protection == DRM_MODE_CONTENT_PROTECTION_DESIRED)
				enable_encryption = true;

			if (aconnector->dc_link && aconnector->dc_sink &&
				aconnector->dc_link->type == dc_connection_mst_branch) {
				struct hdcp_workqueue *hdcp_work = adev->dm.hdcp_workqueue;
				struct hdcp_workqueue *hdcp_w =
					&hdcp_work[aconnector->dc_link->link_index];

				hdcp_w->hdcp_content_type[connector->index] =
					new_con_state->hdcp_content_type;
				hdcp_w->content_protection[connector->index] =
					new_con_state->content_protection;
			}

			if (new_crtc_state && new_crtc_state->mode_changed &&
				new_con_state->content_protection >= DRM_MODE_CONTENT_PROTECTION_DESIRED)
				enable_encryption = true;

			DRM_INFO("[HDCP_DM] hdcp_update_display enable_encryption = %x\n", enable_encryption);

			hdcp_update_display(
				adev->dm.hdcp_workqueue, aconnector->dc_link->link_index, aconnector,
				new_con_state->hdcp_content_type, enable_encryption);
		}
	}

	/* Handle connector state changes */
	for_each_oldnew_connector_in_state(state, connector, old_con_state, new_con_state, i) {
		struct dm_connector_state *dm_new_con_state = to_dm_connector_state(new_con_state);
		struct dm_connector_state *dm_old_con_state = to_dm_connector_state(old_con_state);
		struct amdgpu_crtc *acrtc = to_amdgpu_crtc(dm_new_con_state->base.crtc);
		struct dc_surface_update dummy_updates[MAX_SURFACES];
		struct dc_stream_update stream_update;
		struct dc_info_packet hdr_packet;
		struct dc_stream_status *status = NULL;
		bool abm_changed, hdr_changed, scaling_changed;

		memset(&dummy_updates, 0, sizeof(dummy_updates));
		memset(&stream_update, 0, sizeof(stream_update));

		if (acrtc) {
			new_crtc_state = drm_atomic_get_new_crtc_state(state, &acrtc->base);
			old_crtc_state = drm_atomic_get_old_crtc_state(state, &acrtc->base);
		}

		/* Skip any modesets/resets */
		if (!acrtc || drm_atomic_crtc_needs_modeset(new_crtc_state))
			continue;

		dm_new_crtc_state = to_dm_crtc_state(new_crtc_state);
		dm_old_crtc_state = to_dm_crtc_state(old_crtc_state);

		scaling_changed = is_scaling_state_different(dm_new_con_state,
							     dm_old_con_state);

		abm_changed = dm_new_crtc_state->abm_level !=
			      dm_old_crtc_state->abm_level;

		hdr_changed =
			!drm_connector_atomic_hdr_metadata_equal(old_con_state, new_con_state);

		if (!scaling_changed && !abm_changed && !hdr_changed)
			continue;

		stream_update.stream = dm_new_crtc_state->stream;
		if (scaling_changed) {
			update_stream_scaling_settings(&dm_new_con_state->base.crtc->mode,
					dm_new_con_state, dm_new_crtc_state->stream);

			stream_update.src = dm_new_crtc_state->stream->src;
			stream_update.dst = dm_new_crtc_state->stream->dst;
		}

		if (abm_changed) {
			dm_new_crtc_state->stream->abm_level = dm_new_crtc_state->abm_level;

			stream_update.abm_level = &dm_new_crtc_state->abm_level;
		}

		if (hdr_changed) {
			fill_hdr_info_packet(new_con_state, &hdr_packet);
			stream_update.hdr_static_metadata = &hdr_packet;
		}

		status = dc_stream_get_status(dm_new_crtc_state->stream);

		if (WARN_ON(!status))
			continue;

		WARN_ON(!status->plane_count);

		/*
		 * TODO: DC refuses to perform stream updates without a dc_surface_update.
		 * Here we create an empty update on each plane.
		 * To fix this, DC should permit updating only stream properties.
		 */
		for (j = 0; j < status->plane_count; j++)
			dummy_updates[j].surface = status->plane_states[0];


		mutex_lock(&dm->dc_lock);
		dc_update_planes_and_stream(dm->dc,
					    dummy_updates,
					    status->plane_count,
					    dm_new_crtc_state->stream,
					    &stream_update);
		mutex_unlock(&dm->dc_lock);
	}

	/**
	 * Enable interrupts for CRTCs that are newly enabled or went through
	 * a modeset. It was intentionally deferred until after the front end
	 * state was modified to wait until the OTG was on and so the IRQ
	 * handlers didn't access stale or invalid state.
	 */
	for_each_oldnew_crtc_in_state(state, crtc, old_crtc_state, new_crtc_state, i) {
		struct amdgpu_crtc *acrtc = to_amdgpu_crtc(crtc);
#ifdef CONFIG_DEBUG_FS
		enum amdgpu_dm_pipe_crc_source cur_crc_src;
#endif
		/* Count number of newly disabled CRTCs for dropping PM refs later. */
		if (old_crtc_state->active && !new_crtc_state->active)
			crtc_disable_count++;

		dm_new_crtc_state = to_dm_crtc_state(new_crtc_state);
		dm_old_crtc_state = to_dm_crtc_state(old_crtc_state);

		/* For freesync config update on crtc state and params for irq */
		update_stream_irq_parameters(dm, dm_new_crtc_state);

#ifdef CONFIG_DEBUG_FS
		spin_lock_irqsave(&adev_to_drm(adev)->event_lock, flags);
		cur_crc_src = acrtc->dm_irq_params.crc_src;
		spin_unlock_irqrestore(&adev_to_drm(adev)->event_lock, flags);
#endif

		if (new_crtc_state->active &&
		    (!old_crtc_state->active ||
		     drm_atomic_crtc_needs_modeset(new_crtc_state))) {
			dc_stream_retain(dm_new_crtc_state->stream);
			acrtc->dm_irq_params.stream = dm_new_crtc_state->stream;
			manage_dm_interrupts(adev, acrtc, true);
		}
		/* Handle vrr on->off / off->on transitions */
		amdgpu_dm_handle_vrr_transition(dm_old_crtc_state, dm_new_crtc_state);

#ifdef CONFIG_DEBUG_FS
		if (new_crtc_state->active &&
		    (!old_crtc_state->active ||
		     drm_atomic_crtc_needs_modeset(new_crtc_state))) {
			/**
			 * Frontend may have changed so reapply the CRC capture
			 * settings for the stream.
			 */
			if (amdgpu_dm_is_valid_crc_source(cur_crc_src)) {
#if defined(CONFIG_DRM_AMD_SECURE_DISPLAY)
				if (amdgpu_dm_crc_window_is_activated(crtc)) {
					spin_lock_irqsave(&adev_to_drm(adev)->event_lock, flags);
					acrtc->dm_irq_params.window_param.update_win = true;

					/**
					 * It takes 2 frames for HW to stably generate CRC when
					 * resuming from suspend, so we set skip_frame_cnt 2.
					 */
					acrtc->dm_irq_params.window_param.skip_frame_cnt = 2;
					spin_unlock_irqrestore(&adev_to_drm(adev)->event_lock, flags);
				}
#endif
				if (amdgpu_dm_crtc_configure_crc_source(
					crtc, dm_new_crtc_state, cur_crc_src))
					DRM_DEBUG_DRIVER("Failed to configure crc source");
			}
		}
#endif
	}

	for_each_new_crtc_in_state(state, crtc, new_crtc_state, j)
		if (new_crtc_state->async_flip)
			wait_for_vblank = false;

	/* update planes when needed per crtc*/
	for_each_new_crtc_in_state(state, crtc, new_crtc_state, j) {
		dm_new_crtc_state = to_dm_crtc_state(new_crtc_state);

		if (dm_new_crtc_state->stream)
			amdgpu_dm_commit_planes(state, dc_state, dev,
						dm, crtc, wait_for_vblank);
	}

	/* Update audio instances for each connector. */
	amdgpu_dm_commit_audio(dev, state);

	/* restore the backlight level */
	for (i = 0; i < dm->num_of_edps; i++) {
		if (dm->backlight_dev[i] &&
		    (dm->actual_brightness[i] != dm->brightness[i]))
			amdgpu_dm_backlight_set_level(dm, i, dm->brightness[i]);
	}

	/*
	 * send vblank event on all events not handled in flip and
	 * mark consumed event for drm_atomic_helper_commit_hw_done
	 */
	spin_lock_irqsave(&adev_to_drm(adev)->event_lock, flags);
	for_each_new_crtc_in_state(state, crtc, new_crtc_state, i) {

		if (new_crtc_state->event)
			drm_send_event_locked(dev, &new_crtc_state->event->base);

		new_crtc_state->event = NULL;
	}
	spin_unlock_irqrestore(&adev_to_drm(adev)->event_lock, flags);

	/* Signal HW programming completion */
	drm_atomic_helper_commit_hw_done(state);

	if (wait_for_vblank)
		drm_atomic_helper_wait_for_flip_done(dev, state);

	drm_atomic_helper_cleanup_planes(dev, state);

	/* return the stolen vga memory back to VRAM */
	if (!adev->mman.keep_stolen_vga_memory)
		amdgpu_bo_free_kernel(&adev->mman.stolen_vga_memory, NULL, NULL);
	amdgpu_bo_free_kernel(&adev->mman.stolen_extended_memory, NULL, NULL);

	/*
	 * Finally, drop a runtime PM reference for each newly disabled CRTC,
	 * so we can put the GPU into runtime suspend if we're not driving any
	 * displays anymore
	 */
	for (i = 0; i < crtc_disable_count; i++)
		pm_runtime_put_autosuspend(dev->dev);
	pm_runtime_mark_last_busy(dev->dev);

	if (dc_state_temp)
		dc_release_state(dc_state_temp);
}

static int dm_force_atomic_commit(struct drm_connector *connector)
{
	int ret = 0;
	struct drm_device *ddev = connector->dev;
	struct drm_atomic_state *state = drm_atomic_state_alloc(ddev);
	struct amdgpu_crtc *disconnected_acrtc = to_amdgpu_crtc(connector->encoder->crtc);
	struct drm_plane *plane = disconnected_acrtc->base.primary;
	struct drm_connector_state *conn_state;
	struct drm_crtc_state *crtc_state;
	struct drm_plane_state *plane_state;

	if (!state)
		return -ENOMEM;

	state->acquire_ctx = ddev->mode_config.acquire_ctx;

	/* Construct an atomic state to restore previous display setting */

	/*
	 * Attach connectors to drm_atomic_state
	 */
	conn_state = drm_atomic_get_connector_state(state, connector);

	ret = PTR_ERR_OR_ZERO(conn_state);
	if (ret)
		goto out;

	/* Attach crtc to drm_atomic_state*/
	crtc_state = drm_atomic_get_crtc_state(state, &disconnected_acrtc->base);

	ret = PTR_ERR_OR_ZERO(crtc_state);
	if (ret)
		goto out;

	/* force a restore */
	crtc_state->mode_changed = true;

	/* Attach plane to drm_atomic_state */
	plane_state = drm_atomic_get_plane_state(state, plane);

	ret = PTR_ERR_OR_ZERO(plane_state);
	if (ret)
		goto out;

	/* Call commit internally with the state we just constructed */
	ret = drm_atomic_commit(state);

out:
	drm_atomic_state_put(state);
	if (ret)
		DRM_ERROR("Restoring old state failed with %i\n", ret);

	return ret;
}

/*
 * This function handles all cases when set mode does not come upon hotplug.
 * This includes when a display is unplugged then plugged back into the
 * same port and when running without usermode desktop manager supprot
 */
void dm_restore_drm_connector_state(struct drm_device *dev,
				    struct drm_connector *connector)
{
	struct amdgpu_dm_connector *aconnector = to_amdgpu_dm_connector(connector);
	struct amdgpu_crtc *disconnected_acrtc;
	struct dm_crtc_state *acrtc_state;

	if (!aconnector->dc_sink || !connector->state || !connector->encoder)
		return;

	disconnected_acrtc = to_amdgpu_crtc(connector->encoder->crtc);
	if (!disconnected_acrtc)
		return;

	acrtc_state = to_dm_crtc_state(disconnected_acrtc->base.state);
	if (!acrtc_state->stream)
		return;

	/*
	 * If the previous sink is not released and different from the current,
	 * we deduce we are in a state where we can not rely on usermode call
	 * to turn on the display, so we do it here
	 */
	if (acrtc_state->stream->sink != aconnector->dc_sink)
		dm_force_atomic_commit(&aconnector->base);
}

/*
 * Grabs all modesetting locks to serialize against any blocking commits,
 * Waits for completion of all non blocking commits.
 */
static int do_aquire_global_lock(struct drm_device *dev,
				 struct drm_atomic_state *state)
{
	struct drm_crtc *crtc;
	struct drm_crtc_commit *commit;
	long ret;

	/*
	 * Adding all modeset locks to aquire_ctx will
	 * ensure that when the framework release it the
	 * extra locks we are locking here will get released to
	 */
	ret = drm_modeset_lock_all_ctx(dev, state->acquire_ctx);
	if (ret)
		return ret;

	list_for_each_entry(crtc, &dev->mode_config.crtc_list, head) {
		spin_lock(&crtc->commit_lock);
		commit = list_first_entry_or_null(&crtc->commit_list,
				struct drm_crtc_commit, commit_entry);
		if (commit)
			drm_crtc_commit_get(commit);
		spin_unlock(&crtc->commit_lock);

		if (!commit)
			continue;

		/*
		 * Make sure all pending HW programming completed and
		 * page flips done
		 */
		ret = wait_for_completion_interruptible_timeout(&commit->hw_done, 10*HZ);

		if (ret > 0)
			ret = wait_for_completion_interruptible_timeout(
					&commit->flip_done, 10*HZ);

		if (ret == 0)
			DRM_ERROR("[CRTC:%d:%s] hw_done or flip_done timed out\n",
				  crtc->base.id, crtc->name);

		drm_crtc_commit_put(commit);
	}

	return ret < 0 ? ret : 0;
}

static void get_freesync_config_for_crtc(
	struct dm_crtc_state *new_crtc_state,
	struct dm_connector_state *new_con_state)
{
	struct mod_freesync_config config = {0};
	struct amdgpu_dm_connector *aconnector =
			to_amdgpu_dm_connector(new_con_state->base.connector);
	struct drm_display_mode *mode = &new_crtc_state->base.mode;
	int vrefresh = drm_mode_vrefresh(mode);
	bool fs_vid_mode = false;

	new_crtc_state->vrr_supported = new_con_state->freesync_capable &&
					vrefresh >= aconnector->min_vfreq &&
					vrefresh <= aconnector->max_vfreq;

	if (new_crtc_state->vrr_supported) {
		new_crtc_state->stream->ignore_msa_timing_param = true;
		fs_vid_mode = new_crtc_state->freesync_config.state == VRR_STATE_ACTIVE_FIXED;

		config.min_refresh_in_uhz = aconnector->min_vfreq * 1000000;
		config.max_refresh_in_uhz = aconnector->max_vfreq * 1000000;
		config.vsif_supported = true;
		config.btr = true;

		if (fs_vid_mode) {
			config.state = VRR_STATE_ACTIVE_FIXED;
			config.fixed_refresh_in_uhz = new_crtc_state->freesync_config.fixed_refresh_in_uhz;
			goto out;
		} else if (new_crtc_state->base.vrr_enabled) {
			config.state = VRR_STATE_ACTIVE_VARIABLE;
		} else {
			config.state = VRR_STATE_INACTIVE;
		}
	}
out:
	new_crtc_state->freesync_config = config;
}

static void reset_freesync_config_for_crtc(
	struct dm_crtc_state *new_crtc_state)
{
	new_crtc_state->vrr_supported = false;

	memset(&new_crtc_state->vrr_infopacket, 0,
	       sizeof(new_crtc_state->vrr_infopacket));
}

static bool
is_timing_unchanged_for_freesync(struct drm_crtc_state *old_crtc_state,
				 struct drm_crtc_state *new_crtc_state)
{
	const struct drm_display_mode *old_mode, *new_mode;

	if (!old_crtc_state || !new_crtc_state)
		return false;

	old_mode = &old_crtc_state->mode;
	new_mode = &new_crtc_state->mode;

	if (old_mode->clock       == new_mode->clock &&
	    old_mode->hdisplay    == new_mode->hdisplay &&
	    old_mode->vdisplay    == new_mode->vdisplay &&
	    old_mode->htotal      == new_mode->htotal &&
	    old_mode->vtotal      != new_mode->vtotal &&
	    old_mode->hsync_start == new_mode->hsync_start &&
	    old_mode->vsync_start != new_mode->vsync_start &&
	    old_mode->hsync_end   == new_mode->hsync_end &&
	    old_mode->vsync_end   != new_mode->vsync_end &&
	    old_mode->hskew       == new_mode->hskew &&
	    old_mode->vscan       == new_mode->vscan &&
	    (old_mode->vsync_end - old_mode->vsync_start) ==
	    (new_mode->vsync_end - new_mode->vsync_start))
		return true;

	return false;
}

<<<<<<< HEAD
static void set_freesync_fixed_config(struct dm_crtc_state *dm_new_crtc_state) {
=======
static void set_freesync_fixed_config(struct dm_crtc_state *dm_new_crtc_state)
{
>>>>>>> 2a69c8d4
	u64 num, den, res;
	struct drm_crtc_state *new_crtc_state = &dm_new_crtc_state->base;

	dm_new_crtc_state->freesync_config.state = VRR_STATE_ACTIVE_FIXED;

	num = (unsigned long long)new_crtc_state->mode.clock * 1000 * 1000000;
	den = (unsigned long long)new_crtc_state->mode.htotal *
	      (unsigned long long)new_crtc_state->mode.vtotal;

	res = div_u64(num, den);
	dm_new_crtc_state->freesync_config.fixed_refresh_in_uhz = res;
}

static int dm_update_crtc_state(struct amdgpu_display_manager *dm,
			 struct drm_atomic_state *state,
			 struct drm_crtc *crtc,
			 struct drm_crtc_state *old_crtc_state,
			 struct drm_crtc_state *new_crtc_state,
			 bool enable,
			 bool *lock_and_validation_needed)
{
	struct dm_atomic_state *dm_state = NULL;
	struct dm_crtc_state *dm_old_crtc_state, *dm_new_crtc_state;
	struct dc_stream_state *new_stream;
	int ret = 0;

	/*
	 * TODO Move this code into dm_crtc_atomic_check once we get rid of dc_validation_set
	 * update changed items
	 */
	struct amdgpu_crtc *acrtc = NULL;
	struct amdgpu_dm_connector *aconnector = NULL;
	struct drm_connector_state *drm_new_conn_state = NULL, *drm_old_conn_state = NULL;
	struct dm_connector_state *dm_new_conn_state = NULL, *dm_old_conn_state = NULL;

	new_stream = NULL;

	dm_old_crtc_state = to_dm_crtc_state(old_crtc_state);
	dm_new_crtc_state = to_dm_crtc_state(new_crtc_state);
	acrtc = to_amdgpu_crtc(crtc);
	aconnector = amdgpu_dm_find_first_crtc_matching_connector(state, crtc);

	/* TODO This hack should go away */
	if (aconnector && enable) {
		/* Make sure fake sink is created in plug-in scenario */
		drm_new_conn_state = drm_atomic_get_new_connector_state(state,
							    &aconnector->base);
		drm_old_conn_state = drm_atomic_get_old_connector_state(state,
							    &aconnector->base);

		if (IS_ERR(drm_new_conn_state)) {
			ret = PTR_ERR_OR_ZERO(drm_new_conn_state);
			goto fail;
		}

		dm_new_conn_state = to_dm_connector_state(drm_new_conn_state);
		dm_old_conn_state = to_dm_connector_state(drm_old_conn_state);

		if (!drm_atomic_crtc_needs_modeset(new_crtc_state))
			goto skip_modeset;

		new_stream = create_validate_stream_for_sink(aconnector,
							     &new_crtc_state->mode,
							     dm_new_conn_state,
							     dm_old_crtc_state->stream);

		/*
		 * we can have no stream on ACTION_SET if a display
		 * was disconnected during S3, in this case it is not an
		 * error, the OS will be updated after detection, and
		 * will do the right thing on next atomic commit
		 */

		if (!new_stream) {
			DRM_DEBUG_DRIVER("%s: Failed to create new stream for crtc %d\n",
					__func__, acrtc->base.base.id);
			ret = -ENOMEM;
			goto fail;
		}

		/*
		 * TODO: Check VSDB bits to decide whether this should
		 * be enabled or not.
		 */
		new_stream->triggered_crtc_reset.enabled =
			dm->force_timing_sync;

		dm_new_crtc_state->abm_level = dm_new_conn_state->abm_level;

		ret = fill_hdr_info_packet(drm_new_conn_state,
					   &new_stream->hdr_static_metadata);
		if (ret)
			goto fail;

		/*
		 * If we already removed the old stream from the context
		 * (and set the new stream to NULL) then we can't reuse
		 * the old stream even if the stream and scaling are unchanged.
		 * We'll hit the BUG_ON and black screen.
		 *
		 * TODO: Refactor this function to allow this check to work
		 * in all conditions.
		 */
		if (amdgpu_freesync_vid_mode &&
		    dm_new_crtc_state->stream &&
		    is_timing_unchanged_for_freesync(new_crtc_state, old_crtc_state))
			goto skip_modeset;

		if (dm_new_crtc_state->stream &&
		    dc_is_stream_unchanged(new_stream, dm_old_crtc_state->stream) &&
		    dc_is_stream_scaling_unchanged(new_stream, dm_old_crtc_state->stream)) {
			new_crtc_state->mode_changed = false;
			DRM_DEBUG_DRIVER("Mode change not required, setting mode_changed to %d",
					 new_crtc_state->mode_changed);
		}
	}

	/* mode_changed flag may get updated above, need to check again */
	if (!drm_atomic_crtc_needs_modeset(new_crtc_state))
		goto skip_modeset;

	drm_dbg_state(state->dev,
		"amdgpu_crtc id:%d crtc_state_flags: enable:%d, active:%d, planes_changed:%d, mode_changed:%d,active_changed:%d,connectors_changed:%d\n",
		acrtc->crtc_id,
		new_crtc_state->enable,
		new_crtc_state->active,
		new_crtc_state->planes_changed,
		new_crtc_state->mode_changed,
		new_crtc_state->active_changed,
		new_crtc_state->connectors_changed);

	/* Remove stream for any changed/disabled CRTC */
	if (!enable) {

		if (!dm_old_crtc_state->stream)
			goto skip_modeset;

		/* Unset freesync video if it was active before */
		if (dm_old_crtc_state->freesync_config.state == VRR_STATE_ACTIVE_FIXED) {
			dm_new_crtc_state->freesync_config.state = VRR_STATE_INACTIVE;
			dm_new_crtc_state->freesync_config.fixed_refresh_in_uhz = 0;
		}

		/* Now check if we should set freesync video mode */
		if (amdgpu_freesync_vid_mode && dm_new_crtc_state->stream &&
		    dc_is_stream_unchanged(new_stream, dm_old_crtc_state->stream) &&
		    dc_is_stream_scaling_unchanged(new_stream, dm_old_crtc_state->stream) &&
		    is_timing_unchanged_for_freesync(new_crtc_state,
						     old_crtc_state)) {
			new_crtc_state->mode_changed = false;
			DRM_DEBUG_DRIVER(
				"Mode change not required for front porch change, setting mode_changed to %d",
				new_crtc_state->mode_changed);

			set_freesync_fixed_config(dm_new_crtc_state);

			goto skip_modeset;
		} else if (amdgpu_freesync_vid_mode && aconnector &&
			   is_freesync_video_mode(&new_crtc_state->mode,
						  aconnector)) {
			struct drm_display_mode *high_mode;

			high_mode = get_highest_refresh_rate_mode(aconnector, false);
			if (!drm_mode_equal(&new_crtc_state->mode, high_mode))
				set_freesync_fixed_config(dm_new_crtc_state);
		}

		ret = dm_atomic_get_state(state, &dm_state);
		if (ret)
			goto fail;

		DRM_DEBUG_DRIVER("Disabling DRM crtc: %d\n",
				crtc->base.id);

		/* i.e. reset mode */
		if (dc_remove_stream_from_ctx(
				dm->dc,
				dm_state->context,
				dm_old_crtc_state->stream) != DC_OK) {
			ret = -EINVAL;
			goto fail;
		}

		dc_stream_release(dm_old_crtc_state->stream);
		dm_new_crtc_state->stream = NULL;

		reset_freesync_config_for_crtc(dm_new_crtc_state);

		*lock_and_validation_needed = true;

	} else {/* Add stream for any updated/enabled CRTC */
		/*
		 * Quick fix to prevent NULL pointer on new_stream when
		 * added MST connectors not found in existing crtc_state in the chained mode
		 * TODO: need to dig out the root cause of that
		 */
		if (!aconnector)
			goto skip_modeset;

		if (modereset_required(new_crtc_state))
			goto skip_modeset;

		if (amdgpu_dm_crtc_modeset_required(new_crtc_state, new_stream,
				     dm_old_crtc_state->stream)) {

			WARN_ON(dm_new_crtc_state->stream);

			ret = dm_atomic_get_state(state, &dm_state);
			if (ret)
				goto fail;

			dm_new_crtc_state->stream = new_stream;

			dc_stream_retain(new_stream);

			DRM_DEBUG_ATOMIC("Enabling DRM crtc: %d\n",
					 crtc->base.id);

			if (dc_add_stream_to_ctx(
					dm->dc,
					dm_state->context,
					dm_new_crtc_state->stream) != DC_OK) {
				ret = -EINVAL;
				goto fail;
			}

			*lock_and_validation_needed = true;
		}
	}

skip_modeset:
	/* Release extra reference */
	if (new_stream)
		dc_stream_release(new_stream);

	/*
	 * We want to do dc stream updates that do not require a
	 * full modeset below.
	 */
	if (!(enable && aconnector && new_crtc_state->active))
		return 0;
	/*
	 * Given above conditions, the dc state cannot be NULL because:
	 * 1. We're in the process of enabling CRTCs (just been added
	 *    to the dc context, or already is on the context)
	 * 2. Has a valid connector attached, and
	 * 3. Is currently active and enabled.
	 * => The dc stream state currently exists.
	 */
	BUG_ON(dm_new_crtc_state->stream == NULL);

	/* Scaling or underscan settings */
	if (is_scaling_state_different(dm_old_conn_state, dm_new_conn_state) ||
				drm_atomic_crtc_needs_modeset(new_crtc_state))
		update_stream_scaling_settings(
			&new_crtc_state->mode, dm_new_conn_state, dm_new_crtc_state->stream);

	/* ABM settings */
	dm_new_crtc_state->abm_level = dm_new_conn_state->abm_level;

	/*
	 * Color management settings. We also update color properties
	 * when a modeset is needed, to ensure it gets reprogrammed.
	 */
	if (dm_new_crtc_state->base.color_mgmt_changed ||
	    drm_atomic_crtc_needs_modeset(new_crtc_state)) {
		ret = amdgpu_dm_update_crtc_color_mgmt(dm_new_crtc_state);
		if (ret)
			goto fail;
	}

	/* Update Freesync settings. */
	get_freesync_config_for_crtc(dm_new_crtc_state,
				     dm_new_conn_state);

	return ret;

fail:
	if (new_stream)
		dc_stream_release(new_stream);
	return ret;
}

static bool should_reset_plane(struct drm_atomic_state *state,
			       struct drm_plane *plane,
			       struct drm_plane_state *old_plane_state,
			       struct drm_plane_state *new_plane_state)
{
	struct drm_plane *other;
	struct drm_plane_state *old_other_state, *new_other_state;
	struct drm_crtc_state *new_crtc_state;
	int i;

	/*
	 * TODO: Remove this hack once the checks below are sufficient
	 * enough to determine when we need to reset all the planes on
	 * the stream.
	 */
	if (state->allow_modeset)
		return true;

	/* Exit early if we know that we're adding or removing the plane. */
	if (old_plane_state->crtc != new_plane_state->crtc)
		return true;

	/* old crtc == new_crtc == NULL, plane not in context. */
	if (!new_plane_state->crtc)
		return false;

	new_crtc_state =
		drm_atomic_get_new_crtc_state(state, new_plane_state->crtc);

	if (!new_crtc_state)
		return true;

	/* CRTC Degamma changes currently require us to recreate planes. */
	if (new_crtc_state->color_mgmt_changed)
		return true;

	if (drm_atomic_crtc_needs_modeset(new_crtc_state))
		return true;

	/*
	 * If there are any new primary or overlay planes being added or
	 * removed then the z-order can potentially change. To ensure
	 * correct z-order and pipe acquisition the current DC architecture
	 * requires us to remove and recreate all existing planes.
	 *
	 * TODO: Come up with a more elegant solution for this.
	 */
	for_each_oldnew_plane_in_state(state, other, old_other_state, new_other_state, i) {
		struct amdgpu_framebuffer *old_afb, *new_afb;

		if (other->type == DRM_PLANE_TYPE_CURSOR)
			continue;

		if (old_other_state->crtc != new_plane_state->crtc &&
		    new_other_state->crtc != new_plane_state->crtc)
			continue;

		if (old_other_state->crtc != new_other_state->crtc)
			return true;

		/* Src/dst size and scaling updates. */
		if (old_other_state->src_w != new_other_state->src_w ||
		    old_other_state->src_h != new_other_state->src_h ||
		    old_other_state->crtc_w != new_other_state->crtc_w ||
		    old_other_state->crtc_h != new_other_state->crtc_h)
			return true;

		/* Rotation / mirroring updates. */
		if (old_other_state->rotation != new_other_state->rotation)
			return true;

		/* Blending updates. */
		if (old_other_state->pixel_blend_mode !=
		    new_other_state->pixel_blend_mode)
			return true;

		/* Alpha updates. */
		if (old_other_state->alpha != new_other_state->alpha)
			return true;

		/* Colorspace changes. */
		if (old_other_state->color_range != new_other_state->color_range ||
		    old_other_state->color_encoding != new_other_state->color_encoding)
			return true;

		/* Framebuffer checks fall at the end. */
		if (!old_other_state->fb || !new_other_state->fb)
			continue;

		/* Pixel format changes can require bandwidth updates. */
		if (old_other_state->fb->format != new_other_state->fb->format)
			return true;

		old_afb = (struct amdgpu_framebuffer *)old_other_state->fb;
		new_afb = (struct amdgpu_framebuffer *)new_other_state->fb;

		/* Tiling and DCC changes also require bandwidth updates. */
		if (old_afb->tiling_flags != new_afb->tiling_flags ||
		    old_afb->base.modifier != new_afb->base.modifier)
			return true;
	}

	return false;
}

static int dm_check_cursor_fb(struct amdgpu_crtc *new_acrtc,
			      struct drm_plane_state *new_plane_state,
			      struct drm_framebuffer *fb)
{
	struct amdgpu_device *adev = drm_to_adev(new_acrtc->base.dev);
	struct amdgpu_framebuffer *afb = to_amdgpu_framebuffer(fb);
	unsigned int pitch;
	bool linear;

	if (fb->width > new_acrtc->max_cursor_width ||
	    fb->height > new_acrtc->max_cursor_height) {
		DRM_DEBUG_ATOMIC("Bad cursor FB size %dx%d\n",
				 new_plane_state->fb->width,
				 new_plane_state->fb->height);
		return -EINVAL;
	}
	if (new_plane_state->src_w != fb->width << 16 ||
	    new_plane_state->src_h != fb->height << 16) {
		DRM_DEBUG_ATOMIC("Cropping not supported for cursor plane\n");
		return -EINVAL;
	}

	/* Pitch in pixels */
	pitch = fb->pitches[0] / fb->format->cpp[0];

	if (fb->width != pitch) {
		DRM_DEBUG_ATOMIC("Cursor FB width %d doesn't match pitch %d",
				 fb->width, pitch);
		return -EINVAL;
	}

	switch (pitch) {
	case 64:
	case 128:
	case 256:
		/* FB pitch is supported by cursor plane */
		break;
	default:
		DRM_DEBUG_ATOMIC("Bad cursor FB pitch %d px\n", pitch);
		return -EINVAL;
	}

	/* Core DRM takes care of checking FB modifiers, so we only need to
	 * check tiling flags when the FB doesn't have a modifier.
	 */
	if (!(fb->flags & DRM_MODE_FB_MODIFIERS)) {
		if (adev->family < AMDGPU_FAMILY_AI) {
			linear = AMDGPU_TILING_GET(afb->tiling_flags, ARRAY_MODE) != DC_ARRAY_2D_TILED_THIN1 &&
				 AMDGPU_TILING_GET(afb->tiling_flags, ARRAY_MODE) != DC_ARRAY_1D_TILED_THIN1 &&
				 AMDGPU_TILING_GET(afb->tiling_flags, MICRO_TILE_MODE) == 0;
		} else {
			linear = AMDGPU_TILING_GET(afb->tiling_flags, SWIZZLE_MODE) == 0;
		}
		if (!linear) {
			DRM_DEBUG_ATOMIC("Cursor FB not linear");
			return -EINVAL;
		}
	}

	return 0;
}

static int dm_update_plane_state(struct dc *dc,
				 struct drm_atomic_state *state,
				 struct drm_plane *plane,
				 struct drm_plane_state *old_plane_state,
				 struct drm_plane_state *new_plane_state,
				 bool enable,
				 bool *lock_and_validation_needed,
				 bool *is_top_most_overlay)
{

	struct dm_atomic_state *dm_state = NULL;
	struct drm_crtc *new_plane_crtc, *old_plane_crtc;
	struct drm_crtc_state *old_crtc_state, *new_crtc_state;
	struct dm_crtc_state *dm_new_crtc_state, *dm_old_crtc_state;
	struct dm_plane_state *dm_new_plane_state, *dm_old_plane_state;
	struct amdgpu_crtc *new_acrtc;
	bool needs_reset;
	int ret = 0;


	new_plane_crtc = new_plane_state->crtc;
	old_plane_crtc = old_plane_state->crtc;
	dm_new_plane_state = to_dm_plane_state(new_plane_state);
	dm_old_plane_state = to_dm_plane_state(old_plane_state);

	if (plane->type == DRM_PLANE_TYPE_CURSOR) {
		if (!enable || !new_plane_crtc ||
			drm_atomic_plane_disabling(plane->state, new_plane_state))
			return 0;

		new_acrtc = to_amdgpu_crtc(new_plane_crtc);

		if (new_plane_state->src_x != 0 || new_plane_state->src_y != 0) {
			DRM_DEBUG_ATOMIC("Cropping not supported for cursor plane\n");
			return -EINVAL;
		}

		if (new_plane_state->fb) {
			ret = dm_check_cursor_fb(new_acrtc, new_plane_state,
						 new_plane_state->fb);
			if (ret)
				return ret;
		}

		return 0;
	}

	needs_reset = should_reset_plane(state, plane, old_plane_state,
					 new_plane_state);

	/* Remove any changed/removed planes */
	if (!enable) {
		if (!needs_reset)
			return 0;

		if (!old_plane_crtc)
			return 0;

		old_crtc_state = drm_atomic_get_old_crtc_state(
				state, old_plane_crtc);
		dm_old_crtc_state = to_dm_crtc_state(old_crtc_state);

		if (!dm_old_crtc_state->stream)
			return 0;

		DRM_DEBUG_ATOMIC("Disabling DRM plane: %d on DRM crtc %d\n",
				plane->base.id, old_plane_crtc->base.id);

		ret = dm_atomic_get_state(state, &dm_state);
		if (ret)
			return ret;

		if (!dc_remove_plane_from_context(
				dc,
				dm_old_crtc_state->stream,
				dm_old_plane_state->dc_state,
				dm_state->context)) {

			return -EINVAL;
		}

		if (dm_old_plane_state->dc_state)
			dc_plane_state_release(dm_old_plane_state->dc_state);

		dm_new_plane_state->dc_state = NULL;

		*lock_and_validation_needed = true;

	} else { /* Add new planes */
		struct dc_plane_state *dc_new_plane_state;

		if (drm_atomic_plane_disabling(plane->state, new_plane_state))
			return 0;

		if (!new_plane_crtc)
			return 0;

		new_crtc_state = drm_atomic_get_new_crtc_state(state, new_plane_crtc);
		dm_new_crtc_state = to_dm_crtc_state(new_crtc_state);

		if (!dm_new_crtc_state->stream)
			return 0;

		if (!needs_reset)
			return 0;

		ret = amdgpu_dm_plane_helper_check_state(new_plane_state, new_crtc_state);
		if (ret)
			return ret;

		WARN_ON(dm_new_plane_state->dc_state);

		dc_new_plane_state = dc_create_plane_state(dc);
		if (!dc_new_plane_state)
			return -ENOMEM;

		/* Block top most plane from being a video plane */
		if (plane->type == DRM_PLANE_TYPE_OVERLAY) {
			if (is_video_format(new_plane_state->fb->format->format) && *is_top_most_overlay)
				return -EINVAL;
			else
				*is_top_most_overlay = false;
		}

		DRM_DEBUG_ATOMIC("Enabling DRM plane: %d on DRM crtc %d\n",
				 plane->base.id, new_plane_crtc->base.id);

		ret = fill_dc_plane_attributes(
			drm_to_adev(new_plane_crtc->dev),
			dc_new_plane_state,
			new_plane_state,
			new_crtc_state);
		if (ret) {
			dc_plane_state_release(dc_new_plane_state);
			return ret;
		}

		ret = dm_atomic_get_state(state, &dm_state);
		if (ret) {
			dc_plane_state_release(dc_new_plane_state);
			return ret;
		}

		/*
		 * Any atomic check errors that occur after this will
		 * not need a release. The plane state will be attached
		 * to the stream, and therefore part of the atomic
		 * state. It'll be released when the atomic state is
		 * cleaned.
		 */
		if (!dc_add_plane_to_context(
				dc,
				dm_new_crtc_state->stream,
				dc_new_plane_state,
				dm_state->context)) {

			dc_plane_state_release(dc_new_plane_state);
			return -EINVAL;
		}

		dm_new_plane_state->dc_state = dc_new_plane_state;

		dm_new_crtc_state->mpo_requested |= (plane->type == DRM_PLANE_TYPE_OVERLAY);

		/* Tell DC to do a full surface update every time there
		 * is a plane change. Inefficient, but works for now.
		 */
		dm_new_plane_state->dc_state->update_flags.bits.full_update = 1;

		*lock_and_validation_needed = true;
	}


	return ret;
}

static void dm_get_oriented_plane_size(struct drm_plane_state *plane_state,
				       int *src_w, int *src_h)
{
	switch (plane_state->rotation & DRM_MODE_ROTATE_MASK) {
	case DRM_MODE_ROTATE_90:
	case DRM_MODE_ROTATE_270:
		*src_w = plane_state->src_h >> 16;
		*src_h = plane_state->src_w >> 16;
		break;
	case DRM_MODE_ROTATE_0:
	case DRM_MODE_ROTATE_180:
	default:
		*src_w = plane_state->src_w >> 16;
		*src_h = plane_state->src_h >> 16;
		break;
	}
}

static int dm_check_crtc_cursor(struct drm_atomic_state *state,
				struct drm_crtc *crtc,
				struct drm_crtc_state *new_crtc_state)
{
	struct drm_plane *cursor = crtc->cursor, *underlying;
	struct drm_plane_state *new_cursor_state, *new_underlying_state;
	int i;
	int cursor_scale_w, cursor_scale_h, underlying_scale_w, underlying_scale_h;
	int cursor_src_w, cursor_src_h;
	int underlying_src_w, underlying_src_h;

	/* On DCE and DCN there is no dedicated hardware cursor plane. We get a
	 * cursor per pipe but it's going to inherit the scaling and
	 * positioning from the underlying pipe. Check the cursor plane's
	 * blending properties match the underlying planes'.
	 */

	new_cursor_state = drm_atomic_get_new_plane_state(state, cursor);
	if (!new_cursor_state || !new_cursor_state->fb)
		return 0;

	dm_get_oriented_plane_size(new_cursor_state, &cursor_src_w, &cursor_src_h);
	cursor_scale_w = new_cursor_state->crtc_w * 1000 / cursor_src_w;
	cursor_scale_h = new_cursor_state->crtc_h * 1000 / cursor_src_h;

	for_each_new_plane_in_state_reverse(state, underlying, new_underlying_state, i) {
		/* Narrow down to non-cursor planes on the same CRTC as the cursor */
		if (new_underlying_state->crtc != crtc || underlying == crtc->cursor)
			continue;

		/* Ignore disabled planes */
		if (!new_underlying_state->fb)
			continue;

		dm_get_oriented_plane_size(new_underlying_state,
					   &underlying_src_w, &underlying_src_h);
		underlying_scale_w = new_underlying_state->crtc_w * 1000 / underlying_src_w;
		underlying_scale_h = new_underlying_state->crtc_h * 1000 / underlying_src_h;

		if (cursor_scale_w != underlying_scale_w ||
		    cursor_scale_h != underlying_scale_h) {
			drm_dbg_atomic(crtc->dev,
				       "Cursor [PLANE:%d:%s] scaling doesn't match underlying [PLANE:%d:%s]\n",
				       cursor->base.id, cursor->name, underlying->base.id, underlying->name);
			return -EINVAL;
		}

		/* If this plane covers the whole CRTC, no need to check planes underneath */
		if (new_underlying_state->crtc_x <= 0 &&
		    new_underlying_state->crtc_y <= 0 &&
		    new_underlying_state->crtc_x + new_underlying_state->crtc_w >= new_crtc_state->mode.hdisplay &&
		    new_underlying_state->crtc_y + new_underlying_state->crtc_h >= new_crtc_state->mode.vdisplay)
			break;
	}

	return 0;
}

static int add_affected_mst_dsc_crtcs(struct drm_atomic_state *state, struct drm_crtc *crtc)
{
	struct drm_connector *connector;
	struct drm_connector_state *conn_state, *old_conn_state;
	struct amdgpu_dm_connector *aconnector = NULL;
	int i;

	for_each_oldnew_connector_in_state(state, connector, old_conn_state, conn_state, i) {
		if (!conn_state->crtc)
			conn_state = old_conn_state;

		if (conn_state->crtc != crtc)
			continue;

		aconnector = to_amdgpu_dm_connector(connector);
		if (!aconnector->mst_output_port || !aconnector->mst_root)
			aconnector = NULL;
		else
			break;
	}

	if (!aconnector)
		return 0;

	return drm_dp_mst_add_affected_dsc_crtcs(state, &aconnector->mst_root->mst_mgr);
}

/**
 * amdgpu_dm_atomic_check() - Atomic check implementation for AMDgpu DM.
 *
 * @dev: The DRM device
 * @state: The atomic state to commit
 *
 * Validate that the given atomic state is programmable by DC into hardware.
 * This involves constructing a &struct dc_state reflecting the new hardware
 * state we wish to commit, then querying DC to see if it is programmable. It's
 * important not to modify the existing DC state. Otherwise, atomic_check
 * may unexpectedly commit hardware changes.
 *
 * When validating the DC state, it's important that the right locks are
 * acquired. For full updates case which removes/adds/updates streams on one
 * CRTC while flipping on another CRTC, acquiring global lock will guarantee
 * that any such full update commit will wait for completion of any outstanding
 * flip using DRMs synchronization events.
 *
 * Note that DM adds the affected connectors for all CRTCs in state, when that
 * might not seem necessary. This is because DC stream creation requires the
 * DC sink, which is tied to the DRM connector state. Cleaning this up should
 * be possible but non-trivial - a possible TODO item.
 *
 * Return: -Error code if validation failed.
 */
static int amdgpu_dm_atomic_check(struct drm_device *dev,
				  struct drm_atomic_state *state)
{
	struct amdgpu_device *adev = drm_to_adev(dev);
	struct dm_atomic_state *dm_state = NULL;
	struct dc *dc = adev->dm.dc;
	struct drm_connector *connector;
	struct drm_connector_state *old_con_state, *new_con_state;
	struct drm_crtc *crtc;
	struct drm_crtc_state *old_crtc_state, *new_crtc_state;
	struct drm_plane *plane;
	struct drm_plane_state *old_plane_state, *new_plane_state;
	enum dc_status status;
	int ret, i;
	bool lock_and_validation_needed = false;
	bool is_top_most_overlay = true;
	struct dm_crtc_state *dm_old_crtc_state, *dm_new_crtc_state;
	struct drm_dp_mst_topology_mgr *mgr;
	struct drm_dp_mst_topology_state *mst_state;
	struct dsc_mst_fairness_vars vars[MAX_PIPES];

	trace_amdgpu_dm_atomic_check_begin(state);

	ret = drm_atomic_helper_check_modeset(dev, state);
	if (ret) {
		DRM_DEBUG_DRIVER("drm_atomic_helper_check_modeset() failed\n");
		goto fail;
	}

	/* Check connector changes */
	for_each_oldnew_connector_in_state(state, connector, old_con_state, new_con_state, i) {
		struct dm_connector_state *dm_old_con_state = to_dm_connector_state(old_con_state);
		struct dm_connector_state *dm_new_con_state = to_dm_connector_state(new_con_state);

		/* Skip connectors that are disabled or part of modeset already. */
		if (!new_con_state->crtc)
			continue;

		new_crtc_state = drm_atomic_get_crtc_state(state, new_con_state->crtc);
		if (IS_ERR(new_crtc_state)) {
			DRM_DEBUG_DRIVER("drm_atomic_get_crtc_state() failed\n");
			ret = PTR_ERR(new_crtc_state);
			goto fail;
		}

		if (dm_old_con_state->abm_level != dm_new_con_state->abm_level ||
		    dm_old_con_state->scaling != dm_new_con_state->scaling)
			new_crtc_state->connectors_changed = true;
	}

	if (dc_resource_is_dsc_encoding_supported(dc)) {
		for_each_oldnew_crtc_in_state(state, crtc, old_crtc_state, new_crtc_state, i) {
			if (drm_atomic_crtc_needs_modeset(new_crtc_state)) {
				ret = add_affected_mst_dsc_crtcs(state, crtc);
				if (ret) {
					DRM_DEBUG_DRIVER("add_affected_mst_dsc_crtcs() failed\n");
					goto fail;
				}
			}
		}
	}
	for_each_oldnew_crtc_in_state(state, crtc, old_crtc_state, new_crtc_state, i) {
		dm_old_crtc_state = to_dm_crtc_state(old_crtc_state);

		if (!drm_atomic_crtc_needs_modeset(new_crtc_state) &&
		    !new_crtc_state->color_mgmt_changed &&
		    old_crtc_state->vrr_enabled == new_crtc_state->vrr_enabled &&
			dm_old_crtc_state->dsc_force_changed == false)
			continue;

		ret = amdgpu_dm_verify_lut_sizes(new_crtc_state);
		if (ret) {
			DRM_DEBUG_DRIVER("amdgpu_dm_verify_lut_sizes() failed\n");
			goto fail;
		}

		if (!new_crtc_state->enable)
			continue;

		ret = drm_atomic_add_affected_connectors(state, crtc);
		if (ret) {
			DRM_DEBUG_DRIVER("drm_atomic_add_affected_connectors() failed\n");
			goto fail;
		}

		ret = drm_atomic_add_affected_planes(state, crtc);
		if (ret) {
			DRM_DEBUG_DRIVER("drm_atomic_add_affected_planes() failed\n");
			goto fail;
		}

		if (dm_old_crtc_state->dsc_force_changed)
			new_crtc_state->mode_changed = true;
	}

	/*
	 * Add all primary and overlay planes on the CRTC to the state
	 * whenever a plane is enabled to maintain correct z-ordering
	 * and to enable fast surface updates.
	 */
	drm_for_each_crtc(crtc, dev) {
		bool modified = false;

		for_each_oldnew_plane_in_state(state, plane, old_plane_state, new_plane_state, i) {
			if (plane->type == DRM_PLANE_TYPE_CURSOR)
				continue;

			if (new_plane_state->crtc == crtc ||
			    old_plane_state->crtc == crtc) {
				modified = true;
				break;
			}
		}

		if (!modified)
			continue;

		drm_for_each_plane_mask(plane, state->dev, crtc->state->plane_mask) {
			if (plane->type == DRM_PLANE_TYPE_CURSOR)
				continue;

			new_plane_state =
				drm_atomic_get_plane_state(state, plane);

			if (IS_ERR(new_plane_state)) {
				ret = PTR_ERR(new_plane_state);
				DRM_DEBUG_DRIVER("new_plane_state is BAD\n");
				goto fail;
			}
		}
	}

	/*
	 * DC consults the zpos (layer_index in DC terminology) to determine the
	 * hw plane on which to enable the hw cursor (see
	 * `dcn10_can_pipe_disable_cursor`). By now, all modified planes are in
	 * atomic state, so call drm helper to normalize zpos.
	 */
	ret = drm_atomic_normalize_zpos(dev, state);
	if (ret) {
		drm_dbg(dev, "drm_atomic_normalize_zpos() failed\n");
		goto fail;
	}

	/* Remove exiting planes if they are modified */
	for_each_oldnew_plane_in_state_reverse(state, plane, old_plane_state, new_plane_state, i) {
		ret = dm_update_plane_state(dc, state, plane,
					    old_plane_state,
					    new_plane_state,
					    false,
					    &lock_and_validation_needed,
					    &is_top_most_overlay);
		if (ret) {
			DRM_DEBUG_DRIVER("dm_update_plane_state() failed\n");
			goto fail;
		}
	}

	/* Disable all crtcs which require disable */
	for_each_oldnew_crtc_in_state(state, crtc, old_crtc_state, new_crtc_state, i) {
		ret = dm_update_crtc_state(&adev->dm, state, crtc,
					   old_crtc_state,
					   new_crtc_state,
					   false,
					   &lock_and_validation_needed);
		if (ret) {
			DRM_DEBUG_DRIVER("DISABLE: dm_update_crtc_state() failed\n");
			goto fail;
		}
	}

	/* Enable all crtcs which require enable */
	for_each_oldnew_crtc_in_state(state, crtc, old_crtc_state, new_crtc_state, i) {
		ret = dm_update_crtc_state(&adev->dm, state, crtc,
					   old_crtc_state,
					   new_crtc_state,
					   true,
					   &lock_and_validation_needed);
		if (ret) {
			DRM_DEBUG_DRIVER("ENABLE: dm_update_crtc_state() failed\n");
			goto fail;
		}
	}

	/* Add new/modified planes */
	for_each_oldnew_plane_in_state_reverse(state, plane, old_plane_state, new_plane_state, i) {
		ret = dm_update_plane_state(dc, state, plane,
					    old_plane_state,
					    new_plane_state,
					    true,
					    &lock_and_validation_needed,
					    &is_top_most_overlay);
		if (ret) {
			DRM_DEBUG_DRIVER("dm_update_plane_state() failed\n");
			goto fail;
		}
	}

	if (dc_resource_is_dsc_encoding_supported(dc)) {
		ret = pre_validate_dsc(state, &dm_state, vars);
		if (ret != 0)
			goto fail;
	}

	/* Run this here since we want to validate the streams we created */
	ret = drm_atomic_helper_check_planes(dev, state);
	if (ret) {
		DRM_DEBUG_DRIVER("drm_atomic_helper_check_planes() failed\n");
		goto fail;
	}

	for_each_new_crtc_in_state(state, crtc, new_crtc_state, i) {
		dm_new_crtc_state = to_dm_crtc_state(new_crtc_state);
		if (dm_new_crtc_state->mpo_requested)
			DRM_DEBUG_DRIVER("MPO enablement requested on crtc:[%p]\n", crtc);
	}

	/* Check cursor planes scaling */
	for_each_new_crtc_in_state(state, crtc, new_crtc_state, i) {
		ret = dm_check_crtc_cursor(state, crtc, new_crtc_state);
		if (ret) {
			DRM_DEBUG_DRIVER("dm_check_crtc_cursor() failed\n");
			goto fail;
		}
	}

	if (state->legacy_cursor_update) {
		/*
		 * This is a fast cursor update coming from the plane update
		 * helper, check if it can be done asynchronously for better
		 * performance.
		 */
		state->async_update =
			!drm_atomic_helper_async_check(dev, state);

		/*
		 * Skip the remaining global validation if this is an async
		 * update. Cursor updates can be done without affecting
		 * state or bandwidth calcs and this avoids the performance
		 * penalty of locking the private state object and
		 * allocating a new dc_state.
		 */
		if (state->async_update)
			return 0;
	}

	/* Check scaling and underscan changes*/
	/* TODO Removed scaling changes validation due to inability to commit
	 * new stream into context w\o causing full reset. Need to
	 * decide how to handle.
	 */
	for_each_oldnew_connector_in_state(state, connector, old_con_state, new_con_state, i) {
		struct dm_connector_state *dm_old_con_state = to_dm_connector_state(old_con_state);
		struct dm_connector_state *dm_new_con_state = to_dm_connector_state(new_con_state);
		struct amdgpu_crtc *acrtc = to_amdgpu_crtc(dm_new_con_state->base.crtc);

		/* Skip any modesets/resets */
		if (!acrtc || drm_atomic_crtc_needs_modeset(
				drm_atomic_get_new_crtc_state(state, &acrtc->base)))
			continue;

		/* Skip any thing not scale or underscan changes */
		if (!is_scaling_state_different(dm_new_con_state, dm_old_con_state))
			continue;

		lock_and_validation_needed = true;
	}

	/* set the slot info for each mst_state based on the link encoding format */
	for_each_new_mst_mgr_in_state(state, mgr, mst_state, i) {
		struct amdgpu_dm_connector *aconnector;
		struct drm_connector *connector;
		struct drm_connector_list_iter iter;
		u8 link_coding_cap;

		drm_connector_list_iter_begin(dev, &iter);
		drm_for_each_connector_iter(connector, &iter) {
			if (connector->index == mst_state->mgr->conn_base_id) {
				aconnector = to_amdgpu_dm_connector(connector);
				link_coding_cap = dc_link_dp_mst_decide_link_encoding_format(aconnector->dc_link);
				drm_dp_mst_update_slots(mst_state, link_coding_cap);

				break;
			}
		}
		drm_connector_list_iter_end(&iter);
	}

	/**
	 * Streams and planes are reset when there are changes that affect
	 * bandwidth. Anything that affects bandwidth needs to go through
	 * DC global validation to ensure that the configuration can be applied
	 * to hardware.
	 *
	 * We have to currently stall out here in atomic_check for outstanding
	 * commits to finish in this case because our IRQ handlers reference
	 * DRM state directly - we can end up disabling interrupts too early
	 * if we don't.
	 *
	 * TODO: Remove this stall and drop DM state private objects.
	 */
	if (lock_and_validation_needed) {
		ret = dm_atomic_get_state(state, &dm_state);
		if (ret) {
			DRM_DEBUG_DRIVER("dm_atomic_get_state() failed\n");
			goto fail;
		}

		ret = do_aquire_global_lock(dev, state);
		if (ret) {
			DRM_DEBUG_DRIVER("do_aquire_global_lock() failed\n");
			goto fail;
		}

		ret = compute_mst_dsc_configs_for_state(state, dm_state->context, vars);
		if (ret) {
			DRM_DEBUG_DRIVER("compute_mst_dsc_configs_for_state() failed\n");
			ret = -EINVAL;
			goto fail;
		}

		ret = dm_update_mst_vcpi_slots_for_dsc(state, dm_state->context, vars);
		if (ret) {
			DRM_DEBUG_DRIVER("dm_update_mst_vcpi_slots_for_dsc() failed\n");
			goto fail;
		}

		/*
		 * Perform validation of MST topology in the state:
		 * We need to perform MST atomic check before calling
		 * dc_validate_global_state(), or there is a chance
		 * to get stuck in an infinite loop and hang eventually.
		 */
		ret = drm_dp_mst_atomic_check(state);
		if (ret) {
			DRM_DEBUG_DRIVER("drm_dp_mst_atomic_check() failed\n");
			goto fail;
		}
		status = dc_validate_global_state(dc, dm_state->context, true);
		if (status != DC_OK) {
			DRM_DEBUG_DRIVER("DC global validation failure: %s (%d)",
				       dc_status_to_str(status), status);
			ret = -EINVAL;
			goto fail;
		}
	} else {
		/*
		 * The commit is a fast update. Fast updates shouldn't change
		 * the DC context, affect global validation, and can have their
		 * commit work done in parallel with other commits not touching
		 * the same resource. If we have a new DC context as part of
		 * the DM atomic state from validation we need to free it and
		 * retain the existing one instead.
		 *
		 * Furthermore, since the DM atomic state only contains the DC
		 * context and can safely be annulled, we can free the state
		 * and clear the associated private object now to free
		 * some memory and avoid a possible use-after-free later.
		 */

		for (i = 0; i < state->num_private_objs; i++) {
			struct drm_private_obj *obj = state->private_objs[i].ptr;

			if (obj->funcs == adev->dm.atomic_obj.funcs) {
				int j = state->num_private_objs-1;

				dm_atomic_destroy_state(obj,
						state->private_objs[i].state);

				/* If i is not at the end of the array then the
				 * last element needs to be moved to where i was
				 * before the array can safely be truncated.
				 */
				if (i != j)
					state->private_objs[i] =
						state->private_objs[j];

				state->private_objs[j].ptr = NULL;
				state->private_objs[j].state = NULL;
				state->private_objs[j].old_state = NULL;
				state->private_objs[j].new_state = NULL;

				state->num_private_objs = j;
				break;
			}
		}
	}

	/* Store the overall update type for use later in atomic check. */
	for_each_new_crtc_in_state(state, crtc, new_crtc_state, i) {
		struct dm_crtc_state *dm_new_crtc_state =
			to_dm_crtc_state(new_crtc_state);

		dm_new_crtc_state->update_type = lock_and_validation_needed ?
							 UPDATE_TYPE_FULL :
							 UPDATE_TYPE_FAST;
	}

	/* Must be success */
	WARN_ON(ret);

	trace_amdgpu_dm_atomic_check_finish(state, ret);

	return ret;

fail:
	if (ret == -EDEADLK)
		DRM_DEBUG_DRIVER("Atomic check stopped to avoid deadlock.\n");
	else if (ret == -EINTR || ret == -EAGAIN || ret == -ERESTARTSYS)
		DRM_DEBUG_DRIVER("Atomic check stopped due to signal.\n");
	else
		DRM_DEBUG_DRIVER("Atomic check failed with err: %d\n", ret);

	trace_amdgpu_dm_atomic_check_finish(state, ret);

	return ret;
}

static bool is_dp_capable_without_timing_msa(struct dc *dc,
					     struct amdgpu_dm_connector *amdgpu_dm_connector)
{
	u8 dpcd_data;
	bool capable = false;

	if (amdgpu_dm_connector->dc_link &&
		dm_helpers_dp_read_dpcd(
				NULL,
				amdgpu_dm_connector->dc_link,
				DP_DOWN_STREAM_PORT_COUNT,
				&dpcd_data,
				sizeof(dpcd_data))) {
		capable = (dpcd_data & DP_MSA_TIMING_PAR_IGNORED) ? true:false;
	}

	return capable;
}

static bool dm_edid_parser_send_cea(struct amdgpu_display_manager *dm,
		unsigned int offset,
		unsigned int total_length,
		u8 *data,
		unsigned int length,
		struct amdgpu_hdmi_vsdb_info *vsdb)
{
	bool res;
	union dmub_rb_cmd cmd;
	struct dmub_cmd_send_edid_cea *input;
	struct dmub_cmd_edid_cea_output *output;

	if (length > DMUB_EDID_CEA_DATA_CHUNK_BYTES)
		return false;

	memset(&cmd, 0, sizeof(cmd));

	input = &cmd.edid_cea.data.input;

	cmd.edid_cea.header.type = DMUB_CMD__EDID_CEA;
	cmd.edid_cea.header.sub_type = 0;
	cmd.edid_cea.header.payload_bytes =
		sizeof(cmd.edid_cea) - sizeof(cmd.edid_cea.header);
	input->offset = offset;
	input->length = length;
	input->cea_total_length = total_length;
	memcpy(input->payload, data, length);

	res = dc_dmub_srv_cmd_with_reply_data(dm->dc->ctx->dmub_srv, &cmd);
	if (!res) {
		DRM_ERROR("EDID CEA parser failed\n");
		return false;
	}

	output = &cmd.edid_cea.data.output;

	if (output->type == DMUB_CMD__EDID_CEA_ACK) {
		if (!output->ack.success) {
			DRM_ERROR("EDID CEA ack failed at offset %d\n",
					output->ack.offset);
		}
	} else if (output->type == DMUB_CMD__EDID_CEA_AMD_VSDB) {
		if (!output->amd_vsdb.vsdb_found)
			return false;

		vsdb->freesync_supported = output->amd_vsdb.freesync_supported;
		vsdb->amd_vsdb_version = output->amd_vsdb.amd_vsdb_version;
		vsdb->min_refresh_rate_hz = output->amd_vsdb.min_frame_rate;
		vsdb->max_refresh_rate_hz = output->amd_vsdb.max_frame_rate;
	} else {
		DRM_WARN("Unknown EDID CEA parser results\n");
		return false;
	}

	return true;
}

static bool parse_edid_cea_dmcu(struct amdgpu_display_manager *dm,
		u8 *edid_ext, int len,
		struct amdgpu_hdmi_vsdb_info *vsdb_info)
{
	int i;

	/* send extension block to DMCU for parsing */
	for (i = 0; i < len; i += 8) {
		bool res;
		int offset;

		/* send 8 bytes a time */
		if (!dc_edid_parser_send_cea(dm->dc, i, len, &edid_ext[i], 8))
			return false;

		if (i+8 == len) {
			/* EDID block sent completed, expect result */
			int version, min_rate, max_rate;

			res = dc_edid_parser_recv_amd_vsdb(dm->dc, &version, &min_rate, &max_rate);
			if (res) {
				/* amd vsdb found */
				vsdb_info->freesync_supported = 1;
				vsdb_info->amd_vsdb_version = version;
				vsdb_info->min_refresh_rate_hz = min_rate;
				vsdb_info->max_refresh_rate_hz = max_rate;
				return true;
			}
			/* not amd vsdb */
			return false;
		}

		/* check for ack*/
		res = dc_edid_parser_recv_cea_ack(dm->dc, &offset);
		if (!res)
			return false;
	}

	return false;
}

static bool parse_edid_cea_dmub(struct amdgpu_display_manager *dm,
		u8 *edid_ext, int len,
		struct amdgpu_hdmi_vsdb_info *vsdb_info)
{
	int i;

	/* send extension block to DMCU for parsing */
	for (i = 0; i < len; i += 8) {
		/* send 8 bytes a time */
		if (!dm_edid_parser_send_cea(dm, i, len, &edid_ext[i], 8, vsdb_info))
			return false;
	}

	return vsdb_info->freesync_supported;
}

static bool parse_edid_cea(struct amdgpu_dm_connector *aconnector,
		u8 *edid_ext, int len,
		struct amdgpu_hdmi_vsdb_info *vsdb_info)
{
	struct amdgpu_device *adev = drm_to_adev(aconnector->base.dev);
	bool ret;

	mutex_lock(&adev->dm.dc_lock);
	if (adev->dm.dmub_srv)
		ret = parse_edid_cea_dmub(&adev->dm, edid_ext, len, vsdb_info);
	else
		ret = parse_edid_cea_dmcu(&adev->dm, edid_ext, len, vsdb_info);
	mutex_unlock(&adev->dm.dc_lock);
	return ret;
}

static int parse_hdmi_amd_vsdb(struct amdgpu_dm_connector *aconnector,
		struct edid *edid, struct amdgpu_hdmi_vsdb_info *vsdb_info)
{
	u8 *edid_ext = NULL;
	int i;
	bool valid_vsdb_found = false;

	/*----- drm_find_cea_extension() -----*/
	/* No EDID or EDID extensions */
	if (edid == NULL || edid->extensions == 0)
		return -ENODEV;

	/* Find CEA extension */
	for (i = 0; i < edid->extensions; i++) {
		edid_ext = (uint8_t *)edid + EDID_LENGTH * (i + 1);
		if (edid_ext[0] == CEA_EXT)
			break;
	}

	if (i == edid->extensions)
		return -ENODEV;

	/*----- cea_db_offsets() -----*/
	if (edid_ext[0] != CEA_EXT)
		return -ENODEV;

	valid_vsdb_found = parse_edid_cea(aconnector, edid_ext, EDID_LENGTH, vsdb_info);

	return valid_vsdb_found ? i : -ENODEV;
}

/**
 * amdgpu_dm_update_freesync_caps - Update Freesync capabilities
 *
 * @connector: Connector to query.
 * @edid: EDID from monitor
 *
 * Amdgpu supports Freesync in DP and HDMI displays, and it is required to keep
 * track of some of the display information in the internal data struct used by
 * amdgpu_dm. This function checks which type of connector we need to set the
 * FreeSync parameters.
 */
void amdgpu_dm_update_freesync_caps(struct drm_connector *connector,
				    struct edid *edid)
{
	int i = 0;
	struct detailed_timing *timing;
	struct detailed_non_pixel *data;
	struct detailed_data_monitor_range *range;
	struct amdgpu_dm_connector *amdgpu_dm_connector =
			to_amdgpu_dm_connector(connector);
	struct dm_connector_state *dm_con_state = NULL;
	struct dc_sink *sink;

	struct drm_device *dev = connector->dev;
	struct amdgpu_device *adev = drm_to_adev(dev);
	struct amdgpu_hdmi_vsdb_info vsdb_info = {0};
	bool freesync_capable = false;
	enum adaptive_sync_type as_type = ADAPTIVE_SYNC_TYPE_NONE;

	if (!connector->state) {
		DRM_ERROR("%s - Connector has no state", __func__);
		goto update;
	}

	sink = amdgpu_dm_connector->dc_sink ?
		amdgpu_dm_connector->dc_sink :
		amdgpu_dm_connector->dc_em_sink;

	if (!edid || !sink) {
		dm_con_state = to_dm_connector_state(connector->state);

		amdgpu_dm_connector->min_vfreq = 0;
		amdgpu_dm_connector->max_vfreq = 0;
		amdgpu_dm_connector->pixel_clock_mhz = 0;
		connector->display_info.monitor_range.min_vfreq = 0;
		connector->display_info.monitor_range.max_vfreq = 0;
		freesync_capable = false;

		goto update;
	}

	dm_con_state = to_dm_connector_state(connector->state);

	if (!adev->dm.freesync_module)
		goto update;

	if (sink->sink_signal == SIGNAL_TYPE_DISPLAY_PORT
		|| sink->sink_signal == SIGNAL_TYPE_EDP) {
		bool edid_check_required = false;

		if (edid) {
			edid_check_required = is_dp_capable_without_timing_msa(
						adev->dm.dc,
						amdgpu_dm_connector);
		}

		if (edid_check_required == true && (edid->version > 1 ||
		   (edid->version == 1 && edid->revision > 1))) {
			for (i = 0; i < 4; i++) {

				timing	= &edid->detailed_timings[i];
				data	= &timing->data.other_data;
				range	= &data->data.range;
				/*
				 * Check if monitor has continuous frequency mode
				 */
				if (data->type != EDID_DETAIL_MONITOR_RANGE)
					continue;
				/*
				 * Check for flag range limits only. If flag == 1 then
				 * no additional timing information provided.
				 * Default GTF, GTF Secondary curve and CVT are not
				 * supported
				 */
				if (range->flags != 1)
					continue;

				amdgpu_dm_connector->min_vfreq = range->min_vfreq;
				amdgpu_dm_connector->max_vfreq = range->max_vfreq;
				amdgpu_dm_connector->pixel_clock_mhz =
					range->pixel_clock_mhz * 10;

				connector->display_info.monitor_range.min_vfreq = range->min_vfreq;
				connector->display_info.monitor_range.max_vfreq = range->max_vfreq;

				break;
			}

			if (amdgpu_dm_connector->max_vfreq -
			    amdgpu_dm_connector->min_vfreq > 10) {

				freesync_capable = true;
			}
		}
	} else if (edid && sink->sink_signal == SIGNAL_TYPE_HDMI_TYPE_A) {
		i = parse_hdmi_amd_vsdb(amdgpu_dm_connector, edid, &vsdb_info);
		if (i >= 0 && vsdb_info.freesync_supported) {
			timing  = &edid->detailed_timings[i];
			data    = &timing->data.other_data;

			amdgpu_dm_connector->min_vfreq = vsdb_info.min_refresh_rate_hz;
			amdgpu_dm_connector->max_vfreq = vsdb_info.max_refresh_rate_hz;
			if (amdgpu_dm_connector->max_vfreq - amdgpu_dm_connector->min_vfreq > 10)
				freesync_capable = true;

			connector->display_info.monitor_range.min_vfreq = vsdb_info.min_refresh_rate_hz;
			connector->display_info.monitor_range.max_vfreq = vsdb_info.max_refresh_rate_hz;
		}
	}

	as_type = dm_get_adaptive_sync_support_type(amdgpu_dm_connector->dc_link);

	if (as_type == FREESYNC_TYPE_PCON_IN_WHITELIST) {
		i = parse_hdmi_amd_vsdb(amdgpu_dm_connector, edid, &vsdb_info);
		if (i >= 0 && vsdb_info.freesync_supported && vsdb_info.amd_vsdb_version > 0) {

			amdgpu_dm_connector->pack_sdp_v1_3 = true;
			amdgpu_dm_connector->as_type = as_type;
			amdgpu_dm_connector->vsdb_info = vsdb_info;

			amdgpu_dm_connector->min_vfreq = vsdb_info.min_refresh_rate_hz;
			amdgpu_dm_connector->max_vfreq = vsdb_info.max_refresh_rate_hz;
			if (amdgpu_dm_connector->max_vfreq - amdgpu_dm_connector->min_vfreq > 10)
				freesync_capable = true;

			connector->display_info.monitor_range.min_vfreq = vsdb_info.min_refresh_rate_hz;
			connector->display_info.monitor_range.max_vfreq = vsdb_info.max_refresh_rate_hz;
		}
	}

update:
	if (dm_con_state)
		dm_con_state->freesync_capable = freesync_capable;

	if (connector->vrr_capable_property)
		drm_connector_set_vrr_capable_property(connector,
						       freesync_capable);
}

void amdgpu_dm_trigger_timing_sync(struct drm_device *dev)
{
	struct amdgpu_device *adev = drm_to_adev(dev);
	struct dc *dc = adev->dm.dc;
	int i;

	mutex_lock(&adev->dm.dc_lock);
	if (dc->current_state) {
		for (i = 0; i < dc->current_state->stream_count; ++i)
			dc->current_state->streams[i]
				->triggered_crtc_reset.enabled =
				adev->dm.force_timing_sync;

		dm_enable_per_frame_crtc_master_sync(dc->current_state);
		dc_trigger_sync(dc, dc->current_state);
	}
	mutex_unlock(&adev->dm.dc_lock);
}

void dm_write_reg_func(const struct dc_context *ctx, uint32_t address,
		       u32 value, const char *func_name)
{
#ifdef DM_CHECK_ADDR_0
	if (address == 0) {
		DC_ERR("invalid register write. address = 0");
		return;
	}
#endif
	cgs_write_register(ctx->cgs_device, address, value);
	trace_amdgpu_dc_wreg(&ctx->perf_trace->write_count, address, value);
}

uint32_t dm_read_reg_func(const struct dc_context *ctx, uint32_t address,
			  const char *func_name)
{
	u32 value;
#ifdef DM_CHECK_ADDR_0
	if (address == 0) {
		DC_ERR("invalid register read; address = 0\n");
		return 0;
	}
#endif

	if (ctx->dmub_srv &&
	    ctx->dmub_srv->reg_helper_offload.gather_in_progress &&
	    !ctx->dmub_srv->reg_helper_offload.should_burst_write) {
		ASSERT(false);
		return 0;
	}

	value = cgs_read_register(ctx->cgs_device, address);

	trace_amdgpu_dc_rreg(&ctx->perf_trace->read_count, address, value);

	return value;
}

int amdgpu_dm_process_dmub_aux_transfer_sync(
		struct dc_context *ctx,
		unsigned int link_index,
		struct aux_payload *payload,
		enum aux_return_code_type *operation_result)
{
	struct amdgpu_device *adev = ctx->driver_context;
	struct dmub_notification *p_notify = adev->dm.dmub_notify;
	int ret = -1;

	mutex_lock(&adev->dm.dpia_aux_lock);
	if (!dc_process_dmub_aux_transfer_async(ctx->dc, link_index, payload)) {
		*operation_result = AUX_RET_ERROR_ENGINE_ACQUIRE;
		goto out;
	}

	if (!wait_for_completion_timeout(&adev->dm.dmub_aux_transfer_done, 10 * HZ)) {
		DRM_ERROR("wait_for_completion_timeout timeout!");
		*operation_result = AUX_RET_ERROR_TIMEOUT;
		goto out;
	}

	if (p_notify->result != AUX_RET_SUCCESS) {
		/*
		 * Transient states before tunneling is enabled could
		 * lead to this error. We can ignore this for now.
		 */
		if (p_notify->result != AUX_RET_ERROR_PROTOCOL_ERROR) {
			DRM_WARN("DPIA AUX failed on 0x%x(%d), error %d\n",
					payload->address, payload->length,
					p_notify->result);
		}
		*operation_result = AUX_RET_ERROR_INVALID_REPLY;
		goto out;
	}


	payload->reply[0] = adev->dm.dmub_notify->aux_reply.command;
	if (!payload->write && p_notify->aux_reply.length &&
			(payload->reply[0] == AUX_TRANSACTION_REPLY_AUX_ACK)) {

		if (payload->length != p_notify->aux_reply.length) {
			DRM_WARN("invalid read length %d from DPIA AUX 0x%x(%d)!\n",
				p_notify->aux_reply.length,
					payload->address, payload->length);
			*operation_result = AUX_RET_ERROR_INVALID_REPLY;
			goto out;
		}

		memcpy(payload->data, p_notify->aux_reply.data,
				p_notify->aux_reply.length);
	}

	/* success */
	ret = p_notify->aux_reply.length;
	*operation_result = p_notify->result;
out:
	reinit_completion(&adev->dm.dmub_aux_transfer_done);
	mutex_unlock(&adev->dm.dpia_aux_lock);
	return ret;
}

int amdgpu_dm_process_dmub_set_config_sync(
		struct dc_context *ctx,
		unsigned int link_index,
		struct set_config_cmd_payload *payload,
		enum set_config_status *operation_result)
{
	struct amdgpu_device *adev = ctx->driver_context;
	bool is_cmd_complete;
	int ret;

	mutex_lock(&adev->dm.dpia_aux_lock);
	is_cmd_complete = dc_process_dmub_set_config_async(ctx->dc,
			link_index, payload, adev->dm.dmub_notify);

	if (is_cmd_complete || wait_for_completion_timeout(&adev->dm.dmub_aux_transfer_done, 10 * HZ)) {
		ret = 0;
		*operation_result = adev->dm.dmub_notify->sc_status;
	} else {
		DRM_ERROR("wait_for_completion_timeout timeout!");
		ret = -1;
		*operation_result = SET_CONFIG_UNKNOWN_ERROR;
	}

	if (!is_cmd_complete)
		reinit_completion(&adev->dm.dmub_aux_transfer_done);
	mutex_unlock(&adev->dm.dpia_aux_lock);
	return ret;
}

/*
 * Check whether seamless boot is supported.
 *
 * So far we only support seamless boot on CHIP_VANGOGH.
 * If everything goes well, we may consider expanding
 * seamless boot to other ASICs.
 */
bool check_seamless_boot_capability(struct amdgpu_device *adev)
{
	switch (adev->ip_versions[DCE_HWIP][0]) {
	case IP_VERSION(3, 0, 1):
		if (!adev->mman.keep_stolen_vga_memory)
			return true;
		break;
	default:
		break;
	}

	return false;
}<|MERGE_RESOLUTION|>--- conflicted
+++ resolved
@@ -38,14 +38,8 @@
 #include "dc/dc_edid_parser.h"
 #include "dc/dc_stat.h"
 #include "amdgpu_dm_trace.h"
-<<<<<<< HEAD
 #include "dpcd_defs.h"
 #include "link/protocols/link_dpcd.h"
-=======
-#include "dc/inc/dc_link_ddc.h"
-#include "dpcd_defs.h"
-#include "dc/inc/link_dpcd.h"
->>>>>>> 2a69c8d4
 #include "link_service_types.h"
 
 #include "vid.h"
@@ -356,19 +350,9 @@
 					int planes_count)
 {
 	int i, j;
-<<<<<<< HEAD
 
 	for (i = 0, j = planes_count - 1; i < j; i++, j--)
 		swap(array_of_surface_update[i], array_of_surface_update[j]);
-=======
-	struct dc_surface_update surface_updates_temp;
-
-	for (i = 0, j = planes_count - 1; i < j; i++, j--) {
-		surface_updates_temp = array_of_surface_update[i];
-		array_of_surface_update[i] = array_of_surface_update[j];
-		array_of_surface_update[j] = surface_updates_temp;
-	}
->>>>>>> 2a69c8d4
 }
 
 /**
@@ -1380,14 +1364,8 @@
 		DP_TEST_RESPONSE,
 		&test_response.raw,
 		sizeof(test_response));
-<<<<<<< HEAD
-	}
-	else if ((dc_link->connector_signal != SIGNAL_TYPE_EDP) &&
+	} else if ((dc_link->connector_signal != SIGNAL_TYPE_EDP) &&
 			dc_link_check_link_loss_status(dc_link, &offload_work->data) &&
-=======
-	} else if ((dc_link->connector_signal != SIGNAL_TYPE_EDP) &&
-			hpd_rx_irq_check_link_loss_status(dc_link, &offload_work->data) &&
->>>>>>> 2a69c8d4
 			dc_link_dp_allow_hpd_rx_irq(dc_link)) {
 		/* offload_work->data is from handle_hpd_rx_irq->
 		 * schedule_hpd_rx_offload_work.this is defer handle
@@ -1408,13 +1386,8 @@
 		offload_work->offload_wq->is_handling_link_loss = false;
 		spin_unlock_irqrestore(&offload_work->offload_wq->offload_lock, flags);
 
-<<<<<<< HEAD
 		if ((dc_link_dp_read_hpd_rx_irq_data(dc_link, &irq_data) == DC_OK) &&
 			dc_link_check_link_loss_status(dc_link, &irq_data))
-=======
-		if ((read_hpd_rx_irq_data(dc_link, &irq_data) == DC_OK) &&
-			hpd_rx_irq_check_link_loss_status(dc_link, &irq_data))
->>>>>>> 2a69c8d4
 			dc_link_dp_handle_link_loss(dc_link);
 	}
 	mutex_unlock(&adev->dm.dc_lock);
@@ -1655,14 +1628,8 @@
 		}
 		break;
 	}
-<<<<<<< HEAD
-	if (init_data.flags.gpu_vm_support &&
-	    (amdgpu_sg_display == 0))
-		init_data.flags.gpu_vm_support = false;
-=======
 	if (init_data.flags.gpu_vm_support)
 		init_data.flags.gpu_vm_support = amdgpu_sg_display_supported(adev);
->>>>>>> 2a69c8d4
 
 	if (init_data.flags.gpu_vm_support)
 		adev->mode_info.gpu_vm_support = true;
@@ -3160,18 +3127,12 @@
 						    aconnector->edid);
 		}
 
-<<<<<<< HEAD
 		if (!aconnector->timing_requested) {
 			aconnector->timing_requested =
 				kzalloc(sizeof(struct dc_crtc_timing), GFP_KERNEL);
 			if (!aconnector->timing_requested)
 				dm_error("failed to create aconnector->requested_timing\n");
 		}
-=======
-		aconnector->timing_requested = kzalloc(sizeof(struct dc_crtc_timing), GFP_KERNEL);
-		if (!aconnector->timing_requested)
-			dm_error("%s: failed to create aconnector->requested_timing\n", __func__);
->>>>>>> 2a69c8d4
 
 		drm_connector_update_edid_property(connector, aconnector->edid);
 		amdgpu_dm_update_freesync_caps(connector, aconnector->edid);
@@ -3186,10 +3147,6 @@
 		aconnector->edid = NULL;
 		kfree(aconnector->timing_requested);
 		aconnector->timing_requested = NULL;
-<<<<<<< HEAD
-=======
-#ifdef CONFIG_DRM_AMD_DC_HDCP
->>>>>>> 2a69c8d4
 		/* Set CP to DESIRED if it was ENABLED, so we can re-enable it again on hotplug */
 		if (connector->state->content_protection == DRM_MODE_CONTENT_PROTECTION_ENABLED)
 			connector->state->content_protection = DRM_MODE_CONTENT_PROTECTION_DESIRED;
@@ -3230,11 +3187,7 @@
 
 	aconnector->timing_changed = false;
 
-<<<<<<< HEAD
 	if (!dc_link_detect_connection_type(aconnector->dc_link, &new_connection_type))
-=======
-	if (!dc_link_detect_sink(aconnector->dc_link, &new_connection_type))
->>>>>>> 2a69c8d4
 		DRM_ERROR("KMS: Failed to detect connector\n");
 
 	if (aconnector->base.force && new_connection_type == dc_connection_none) {
@@ -3273,87 +3226,6 @@
 
 }
 
-<<<<<<< HEAD
-static void dm_handle_mst_sideband_msg(struct amdgpu_dm_connector *aconnector)
-{
-	u8 esi[DP_PSR_ERROR_STATUS - DP_SINK_COUNT_ESI] = { 0 };
-	u8 dret;
-	bool new_irq_handled = false;
-	int dpcd_addr;
-	int dpcd_bytes_to_read;
-
-	const int max_process_count = 30;
-	int process_count = 0;
-
-	const struct dc_link_status *link_status = dc_link_get_status(aconnector->dc_link);
-
-	if (link_status->dpcd_caps->dpcd_rev.raw < 0x12) {
-		dpcd_bytes_to_read = DP_LANE0_1_STATUS - DP_SINK_COUNT;
-		/* DPCD 0x200 - 0x201 for downstream IRQ */
-		dpcd_addr = DP_SINK_COUNT;
-	} else {
-		dpcd_bytes_to_read = DP_PSR_ERROR_STATUS - DP_SINK_COUNT_ESI;
-		/* DPCD 0x2002 - 0x2005 for downstream IRQ */
-		dpcd_addr = DP_SINK_COUNT_ESI;
-	}
-
-	dret = drm_dp_dpcd_read(
-		&aconnector->dm_dp_aux.aux,
-		dpcd_addr,
-		esi,
-		dpcd_bytes_to_read);
-
-	while (dret == dpcd_bytes_to_read &&
-		process_count < max_process_count) {
-		u8 retry;
-		dret = 0;
-
-		process_count++;
-
-		DRM_DEBUG_DRIVER("ESI %02x %02x %02x\n", esi[0], esi[1], esi[2]);
-		/* handle HPD short pulse irq */
-		if (aconnector->mst_mgr.mst_state)
-			drm_dp_mst_hpd_irq(
-				&aconnector->mst_mgr,
-				esi,
-				&new_irq_handled);
-
-		if (new_irq_handled) {
-			/* ACK at DPCD to notify down stream */
-			const int ack_dpcd_bytes_to_write =
-				dpcd_bytes_to_read - 1;
-
-			for (retry = 0; retry < 3; retry++) {
-				u8 wret;
-
-				wret = drm_dp_dpcd_write(
-					&aconnector->dm_dp_aux.aux,
-					dpcd_addr + 1,
-					&esi[1],
-					ack_dpcd_bytes_to_write);
-				if (wret == ack_dpcd_bytes_to_write)
-					break;
-			}
-
-			/* check if there is new irq to be handled */
-			dret = drm_dp_dpcd_read(
-				&aconnector->dm_dp_aux.aux,
-				dpcd_addr,
-				esi,
-				dpcd_bytes_to_read);
-
-			new_irq_handled = false;
-		} else {
-			break;
-		}
-	}
-
-	if (process_count == max_process_count)
-		DRM_DEBUG_DRIVER("Loop exceeded max iterations\n");
-}
-
-=======
->>>>>>> 2a69c8d4
 static void schedule_hpd_rx_offload_work(struct hpd_rx_irq_offload_work_queue *offload_wq,
 							union hpd_irq_data hpd_irq_data)
 {
@@ -3540,13 +3412,6 @@
 			amdgpu_dm_irq_register_interrupt(adev, &int_params,
 					handle_hpd_rx_irq,
 					(void *) aconnector);
-<<<<<<< HEAD
-
-			if (adev->dm.hpd_rx_offload_wq)
-				adev->dm.hpd_rx_offload_wq[dc_link->link_index].aconnector =
-					aconnector;
-=======
->>>>>>> 2a69c8d4
 		}
 
 		if (adev->dm.hpd_rx_offload_wq)
@@ -5122,21 +4987,10 @@
 
 static inline void fill_dc_dirty_rect(struct drm_plane *plane,
 				      struct rect *dirty_rect, int32_t x,
-<<<<<<< HEAD
 				      s32 y, s32 width, s32 height,
 				      int *i, bool ffu)
 {
-	if (*i > DC_MAX_DIRTY_RECTS)
-		return;
-
-	if (*i == DC_MAX_DIRTY_RECTS)
-		goto out;
-=======
-				      int32_t y, int32_t width, int32_t height,
-				      int *i, bool ffu)
-{
 	WARN_ON(*i >= DC_MAX_DIRTY_RECTS);
->>>>>>> 2a69c8d4
 
 	dirty_rect->x = x;
 	dirty_rect->y = y;
@@ -5152,10 +5006,6 @@
 			"[PLANE:%d] PSR SU dirty rect at (%d, %d) size (%d, %d)",
 			plane->base.id, x, y, width, height);
 
-<<<<<<< HEAD
-out:
-=======
->>>>>>> 2a69c8d4
 	(*i)++;
 }
 
@@ -5190,19 +5040,12 @@
 {
 	struct dm_crtc_state *dm_crtc_state = to_dm_crtc_state(crtc_state);
 	struct rect *dirty_rects = flip_addrs->dirty_rects;
-<<<<<<< HEAD
 	u32 num_clips;
-=======
-	uint32_t num_clips;
->>>>>>> 2a69c8d4
 	struct drm_mode_rect *clips;
 	bool bb_changed;
 	bool fb_changed;
 	u32 i = 0;
-<<<<<<< HEAD
 	*dirty_regions_changed = false;
-=======
->>>>>>> 2a69c8d4
 
 	/*
 	 * Cursor plane has it's own dirty rect update interface. See
@@ -5247,12 +5090,10 @@
 		new_plane_state->plane->base.id,
 		bb_changed, fb_changed, num_clips);
 
-<<<<<<< HEAD
 	*dirty_regions_changed = bb_changed;
-=======
+
 	if ((num_clips + (bb_changed ? 2 : 0)) > DC_MAX_DIRTY_RECTS)
 		goto ffu;
->>>>>>> 2a69c8d4
 
 	if (bb_changed) {
 		fill_dc_dirty_rect(new_plane_state->plane, &dirty_rects[i],
@@ -5282,12 +5123,6 @@
 				   new_plane_state->crtc_w,
 				   new_plane_state->crtc_h, &i, false);
 	}
-<<<<<<< HEAD
-
-	if (i > DC_MAX_DIRTY_RECTS)
-		goto ffu;
-=======
->>>>>>> 2a69c8d4
 
 	flip_addrs->dirty_rect_count = i;
 	return;
@@ -5969,13 +5804,10 @@
 	u32 dsc_max_supported_bw_in_kbps;
 	u32 max_dsc_target_bpp_limit_override =
 		drm_connector->display_info.max_dsc_bpp;
-<<<<<<< HEAD
 	struct dc_dsc_config_options dsc_options = {0};
 
 	dc_dsc_get_default_config_option(dc, &dsc_options);
 	dsc_options.max_target_bpp_limit_override_x16 = max_dsc_target_bpp_limit_override * 16;
-=======
->>>>>>> 2a69c8d4
 
 	link_bandwidth_kbps = dc_link_bandwidth_kbps(aconnector->dc_link,
 							dc_link_get_link_cap(aconnector->dc_link));
@@ -6156,10 +5988,6 @@
 		stream->timing = *aconnector->timing_requested;
 	}
 
-<<<<<<< HEAD
-=======
-#if defined(CONFIG_DRM_AMD_DC_DCN)
->>>>>>> 2a69c8d4
 	/* SST DSC determination policy */
 	update_dsc_caps(aconnector, sink, stream, &dsc_caps);
 	if (aconnector->dsc_settings.dsc_force_enable != DSC_CLK_FORCE_DISABLE && dsc_caps.is_dsc_supported)
@@ -8020,11 +7848,7 @@
 				    bool wait_for_vblank)
 {
 	u32 i;
-<<<<<<< HEAD
 	u64 timestamp_ns = ktime_get_ns();
-=======
-	u64 timestamp_ns;
->>>>>>> 2a69c8d4
 	struct drm_plane *plane;
 	struct drm_plane_state *old_plane_state, *new_plane_state;
 	struct amdgpu_crtc *acrtc_attach = to_amdgpu_crtc(pcrtc);
@@ -8036,11 +7860,7 @@
 	int planes_count = 0, vpos, hpos;
 	unsigned long flags;
 	u32 target_vblank, last_flip_vblank;
-<<<<<<< HEAD
 	bool vrr_active = amdgpu_dm_crtc_vrr_active(acrtc_state);
-=======
-	bool vrr_active = amdgpu_dm_vrr_active(acrtc_state);
->>>>>>> 2a69c8d4
 	bool cursor_update = false;
 	bool pflip_present = false;
 	bool dirty_rects_changed = false;
@@ -9227,12 +9047,8 @@
 	return false;
 }
 
-<<<<<<< HEAD
-static void set_freesync_fixed_config(struct dm_crtc_state *dm_new_crtc_state) {
-=======
 static void set_freesync_fixed_config(struct dm_crtc_state *dm_new_crtc_state)
 {
->>>>>>> 2a69c8d4
 	u64 num, den, res;
 	struct drm_crtc_state *new_crtc_state = &dm_new_crtc_state->base;
 

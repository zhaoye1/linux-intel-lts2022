--- conflicted
+++ resolved
@@ -222,35 +222,11 @@
 	return ret;
 }
 
-<<<<<<< HEAD
 static void drm_kms_helper_disable_hpd(struct drm_device *dev)
-=======
-#define DRM_OUTPUT_POLL_PERIOD (10*HZ)
-/**
- * drm_kms_helper_poll_enable - re-enable output polling.
- * @dev: drm_device
- *
- * This function re-enables the output polling work, after it has been
- * temporarily disabled using drm_kms_helper_poll_disable(), for example over
- * suspend/resume.
- *
- * Drivers can call this helper from their device resume implementation. It is
- * not an error to call this even when output polling isn't enabled.
- *
- * If device polling was never initialized before, this call will trigger a
- * warning and return.
- *
- * Note that calls to enable and disable polling must be strictly ordered, which
- * is automatically the case when they're only call from suspend/resume
- * callbacks.
- */
-void drm_kms_helper_poll_enable(struct drm_device *dev)
->>>>>>> a6398e37
 {
 	struct drm_connector *connector;
 	struct drm_connector_list_iter conn_iter;
 
-<<<<<<< HEAD
 	drm_connector_list_iter_begin(dev, &conn_iter);
 	drm_for_each_connector_iter(connector, &conn_iter) {
 		const struct drm_connector_helper_funcs *funcs =
@@ -267,11 +243,6 @@
 	bool poll = false;
 	struct drm_connector *connector;
 	struct drm_connector_list_iter conn_iter;
-=======
-	if (drm_WARN_ON_ONCE(dev, !dev->mode_config.poll_enabled) ||
-	    !drm_kms_helper_poll || dev->mode_config.poll_running)
-		return;
->>>>>>> a6398e37
 
 	drm_connector_list_iter_begin(dev, &conn_iter);
 	drm_for_each_connector_iter(connector, &conn_iter) {
@@ -322,14 +293,17 @@
  * Drivers can call this helper from their device resume implementation. It is
  * not an error to call this even when output polling isn't enabled.
  *
+ * If device polling was never initialized before, this call will trigger a
+ * warning and return.
+ *
  * Note that calls to enable and disable polling must be strictly ordered, which
  * is automatically the case when they're only call from suspend/resume
  * callbacks.
  */
 void drm_kms_helper_poll_enable(struct drm_device *dev)
 {
-	if (!dev->mode_config.poll_enabled || !drm_kms_helper_poll ||
-	    dev->mode_config.poll_running)
+	if (drm_WARN_ON_ONCE(dev, !dev->mode_config.poll_enabled) ||
+	    !drm_kms_helper_poll || dev->mode_config.poll_running)
 		return;
 
 	if (drm_kms_helper_enable_hpd(dev) ||
@@ -656,15 +630,7 @@
 	}
 
 	/* Re-enable polling in case the global poll config changed. */
-<<<<<<< HEAD
 	drm_kms_helper_poll_enable(dev);
-=======
-	if (dev->mode_config.poll_enabled &&
-	    (drm_kms_helper_poll != dev->mode_config.poll_running))
-		drm_kms_helper_poll_enable(dev);
-
-	dev->mode_config.poll_running = drm_kms_helper_poll;
->>>>>>> a6398e37
 
 	if (connector->status == connector_status_disconnected) {
 		DRM_DEBUG_KMS("[CONNECTOR:%d:%s] disconnected\n",
@@ -924,13 +890,8 @@
  */
 void drm_kms_helper_poll_disable(struct drm_device *dev)
 {
-<<<<<<< HEAD
 	if (dev->mode_config.poll_running)
 		drm_kms_helper_disable_hpd(dev);
-=======
-	if (drm_WARN_ON(dev, !dev->mode_config.poll_enabled))
-		return;
->>>>>>> a6398e37
 
 	cancel_delayed_work_sync(&dev->mode_config.output_poll_work);
 

/* SPDX-License-Identifier: GPL-2.0-or-later */
/*
 *	Definitions for the 'struct sk_buff' memory handlers.
 *
 *	Authors:
 *		Alan Cox, <gw4pts@gw4pts.ampr.org>
 *		Florian La Roche, <rzsfl@rz.uni-sb.de>
 */

#ifndef _LINUX_SKBUFF_H
#define _LINUX_SKBUFF_H

#include <linux/kernel.h>
#include <linux/compiler.h>
#include <linux/time.h>
#include <linux/bug.h>
#include <linux/bvec.h>
#include <linux/cache.h>
#include <linux/rbtree.h>
#include <linux/socket.h>
#include <linux/refcount.h>

#include <linux/atomic.h>
#include <asm/types.h>
#include <linux/spinlock.h>
#include <linux/net.h>
#include <linux/textsearch.h>
#include <net/checksum.h>
#include <linux/rcupdate.h>
#include <linux/hrtimer.h>
#include <linux/dma-mapping.h>
#include <linux/netdev_features.h>
#include <linux/sched.h>
#include <linux/sched/clock.h>
#include <net/flow_dissector.h>
#include <linux/splice.h>
#include <linux/in6.h>
#include <linux/if_packet.h>
#include <linux/llist.h>
#include <net/flow.h>
#include <net/page_pool.h>
#if IS_ENABLED(CONFIG_NF_CONNTRACK)
#include <linux/netfilter/nf_conntrack_common.h>
#endif
#include <net/net_debug.h>
#include <net/dropreason.h>
#include <linux/android_kabi.h>
#include <linux/android_vendor.h>

/**
 * DOC: skb checksums
 *
 * The interface for checksum offload between the stack and networking drivers
 * is as follows...
 *
 * IP checksum related features
 * ~~~~~~~~~~~~~~~~~~~~~~~~~~~~
 *
 * Drivers advertise checksum offload capabilities in the features of a device.
 * From the stack's point of view these are capabilities offered by the driver.
 * A driver typically only advertises features that it is capable of offloading
 * to its device.
 *
 * .. flat-table:: Checksum related device features
 *   :widths: 1 10
 *
 *   * - %NETIF_F_HW_CSUM
 *     - The driver (or its device) is able to compute one
 *	 IP (one's complement) checksum for any combination
 *	 of protocols or protocol layering. The checksum is
 *	 computed and set in a packet per the CHECKSUM_PARTIAL
 *	 interface (see below).
 *
 *   * - %NETIF_F_IP_CSUM
 *     - Driver (device) is only able to checksum plain
 *	 TCP or UDP packets over IPv4. These are specifically
 *	 unencapsulated packets of the form IPv4|TCP or
 *	 IPv4|UDP where the Protocol field in the IPv4 header
 *	 is TCP or UDP. The IPv4 header may contain IP options.
 *	 This feature cannot be set in features for a device
 *	 with NETIF_F_HW_CSUM also set. This feature is being
 *	 DEPRECATED (see below).
 *
 *   * - %NETIF_F_IPV6_CSUM
 *     - Driver (device) is only able to checksum plain
 *	 TCP or UDP packets over IPv6. These are specifically
 *	 unencapsulated packets of the form IPv6|TCP or
 *	 IPv6|UDP where the Next Header field in the IPv6
 *	 header is either TCP or UDP. IPv6 extension headers
 *	 are not supported with this feature. This feature
 *	 cannot be set in features for a device with
 *	 NETIF_F_HW_CSUM also set. This feature is being
 *	 DEPRECATED (see below).
 *
 *   * - %NETIF_F_RXCSUM
 *     - Driver (device) performs receive checksum offload.
 *	 This flag is only used to disable the RX checksum
 *	 feature for a device. The stack will accept receive
 *	 checksum indication in packets received on a device
 *	 regardless of whether NETIF_F_RXCSUM is set.
 *
 * Checksumming of received packets by device
 * ~~~~~~~~~~~~~~~~~~~~~~~~~~~~~~~~~~~~~~~~~~
 *
 * Indication of checksum verification is set in &sk_buff.ip_summed.
 * Possible values are:
 *
 * - %CHECKSUM_NONE
 *
 *   Device did not checksum this packet e.g. due to lack of capabilities.
 *   The packet contains full (though not verified) checksum in packet but
 *   not in skb->csum. Thus, skb->csum is undefined in this case.
 *
 * - %CHECKSUM_UNNECESSARY
 *
 *   The hardware you're dealing with doesn't calculate the full checksum
 *   (as in %CHECKSUM_COMPLETE), but it does parse headers and verify checksums
 *   for specific protocols. For such packets it will set %CHECKSUM_UNNECESSARY
 *   if their checksums are okay. &sk_buff.csum is still undefined in this case
 *   though. A driver or device must never modify the checksum field in the
 *   packet even if checksum is verified.
 *
 *   %CHECKSUM_UNNECESSARY is applicable to following protocols:
 *
 *     - TCP: IPv6 and IPv4.
 *     - UDP: IPv4 and IPv6. A device may apply CHECKSUM_UNNECESSARY to a
 *       zero UDP checksum for either IPv4 or IPv6, the networking stack
 *       may perform further validation in this case.
 *     - GRE: only if the checksum is present in the header.
 *     - SCTP: indicates the CRC in SCTP header has been validated.
 *     - FCOE: indicates the CRC in FC frame has been validated.
 *
 *   &sk_buff.csum_level indicates the number of consecutive checksums found in
 *   the packet minus one that have been verified as %CHECKSUM_UNNECESSARY.
 *   For instance if a device receives an IPv6->UDP->GRE->IPv4->TCP packet
 *   and a device is able to verify the checksums for UDP (possibly zero),
 *   GRE (checksum flag is set) and TCP, &sk_buff.csum_level would be set to
 *   two. If the device were only able to verify the UDP checksum and not
 *   GRE, either because it doesn't support GRE checksum or because GRE
 *   checksum is bad, skb->csum_level would be set to zero (TCP checksum is
 *   not considered in this case).
 *
 * - %CHECKSUM_COMPLETE
 *
 *   This is the most generic way. The device supplied checksum of the _whole_
 *   packet as seen by netif_rx() and fills in &sk_buff.csum. This means the
 *   hardware doesn't need to parse L3/L4 headers to implement this.
 *
 *   Notes:
 *
 *   - Even if device supports only some protocols, but is able to produce
 *     skb->csum, it MUST use CHECKSUM_COMPLETE, not CHECKSUM_UNNECESSARY.
 *   - CHECKSUM_COMPLETE is not applicable to SCTP and FCoE protocols.
 *
 * - %CHECKSUM_PARTIAL
 *
 *   A checksum is set up to be offloaded to a device as described in the
 *   output description for CHECKSUM_PARTIAL. This may occur on a packet
 *   received directly from another Linux OS, e.g., a virtualized Linux kernel
 *   on the same host, or it may be set in the input path in GRO or remote
 *   checksum offload. For the purposes of checksum verification, the checksum
 *   referred to by skb->csum_start + skb->csum_offset and any preceding
 *   checksums in the packet are considered verified. Any checksums in the
 *   packet that are after the checksum being offloaded are not considered to
 *   be verified.
 *
 * Checksumming on transmit for non-GSO
 * ~~~~~~~~~~~~~~~~~~~~~~~~~~~~~~~~~~~~
 *
 * The stack requests checksum offload in the &sk_buff.ip_summed for a packet.
 * Values are:
 *
 * - %CHECKSUM_PARTIAL
 *
 *   The driver is required to checksum the packet as seen by hard_start_xmit()
 *   from &sk_buff.csum_start up to the end, and to record/write the checksum at
 *   offset &sk_buff.csum_start + &sk_buff.csum_offset.
 *   A driver may verify that the
 *   csum_start and csum_offset values are valid values given the length and
 *   offset of the packet, but it should not attempt to validate that the
 *   checksum refers to a legitimate transport layer checksum -- it is the
 *   purview of the stack to validate that csum_start and csum_offset are set
 *   correctly.
 *
 *   When the stack requests checksum offload for a packet, the driver MUST
 *   ensure that the checksum is set correctly. A driver can either offload the
 *   checksum calculation to the device, or call skb_checksum_help (in the case
 *   that the device does not support offload for a particular checksum).
 *
 *   %NETIF_F_IP_CSUM and %NETIF_F_IPV6_CSUM are being deprecated in favor of
 *   %NETIF_F_HW_CSUM. New devices should use %NETIF_F_HW_CSUM to indicate
 *   checksum offload capability.
 *   skb_csum_hwoffload_help() can be called to resolve %CHECKSUM_PARTIAL based
 *   on network device checksumming capabilities: if a packet does not match
 *   them, skb_checksum_help() or skb_crc32c_help() (depending on the value of
 *   &sk_buff.csum_not_inet, see :ref:`crc`)
 *   is called to resolve the checksum.
 *
 * - %CHECKSUM_NONE
 *
 *   The skb was already checksummed by the protocol, or a checksum is not
 *   required.
 *
 * - %CHECKSUM_UNNECESSARY
 *
 *   This has the same meaning as CHECKSUM_NONE for checksum offload on
 *   output.
 *
 * - %CHECKSUM_COMPLETE
 *
 *   Not used in checksum output. If a driver observes a packet with this value
 *   set in skbuff, it should treat the packet as if %CHECKSUM_NONE were set.
 *
 * .. _crc:
 *
 * Non-IP checksum (CRC) offloads
 * ~~~~~~~~~~~~~~~~~~~~~~~~~~~~~~
 *
 * .. flat-table::
 *   :widths: 1 10
 *
 *   * - %NETIF_F_SCTP_CRC
 *     - This feature indicates that a device is capable of
 *	 offloading the SCTP CRC in a packet. To perform this offload the stack
 *	 will set csum_start and csum_offset accordingly, set ip_summed to
 *	 %CHECKSUM_PARTIAL and set csum_not_inet to 1, to provide an indication
 *	 in the skbuff that the %CHECKSUM_PARTIAL refers to CRC32c.
 *	 A driver that supports both IP checksum offload and SCTP CRC32c offload
 *	 must verify which offload is configured for a packet by testing the
 *	 value of &sk_buff.csum_not_inet; skb_crc32c_csum_help() is provided to
 *	 resolve %CHECKSUM_PARTIAL on skbs where csum_not_inet is set to 1.
 *
 *   * - %NETIF_F_FCOE_CRC
 *     - This feature indicates that a device is capable of offloading the FCOE
 *	 CRC in a packet. To perform this offload the stack will set ip_summed
 *	 to %CHECKSUM_PARTIAL and set csum_start and csum_offset
 *	 accordingly. Note that there is no indication in the skbuff that the
 *	 %CHECKSUM_PARTIAL refers to an FCOE checksum, so a driver that supports
 *	 both IP checksum offload and FCOE CRC offload must verify which offload
 *	 is configured for a packet, presumably by inspecting packet headers.
 *
 * Checksumming on output with GSO
 * ~~~~~~~~~~~~~~~~~~~~~~~~~~~~~~~
 *
 * In the case of a GSO packet (skb_is_gso() is true), checksum offload
 * is implied by the SKB_GSO_* flags in gso_type. Most obviously, if the
 * gso_type is %SKB_GSO_TCPV4 or %SKB_GSO_TCPV6, TCP checksum offload as
 * part of the GSO operation is implied. If a checksum is being offloaded
 * with GSO then ip_summed is %CHECKSUM_PARTIAL, and both csum_start and
 * csum_offset are set to refer to the outermost checksum being offloaded
 * (two offloaded checksums are possible with UDP encapsulation).
 */

/* Don't change this without changing skb_csum_unnecessary! */
#define CHECKSUM_NONE		0
#define CHECKSUM_UNNECESSARY	1
#define CHECKSUM_COMPLETE	2
#define CHECKSUM_PARTIAL	3

/* Maximum value in skb->csum_level */
#define SKB_MAX_CSUM_LEVEL	3

#define SKB_DATA_ALIGN(X)	ALIGN(X, SMP_CACHE_BYTES)
#define SKB_WITH_OVERHEAD(X)	\
	((X) - SKB_DATA_ALIGN(sizeof(struct skb_shared_info)))

/* For X bytes available in skb->head, what is the minimal
 * allocation needed, knowing struct skb_shared_info needs
 * to be aligned.
 */
#define SKB_HEAD_ALIGN(X) (SKB_DATA_ALIGN(X) + \
	SKB_DATA_ALIGN(sizeof(struct skb_shared_info)))

#define SKB_MAX_ORDER(X, ORDER) \
	SKB_WITH_OVERHEAD((PAGE_SIZE << (ORDER)) - (X))
#define SKB_MAX_HEAD(X)		(SKB_MAX_ORDER((X), 0))
#define SKB_MAX_ALLOC		(SKB_MAX_ORDER(0, 2))

/* return minimum truesize of one skb containing X bytes of data */
#define SKB_TRUESIZE(X) ((X) +						\
			 SKB_DATA_ALIGN(sizeof(struct sk_buff)) +	\
			 SKB_DATA_ALIGN(sizeof(struct skb_shared_info)))

struct ahash_request;
struct net_device;
struct scatterlist;
struct pipe_inode_info;
struct iov_iter;
struct napi_struct;
struct bpf_prog;
union bpf_attr;
struct skb_ext;

#if IS_ENABLED(CONFIG_BRIDGE_NETFILTER)
struct nf_bridge_info {
	enum {
		BRNF_PROTO_UNCHANGED,
		BRNF_PROTO_8021Q,
		BRNF_PROTO_PPPOE
	} orig_proto:8;
	u8			pkt_otherhost:1;
	u8			in_prerouting:1;
	u8			bridged_dnat:1;
	u8			sabotage_in_done:1;
	__u16			frag_max_size;
	int			physinif;

	/* always valid & non-NULL from FORWARD on, for physdev match */
	struct net_device	*physoutdev;
	union {
		/* prerouting: detect dnat in orig/reply direction */
		__be32          ipv4_daddr;
		struct in6_addr ipv6_daddr;

		/* after prerouting + nat detected: store original source
		 * mac since neigh resolution overwrites it, only used while
		 * skb is out in neigh layer.
		 */
		char neigh_header[8];
	};
};
#endif

#if IS_ENABLED(CONFIG_NET_TC_SKB_EXT)
/* Chain in tc_skb_ext will be used to share the tc chain with
 * ovs recirc_id. It will be set to the current chain by tc
 * and read by ovs to recirc_id.
 */
struct tc_skb_ext {
	__u32 chain;
	__u16 mru;
	__u16 zone;
	u8 post_ct:1;
	u8 post_ct_snat:1;
	u8 post_ct_dnat:1;
};
#endif

struct sk_buff_head {
	/* These two members must be first to match sk_buff. */
	struct_group_tagged(sk_buff_list, list,
		struct sk_buff	*next;
		struct sk_buff	*prev;
	);

	__u32		qlen;
	spinlock_t	lock;
};

struct sk_buff;

/* To allow 64K frame to be packed as single skb without frag_list we
 * require 64K/PAGE_SIZE pages plus 1 additional page to allow for
 * buffers which do not start on a page boundary.
 *
 * Since GRO uses frags we allocate at least 16 regardless of page
 * size.
 */
#if (65536/PAGE_SIZE + 1) < 16
#define MAX_SKB_FRAGS 16UL
#else
#define MAX_SKB_FRAGS (65536/PAGE_SIZE + 1)
#endif
extern int sysctl_max_skb_frags;

/* Set skb_shinfo(skb)->gso_size to this in case you want skb_segment to
 * segment using its current segmentation instead.
 */
#define GSO_BY_FRAGS	0xFFFF

typedef struct bio_vec skb_frag_t;

/**
 * skb_frag_size() - Returns the size of a skb fragment
 * @frag: skb fragment
 */
static inline unsigned int skb_frag_size(const skb_frag_t *frag)
{
	return frag->bv_len;
}

/**
 * skb_frag_size_set() - Sets the size of a skb fragment
 * @frag: skb fragment
 * @size: size of fragment
 */
static inline void skb_frag_size_set(skb_frag_t *frag, unsigned int size)
{
	frag->bv_len = size;
}

/**
 * skb_frag_size_add() - Increments the size of a skb fragment by @delta
 * @frag: skb fragment
 * @delta: value to add
 */
static inline void skb_frag_size_add(skb_frag_t *frag, int delta)
{
	frag->bv_len += delta;
}

/**
 * skb_frag_size_sub() - Decrements the size of a skb fragment by @delta
 * @frag: skb fragment
 * @delta: value to subtract
 */
static inline void skb_frag_size_sub(skb_frag_t *frag, int delta)
{
	frag->bv_len -= delta;
}

/**
 * skb_frag_must_loop - Test if %p is a high memory page
 * @p: fragment's page
 */
static inline bool skb_frag_must_loop(struct page *p)
{
#if defined(CONFIG_HIGHMEM)
	if (IS_ENABLED(CONFIG_DEBUG_KMAP_LOCAL_FORCE_MAP) || PageHighMem(p))
		return true;
#endif
	return false;
}

/**
 *	skb_frag_foreach_page - loop over pages in a fragment
 *
 *	@f:		skb frag to operate on
 *	@f_off:		offset from start of f->bv_page
 *	@f_len:		length from f_off to loop over
 *	@p:		(temp var) current page
 *	@p_off:		(temp var) offset from start of current page,
 *	                           non-zero only on first page.
 *	@p_len:		(temp var) length in current page,
 *				   < PAGE_SIZE only on first and last page.
 *	@copied:	(temp var) length so far, excluding current p_len.
 *
 *	A fragment can hold a compound page, in which case per-page
 *	operations, notably kmap_atomic, must be called for each
 *	regular page.
 */
#define skb_frag_foreach_page(f, f_off, f_len, p, p_off, p_len, copied)	\
	for (p = skb_frag_page(f) + ((f_off) >> PAGE_SHIFT),		\
	     p_off = (f_off) & (PAGE_SIZE - 1),				\
	     p_len = skb_frag_must_loop(p) ?				\
	     min_t(u32, f_len, PAGE_SIZE - p_off) : f_len,		\
	     copied = 0;						\
	     copied < f_len;						\
	     copied += p_len, p++, p_off = 0,				\
	     p_len = min_t(u32, f_len - copied, PAGE_SIZE))		\

#define HAVE_HW_TIME_STAMP

/**
 * struct skb_shared_hwtstamps - hardware time stamps
 * @hwtstamp:		hardware time stamp transformed into duration
 *			since arbitrary point in time
 * @netdev_data:	address/cookie of network device driver used as
 *			reference to actual hardware time stamp
 *
 * Software time stamps generated by ktime_get_real() are stored in
 * skb->tstamp.
 *
 * hwtstamps can only be compared against other hwtstamps from
 * the same device.
 *
 * This structure is attached to packets as part of the
 * &skb_shared_info. Use skb_hwtstamps() to get a pointer.
 */
struct skb_shared_hwtstamps {
	union {
		ktime_t	hwtstamp;
		void *netdev_data;
	};
};

/* Definitions for tx_flags in struct skb_shared_info */
enum {
	/* generate hardware time stamp */
	SKBTX_HW_TSTAMP = 1 << 0,

	/* generate software time stamp when queueing packet to NIC */
	SKBTX_SW_TSTAMP = 1 << 1,

	/* device driver is going to provide hardware time stamp */
	SKBTX_IN_PROGRESS = 1 << 2,

	/* generate hardware time stamp based on cycles if supported */
	SKBTX_HW_TSTAMP_USE_CYCLES = 1 << 3,

	/* generate wifi status information (where possible) */
	SKBTX_WIFI_STATUS = 1 << 4,

	/* determine hardware time stamp based on time or cycles */
	SKBTX_HW_TSTAMP_NETDEV = 1 << 5,

	/* generate software time stamp when entering packet scheduling */
	SKBTX_SCHED_TSTAMP = 1 << 6,
};

#define SKBTX_ANY_SW_TSTAMP	(SKBTX_SW_TSTAMP    | \
				 SKBTX_SCHED_TSTAMP)
#define SKBTX_ANY_TSTAMP	(SKBTX_HW_TSTAMP | \
				 SKBTX_HW_TSTAMP_USE_CYCLES | \
				 SKBTX_ANY_SW_TSTAMP)

/* Definitions for flags in struct skb_shared_info */
enum {
	/* use zcopy routines */
	SKBFL_ZEROCOPY_ENABLE = BIT(0),

	/* This indicates at least one fragment might be overwritten
	 * (as in vmsplice(), sendfile() ...)
	 * If we need to compute a TX checksum, we'll need to copy
	 * all frags to avoid possible bad checksum
	 */
	SKBFL_SHARED_FRAG = BIT(1),

	/* segment contains only zerocopy data and should not be
	 * charged to the kernel memory.
	 */
	SKBFL_PURE_ZEROCOPY = BIT(2),

	SKBFL_DONT_ORPHAN = BIT(3),

	/* page references are managed by the ubuf_info, so it's safe to
	 * use frags only up until ubuf_info is released
	 */
	SKBFL_MANAGED_FRAG_REFS = BIT(4),
};

#define SKBFL_ZEROCOPY_FRAG	(SKBFL_ZEROCOPY_ENABLE | SKBFL_SHARED_FRAG)
#define SKBFL_ALL_ZEROCOPY	(SKBFL_ZEROCOPY_FRAG | SKBFL_PURE_ZEROCOPY | \
				 SKBFL_DONT_ORPHAN | SKBFL_MANAGED_FRAG_REFS)

/*
 * The callback notifies userspace to release buffers when skb DMA is done in
 * lower device, the skb last reference should be 0 when calling this.
 * The zerocopy_success argument is true if zero copy transmit occurred,
 * false on data copy or out of memory error caused by data copy attempt.
 * The ctx field is used to track device context.
 * The desc field is used to track userspace buffer index.
 */
struct ubuf_info {
	void (*callback)(struct sk_buff *, struct ubuf_info *,
			 bool zerocopy_success);
	refcount_t refcnt;
	u8 flags;
};

struct ubuf_info_msgzc {
	struct ubuf_info ubuf;

	union {
		struct {
			unsigned long desc;
			void *ctx;
		};
		struct {
			u32 id;
			u16 len;
			u16 zerocopy:1;
			u32 bytelen;
		};
	};

	struct mmpin {
		struct user_struct *user;
		unsigned int num_pg;
	} mmp;
};

#define skb_uarg(SKB)	((struct ubuf_info *)(skb_shinfo(SKB)->destructor_arg))
#define uarg_to_msgzc(ubuf_ptr)	container_of((ubuf_ptr), struct ubuf_info_msgzc, \
					     ubuf)

int mm_account_pinned_pages(struct mmpin *mmp, size_t size);
void mm_unaccount_pinned_pages(struct mmpin *mmp);

/* This data is invariant across clones and lives at
 * the end of the header data, ie. at skb->end.
 */
struct skb_shared_info {
	__u8		flags;
	__u8		meta_len;
	__u8		nr_frags;
	__u8		tx_flags;
	unsigned short	gso_size;
	/* Warning: this field is not always filled in (UFO)! */
	unsigned short	gso_segs;
	struct sk_buff	*frag_list;
	struct skb_shared_hwtstamps hwtstamps;
	unsigned int	gso_type;
	u32		tskey;

	/*
	 * Warning : all fields before dataref are cleared in __alloc_skb()
	 */
	atomic_t	dataref;
	unsigned int	xdp_frags_size;

	/* Intermediate layers must ensure that destructor_arg
	 * remains valid until skb destructor */
	void *		destructor_arg;

	ANDROID_OEM_DATA_ARRAY(1, 3);

	/* must be last field, see pskb_expand_head() */
	skb_frag_t	frags[MAX_SKB_FRAGS];
};

/**
 * DOC: dataref and headerless skbs
 *
 * Transport layers send out clones of payload skbs they hold for
 * retransmissions. To allow lower layers of the stack to prepend their headers
 * we split &skb_shared_info.dataref into two halves.
 * The lower 16 bits count the overall number of references.
 * The higher 16 bits indicate how many of the references are payload-only.
 * skb_header_cloned() checks if skb is allowed to add / write the headers.
 *
 * The creator of the skb (e.g. TCP) marks its skb as &sk_buff.nohdr
 * (via __skb_header_release()). Any clone created from marked skb will get
 * &sk_buff.hdr_len populated with the available headroom.
 * If there's the only clone in existence it's able to modify the headroom
 * at will. The sequence of calls inside the transport layer is::
 *
 *  <alloc skb>
 *  skb_reserve()
 *  __skb_header_release()
 *  skb_clone()
 *  // send the clone down the stack
 *
 * This is not a very generic construct and it depends on the transport layers
 * doing the right thing. In practice there's usually only one payload-only skb.
 * Having multiple payload-only skbs with different lengths of hdr_len is not
 * possible. The payload-only skbs should never leave their owner.
 */
#define SKB_DATAREF_SHIFT 16
#define SKB_DATAREF_MASK ((1 << SKB_DATAREF_SHIFT) - 1)


enum {
	SKB_FCLONE_UNAVAILABLE,	/* skb has no fclone (from head_cache) */
	SKB_FCLONE_ORIG,	/* orig skb (from fclone_cache) */
	SKB_FCLONE_CLONE,	/* companion fclone skb (from fclone_cache) */
};

enum {
	SKB_GSO_TCPV4 = 1 << 0,

	/* This indicates the skb is from an untrusted source. */
	SKB_GSO_DODGY = 1 << 1,

	/* This indicates the tcp segment has CWR set. */
	SKB_GSO_TCP_ECN = 1 << 2,

	SKB_GSO_TCP_FIXEDID = 1 << 3,

	SKB_GSO_TCPV6 = 1 << 4,

	SKB_GSO_FCOE = 1 << 5,

	SKB_GSO_GRE = 1 << 6,

	SKB_GSO_GRE_CSUM = 1 << 7,

	SKB_GSO_IPXIP4 = 1 << 8,

	SKB_GSO_IPXIP6 = 1 << 9,

	SKB_GSO_UDP_TUNNEL = 1 << 10,

	SKB_GSO_UDP_TUNNEL_CSUM = 1 << 11,

	SKB_GSO_PARTIAL = 1 << 12,

	SKB_GSO_TUNNEL_REMCSUM = 1 << 13,

	SKB_GSO_SCTP = 1 << 14,

	SKB_GSO_ESP = 1 << 15,

	SKB_GSO_UDP = 1 << 16,

	SKB_GSO_UDP_L4 = 1 << 17,

	SKB_GSO_FRAGLIST = 1 << 18,
};

#if BITS_PER_LONG > 32
#define NET_SKBUFF_DATA_USES_OFFSET 1
#endif

#ifdef NET_SKBUFF_DATA_USES_OFFSET
typedef unsigned int sk_buff_data_t;
#else
typedef unsigned char *sk_buff_data_t;
#endif

/**
 * DOC: Basic sk_buff geometry
 *
 * struct sk_buff itself is a metadata structure and does not hold any packet
 * data. All the data is held in associated buffers.
 *
 * &sk_buff.head points to the main "head" buffer. The head buffer is divided
 * into two parts:
 *
 *  - data buffer, containing headers and sometimes payload;
 *    this is the part of the skb operated on by the common helpers
 *    such as skb_put() or skb_pull();
 *  - shared info (struct skb_shared_info) which holds an array of pointers
 *    to read-only data in the (page, offset, length) format.
 *
 * Optionally &skb_shared_info.frag_list may point to another skb.
 *
 * Basic diagram may look like this::
 *
 *                                  ---------------
 *                                 | sk_buff       |
 *                                  ---------------
 *     ,---------------------------  + head
 *    /          ,-----------------  + data
 *   /          /      ,-----------  + tail
 *  |          |      |            , + end
 *  |          |      |           |
 *  v          v      v           v
 *   -----------------------------------------------
 *  | headroom | data |  tailroom | skb_shared_info |
 *   -----------------------------------------------
 *                                 + [page frag]
 *                                 + [page frag]
 *                                 + [page frag]
 *                                 + [page frag]       ---------
 *                                 + frag_list    --> | sk_buff |
 *                                                     ---------
 *
 */

/**
 *	struct sk_buff - socket buffer
 *	@next: Next buffer in list
 *	@prev: Previous buffer in list
 *	@tstamp: Time we arrived/left
 *	@skb_mstamp_ns: (aka @tstamp) earliest departure time; start point
 *		for retransmit timer
 *	@rbnode: RB tree node, alternative to next/prev for netem/tcp
 *	@list: queue head
 *	@ll_node: anchor in an llist (eg socket defer_list)
 *	@sk: Socket we are owned by
 *	@dev: Device we arrived on/are leaving by
 *	@dev_scratch: (aka @dev) alternate use of @dev when @dev would be %NULL
 *	@cb: Control buffer. Free for use by every layer. Put private vars here
 *	@_skb_refdst: destination entry (with norefcount bit)
 *	@sp: the security path, used for xfrm
 *	@len: Length of actual data
 *	@data_len: Data length
 *	@mac_len: Length of link layer header
 *	@hdr_len: writable header length of cloned skb
 *	@csum: Checksum (must include start/offset pair)
 *	@csum_start: Offset from skb->head where checksumming should start
 *	@csum_offset: Offset from csum_start where checksum should be stored
 *	@priority: Packet queueing priority
 *	@ignore_df: allow local fragmentation
 *	@cloned: Head may be cloned (check refcnt to be sure)
 *	@ip_summed: Driver fed us an IP checksum
 *	@nohdr: Payload reference only, must not modify header
 *	@pkt_type: Packet class
 *	@fclone: skbuff clone status
 *	@ipvs_property: skbuff is owned by ipvs
 *	@inner_protocol_type: whether the inner protocol is
 *		ENCAP_TYPE_ETHER or ENCAP_TYPE_IPPROTO
 *	@remcsum_offload: remote checksum offload is enabled
 *	@offload_fwd_mark: Packet was L2-forwarded in hardware
 *	@offload_l3_fwd_mark: Packet was L3-forwarded in hardware
 *	@tc_skip_classify: do not classify packet. set by IFB device
 *	@tc_at_ingress: used within tc_classify to distinguish in/egress
 *	@redirected: packet was redirected by packet classifier
 *	@from_ingress: packet was redirected from the ingress path
 *	@nf_skip_egress: packet shall skip nf egress - see netfilter_netdev.h
 *	@peeked: this packet has been seen already, so stats have been
 *		done for it, don't do them again
 *	@nf_trace: netfilter packet trace flag
 *	@protocol: Packet protocol from driver
 *	@destructor: Destruct function
 *	@tcp_tsorted_anchor: list structure for TCP (tp->tsorted_sent_queue)
 *	@_sk_redir: socket redirection information for skmsg
 *	@_nfct: Associated connection, if any (with nfctinfo bits)
 *	@nf_bridge: Saved data about a bridged frame - see br_netfilter.c
 *	@skb_iif: ifindex of device we arrived on
 *	@tc_index: Traffic control index
 *	@hash: the packet hash
 *	@queue_mapping: Queue mapping for multiqueue devices
 *	@head_frag: skb was allocated from page fragments,
 *		not allocated by kmalloc() or vmalloc().
 *	@pfmemalloc: skbuff was allocated from PFMEMALLOC reserves
 *	@pp_recycle: mark the packet for recycling instead of freeing (implies
 *		page_pool support on driver)
 *	@active_extensions: active extensions (skb_ext_id types)
 *	@ndisc_nodetype: router type (from link layer)
 *	@ooo_okay: allow the mapping of a socket to a queue to be changed
 *	@l4_hash: indicate hash is a canonical 4-tuple hash over transport
 *		ports.
 *	@sw_hash: indicates hash was computed in software stack
 *	@wifi_acked_valid: wifi_acked was set
 *	@wifi_acked: whether frame was acked on wifi or not
 *	@no_fcs:  Request NIC to treat last 4 bytes as Ethernet FCS
 *	@encapsulation: indicates the inner headers in the skbuff are valid
 *	@encap_hdr_csum: software checksum is needed
 *	@csum_valid: checksum is already valid
 *	@csum_not_inet: use CRC32c to resolve CHECKSUM_PARTIAL
 *	@csum_complete_sw: checksum was completed by software
 *	@csum_level: indicates the number of consecutive checksums found in
 *		the packet minus one that have been verified as
 *		CHECKSUM_UNNECESSARY (max 3)
 *	@scm_io_uring: SKB holds io_uring registered files
 *	@dst_pending_confirm: need to confirm neighbour
 *	@decrypted: Decrypted SKB
 *	@slow_gro: state present at GRO time, slower prepare step required
 *	@mono_delivery_time: When set, skb->tstamp has the
 *		delivery_time in mono clock base (i.e. EDT).  Otherwise, the
 *		skb->tstamp has the (rcv) timestamp at ingress and
 *		delivery_time at egress.
 *	@napi_id: id of the NAPI struct this skb came from
 *	@sender_cpu: (aka @napi_id) source CPU in XPS
 *	@alloc_cpu: CPU which did the skb allocation.
 *	@secmark: security marking
 *	@mark: Generic packet mark
 *	@reserved_tailroom: (aka @mark) number of bytes of free space available
 *		at the tail of an sk_buff
 *	@vlan_present: VLAN tag is present
 *	@vlan_proto: vlan encapsulation protocol
 *	@vlan_tci: vlan tag control information
 *	@inner_protocol: Protocol (encapsulation)
 *	@inner_ipproto: (aka @inner_protocol) stores ipproto when
 *		skb->inner_protocol_type == ENCAP_TYPE_IPPROTO;
 *	@inner_transport_header: Inner transport layer header (encapsulation)
 *	@inner_network_header: Network layer header (encapsulation)
 *	@inner_mac_header: Link layer header (encapsulation)
 *	@transport_header: Transport layer header
 *	@network_header: Network layer header
 *	@mac_header: Link layer header
 *	@kcov_handle: KCOV remote handle for remote coverage collection
 *	@tail: Tail pointer
 *	@end: End pointer
 *	@head: Head of buffer
 *	@data: Data head pointer
 *	@truesize: Buffer size
 *	@users: User count - see {datagram,tcp}.c
 *	@extensions: allocated extensions, valid if active_extensions is nonzero
 */

struct sk_buff {
	union {
		struct {
			/* These two members must be first to match sk_buff_head. */
			struct sk_buff		*next;
			struct sk_buff		*prev;

			union {
				struct net_device	*dev;
				/* Some protocols might use this space to store information,
				 * while device pointer would be NULL.
				 * UDP receive path is one user.
				 */
				unsigned long		dev_scratch;
			};
		};
		struct rb_node		rbnode; /* used in netem, ip4 defrag, and tcp stack */
		struct list_head	list;
		struct llist_node	ll_node;
	};

<<<<<<< HEAD
#ifdef __GENKSYMS__
=======
	/* ANDROID:
	 * Put back the union removed in commit 7d0567842b78 ("inet:
	 * inet_defrag: prevent sk release while still in use") to preserve the
	 * crcs of stuff.  Does not affect any code functionality.
	 */
>>>>>>> c0345356
	union {
		struct sock		*sk;
		int			ip_defrag_offset;
	};
#else
	struct sock		*sk;
#endif

	union {
		ktime_t		tstamp;
		u64		skb_mstamp_ns; /* earliest departure time */
	};
	/*
	 * This is the control buffer. It is free to use for every
	 * layer. Please put your private variables there. If you
	 * want to keep them across layers you have to do a skb_clone()
	 * first. This is owned by whoever has the skb queued ATM.
	 */
	char			cb[48] __aligned(8);

	union {
		struct {
			unsigned long	_skb_refdst;
			void		(*destructor)(struct sk_buff *skb);
		};
		struct list_head	tcp_tsorted_anchor;
#ifdef CONFIG_NET_SOCK_MSG
		unsigned long		_sk_redir;
#endif
	};

#if defined(CONFIG_NF_CONNTRACK) || defined(CONFIG_NF_CONNTRACK_MODULE)
	unsigned long		 _nfct;
#endif
	unsigned int		len,
				data_len;
	__u16			mac_len,
				hdr_len;

	/* Following fields are _not_ copied in __copy_skb_header()
	 * Note that queue_mapping is here mostly to fill a hole.
	 */
	__u16			queue_mapping;

/* if you move cloned around you also must adapt those constants */
#ifdef __BIG_ENDIAN_BITFIELD
#define CLONED_MASK	(1 << 7)
#else
#define CLONED_MASK	1
#endif
#define CLONED_OFFSET		offsetof(struct sk_buff, __cloned_offset)

	/* private: */
	__u8			__cloned_offset[0];
	/* public: */
	__u8			cloned:1,
				nohdr:1,
				fclone:2,
				peeked:1,
				head_frag:1,
				pfmemalloc:1,
				pp_recycle:1; /* page_pool recycle indicator */
#ifdef CONFIG_SKB_EXTENSIONS
	__u8			active_extensions;
#endif

	/* Fields enclosed in headers group are copied
	 * using a single memcpy() in __copy_skb_header()
	 */
	struct_group(headers,

	/* private: */
	__u8			__pkt_type_offset[0];
	/* public: */
	__u8			pkt_type:3; /* see PKT_TYPE_MAX */
	__u8			ignore_df:1;
	__u8			nf_trace:1;
	__u8			ip_summed:2;
	__u8			ooo_okay:1;

	__u8			l4_hash:1;
	__u8			sw_hash:1;
	__u8			wifi_acked_valid:1;
	__u8			wifi_acked:1;
	__u8			no_fcs:1;
	/* Indicates the inner headers are valid in the skbuff. */
	__u8			encapsulation:1;
	__u8			encap_hdr_csum:1;
	__u8			csum_valid:1;

	/* private: */
	__u8			__pkt_vlan_present_offset[0];
	/* public: */
	__u8			vlan_present:1;	/* See PKT_VLAN_PRESENT_BIT */
	__u8			csum_complete_sw:1;
	__u8			csum_level:2;
	__u8			dst_pending_confirm:1;
	__u8			mono_delivery_time:1;	/* See SKB_MONO_DELIVERY_TIME_MASK */
#ifdef CONFIG_NET_CLS_ACT
	__u8			tc_skip_classify:1;
	__u8			tc_at_ingress:1;	/* See TC_AT_INGRESS_MASK */
#endif
#ifdef CONFIG_IPV6_NDISC_NODETYPE
	__u8			ndisc_nodetype:2;
#endif

	__u8			ipvs_property:1;
	__u8			inner_protocol_type:1;
	__u8			remcsum_offload:1;
#ifdef CONFIG_NET_SWITCHDEV
	__u8			offload_fwd_mark:1;
	__u8			offload_l3_fwd_mark:1;
#endif
	__u8			redirected:1;
#ifdef CONFIG_NET_REDIRECT
	__u8			from_ingress:1;
#endif
#ifdef CONFIG_NETFILTER_SKIP_EGRESS
	__u8			nf_skip_egress:1;
#endif
#ifdef CONFIG_TLS_DEVICE
	__u8			decrypted:1;
#endif
	__u8			slow_gro:1;
	__u8			csum_not_inet:1;
	__u8			scm_io_uring:1;

#ifdef CONFIG_NET_SCHED
	__u16			tc_index;	/* traffic control index */
#endif

	union {
		__wsum		csum;
		struct {
			__u16	csum_start;
			__u16	csum_offset;
		};
	};
	__u32			priority;
	int			skb_iif;
	__u32			hash;
	__be16			vlan_proto;
	__u16			vlan_tci;
#if defined(CONFIG_NET_RX_BUSY_POLL) || defined(CONFIG_XPS)
	union {
		unsigned int	napi_id;
		unsigned int	sender_cpu;
	};
#endif
	u16			alloc_cpu;
#ifdef CONFIG_NETWORK_SECMARK
	__u32		secmark;
#endif

	union {
		__u32		mark;
		__u32		reserved_tailroom;
	};

	union {
		__be16		inner_protocol;
		__u8		inner_ipproto;
	};

	__u16			inner_transport_header;
	__u16			inner_network_header;
	__u16			inner_mac_header;

	__be16			protocol;
	__u16			transport_header;
	__u16			network_header;
	__u16			mac_header;

#ifdef CONFIG_KCOV
	u64			kcov_handle;
#endif

	ANDROID_KABI_RESERVE(1);
	ANDROID_KABI_RESERVE(2);

	); /* end headers group */

	/* These elements must be at the end, see alloc_skb() for details.  */
	sk_buff_data_t		tail;
	sk_buff_data_t		end;
	unsigned char		*head,
				*data;
	unsigned int		truesize;
	refcount_t		users;

#ifdef CONFIG_SKB_EXTENSIONS
	/* only useable after checking ->active_extensions != 0 */
	struct skb_ext		*extensions;
#endif
};

/* if you move pkt_type around you also must adapt those constants */
#ifdef __BIG_ENDIAN_BITFIELD
#define PKT_TYPE_MAX	(7 << 5)
#else
#define PKT_TYPE_MAX	7
#endif
#define PKT_TYPE_OFFSET		offsetof(struct sk_buff, __pkt_type_offset)

/* if you move pkt_vlan_present, tc_at_ingress, or mono_delivery_time
 * around, you also must adapt these constants.
 */
#ifdef __BIG_ENDIAN_BITFIELD
#define PKT_VLAN_PRESENT_BIT	7
#define TC_AT_INGRESS_MASK		(1 << 0)
#define SKB_MONO_DELIVERY_TIME_MASK	(1 << 2)
#else
#define PKT_VLAN_PRESENT_BIT	0
#define TC_AT_INGRESS_MASK		(1 << 7)
#define SKB_MONO_DELIVERY_TIME_MASK	(1 << 5)
#endif
#define PKT_VLAN_PRESENT_OFFSET	offsetof(struct sk_buff, __pkt_vlan_present_offset)

#ifdef __KERNEL__
/*
 *	Handling routines are only of interest to the kernel
 */

#define SKB_ALLOC_FCLONE	0x01
#define SKB_ALLOC_RX		0x02
#define SKB_ALLOC_NAPI		0x04

/**
 * skb_pfmemalloc - Test if the skb was allocated from PFMEMALLOC reserves
 * @skb: buffer
 */
static inline bool skb_pfmemalloc(const struct sk_buff *skb)
{
	return unlikely(skb->pfmemalloc);
}

/*
 * skb might have a dst pointer attached, refcounted or not.
 * _skb_refdst low order bit is set if refcount was _not_ taken
 */
#define SKB_DST_NOREF	1UL
#define SKB_DST_PTRMASK	~(SKB_DST_NOREF)

/**
 * skb_dst - returns skb dst_entry
 * @skb: buffer
 *
 * Returns skb dst_entry, regardless of reference taken or not.
 */
static inline struct dst_entry *skb_dst(const struct sk_buff *skb)
{
	/* If refdst was not refcounted, check we still are in a
	 * rcu_read_lock section
	 */
	WARN_ON((skb->_skb_refdst & SKB_DST_NOREF) &&
		!rcu_read_lock_held() &&
		!rcu_read_lock_bh_held());
	return (struct dst_entry *)(skb->_skb_refdst & SKB_DST_PTRMASK);
}

/**
 * skb_dst_set - sets skb dst
 * @skb: buffer
 * @dst: dst entry
 *
 * Sets skb dst, assuming a reference was taken on dst and should
 * be released by skb_dst_drop()
 */
static inline void skb_dst_set(struct sk_buff *skb, struct dst_entry *dst)
{
	skb->slow_gro |= !!dst;
	skb->_skb_refdst = (unsigned long)dst;
}

/**
 * skb_dst_set_noref - sets skb dst, hopefully, without taking reference
 * @skb: buffer
 * @dst: dst entry
 *
 * Sets skb dst, assuming a reference was not taken on dst.
 * If dst entry is cached, we do not take reference and dst_release
 * will be avoided by refdst_drop. If dst entry is not cached, we take
 * reference, so that last dst_release can destroy the dst immediately.
 */
static inline void skb_dst_set_noref(struct sk_buff *skb, struct dst_entry *dst)
{
	WARN_ON(!rcu_read_lock_held() && !rcu_read_lock_bh_held());
	skb->slow_gro |= !!dst;
	skb->_skb_refdst = (unsigned long)dst | SKB_DST_NOREF;
}

/**
 * skb_dst_is_noref - Test if skb dst isn't refcounted
 * @skb: buffer
 */
static inline bool skb_dst_is_noref(const struct sk_buff *skb)
{
	return (skb->_skb_refdst & SKB_DST_NOREF) && skb_dst(skb);
}

/**
 * skb_rtable - Returns the skb &rtable
 * @skb: buffer
 */
static inline struct rtable *skb_rtable(const struct sk_buff *skb)
{
	return (struct rtable *)skb_dst(skb);
}

/* For mangling skb->pkt_type from user space side from applications
 * such as nft, tc, etc, we only allow a conservative subset of
 * possible pkt_types to be set.
*/
static inline bool skb_pkt_type_ok(u32 ptype)
{
	return ptype <= PACKET_OTHERHOST;
}

/**
 * skb_napi_id - Returns the skb's NAPI id
 * @skb: buffer
 */
static inline unsigned int skb_napi_id(const struct sk_buff *skb)
{
#ifdef CONFIG_NET_RX_BUSY_POLL
	return skb->napi_id;
#else
	return 0;
#endif
}

/**
 * skb_unref - decrement the skb's reference count
 * @skb: buffer
 *
 * Returns true if we can free the skb.
 */
static inline bool skb_unref(struct sk_buff *skb)
{
	if (unlikely(!skb))
		return false;
	if (likely(refcount_read(&skb->users) == 1))
		smp_rmb();
	else if (likely(!refcount_dec_and_test(&skb->users)))
		return false;

	return true;
}

void __fix_address
kfree_skb_reason(struct sk_buff *skb, enum skb_drop_reason reason);

/**
 *	kfree_skb - free an sk_buff with 'NOT_SPECIFIED' reason
 *	@skb: buffer to free
 */
static inline void kfree_skb(struct sk_buff *skb)
{
	kfree_skb_reason(skb, SKB_DROP_REASON_NOT_SPECIFIED);
}

void skb_release_head_state(struct sk_buff *skb);
void kfree_skb_list_reason(struct sk_buff *segs,
			   enum skb_drop_reason reason);
void skb_dump(const char *level, const struct sk_buff *skb, bool full_pkt);
void skb_tx_error(struct sk_buff *skb);

static inline void kfree_skb_list(struct sk_buff *segs)
{
	kfree_skb_list_reason(segs, SKB_DROP_REASON_NOT_SPECIFIED);
}

#ifdef CONFIG_TRACEPOINTS
void consume_skb(struct sk_buff *skb);
#else
static inline void consume_skb(struct sk_buff *skb)
{
	return kfree_skb(skb);
}
#endif

void __consume_stateless_skb(struct sk_buff *skb);
void  __kfree_skb(struct sk_buff *skb);
extern struct kmem_cache *skbuff_head_cache;

void kfree_skb_partial(struct sk_buff *skb, bool head_stolen);
bool skb_try_coalesce(struct sk_buff *to, struct sk_buff *from,
		      bool *fragstolen, int *delta_truesize);

struct sk_buff *__alloc_skb(unsigned int size, gfp_t priority, int flags,
			    int node);
struct sk_buff *__build_skb(void *data, unsigned int frag_size);
struct sk_buff *build_skb(void *data, unsigned int frag_size);
struct sk_buff *build_skb_around(struct sk_buff *skb,
				 void *data, unsigned int frag_size);
void skb_attempt_defer_free(struct sk_buff *skb);

struct sk_buff *napi_build_skb(void *data, unsigned int frag_size);

/**
 * alloc_skb - allocate a network buffer
 * @size: size to allocate
 * @priority: allocation mask
 *
 * This function is a convenient wrapper around __alloc_skb().
 */
static inline struct sk_buff *alloc_skb(unsigned int size,
					gfp_t priority)
{
	return __alloc_skb(size, priority, 0, NUMA_NO_NODE);
}

struct sk_buff *alloc_skb_with_frags(unsigned long header_len,
				     unsigned long data_len,
				     int max_page_order,
				     int *errcode,
				     gfp_t gfp_mask);
struct sk_buff *alloc_skb_for_msg(struct sk_buff *first);

/* Layout of fast clones : [skb1][skb2][fclone_ref] */
struct sk_buff_fclones {
	struct sk_buff	skb1;

	struct sk_buff	skb2;

	refcount_t	fclone_ref;
};

/**
 *	skb_fclone_busy - check if fclone is busy
 *	@sk: socket
 *	@skb: buffer
 *
 * Returns true if skb is a fast clone, and its clone is not freed.
 * Some drivers call skb_orphan() in their ndo_start_xmit(),
 * so we also check that this didnt happen.
 */
static inline bool skb_fclone_busy(const struct sock *sk,
				   const struct sk_buff *skb)
{
	const struct sk_buff_fclones *fclones;

	fclones = container_of(skb, struct sk_buff_fclones, skb1);

	return skb->fclone == SKB_FCLONE_ORIG &&
	       refcount_read(&fclones->fclone_ref) > 1 &&
	       READ_ONCE(fclones->skb2.sk) == sk;
}

/**
 * alloc_skb_fclone - allocate a network buffer from fclone cache
 * @size: size to allocate
 * @priority: allocation mask
 *
 * This function is a convenient wrapper around __alloc_skb().
 */
static inline struct sk_buff *alloc_skb_fclone(unsigned int size,
					       gfp_t priority)
{
	return __alloc_skb(size, priority, SKB_ALLOC_FCLONE, NUMA_NO_NODE);
}

struct sk_buff *skb_morph(struct sk_buff *dst, struct sk_buff *src);
void skb_headers_offset_update(struct sk_buff *skb, int off);
int skb_copy_ubufs(struct sk_buff *skb, gfp_t gfp_mask);
struct sk_buff *skb_clone(struct sk_buff *skb, gfp_t priority);
void skb_copy_header(struct sk_buff *new, const struct sk_buff *old);
struct sk_buff *skb_copy(const struct sk_buff *skb, gfp_t priority);
struct sk_buff *__pskb_copy_fclone(struct sk_buff *skb, int headroom,
				   gfp_t gfp_mask, bool fclone);
static inline struct sk_buff *__pskb_copy(struct sk_buff *skb, int headroom,
					  gfp_t gfp_mask)
{
	return __pskb_copy_fclone(skb, headroom, gfp_mask, false);
}

int pskb_expand_head(struct sk_buff *skb, int nhead, int ntail, gfp_t gfp_mask);
struct sk_buff *skb_realloc_headroom(struct sk_buff *skb,
				     unsigned int headroom);
struct sk_buff *skb_expand_head(struct sk_buff *skb, unsigned int headroom);
struct sk_buff *skb_copy_expand(const struct sk_buff *skb, int newheadroom,
				int newtailroom, gfp_t priority);
int __must_check skb_to_sgvec_nomark(struct sk_buff *skb, struct scatterlist *sg,
				     int offset, int len);
int __must_check skb_to_sgvec(struct sk_buff *skb, struct scatterlist *sg,
			      int offset, int len);
int skb_cow_data(struct sk_buff *skb, int tailbits, struct sk_buff **trailer);
int __skb_pad(struct sk_buff *skb, int pad, bool free_on_error);

/**
 *	skb_pad			-	zero pad the tail of an skb
 *	@skb: buffer to pad
 *	@pad: space to pad
 *
 *	Ensure that a buffer is followed by a padding area that is zero
 *	filled. Used by network drivers which may DMA or transfer data
 *	beyond the buffer end onto the wire.
 *
 *	May return error in out of memory cases. The skb is freed on error.
 */
static inline int skb_pad(struct sk_buff *skb, int pad)
{
	return __skb_pad(skb, pad, true);
}
#define dev_kfree_skb(a)	consume_skb(a)

int skb_append_pagefrags(struct sk_buff *skb, struct page *page,
			 int offset, size_t size);

struct skb_seq_state {
	__u32		lower_offset;
	__u32		upper_offset;
	__u32		frag_idx;
	__u32		stepped_offset;
	struct sk_buff	*root_skb;
	struct sk_buff	*cur_skb;
	__u8		*frag_data;
	__u32		frag_off;
};

void skb_prepare_seq_read(struct sk_buff *skb, unsigned int from,
			  unsigned int to, struct skb_seq_state *st);
unsigned int skb_seq_read(unsigned int consumed, const u8 **data,
			  struct skb_seq_state *st);
void skb_abort_seq_read(struct skb_seq_state *st);

unsigned int skb_find_text(struct sk_buff *skb, unsigned int from,
			   unsigned int to, struct ts_config *config);

/*
 * Packet hash types specify the type of hash in skb_set_hash.
 *
 * Hash types refer to the protocol layer addresses which are used to
 * construct a packet's hash. The hashes are used to differentiate or identify
 * flows of the protocol layer for the hash type. Hash types are either
 * layer-2 (L2), layer-3 (L3), or layer-4 (L4).
 *
 * Properties of hashes:
 *
 * 1) Two packets in different flows have different hash values
 * 2) Two packets in the same flow should have the same hash value
 *
 * A hash at a higher layer is considered to be more specific. A driver should
 * set the most specific hash possible.
 *
 * A driver cannot indicate a more specific hash than the layer at which a hash
 * was computed. For instance an L3 hash cannot be set as an L4 hash.
 *
 * A driver may indicate a hash level which is less specific than the
 * actual layer the hash was computed on. For instance, a hash computed
 * at L4 may be considered an L3 hash. This should only be done if the
 * driver can't unambiguously determine that the HW computed the hash at
 * the higher layer. Note that the "should" in the second property above
 * permits this.
 */
enum pkt_hash_types {
	PKT_HASH_TYPE_NONE,	/* Undefined type */
	PKT_HASH_TYPE_L2,	/* Input: src_MAC, dest_MAC */
	PKT_HASH_TYPE_L3,	/* Input: src_IP, dst_IP */
	PKT_HASH_TYPE_L4,	/* Input: src_IP, dst_IP, src_port, dst_port */
};

static inline void skb_clear_hash(struct sk_buff *skb)
{
	skb->hash = 0;
	skb->sw_hash = 0;
	skb->l4_hash = 0;
}

static inline void skb_clear_hash_if_not_l4(struct sk_buff *skb)
{
	if (!skb->l4_hash)
		skb_clear_hash(skb);
}

static inline void
__skb_set_hash(struct sk_buff *skb, __u32 hash, bool is_sw, bool is_l4)
{
	skb->l4_hash = is_l4;
	skb->sw_hash = is_sw;
	skb->hash = hash;
}

static inline void
skb_set_hash(struct sk_buff *skb, __u32 hash, enum pkt_hash_types type)
{
	/* Used by drivers to set hash from HW */
	__skb_set_hash(skb, hash, false, type == PKT_HASH_TYPE_L4);
}

static inline void
__skb_set_sw_hash(struct sk_buff *skb, __u32 hash, bool is_l4)
{
	__skb_set_hash(skb, hash, true, is_l4);
}

void __skb_get_hash(struct sk_buff *skb);
u32 __skb_get_hash_symmetric(const struct sk_buff *skb);
u32 skb_get_poff(const struct sk_buff *skb);
u32 __skb_get_poff(const struct sk_buff *skb, const void *data,
		   const struct flow_keys_basic *keys, int hlen);
__be32 __skb_flow_get_ports(const struct sk_buff *skb, int thoff, u8 ip_proto,
			    const void *data, int hlen_proto);

static inline __be32 skb_flow_get_ports(const struct sk_buff *skb,
					int thoff, u8 ip_proto)
{
	return __skb_flow_get_ports(skb, thoff, ip_proto, NULL, 0);
}

void skb_flow_dissector_init(struct flow_dissector *flow_dissector,
			     const struct flow_dissector_key *key,
			     unsigned int key_count);

struct bpf_flow_dissector;
u32 bpf_flow_dissect(struct bpf_prog *prog, struct bpf_flow_dissector *ctx,
		     __be16 proto, int nhoff, int hlen, unsigned int flags);

bool __skb_flow_dissect(const struct net *net,
			const struct sk_buff *skb,
			struct flow_dissector *flow_dissector,
			void *target_container, const void *data,
			__be16 proto, int nhoff, int hlen, unsigned int flags);

static inline bool skb_flow_dissect(const struct sk_buff *skb,
				    struct flow_dissector *flow_dissector,
				    void *target_container, unsigned int flags)
{
	return __skb_flow_dissect(NULL, skb, flow_dissector,
				  target_container, NULL, 0, 0, 0, flags);
}

static inline bool skb_flow_dissect_flow_keys(const struct sk_buff *skb,
					      struct flow_keys *flow,
					      unsigned int flags)
{
	memset(flow, 0, sizeof(*flow));
	return __skb_flow_dissect(NULL, skb, &flow_keys_dissector,
				  flow, NULL, 0, 0, 0, flags);
}

static inline bool
skb_flow_dissect_flow_keys_basic(const struct net *net,
				 const struct sk_buff *skb,
				 struct flow_keys_basic *flow,
				 const void *data, __be16 proto,
				 int nhoff, int hlen, unsigned int flags)
{
	memset(flow, 0, sizeof(*flow));
	return __skb_flow_dissect(net, skb, &flow_keys_basic_dissector, flow,
				  data, proto, nhoff, hlen, flags);
}

void skb_flow_dissect_meta(const struct sk_buff *skb,
			   struct flow_dissector *flow_dissector,
			   void *target_container);

/* Gets a skb connection tracking info, ctinfo map should be a
 * map of mapsize to translate enum ip_conntrack_info states
 * to user states.
 */
void
skb_flow_dissect_ct(const struct sk_buff *skb,
		    struct flow_dissector *flow_dissector,
		    void *target_container,
		    u16 *ctinfo_map, size_t mapsize,
		    bool post_ct, u16 zone);
void
skb_flow_dissect_tunnel_info(const struct sk_buff *skb,
			     struct flow_dissector *flow_dissector,
			     void *target_container);

void skb_flow_dissect_hash(const struct sk_buff *skb,
			   struct flow_dissector *flow_dissector,
			   void *target_container);

static inline __u32 skb_get_hash(struct sk_buff *skb)
{
	if (!skb->l4_hash && !skb->sw_hash)
		__skb_get_hash(skb);

	return skb->hash;
}

static inline __u32 skb_get_hash_flowi6(struct sk_buff *skb, const struct flowi6 *fl6)
{
	if (!skb->l4_hash && !skb->sw_hash) {
		struct flow_keys keys;
		__u32 hash = __get_hash_from_flowi6(fl6, &keys);

		__skb_set_sw_hash(skb, hash, flow_keys_have_l4(&keys));
	}

	return skb->hash;
}

__u32 skb_get_hash_perturb(const struct sk_buff *skb,
			   const siphash_key_t *perturb);

static inline __u32 skb_get_hash_raw(const struct sk_buff *skb)
{
	return skb->hash;
}

static inline void skb_copy_hash(struct sk_buff *to, const struct sk_buff *from)
{
	to->hash = from->hash;
	to->sw_hash = from->sw_hash;
	to->l4_hash = from->l4_hash;
};

static inline int skb_cmp_decrypted(const struct sk_buff *skb1,
				    const struct sk_buff *skb2)
{
#ifdef CONFIG_TLS_DEVICE
	return skb2->decrypted - skb1->decrypted;
#else
	return 0;
#endif
}

static inline void skb_copy_decrypted(struct sk_buff *to,
				      const struct sk_buff *from)
{
#ifdef CONFIG_TLS_DEVICE
	to->decrypted = from->decrypted;
#endif
}

#ifdef NET_SKBUFF_DATA_USES_OFFSET
static inline unsigned char *skb_end_pointer(const struct sk_buff *skb)
{
	return skb->head + skb->end;
}

static inline unsigned int skb_end_offset(const struct sk_buff *skb)
{
	return skb->end;
}

static inline void skb_set_end_offset(struct sk_buff *skb, unsigned int offset)
{
	skb->end = offset;
}
#else
static inline unsigned char *skb_end_pointer(const struct sk_buff *skb)
{
	return skb->end;
}

static inline unsigned int skb_end_offset(const struct sk_buff *skb)
{
	return skb->end - skb->head;
}

static inline void skb_set_end_offset(struct sk_buff *skb, unsigned int offset)
{
	skb->end = skb->head + offset;
}
#endif

struct ubuf_info *msg_zerocopy_realloc(struct sock *sk, size_t size,
				       struct ubuf_info *uarg);

void msg_zerocopy_put_abort(struct ubuf_info *uarg, bool have_uref);

void msg_zerocopy_callback(struct sk_buff *skb, struct ubuf_info *uarg,
			   bool success);

int __zerocopy_sg_from_iter(struct msghdr *msg, struct sock *sk,
			    struct sk_buff *skb, struct iov_iter *from,
			    size_t length);

static inline int skb_zerocopy_iter_dgram(struct sk_buff *skb,
					  struct msghdr *msg, int len)
{
	return __zerocopy_sg_from_iter(msg, skb->sk, skb, &msg->msg_iter, len);
}

int skb_zerocopy_iter_stream(struct sock *sk, struct sk_buff *skb,
			     struct msghdr *msg, int len,
			     struct ubuf_info *uarg);

/* Internal */
#define skb_shinfo(SKB)	((struct skb_shared_info *)(skb_end_pointer(SKB)))

static inline struct skb_shared_hwtstamps *skb_hwtstamps(struct sk_buff *skb)
{
	return &skb_shinfo(skb)->hwtstamps;
}

static inline struct ubuf_info *skb_zcopy(struct sk_buff *skb)
{
	bool is_zcopy = skb && skb_shinfo(skb)->flags & SKBFL_ZEROCOPY_ENABLE;

	return is_zcopy ? skb_uarg(skb) : NULL;
}

static inline bool skb_zcopy_pure(const struct sk_buff *skb)
{
	return skb_shinfo(skb)->flags & SKBFL_PURE_ZEROCOPY;
}

static inline bool skb_zcopy_managed(const struct sk_buff *skb)
{
	return skb_shinfo(skb)->flags & SKBFL_MANAGED_FRAG_REFS;
}

static inline bool skb_pure_zcopy_same(const struct sk_buff *skb1,
				       const struct sk_buff *skb2)
{
	return skb_zcopy_pure(skb1) == skb_zcopy_pure(skb2);
}

static inline void net_zcopy_get(struct ubuf_info *uarg)
{
	refcount_inc(&uarg->refcnt);
}

static inline void skb_zcopy_init(struct sk_buff *skb, struct ubuf_info *uarg)
{
	skb_shinfo(skb)->destructor_arg = uarg;
	skb_shinfo(skb)->flags |= uarg->flags;
}

static inline void skb_zcopy_set(struct sk_buff *skb, struct ubuf_info *uarg,
				 bool *have_ref)
{
	if (skb && uarg && !skb_zcopy(skb)) {
		if (unlikely(have_ref && *have_ref))
			*have_ref = false;
		else
			net_zcopy_get(uarg);
		skb_zcopy_init(skb, uarg);
	}
}

static inline void skb_zcopy_set_nouarg(struct sk_buff *skb, void *val)
{
	skb_shinfo(skb)->destructor_arg = (void *)((uintptr_t) val | 0x1UL);
	skb_shinfo(skb)->flags |= SKBFL_ZEROCOPY_FRAG;
}

static inline bool skb_zcopy_is_nouarg(struct sk_buff *skb)
{
	return (uintptr_t) skb_shinfo(skb)->destructor_arg & 0x1UL;
}

static inline void *skb_zcopy_get_nouarg(struct sk_buff *skb)
{
	return (void *)((uintptr_t) skb_shinfo(skb)->destructor_arg & ~0x1UL);
}

static inline void net_zcopy_put(struct ubuf_info *uarg)
{
	if (uarg)
		uarg->callback(NULL, uarg, true);
}

static inline void net_zcopy_put_abort(struct ubuf_info *uarg, bool have_uref)
{
	if (uarg) {
		if (uarg->callback == msg_zerocopy_callback)
			msg_zerocopy_put_abort(uarg, have_uref);
		else if (have_uref)
			net_zcopy_put(uarg);
	}
}

/* Release a reference on a zerocopy structure */
static inline void skb_zcopy_clear(struct sk_buff *skb, bool zerocopy_success)
{
	struct ubuf_info *uarg = skb_zcopy(skb);

	if (uarg) {
		if (!skb_zcopy_is_nouarg(skb))
			uarg->callback(skb, uarg, zerocopy_success);

		skb_shinfo(skb)->flags &= ~SKBFL_ALL_ZEROCOPY;
	}
}

void __skb_zcopy_downgrade_managed(struct sk_buff *skb);

static inline void skb_zcopy_downgrade_managed(struct sk_buff *skb)
{
	if (unlikely(skb_zcopy_managed(skb)))
		__skb_zcopy_downgrade_managed(skb);
}

static inline void skb_mark_not_on_list(struct sk_buff *skb)
{
	skb->next = NULL;
}

/* Iterate through singly-linked GSO fragments of an skb. */
#define skb_list_walk_safe(first, skb, next_skb)                               \
	for ((skb) = (first), (next_skb) = (skb) ? (skb)->next : NULL; (skb);  \
	     (skb) = (next_skb), (next_skb) = (skb) ? (skb)->next : NULL)

static inline void skb_list_del_init(struct sk_buff *skb)
{
	__list_del_entry(&skb->list);
	skb_mark_not_on_list(skb);
}

/**
 *	skb_queue_empty - check if a queue is empty
 *	@list: queue head
 *
 *	Returns true if the queue is empty, false otherwise.
 */
static inline int skb_queue_empty(const struct sk_buff_head *list)
{
	return list->next == (const struct sk_buff *) list;
}

/**
 *	skb_queue_empty_lockless - check if a queue is empty
 *	@list: queue head
 *
 *	Returns true if the queue is empty, false otherwise.
 *	This variant can be used in lockless contexts.
 */
static inline bool skb_queue_empty_lockless(const struct sk_buff_head *list)
{
	return READ_ONCE(list->next) == (const struct sk_buff *) list;
}


/**
 *	skb_queue_is_last - check if skb is the last entry in the queue
 *	@list: queue head
 *	@skb: buffer
 *
 *	Returns true if @skb is the last buffer on the list.
 */
static inline bool skb_queue_is_last(const struct sk_buff_head *list,
				     const struct sk_buff *skb)
{
	return skb->next == (const struct sk_buff *) list;
}

/**
 *	skb_queue_is_first - check if skb is the first entry in the queue
 *	@list: queue head
 *	@skb: buffer
 *
 *	Returns true if @skb is the first buffer on the list.
 */
static inline bool skb_queue_is_first(const struct sk_buff_head *list,
				      const struct sk_buff *skb)
{
	return skb->prev == (const struct sk_buff *) list;
}

/**
 *	skb_queue_next - return the next packet in the queue
 *	@list: queue head
 *	@skb: current buffer
 *
 *	Return the next packet in @list after @skb.  It is only valid to
 *	call this if skb_queue_is_last() evaluates to false.
 */
static inline struct sk_buff *skb_queue_next(const struct sk_buff_head *list,
					     const struct sk_buff *skb)
{
	/* This BUG_ON may seem severe, but if we just return then we
	 * are going to dereference garbage.
	 */
	BUG_ON(skb_queue_is_last(list, skb));
	return skb->next;
}

/**
 *	skb_queue_prev - return the prev packet in the queue
 *	@list: queue head
 *	@skb: current buffer
 *
 *	Return the prev packet in @list before @skb.  It is only valid to
 *	call this if skb_queue_is_first() evaluates to false.
 */
static inline struct sk_buff *skb_queue_prev(const struct sk_buff_head *list,
					     const struct sk_buff *skb)
{
	/* This BUG_ON may seem severe, but if we just return then we
	 * are going to dereference garbage.
	 */
	BUG_ON(skb_queue_is_first(list, skb));
	return skb->prev;
}

/**
 *	skb_get - reference buffer
 *	@skb: buffer to reference
 *
 *	Makes another reference to a socket buffer and returns a pointer
 *	to the buffer.
 */
static inline struct sk_buff *skb_get(struct sk_buff *skb)
{
	refcount_inc(&skb->users);
	return skb;
}

/*
 * If users == 1, we are the only owner and can avoid redundant atomic changes.
 */

/**
 *	skb_cloned - is the buffer a clone
 *	@skb: buffer to check
 *
 *	Returns true if the buffer was generated with skb_clone() and is
 *	one of multiple shared copies of the buffer. Cloned buffers are
 *	shared data so must not be written to under normal circumstances.
 */
static inline int skb_cloned(const struct sk_buff *skb)
{
	return skb->cloned &&
	       (atomic_read(&skb_shinfo(skb)->dataref) & SKB_DATAREF_MASK) != 1;
}

static inline int skb_unclone(struct sk_buff *skb, gfp_t pri)
{
	might_sleep_if(gfpflags_allow_blocking(pri));

	if (skb_cloned(skb))
		return pskb_expand_head(skb, 0, 0, pri);

	return 0;
}

/* This variant of skb_unclone() makes sure skb->truesize
 * and skb_end_offset() are not changed, whenever a new skb->head is needed.
 *
 * Indeed there is no guarantee that ksize(kmalloc(X)) == ksize(kmalloc(X))
 * when various debugging features are in place.
 */
int __skb_unclone_keeptruesize(struct sk_buff *skb, gfp_t pri);
static inline int skb_unclone_keeptruesize(struct sk_buff *skb, gfp_t pri)
{
	might_sleep_if(gfpflags_allow_blocking(pri));

	if (skb_cloned(skb))
		return __skb_unclone_keeptruesize(skb, pri);
	return 0;
}

/**
 *	skb_header_cloned - is the header a clone
 *	@skb: buffer to check
 *
 *	Returns true if modifying the header part of the buffer requires
 *	the data to be copied.
 */
static inline int skb_header_cloned(const struct sk_buff *skb)
{
	int dataref;

	if (!skb->cloned)
		return 0;

	dataref = atomic_read(&skb_shinfo(skb)->dataref);
	dataref = (dataref & SKB_DATAREF_MASK) - (dataref >> SKB_DATAREF_SHIFT);
	return dataref != 1;
}

static inline int skb_header_unclone(struct sk_buff *skb, gfp_t pri)
{
	might_sleep_if(gfpflags_allow_blocking(pri));

	if (skb_header_cloned(skb))
		return pskb_expand_head(skb, 0, 0, pri);

	return 0;
}

/**
 * __skb_header_release() - allow clones to use the headroom
 * @skb: buffer to operate on
 *
 * See "DOC: dataref and headerless skbs".
 */
static inline void __skb_header_release(struct sk_buff *skb)
{
	skb->nohdr = 1;
	atomic_set(&skb_shinfo(skb)->dataref, 1 + (1 << SKB_DATAREF_SHIFT));
}


/**
 *	skb_shared - is the buffer shared
 *	@skb: buffer to check
 *
 *	Returns true if more than one person has a reference to this
 *	buffer.
 */
static inline int skb_shared(const struct sk_buff *skb)
{
	return refcount_read(&skb->users) != 1;
}

/**
 *	skb_share_check - check if buffer is shared and if so clone it
 *	@skb: buffer to check
 *	@pri: priority for memory allocation
 *
 *	If the buffer is shared the buffer is cloned and the old copy
 *	drops a reference. A new clone with a single reference is returned.
 *	If the buffer is not shared the original buffer is returned. When
 *	being called from interrupt status or with spinlocks held pri must
 *	be GFP_ATOMIC.
 *
 *	NULL is returned on a memory allocation failure.
 */
static inline struct sk_buff *skb_share_check(struct sk_buff *skb, gfp_t pri)
{
	might_sleep_if(gfpflags_allow_blocking(pri));
	if (skb_shared(skb)) {
		struct sk_buff *nskb = skb_clone(skb, pri);

		if (likely(nskb))
			consume_skb(skb);
		else
			kfree_skb(skb);
		skb = nskb;
	}
	return skb;
}

/*
 *	Copy shared buffers into a new sk_buff. We effectively do COW on
 *	packets to handle cases where we have a local reader and forward
 *	and a couple of other messy ones. The normal one is tcpdumping
 *	a packet thats being forwarded.
 */

/**
 *	skb_unshare - make a copy of a shared buffer
 *	@skb: buffer to check
 *	@pri: priority for memory allocation
 *
 *	If the socket buffer is a clone then this function creates a new
 *	copy of the data, drops a reference count on the old copy and returns
 *	the new copy with the reference count at 1. If the buffer is not a clone
 *	the original buffer is returned. When called with a spinlock held or
 *	from interrupt state @pri must be %GFP_ATOMIC
 *
 *	%NULL is returned on a memory allocation failure.
 */
static inline struct sk_buff *skb_unshare(struct sk_buff *skb,
					  gfp_t pri)
{
	might_sleep_if(gfpflags_allow_blocking(pri));
	if (skb_cloned(skb)) {
		struct sk_buff *nskb = skb_copy(skb, pri);

		/* Free our shared copy */
		if (likely(nskb))
			consume_skb(skb);
		else
			kfree_skb(skb);
		skb = nskb;
	}
	return skb;
}

/**
 *	skb_peek - peek at the head of an &sk_buff_head
 *	@list_: list to peek at
 *
 *	Peek an &sk_buff. Unlike most other operations you _MUST_
 *	be careful with this one. A peek leaves the buffer on the
 *	list and someone else may run off with it. You must hold
 *	the appropriate locks or have a private queue to do this.
 *
 *	Returns %NULL for an empty list or a pointer to the head element.
 *	The reference count is not incremented and the reference is therefore
 *	volatile. Use with caution.
 */
static inline struct sk_buff *skb_peek(const struct sk_buff_head *list_)
{
	struct sk_buff *skb = list_->next;

	if (skb == (struct sk_buff *)list_)
		skb = NULL;
	return skb;
}

/**
 *	__skb_peek - peek at the head of a non-empty &sk_buff_head
 *	@list_: list to peek at
 *
 *	Like skb_peek(), but the caller knows that the list is not empty.
 */
static inline struct sk_buff *__skb_peek(const struct sk_buff_head *list_)
{
	return list_->next;
}

/**
 *	skb_peek_next - peek skb following the given one from a queue
 *	@skb: skb to start from
 *	@list_: list to peek at
 *
 *	Returns %NULL when the end of the list is met or a pointer to the
 *	next element. The reference count is not incremented and the
 *	reference is therefore volatile. Use with caution.
 */
static inline struct sk_buff *skb_peek_next(struct sk_buff *skb,
		const struct sk_buff_head *list_)
{
	struct sk_buff *next = skb->next;

	if (next == (struct sk_buff *)list_)
		next = NULL;
	return next;
}

/**
 *	skb_peek_tail - peek at the tail of an &sk_buff_head
 *	@list_: list to peek at
 *
 *	Peek an &sk_buff. Unlike most other operations you _MUST_
 *	be careful with this one. A peek leaves the buffer on the
 *	list and someone else may run off with it. You must hold
 *	the appropriate locks or have a private queue to do this.
 *
 *	Returns %NULL for an empty list or a pointer to the tail element.
 *	The reference count is not incremented and the reference is therefore
 *	volatile. Use with caution.
 */
static inline struct sk_buff *skb_peek_tail(const struct sk_buff_head *list_)
{
	struct sk_buff *skb = READ_ONCE(list_->prev);

	if (skb == (struct sk_buff *)list_)
		skb = NULL;
	return skb;

}

/**
 *	skb_queue_len	- get queue length
 *	@list_: list to measure
 *
 *	Return the length of an &sk_buff queue.
 */
static inline __u32 skb_queue_len(const struct sk_buff_head *list_)
{
	return list_->qlen;
}

/**
 *	skb_queue_len_lockless	- get queue length
 *	@list_: list to measure
 *
 *	Return the length of an &sk_buff queue.
 *	This variant can be used in lockless contexts.
 */
static inline __u32 skb_queue_len_lockless(const struct sk_buff_head *list_)
{
	return READ_ONCE(list_->qlen);
}

/**
 *	__skb_queue_head_init - initialize non-spinlock portions of sk_buff_head
 *	@list: queue to initialize
 *
 *	This initializes only the list and queue length aspects of
 *	an sk_buff_head object.  This allows to initialize the list
 *	aspects of an sk_buff_head without reinitializing things like
 *	the spinlock.  It can also be used for on-stack sk_buff_head
 *	objects where the spinlock is known to not be used.
 */
static inline void __skb_queue_head_init(struct sk_buff_head *list)
{
	list->prev = list->next = (struct sk_buff *)list;
	list->qlen = 0;
}

/*
 * This function creates a split out lock class for each invocation;
 * this is needed for now since a whole lot of users of the skb-queue
 * infrastructure in drivers have different locking usage (in hardirq)
 * than the networking core (in softirq only). In the long run either the
 * network layer or drivers should need annotation to consolidate the
 * main types of usage into 3 classes.
 */
static inline void skb_queue_head_init(struct sk_buff_head *list)
{
	spin_lock_init(&list->lock);
	__skb_queue_head_init(list);
}

static inline void skb_queue_head_init_class(struct sk_buff_head *list,
		struct lock_class_key *class)
{
	skb_queue_head_init(list);
	lockdep_set_class(&list->lock, class);
}

/*
 *	Insert an sk_buff on a list.
 *
 *	The "__skb_xxxx()" functions are the non-atomic ones that
 *	can only be called with interrupts disabled.
 */
static inline void __skb_insert(struct sk_buff *newsk,
				struct sk_buff *prev, struct sk_buff *next,
				struct sk_buff_head *list)
{
	/* See skb_queue_empty_lockless() and skb_peek_tail()
	 * for the opposite READ_ONCE()
	 */
	WRITE_ONCE(newsk->next, next);
	WRITE_ONCE(newsk->prev, prev);
	WRITE_ONCE(((struct sk_buff_list *)next)->prev, newsk);
	WRITE_ONCE(((struct sk_buff_list *)prev)->next, newsk);
	WRITE_ONCE(list->qlen, list->qlen + 1);
}

static inline void __skb_queue_splice(const struct sk_buff_head *list,
				      struct sk_buff *prev,
				      struct sk_buff *next)
{
	struct sk_buff *first = list->next;
	struct sk_buff *last = list->prev;

	WRITE_ONCE(first->prev, prev);
	WRITE_ONCE(prev->next, first);

	WRITE_ONCE(last->next, next);
	WRITE_ONCE(next->prev, last);
}

/**
 *	skb_queue_splice - join two skb lists, this is designed for stacks
 *	@list: the new list to add
 *	@head: the place to add it in the first list
 */
static inline void skb_queue_splice(const struct sk_buff_head *list,
				    struct sk_buff_head *head)
{
	if (!skb_queue_empty(list)) {
		__skb_queue_splice(list, (struct sk_buff *) head, head->next);
		head->qlen += list->qlen;
	}
}

/**
 *	skb_queue_splice_init - join two skb lists and reinitialise the emptied list
 *	@list: the new list to add
 *	@head: the place to add it in the first list
 *
 *	The list at @list is reinitialised
 */
static inline void skb_queue_splice_init(struct sk_buff_head *list,
					 struct sk_buff_head *head)
{
	if (!skb_queue_empty(list)) {
		__skb_queue_splice(list, (struct sk_buff *) head, head->next);
		head->qlen += list->qlen;
		__skb_queue_head_init(list);
	}
}

/**
 *	skb_queue_splice_tail - join two skb lists, each list being a queue
 *	@list: the new list to add
 *	@head: the place to add it in the first list
 */
static inline void skb_queue_splice_tail(const struct sk_buff_head *list,
					 struct sk_buff_head *head)
{
	if (!skb_queue_empty(list)) {
		__skb_queue_splice(list, head->prev, (struct sk_buff *) head);
		head->qlen += list->qlen;
	}
}

/**
 *	skb_queue_splice_tail_init - join two skb lists and reinitialise the emptied list
 *	@list: the new list to add
 *	@head: the place to add it in the first list
 *
 *	Each of the lists is a queue.
 *	The list at @list is reinitialised
 */
static inline void skb_queue_splice_tail_init(struct sk_buff_head *list,
					      struct sk_buff_head *head)
{
	if (!skb_queue_empty(list)) {
		__skb_queue_splice(list, head->prev, (struct sk_buff *) head);
		head->qlen += list->qlen;
		__skb_queue_head_init(list);
	}
}

/**
 *	__skb_queue_after - queue a buffer at the list head
 *	@list: list to use
 *	@prev: place after this buffer
 *	@newsk: buffer to queue
 *
 *	Queue a buffer int the middle of a list. This function takes no locks
 *	and you must therefore hold required locks before calling it.
 *
 *	A buffer cannot be placed on two lists at the same time.
 */
static inline void __skb_queue_after(struct sk_buff_head *list,
				     struct sk_buff *prev,
				     struct sk_buff *newsk)
{
	__skb_insert(newsk, prev, ((struct sk_buff_list *)prev)->next, list);
}

void skb_append(struct sk_buff *old, struct sk_buff *newsk,
		struct sk_buff_head *list);

static inline void __skb_queue_before(struct sk_buff_head *list,
				      struct sk_buff *next,
				      struct sk_buff *newsk)
{
	__skb_insert(newsk, ((struct sk_buff_list *)next)->prev, next, list);
}

/**
 *	__skb_queue_head - queue a buffer at the list head
 *	@list: list to use
 *	@newsk: buffer to queue
 *
 *	Queue a buffer at the start of a list. This function takes no locks
 *	and you must therefore hold required locks before calling it.
 *
 *	A buffer cannot be placed on two lists at the same time.
 */
static inline void __skb_queue_head(struct sk_buff_head *list,
				    struct sk_buff *newsk)
{
	__skb_queue_after(list, (struct sk_buff *)list, newsk);
}
void skb_queue_head(struct sk_buff_head *list, struct sk_buff *newsk);

/**
 *	__skb_queue_tail - queue a buffer at the list tail
 *	@list: list to use
 *	@newsk: buffer to queue
 *
 *	Queue a buffer at the end of a list. This function takes no locks
 *	and you must therefore hold required locks before calling it.
 *
 *	A buffer cannot be placed on two lists at the same time.
 */
static inline void __skb_queue_tail(struct sk_buff_head *list,
				   struct sk_buff *newsk)
{
	__skb_queue_before(list, (struct sk_buff *)list, newsk);
}
void skb_queue_tail(struct sk_buff_head *list, struct sk_buff *newsk);

/*
 * remove sk_buff from list. _Must_ be called atomically, and with
 * the list known..
 */
void skb_unlink(struct sk_buff *skb, struct sk_buff_head *list);
static inline void __skb_unlink(struct sk_buff *skb, struct sk_buff_head *list)
{
	struct sk_buff *next, *prev;

	WRITE_ONCE(list->qlen, list->qlen - 1);
	next	   = skb->next;
	prev	   = skb->prev;
	skb->next  = skb->prev = NULL;
	WRITE_ONCE(next->prev, prev);
	WRITE_ONCE(prev->next, next);
}

/**
 *	__skb_dequeue - remove from the head of the queue
 *	@list: list to dequeue from
 *
 *	Remove the head of the list. This function does not take any locks
 *	so must be used with appropriate locks held only. The head item is
 *	returned or %NULL if the list is empty.
 */
static inline struct sk_buff *__skb_dequeue(struct sk_buff_head *list)
{
	struct sk_buff *skb = skb_peek(list);
	if (skb)
		__skb_unlink(skb, list);
	return skb;
}
struct sk_buff *skb_dequeue(struct sk_buff_head *list);

/**
 *	__skb_dequeue_tail - remove from the tail of the queue
 *	@list: list to dequeue from
 *
 *	Remove the tail of the list. This function does not take any locks
 *	so must be used with appropriate locks held only. The tail item is
 *	returned or %NULL if the list is empty.
 */
static inline struct sk_buff *__skb_dequeue_tail(struct sk_buff_head *list)
{
	struct sk_buff *skb = skb_peek_tail(list);
	if (skb)
		__skb_unlink(skb, list);
	return skb;
}
struct sk_buff *skb_dequeue_tail(struct sk_buff_head *list);


static inline bool skb_is_nonlinear(const struct sk_buff *skb)
{
	return skb->data_len;
}

static inline unsigned int skb_headlen(const struct sk_buff *skb)
{
	return skb->len - skb->data_len;
}

static inline unsigned int __skb_pagelen(const struct sk_buff *skb)
{
	unsigned int i, len = 0;

	for (i = skb_shinfo(skb)->nr_frags - 1; (int)i >= 0; i--)
		len += skb_frag_size(&skb_shinfo(skb)->frags[i]);
	return len;
}

static inline unsigned int skb_pagelen(const struct sk_buff *skb)
{
	return skb_headlen(skb) + __skb_pagelen(skb);
}

static inline void __skb_fill_page_desc_noacc(struct skb_shared_info *shinfo,
					      int i, struct page *page,
					      int off, int size)
{
	skb_frag_t *frag = &shinfo->frags[i];

	/*
	 * Propagate page pfmemalloc to the skb if we can. The problem is
	 * that not all callers have unique ownership of the page but rely
	 * on page_is_pfmemalloc doing the right thing(tm).
	 */
	frag->bv_page		  = page;
	frag->bv_offset		  = off;
	skb_frag_size_set(frag, size);
}

/**
 * skb_len_add - adds a number to len fields of skb
 * @skb: buffer to add len to
 * @delta: number of bytes to add
 */
static inline void skb_len_add(struct sk_buff *skb, int delta)
{
	skb->len += delta;
	skb->data_len += delta;
	skb->truesize += delta;
}

/**
 * __skb_fill_page_desc - initialise a paged fragment in an skb
 * @skb: buffer containing fragment to be initialised
 * @i: paged fragment index to initialise
 * @page: the page to use for this fragment
 * @off: the offset to the data with @page
 * @size: the length of the data
 *
 * Initialises the @i'th fragment of @skb to point to &size bytes at
 * offset @off within @page.
 *
 * Does not take any additional reference on the fragment.
 */
static inline void __skb_fill_page_desc(struct sk_buff *skb, int i,
					struct page *page, int off, int size)
{
	__skb_fill_page_desc_noacc(skb_shinfo(skb), i, page, off, size);
	page = compound_head(page);
	if (page_is_pfmemalloc(page))
		skb->pfmemalloc	= true;
}

/**
 * skb_fill_page_desc - initialise a paged fragment in an skb
 * @skb: buffer containing fragment to be initialised
 * @i: paged fragment index to initialise
 * @page: the page to use for this fragment
 * @off: the offset to the data with @page
 * @size: the length of the data
 *
 * As per __skb_fill_page_desc() -- initialises the @i'th fragment of
 * @skb to point to @size bytes at offset @off within @page. In
 * addition updates @skb such that @i is the last fragment.
 *
 * Does not take any additional reference on the fragment.
 */
static inline void skb_fill_page_desc(struct sk_buff *skb, int i,
				      struct page *page, int off, int size)
{
	__skb_fill_page_desc(skb, i, page, off, size);
	skb_shinfo(skb)->nr_frags = i + 1;
}

/**
 * skb_fill_page_desc_noacc - initialise a paged fragment in an skb
 * @skb: buffer containing fragment to be initialised
 * @i: paged fragment index to initialise
 * @page: the page to use for this fragment
 * @off: the offset to the data with @page
 * @size: the length of the data
 *
 * Variant of skb_fill_page_desc() which does not deal with
 * pfmemalloc, if page is not owned by us.
 */
static inline void skb_fill_page_desc_noacc(struct sk_buff *skb, int i,
					    struct page *page, int off,
					    int size)
{
	struct skb_shared_info *shinfo = skb_shinfo(skb);

	__skb_fill_page_desc_noacc(shinfo, i, page, off, size);
	shinfo->nr_frags = i + 1;
}

void skb_add_rx_frag(struct sk_buff *skb, int i, struct page *page, int off,
		     int size, unsigned int truesize);

void skb_coalesce_rx_frag(struct sk_buff *skb, int i, int size,
			  unsigned int truesize);

#define SKB_LINEAR_ASSERT(skb)  BUG_ON(skb_is_nonlinear(skb))

#ifdef NET_SKBUFF_DATA_USES_OFFSET
static inline unsigned char *skb_tail_pointer(const struct sk_buff *skb)
{
	return skb->head + skb->tail;
}

static inline void skb_reset_tail_pointer(struct sk_buff *skb)
{
	skb->tail = skb->data - skb->head;
}

static inline void skb_set_tail_pointer(struct sk_buff *skb, const int offset)
{
	skb_reset_tail_pointer(skb);
	skb->tail += offset;
}

#else /* NET_SKBUFF_DATA_USES_OFFSET */
static inline unsigned char *skb_tail_pointer(const struct sk_buff *skb)
{
	return skb->tail;
}

static inline void skb_reset_tail_pointer(struct sk_buff *skb)
{
	skb->tail = skb->data;
}

static inline void skb_set_tail_pointer(struct sk_buff *skb, const int offset)
{
	skb->tail = skb->data + offset;
}

#endif /* NET_SKBUFF_DATA_USES_OFFSET */

static inline void skb_assert_len(struct sk_buff *skb)
{
#ifdef CONFIG_DEBUG_NET
	if (WARN_ONCE(!skb->len, "%s\n", __func__))
		DO_ONCE_LITE(skb_dump, KERN_ERR, skb, false);
#endif /* CONFIG_DEBUG_NET */
}

/*
 *	Add data to an sk_buff
 */
void *pskb_put(struct sk_buff *skb, struct sk_buff *tail, int len);
void *skb_put(struct sk_buff *skb, unsigned int len);
static inline void *__skb_put(struct sk_buff *skb, unsigned int len)
{
	void *tmp = skb_tail_pointer(skb);
	SKB_LINEAR_ASSERT(skb);
	skb->tail += len;
	skb->len  += len;
	return tmp;
}

static inline void *__skb_put_zero(struct sk_buff *skb, unsigned int len)
{
	void *tmp = __skb_put(skb, len);

	memset(tmp, 0, len);
	return tmp;
}

static inline void *__skb_put_data(struct sk_buff *skb, const void *data,
				   unsigned int len)
{
	void *tmp = __skb_put(skb, len);

	memcpy(tmp, data, len);
	return tmp;
}

static inline void __skb_put_u8(struct sk_buff *skb, u8 val)
{
	*(u8 *)__skb_put(skb, 1) = val;
}

static inline void *skb_put_zero(struct sk_buff *skb, unsigned int len)
{
	void *tmp = skb_put(skb, len);

	memset(tmp, 0, len);

	return tmp;
}

static inline void *skb_put_data(struct sk_buff *skb, const void *data,
				 unsigned int len)
{
	void *tmp = skb_put(skb, len);

	memcpy(tmp, data, len);

	return tmp;
}

static inline void skb_put_u8(struct sk_buff *skb, u8 val)
{
	*(u8 *)skb_put(skb, 1) = val;
}

void *skb_push(struct sk_buff *skb, unsigned int len);
static inline void *__skb_push(struct sk_buff *skb, unsigned int len)
{
	DEBUG_NET_WARN_ON_ONCE(len > INT_MAX);

	skb->data -= len;
	skb->len  += len;
	return skb->data;
}

void *skb_pull(struct sk_buff *skb, unsigned int len);
static inline void *__skb_pull(struct sk_buff *skb, unsigned int len)
{
	DEBUG_NET_WARN_ON_ONCE(len > INT_MAX);

	skb->len -= len;
	if (unlikely(skb->len < skb->data_len)) {
#if defined(CONFIG_DEBUG_NET)
		skb->len += len;
		pr_err("__skb_pull(len=%u)\n", len);
		skb_dump(KERN_ERR, skb, false);
#endif
		BUG();
	}
	return skb->data += len;
}

static inline void *skb_pull_inline(struct sk_buff *skb, unsigned int len)
{
	return unlikely(len > skb->len) ? NULL : __skb_pull(skb, len);
}

void *skb_pull_data(struct sk_buff *skb, size_t len);

void *__pskb_pull_tail(struct sk_buff *skb, int delta);

static inline bool pskb_may_pull(struct sk_buff *skb, unsigned int len)
{
	DEBUG_NET_WARN_ON_ONCE(len > INT_MAX);

	if (likely(len <= skb_headlen(skb)))
		return true;
	if (unlikely(len > skb->len))
		return false;
	return __pskb_pull_tail(skb, len - skb_headlen(skb)) != NULL;
}

static inline void *pskb_pull(struct sk_buff *skb, unsigned int len)
{
	if (!pskb_may_pull(skb, len))
		return NULL;

	skb->len -= len;
	return skb->data += len;
}

void skb_condense(struct sk_buff *skb);

/**
 *	skb_headroom - bytes at buffer head
 *	@skb: buffer to check
 *
 *	Return the number of bytes of free space at the head of an &sk_buff.
 */
static inline unsigned int skb_headroom(const struct sk_buff *skb)
{
	return skb->data - skb->head;
}

/**
 *	skb_tailroom - bytes at buffer end
 *	@skb: buffer to check
 *
 *	Return the number of bytes of free space at the tail of an sk_buff
 */
static inline int skb_tailroom(const struct sk_buff *skb)
{
	return skb_is_nonlinear(skb) ? 0 : skb->end - skb->tail;
}

/**
 *	skb_availroom - bytes at buffer end
 *	@skb: buffer to check
 *
 *	Return the number of bytes of free space at the tail of an sk_buff
 *	allocated by sk_stream_alloc()
 */
static inline int skb_availroom(const struct sk_buff *skb)
{
	if (skb_is_nonlinear(skb))
		return 0;

	return skb->end - skb->tail - skb->reserved_tailroom;
}

/**
 *	skb_reserve - adjust headroom
 *	@skb: buffer to alter
 *	@len: bytes to move
 *
 *	Increase the headroom of an empty &sk_buff by reducing the tail
 *	room. This is only allowed for an empty buffer.
 */
static inline void skb_reserve(struct sk_buff *skb, int len)
{
	skb->data += len;
	skb->tail += len;
}

/**
 *	skb_tailroom_reserve - adjust reserved_tailroom
 *	@skb: buffer to alter
 *	@mtu: maximum amount of headlen permitted
 *	@needed_tailroom: minimum amount of reserved_tailroom
 *
 *	Set reserved_tailroom so that headlen can be as large as possible but
 *	not larger than mtu and tailroom cannot be smaller than
 *	needed_tailroom.
 *	The required headroom should already have been reserved before using
 *	this function.
 */
static inline void skb_tailroom_reserve(struct sk_buff *skb, unsigned int mtu,
					unsigned int needed_tailroom)
{
	SKB_LINEAR_ASSERT(skb);
	if (mtu < skb_tailroom(skb) - needed_tailroom)
		/* use at most mtu */
		skb->reserved_tailroom = skb_tailroom(skb) - mtu;
	else
		/* use up to all available space */
		skb->reserved_tailroom = needed_tailroom;
}

#define ENCAP_TYPE_ETHER	0
#define ENCAP_TYPE_IPPROTO	1

static inline void skb_set_inner_protocol(struct sk_buff *skb,
					  __be16 protocol)
{
	skb->inner_protocol = protocol;
	skb->inner_protocol_type = ENCAP_TYPE_ETHER;
}

static inline void skb_set_inner_ipproto(struct sk_buff *skb,
					 __u8 ipproto)
{
	skb->inner_ipproto = ipproto;
	skb->inner_protocol_type = ENCAP_TYPE_IPPROTO;
}

static inline void skb_reset_inner_headers(struct sk_buff *skb)
{
	skb->inner_mac_header = skb->mac_header;
	skb->inner_network_header = skb->network_header;
	skb->inner_transport_header = skb->transport_header;
}

static inline void skb_reset_mac_len(struct sk_buff *skb)
{
	skb->mac_len = skb->network_header - skb->mac_header;
}

static inline unsigned char *skb_inner_transport_header(const struct sk_buff
							*skb)
{
	return skb->head + skb->inner_transport_header;
}

static inline int skb_inner_transport_offset(const struct sk_buff *skb)
{
	return skb_inner_transport_header(skb) - skb->data;
}

static inline void skb_reset_inner_transport_header(struct sk_buff *skb)
{
	skb->inner_transport_header = skb->data - skb->head;
}

static inline void skb_set_inner_transport_header(struct sk_buff *skb,
						   const int offset)
{
	skb_reset_inner_transport_header(skb);
	skb->inner_transport_header += offset;
}

static inline unsigned char *skb_inner_network_header(const struct sk_buff *skb)
{
	return skb->head + skb->inner_network_header;
}

static inline void skb_reset_inner_network_header(struct sk_buff *skb)
{
	skb->inner_network_header = skb->data - skb->head;
}

static inline void skb_set_inner_network_header(struct sk_buff *skb,
						const int offset)
{
	skb_reset_inner_network_header(skb);
	skb->inner_network_header += offset;
}

static inline bool skb_inner_network_header_was_set(const struct sk_buff *skb)
{
	return skb->inner_network_header > 0;
}

static inline unsigned char *skb_inner_mac_header(const struct sk_buff *skb)
{
	return skb->head + skb->inner_mac_header;
}

static inline void skb_reset_inner_mac_header(struct sk_buff *skb)
{
	skb->inner_mac_header = skb->data - skb->head;
}

static inline void skb_set_inner_mac_header(struct sk_buff *skb,
					    const int offset)
{
	skb_reset_inner_mac_header(skb);
	skb->inner_mac_header += offset;
}
static inline bool skb_transport_header_was_set(const struct sk_buff *skb)
{
	return skb->transport_header != (typeof(skb->transport_header))~0U;
}

static inline unsigned char *skb_transport_header(const struct sk_buff *skb)
{
	DEBUG_NET_WARN_ON_ONCE(!skb_transport_header_was_set(skb));
	return skb->head + skb->transport_header;
}

static inline void skb_reset_transport_header(struct sk_buff *skb)
{
	skb->transport_header = skb->data - skb->head;
}

static inline void skb_set_transport_header(struct sk_buff *skb,
					    const int offset)
{
	skb_reset_transport_header(skb);
	skb->transport_header += offset;
}

static inline unsigned char *skb_network_header(const struct sk_buff *skb)
{
	return skb->head + skb->network_header;
}

static inline void skb_reset_network_header(struct sk_buff *skb)
{
	skb->network_header = skb->data - skb->head;
}

static inline void skb_set_network_header(struct sk_buff *skb, const int offset)
{
	skb_reset_network_header(skb);
	skb->network_header += offset;
}

static inline int skb_mac_header_was_set(const struct sk_buff *skb)
{
	return skb->mac_header != (typeof(skb->mac_header))~0U;
}

static inline unsigned char *skb_mac_header(const struct sk_buff *skb)
{
	DEBUG_NET_WARN_ON_ONCE(!skb_mac_header_was_set(skb));
	return skb->head + skb->mac_header;
}

static inline int skb_mac_offset(const struct sk_buff *skb)
{
	return skb_mac_header(skb) - skb->data;
}

static inline u32 skb_mac_header_len(const struct sk_buff *skb)
{
	DEBUG_NET_WARN_ON_ONCE(!skb_mac_header_was_set(skb));
	return skb->network_header - skb->mac_header;
}

static inline void skb_unset_mac_header(struct sk_buff *skb)
{
	skb->mac_header = (typeof(skb->mac_header))~0U;
}

static inline void skb_reset_mac_header(struct sk_buff *skb)
{
	skb->mac_header = skb->data - skb->head;
}

static inline void skb_set_mac_header(struct sk_buff *skb, const int offset)
{
	skb_reset_mac_header(skb);
	skb->mac_header += offset;
}

static inline void skb_pop_mac_header(struct sk_buff *skb)
{
	skb->mac_header = skb->network_header;
}

static inline void skb_probe_transport_header(struct sk_buff *skb)
{
	struct flow_keys_basic keys;

	if (skb_transport_header_was_set(skb))
		return;

	if (skb_flow_dissect_flow_keys_basic(NULL, skb, &keys,
					     NULL, 0, 0, 0, 0))
		skb_set_transport_header(skb, keys.control.thoff);
}

static inline void skb_mac_header_rebuild(struct sk_buff *skb)
{
	if (skb_mac_header_was_set(skb)) {
		const unsigned char *old_mac = skb_mac_header(skb);

		skb_set_mac_header(skb, -skb->mac_len);
		memmove(skb_mac_header(skb), old_mac, skb->mac_len);
	}
}

static inline int skb_checksum_start_offset(const struct sk_buff *skb)
{
	return skb->csum_start - skb_headroom(skb);
}

static inline unsigned char *skb_checksum_start(const struct sk_buff *skb)
{
	return skb->head + skb->csum_start;
}

static inline int skb_transport_offset(const struct sk_buff *skb)
{
	return skb_transport_header(skb) - skb->data;
}

static inline u32 skb_network_header_len(const struct sk_buff *skb)
{
	return skb->transport_header - skb->network_header;
}

static inline u32 skb_inner_network_header_len(const struct sk_buff *skb)
{
	return skb->inner_transport_header - skb->inner_network_header;
}

static inline int skb_network_offset(const struct sk_buff *skb)
{
	return skb_network_header(skb) - skb->data;
}

static inline int skb_inner_network_offset(const struct sk_buff *skb)
{
	return skb_inner_network_header(skb) - skb->data;
}

static inline int pskb_network_may_pull(struct sk_buff *skb, unsigned int len)
{
	return pskb_may_pull(skb, skb_network_offset(skb) + len);
}

/*
 * CPUs often take a performance hit when accessing unaligned memory
 * locations. The actual performance hit varies, it can be small if the
 * hardware handles it or large if we have to take an exception and fix it
 * in software.
 *
 * Since an ethernet header is 14 bytes network drivers often end up with
 * the IP header at an unaligned offset. The IP header can be aligned by
 * shifting the start of the packet by 2 bytes. Drivers should do this
 * with:
 *
 * skb_reserve(skb, NET_IP_ALIGN);
 *
 * The downside to this alignment of the IP header is that the DMA is now
 * unaligned. On some architectures the cost of an unaligned DMA is high
 * and this cost outweighs the gains made by aligning the IP header.
 *
 * Since this trade off varies between architectures, we allow NET_IP_ALIGN
 * to be overridden.
 */
#ifndef NET_IP_ALIGN
#define NET_IP_ALIGN	2
#endif

/*
 * The networking layer reserves some headroom in skb data (via
 * dev_alloc_skb). This is used to avoid having to reallocate skb data when
 * the header has to grow. In the default case, if the header has to grow
 * 32 bytes or less we avoid the reallocation.
 *
 * Unfortunately this headroom changes the DMA alignment of the resulting
 * network packet. As for NET_IP_ALIGN, this unaligned DMA is expensive
 * on some architectures. An architecture can override this value,
 * perhaps setting it to a cacheline in size (since that will maintain
 * cacheline alignment of the DMA). It must be a power of 2.
 *
 * Various parts of the networking layer expect at least 32 bytes of
 * headroom, you should not reduce this.
 *
 * Using max(32, L1_CACHE_BYTES) makes sense (especially with RPS)
 * to reduce average number of cache lines per packet.
 * get_rps_cpu() for example only access one 64 bytes aligned block :
 * NET_IP_ALIGN(2) + ethernet_header(14) + IP_header(20/40) + ports(8)
 */
#ifndef NET_SKB_PAD
#define NET_SKB_PAD	max(32, L1_CACHE_BYTES)
#endif

int ___pskb_trim(struct sk_buff *skb, unsigned int len);

static inline void __skb_set_length(struct sk_buff *skb, unsigned int len)
{
	if (WARN_ON(skb_is_nonlinear(skb)))
		return;
	skb->len = len;
	skb_set_tail_pointer(skb, len);
}

static inline void __skb_trim(struct sk_buff *skb, unsigned int len)
{
	__skb_set_length(skb, len);
}

void skb_trim(struct sk_buff *skb, unsigned int len);

static inline int __pskb_trim(struct sk_buff *skb, unsigned int len)
{
	if (skb->data_len)
		return ___pskb_trim(skb, len);
	__skb_trim(skb, len);
	return 0;
}

static inline int pskb_trim(struct sk_buff *skb, unsigned int len)
{
	return (len < skb->len) ? __pskb_trim(skb, len) : 0;
}

/**
 *	pskb_trim_unique - remove end from a paged unique (not cloned) buffer
 *	@skb: buffer to alter
 *	@len: new length
 *
 *	This is identical to pskb_trim except that the caller knows that
 *	the skb is not cloned so we should never get an error due to out-
 *	of-memory.
 */
static inline void pskb_trim_unique(struct sk_buff *skb, unsigned int len)
{
	int err = pskb_trim(skb, len);
	BUG_ON(err);
}

static inline int __skb_grow(struct sk_buff *skb, unsigned int len)
{
	unsigned int diff = len - skb->len;

	if (skb_tailroom(skb) < diff) {
		int ret = pskb_expand_head(skb, 0, diff - skb_tailroom(skb),
					   GFP_ATOMIC);
		if (ret)
			return ret;
	}
	__skb_set_length(skb, len);
	return 0;
}

/**
 *	skb_orphan - orphan a buffer
 *	@skb: buffer to orphan
 *
 *	If a buffer currently has an owner then we call the owner's
 *	destructor function and make the @skb unowned. The buffer continues
 *	to exist but is no longer charged to its former owner.
 */
static inline void skb_orphan(struct sk_buff *skb)
{
	if (skb->destructor) {
		skb->destructor(skb);
		skb->destructor = NULL;
		skb->sk		= NULL;
	} else {
		BUG_ON(skb->sk);
	}
}

/**
 *	skb_orphan_frags - orphan the frags contained in a buffer
 *	@skb: buffer to orphan frags from
 *	@gfp_mask: allocation mask for replacement pages
 *
 *	For each frag in the SKB which needs a destructor (i.e. has an
 *	owner) create a copy of that frag and release the original
 *	page by calling the destructor.
 */
static inline int skb_orphan_frags(struct sk_buff *skb, gfp_t gfp_mask)
{
	if (likely(!skb_zcopy(skb)))
		return 0;
	if (skb_shinfo(skb)->flags & SKBFL_DONT_ORPHAN)
		return 0;
	return skb_copy_ubufs(skb, gfp_mask);
}

/* Frags must be orphaned, even if refcounted, if skb might loop to rx path */
static inline int skb_orphan_frags_rx(struct sk_buff *skb, gfp_t gfp_mask)
{
	if (likely(!skb_zcopy(skb)))
		return 0;
	return skb_copy_ubufs(skb, gfp_mask);
}

/**
 *	__skb_queue_purge - empty a list
 *	@list: list to empty
 *
 *	Delete all buffers on an &sk_buff list. Each buffer is removed from
 *	the list and one reference dropped. This function does not take the
 *	list lock and the caller must hold the relevant locks to use it.
 */
static inline void __skb_queue_purge(struct sk_buff_head *list)
{
	struct sk_buff *skb;
	while ((skb = __skb_dequeue(list)) != NULL)
		kfree_skb(skb);
}
void skb_queue_purge(struct sk_buff_head *list);

unsigned int skb_rbtree_purge(struct rb_root *root);

void *__netdev_alloc_frag_align(unsigned int fragsz, unsigned int align_mask);

/**
 * netdev_alloc_frag - allocate a page fragment
 * @fragsz: fragment size
 *
 * Allocates a frag from a page for receive buffer.
 * Uses GFP_ATOMIC allocations.
 */
static inline void *netdev_alloc_frag(unsigned int fragsz)
{
	return __netdev_alloc_frag_align(fragsz, ~0u);
}

static inline void *netdev_alloc_frag_align(unsigned int fragsz,
					    unsigned int align)
{
	WARN_ON_ONCE(!is_power_of_2(align));
	return __netdev_alloc_frag_align(fragsz, -align);
}

struct sk_buff *__netdev_alloc_skb(struct net_device *dev, unsigned int length,
				   gfp_t gfp_mask);

/**
 *	netdev_alloc_skb - allocate an skbuff for rx on a specific device
 *	@dev: network device to receive on
 *	@length: length to allocate
 *
 *	Allocate a new &sk_buff and assign it a usage count of one. The
 *	buffer has unspecified headroom built in. Users should allocate
 *	the headroom they think they need without accounting for the
 *	built in space. The built in space is used for optimisations.
 *
 *	%NULL is returned if there is no free memory. Although this function
 *	allocates memory it can be called from an interrupt.
 */
static inline struct sk_buff *netdev_alloc_skb(struct net_device *dev,
					       unsigned int length)
{
	return __netdev_alloc_skb(dev, length, GFP_ATOMIC);
}

/* legacy helper around __netdev_alloc_skb() */
static inline struct sk_buff *__dev_alloc_skb(unsigned int length,
					      gfp_t gfp_mask)
{
	return __netdev_alloc_skb(NULL, length, gfp_mask);
}

/* legacy helper around netdev_alloc_skb() */
static inline struct sk_buff *dev_alloc_skb(unsigned int length)
{
	return netdev_alloc_skb(NULL, length);
}


static inline struct sk_buff *__netdev_alloc_skb_ip_align(struct net_device *dev,
		unsigned int length, gfp_t gfp)
{
	struct sk_buff *skb = __netdev_alloc_skb(dev, length + NET_IP_ALIGN, gfp);

	if (NET_IP_ALIGN && skb)
		skb_reserve(skb, NET_IP_ALIGN);
	return skb;
}

static inline struct sk_buff *netdev_alloc_skb_ip_align(struct net_device *dev,
		unsigned int length)
{
	return __netdev_alloc_skb_ip_align(dev, length, GFP_ATOMIC);
}

static inline void skb_free_frag(void *addr)
{
	page_frag_free(addr);
}

void *__napi_alloc_frag_align(unsigned int fragsz, unsigned int align_mask);

static inline void *napi_alloc_frag(unsigned int fragsz)
{
	return __napi_alloc_frag_align(fragsz, ~0u);
}

static inline void *napi_alloc_frag_align(unsigned int fragsz,
					  unsigned int align)
{
	WARN_ON_ONCE(!is_power_of_2(align));
	return __napi_alloc_frag_align(fragsz, -align);
}

struct sk_buff *__napi_alloc_skb(struct napi_struct *napi,
				 unsigned int length, gfp_t gfp_mask);
static inline struct sk_buff *napi_alloc_skb(struct napi_struct *napi,
					     unsigned int length)
{
	return __napi_alloc_skb(napi, length, GFP_ATOMIC);
}
void napi_consume_skb(struct sk_buff *skb, int budget);

void napi_skb_free_stolen_head(struct sk_buff *skb);
void __kfree_skb_defer(struct sk_buff *skb);

/**
 * __dev_alloc_pages - allocate page for network Rx
 * @gfp_mask: allocation priority. Set __GFP_NOMEMALLOC if not for network Rx
 * @order: size of the allocation
 *
 * Allocate a new page.
 *
 * %NULL is returned if there is no free memory.
*/
static inline struct page *__dev_alloc_pages(gfp_t gfp_mask,
					     unsigned int order)
{
	/* This piece of code contains several assumptions.
	 * 1.  This is for device Rx, therefor a cold page is preferred.
	 * 2.  The expectation is the user wants a compound page.
	 * 3.  If requesting a order 0 page it will not be compound
	 *     due to the check to see if order has a value in prep_new_page
	 * 4.  __GFP_MEMALLOC is ignored if __GFP_NOMEMALLOC is set due to
	 *     code in gfp_to_alloc_flags that should be enforcing this.
	 */
	gfp_mask |= __GFP_COMP | __GFP_MEMALLOC;

	return alloc_pages_node(NUMA_NO_NODE, gfp_mask, order);
}

static inline struct page *dev_alloc_pages(unsigned int order)
{
	return __dev_alloc_pages(GFP_ATOMIC | __GFP_NOWARN, order);
}

/**
 * __dev_alloc_page - allocate a page for network Rx
 * @gfp_mask: allocation priority. Set __GFP_NOMEMALLOC if not for network Rx
 *
 * Allocate a new page.
 *
 * %NULL is returned if there is no free memory.
 */
static inline struct page *__dev_alloc_page(gfp_t gfp_mask)
{
	return __dev_alloc_pages(gfp_mask, 0);
}

static inline struct page *dev_alloc_page(void)
{
	return dev_alloc_pages(0);
}

/**
 * dev_page_is_reusable - check whether a page can be reused for network Rx
 * @page: the page to test
 *
 * A page shouldn't be considered for reusing/recycling if it was allocated
 * under memory pressure or at a distant memory node.
 *
 * Returns false if this page should be returned to page allocator, true
 * otherwise.
 */
static inline bool dev_page_is_reusable(const struct page *page)
{
	return likely(page_to_nid(page) == numa_mem_id() &&
		      !page_is_pfmemalloc(page));
}

/**
 *	skb_propagate_pfmemalloc - Propagate pfmemalloc if skb is allocated after RX page
 *	@page: The page that was allocated from skb_alloc_page
 *	@skb: The skb that may need pfmemalloc set
 */
static inline void skb_propagate_pfmemalloc(const struct page *page,
					    struct sk_buff *skb)
{
	if (page_is_pfmemalloc(page))
		skb->pfmemalloc = true;
}

/**
 * skb_frag_off() - Returns the offset of a skb fragment
 * @frag: the paged fragment
 */
static inline unsigned int skb_frag_off(const skb_frag_t *frag)
{
	return frag->bv_offset;
}

/**
 * skb_frag_off_add() - Increments the offset of a skb fragment by @delta
 * @frag: skb fragment
 * @delta: value to add
 */
static inline void skb_frag_off_add(skb_frag_t *frag, int delta)
{
	frag->bv_offset += delta;
}

/**
 * skb_frag_off_set() - Sets the offset of a skb fragment
 * @frag: skb fragment
 * @offset: offset of fragment
 */
static inline void skb_frag_off_set(skb_frag_t *frag, unsigned int offset)
{
	frag->bv_offset = offset;
}

/**
 * skb_frag_off_copy() - Sets the offset of a skb fragment from another fragment
 * @fragto: skb fragment where offset is set
 * @fragfrom: skb fragment offset is copied from
 */
static inline void skb_frag_off_copy(skb_frag_t *fragto,
				     const skb_frag_t *fragfrom)
{
	fragto->bv_offset = fragfrom->bv_offset;
}

/**
 * skb_frag_page - retrieve the page referred to by a paged fragment
 * @frag: the paged fragment
 *
 * Returns the &struct page associated with @frag.
 */
static inline struct page *skb_frag_page(const skb_frag_t *frag)
{
	return frag->bv_page;
}

/**
 * __skb_frag_ref - take an addition reference on a paged fragment.
 * @frag: the paged fragment
 *
 * Takes an additional reference on the paged fragment @frag.
 */
static inline void __skb_frag_ref(skb_frag_t *frag)
{
	get_page(skb_frag_page(frag));
}

/**
 * skb_frag_ref - take an addition reference on a paged fragment of an skb.
 * @skb: the buffer
 * @f: the fragment offset.
 *
 * Takes an additional reference on the @f'th paged fragment of @skb.
 */
static inline void skb_frag_ref(struct sk_buff *skb, int f)
{
	__skb_frag_ref(&skb_shinfo(skb)->frags[f]);
}

/**
 * __skb_frag_unref - release a reference on a paged fragment.
 * @frag: the paged fragment
 * @recycle: recycle the page if allocated via page_pool
 *
 * Releases a reference on the paged fragment @frag
 * or recycles the page via the page_pool API.
 */
static inline void __skb_frag_unref(skb_frag_t *frag, bool recycle)
{
	struct page *page = skb_frag_page(frag);

#ifdef CONFIG_PAGE_POOL
	if (recycle && page_pool_return_skb_page(page))
		return;
#endif
	put_page(page);
}

/**
 * skb_frag_unref - release a reference on a paged fragment of an skb.
 * @skb: the buffer
 * @f: the fragment offset
 *
 * Releases a reference on the @f'th paged fragment of @skb.
 */
static inline void skb_frag_unref(struct sk_buff *skb, int f)
{
	struct skb_shared_info *shinfo = skb_shinfo(skb);

	if (!skb_zcopy_managed(skb))
		__skb_frag_unref(&shinfo->frags[f], skb->pp_recycle);
}

/**
 * skb_frag_address - gets the address of the data contained in a paged fragment
 * @frag: the paged fragment buffer
 *
 * Returns the address of the data within @frag. The page must already
 * be mapped.
 */
static inline void *skb_frag_address(const skb_frag_t *frag)
{
	return page_address(skb_frag_page(frag)) + skb_frag_off(frag);
}

/**
 * skb_frag_address_safe - gets the address of the data contained in a paged fragment
 * @frag: the paged fragment buffer
 *
 * Returns the address of the data within @frag. Checks that the page
 * is mapped and returns %NULL otherwise.
 */
static inline void *skb_frag_address_safe(const skb_frag_t *frag)
{
	void *ptr = page_address(skb_frag_page(frag));
	if (unlikely(!ptr))
		return NULL;

	return ptr + skb_frag_off(frag);
}

/**
 * skb_frag_page_copy() - sets the page in a fragment from another fragment
 * @fragto: skb fragment where page is set
 * @fragfrom: skb fragment page is copied from
 */
static inline void skb_frag_page_copy(skb_frag_t *fragto,
				      const skb_frag_t *fragfrom)
{
	fragto->bv_page = fragfrom->bv_page;
}

/**
 * __skb_frag_set_page - sets the page contained in a paged fragment
 * @frag: the paged fragment
 * @page: the page to set
 *
 * Sets the fragment @frag to contain @page.
 */
static inline void __skb_frag_set_page(skb_frag_t *frag, struct page *page)
{
	frag->bv_page = page;
}

/**
 * skb_frag_set_page - sets the page contained in a paged fragment of an skb
 * @skb: the buffer
 * @f: the fragment offset
 * @page: the page to set
 *
 * Sets the @f'th fragment of @skb to contain @page.
 */
static inline void skb_frag_set_page(struct sk_buff *skb, int f,
				     struct page *page)
{
	__skb_frag_set_page(&skb_shinfo(skb)->frags[f], page);
}

bool skb_page_frag_refill(unsigned int sz, struct page_frag *pfrag, gfp_t prio);

/**
 * skb_frag_dma_map - maps a paged fragment via the DMA API
 * @dev: the device to map the fragment to
 * @frag: the paged fragment to map
 * @offset: the offset within the fragment (starting at the
 *          fragment's own offset)
 * @size: the number of bytes to map
 * @dir: the direction of the mapping (``PCI_DMA_*``)
 *
 * Maps the page associated with @frag to @device.
 */
static inline dma_addr_t skb_frag_dma_map(struct device *dev,
					  const skb_frag_t *frag,
					  size_t offset, size_t size,
					  enum dma_data_direction dir)
{
	return dma_map_page(dev, skb_frag_page(frag),
			    skb_frag_off(frag) + offset, size, dir);
}

static inline struct sk_buff *pskb_copy(struct sk_buff *skb,
					gfp_t gfp_mask)
{
	return __pskb_copy(skb, skb_headroom(skb), gfp_mask);
}


static inline struct sk_buff *pskb_copy_for_clone(struct sk_buff *skb,
						  gfp_t gfp_mask)
{
	return __pskb_copy_fclone(skb, skb_headroom(skb), gfp_mask, true);
}


/**
 *	skb_clone_writable - is the header of a clone writable
 *	@skb: buffer to check
 *	@len: length up to which to write
 *
 *	Returns true if modifying the header part of the cloned buffer
 *	does not requires the data to be copied.
 */
static inline int skb_clone_writable(const struct sk_buff *skb, unsigned int len)
{
	return !skb_header_cloned(skb) &&
	       skb_headroom(skb) + len <= skb->hdr_len;
}

static inline int skb_try_make_writable(struct sk_buff *skb,
					unsigned int write_len)
{
	return skb_cloned(skb) && !skb_clone_writable(skb, write_len) &&
	       pskb_expand_head(skb, 0, 0, GFP_ATOMIC);
}

static inline int __skb_cow(struct sk_buff *skb, unsigned int headroom,
			    int cloned)
{
	int delta = 0;

	if (headroom > skb_headroom(skb))
		delta = headroom - skb_headroom(skb);

	if (delta || cloned)
		return pskb_expand_head(skb, ALIGN(delta, NET_SKB_PAD), 0,
					GFP_ATOMIC);
	return 0;
}

/**
 *	skb_cow - copy header of skb when it is required
 *	@skb: buffer to cow
 *	@headroom: needed headroom
 *
 *	If the skb passed lacks sufficient headroom or its data part
 *	is shared, data is reallocated. If reallocation fails, an error
 *	is returned and original skb is not changed.
 *
 *	The result is skb with writable area skb->head...skb->tail
 *	and at least @headroom of space at head.
 */
static inline int skb_cow(struct sk_buff *skb, unsigned int headroom)
{
	return __skb_cow(skb, headroom, skb_cloned(skb));
}

/**
 *	skb_cow_head - skb_cow but only making the head writable
 *	@skb: buffer to cow
 *	@headroom: needed headroom
 *
 *	This function is identical to skb_cow except that we replace the
 *	skb_cloned check by skb_header_cloned.  It should be used when
 *	you only need to push on some header and do not need to modify
 *	the data.
 */
static inline int skb_cow_head(struct sk_buff *skb, unsigned int headroom)
{
	return __skb_cow(skb, headroom, skb_header_cloned(skb));
}

/**
 *	skb_padto	- pad an skbuff up to a minimal size
 *	@skb: buffer to pad
 *	@len: minimal length
 *
 *	Pads up a buffer to ensure the trailing bytes exist and are
 *	blanked. If the buffer already contains sufficient data it
 *	is untouched. Otherwise it is extended. Returns zero on
 *	success. The skb is freed on error.
 */
static inline int skb_padto(struct sk_buff *skb, unsigned int len)
{
	unsigned int size = skb->len;
	if (likely(size >= len))
		return 0;
	return skb_pad(skb, len - size);
}

/**
 *	__skb_put_padto - increase size and pad an skbuff up to a minimal size
 *	@skb: buffer to pad
 *	@len: minimal length
 *	@free_on_error: free buffer on error
 *
 *	Pads up a buffer to ensure the trailing bytes exist and are
 *	blanked. If the buffer already contains sufficient data it
 *	is untouched. Otherwise it is extended. Returns zero on
 *	success. The skb is freed on error if @free_on_error is true.
 */
static inline int __must_check __skb_put_padto(struct sk_buff *skb,
					       unsigned int len,
					       bool free_on_error)
{
	unsigned int size = skb->len;

	if (unlikely(size < len)) {
		len -= size;
		if (__skb_pad(skb, len, free_on_error))
			return -ENOMEM;
		__skb_put(skb, len);
	}
	return 0;
}

/**
 *	skb_put_padto - increase size and pad an skbuff up to a minimal size
 *	@skb: buffer to pad
 *	@len: minimal length
 *
 *	Pads up a buffer to ensure the trailing bytes exist and are
 *	blanked. If the buffer already contains sufficient data it
 *	is untouched. Otherwise it is extended. Returns zero on
 *	success. The skb is freed on error.
 */
static inline int __must_check skb_put_padto(struct sk_buff *skb, unsigned int len)
{
	return __skb_put_padto(skb, len, true);
}

static inline int skb_add_data(struct sk_buff *skb,
			       struct iov_iter *from, int copy)
{
	const int off = skb->len;

	if (skb->ip_summed == CHECKSUM_NONE) {
		__wsum csum = 0;
		if (csum_and_copy_from_iter_full(skb_put(skb, copy), copy,
					         &csum, from)) {
			skb->csum = csum_block_add(skb->csum, csum, off);
			return 0;
		}
	} else if (copy_from_iter_full(skb_put(skb, copy), copy, from))
		return 0;

	__skb_trim(skb, off);
	return -EFAULT;
}

static inline bool skb_can_coalesce(struct sk_buff *skb, int i,
				    const struct page *page, int off)
{
	if (skb_zcopy(skb))
		return false;
	if (i) {
		const skb_frag_t *frag = &skb_shinfo(skb)->frags[i - 1];

		return page == skb_frag_page(frag) &&
		       off == skb_frag_off(frag) + skb_frag_size(frag);
	}
	return false;
}

static inline int __skb_linearize(struct sk_buff *skb)
{
	return __pskb_pull_tail(skb, skb->data_len) ? 0 : -ENOMEM;
}

/**
 *	skb_linearize - convert paged skb to linear one
 *	@skb: buffer to linarize
 *
 *	If there is no free memory -ENOMEM is returned, otherwise zero
 *	is returned and the old skb data released.
 */
static inline int skb_linearize(struct sk_buff *skb)
{
	return skb_is_nonlinear(skb) ? __skb_linearize(skb) : 0;
}

/**
 * skb_has_shared_frag - can any frag be overwritten
 * @skb: buffer to test
 *
 * Return true if the skb has at least one frag that might be modified
 * by an external entity (as in vmsplice()/sendfile())
 */
static inline bool skb_has_shared_frag(const struct sk_buff *skb)
{
	return skb_is_nonlinear(skb) &&
	       skb_shinfo(skb)->flags & SKBFL_SHARED_FRAG;
}

/**
 *	skb_linearize_cow - make sure skb is linear and writable
 *	@skb: buffer to process
 *
 *	If there is no free memory -ENOMEM is returned, otherwise zero
 *	is returned and the old skb data released.
 */
static inline int skb_linearize_cow(struct sk_buff *skb)
{
	return skb_is_nonlinear(skb) || skb_cloned(skb) ?
	       __skb_linearize(skb) : 0;
}

static __always_inline void
__skb_postpull_rcsum(struct sk_buff *skb, const void *start, unsigned int len,
		     unsigned int off)
{
	if (skb->ip_summed == CHECKSUM_COMPLETE)
		skb->csum = csum_block_sub(skb->csum,
					   csum_partial(start, len, 0), off);
	else if (skb->ip_summed == CHECKSUM_PARTIAL &&
		 skb_checksum_start_offset(skb) < 0)
		skb->ip_summed = CHECKSUM_NONE;
}

/**
 *	skb_postpull_rcsum - update checksum for received skb after pull
 *	@skb: buffer to update
 *	@start: start of data before pull
 *	@len: length of data pulled
 *
 *	After doing a pull on a received packet, you need to call this to
 *	update the CHECKSUM_COMPLETE checksum, or set ip_summed to
 *	CHECKSUM_NONE so that it can be recomputed from scratch.
 */
static inline void skb_postpull_rcsum(struct sk_buff *skb,
				      const void *start, unsigned int len)
{
	if (skb->ip_summed == CHECKSUM_COMPLETE)
		skb->csum = wsum_negate(csum_partial(start, len,
						     wsum_negate(skb->csum)));
	else if (skb->ip_summed == CHECKSUM_PARTIAL &&
		 skb_checksum_start_offset(skb) < 0)
		skb->ip_summed = CHECKSUM_NONE;
}

static __always_inline void
__skb_postpush_rcsum(struct sk_buff *skb, const void *start, unsigned int len,
		     unsigned int off)
{
	if (skb->ip_summed == CHECKSUM_COMPLETE)
		skb->csum = csum_block_add(skb->csum,
					   csum_partial(start, len, 0), off);
}

/**
 *	skb_postpush_rcsum - update checksum for received skb after push
 *	@skb: buffer to update
 *	@start: start of data after push
 *	@len: length of data pushed
 *
 *	After doing a push on a received packet, you need to call this to
 *	update the CHECKSUM_COMPLETE checksum.
 */
static inline void skb_postpush_rcsum(struct sk_buff *skb,
				      const void *start, unsigned int len)
{
	__skb_postpush_rcsum(skb, start, len, 0);
}

void *skb_pull_rcsum(struct sk_buff *skb, unsigned int len);

/**
 *	skb_push_rcsum - push skb and update receive checksum
 *	@skb: buffer to update
 *	@len: length of data pulled
 *
 *	This function performs an skb_push on the packet and updates
 *	the CHECKSUM_COMPLETE checksum.  It should be used on
 *	receive path processing instead of skb_push unless you know
 *	that the checksum difference is zero (e.g., a valid IP header)
 *	or you are setting ip_summed to CHECKSUM_NONE.
 */
static inline void *skb_push_rcsum(struct sk_buff *skb, unsigned int len)
{
	skb_push(skb, len);
	skb_postpush_rcsum(skb, skb->data, len);
	return skb->data;
}

int pskb_trim_rcsum_slow(struct sk_buff *skb, unsigned int len);
/**
 *	pskb_trim_rcsum - trim received skb and update checksum
 *	@skb: buffer to trim
 *	@len: new length
 *
 *	This is exactly the same as pskb_trim except that it ensures the
 *	checksum of received packets are still valid after the operation.
 *	It can change skb pointers.
 */

static inline int pskb_trim_rcsum(struct sk_buff *skb, unsigned int len)
{
	if (likely(len >= skb->len))
		return 0;
	return pskb_trim_rcsum_slow(skb, len);
}

static inline int __skb_trim_rcsum(struct sk_buff *skb, unsigned int len)
{
	if (skb->ip_summed == CHECKSUM_COMPLETE)
		skb->ip_summed = CHECKSUM_NONE;
	__skb_trim(skb, len);
	return 0;
}

static inline int __skb_grow_rcsum(struct sk_buff *skb, unsigned int len)
{
	if (skb->ip_summed == CHECKSUM_COMPLETE)
		skb->ip_summed = CHECKSUM_NONE;
	return __skb_grow(skb, len);
}

#define rb_to_skb(rb) rb_entry_safe(rb, struct sk_buff, rbnode)
#define skb_rb_first(root) rb_to_skb(rb_first(root))
#define skb_rb_last(root)  rb_to_skb(rb_last(root))
#define skb_rb_next(skb)   rb_to_skb(rb_next(&(skb)->rbnode))
#define skb_rb_prev(skb)   rb_to_skb(rb_prev(&(skb)->rbnode))

#define skb_queue_walk(queue, skb) \
		for (skb = (queue)->next;					\
		     skb != (struct sk_buff *)(queue);				\
		     skb = skb->next)

#define skb_queue_walk_safe(queue, skb, tmp)					\
		for (skb = (queue)->next, tmp = skb->next;			\
		     skb != (struct sk_buff *)(queue);				\
		     skb = tmp, tmp = skb->next)

#define skb_queue_walk_from(queue, skb)						\
		for (; skb != (struct sk_buff *)(queue);			\
		     skb = skb->next)

#define skb_rbtree_walk(skb, root)						\
		for (skb = skb_rb_first(root); skb != NULL;			\
		     skb = skb_rb_next(skb))

#define skb_rbtree_walk_from(skb)						\
		for (; skb != NULL;						\
		     skb = skb_rb_next(skb))

#define skb_rbtree_walk_from_safe(skb, tmp)					\
		for (; tmp = skb ? skb_rb_next(skb) : NULL, (skb != NULL);	\
		     skb = tmp)

#define skb_queue_walk_from_safe(queue, skb, tmp)				\
		for (tmp = skb->next;						\
		     skb != (struct sk_buff *)(queue);				\
		     skb = tmp, tmp = skb->next)

#define skb_queue_reverse_walk(queue, skb) \
		for (skb = (queue)->prev;					\
		     skb != (struct sk_buff *)(queue);				\
		     skb = skb->prev)

#define skb_queue_reverse_walk_safe(queue, skb, tmp)				\
		for (skb = (queue)->prev, tmp = skb->prev;			\
		     skb != (struct sk_buff *)(queue);				\
		     skb = tmp, tmp = skb->prev)

#define skb_queue_reverse_walk_from_safe(queue, skb, tmp)			\
		for (tmp = skb->prev;						\
		     skb != (struct sk_buff *)(queue);				\
		     skb = tmp, tmp = skb->prev)

static inline bool skb_has_frag_list(const struct sk_buff *skb)
{
	return skb_shinfo(skb)->frag_list != NULL;
}

static inline void skb_frag_list_init(struct sk_buff *skb)
{
	skb_shinfo(skb)->frag_list = NULL;
}

#define skb_walk_frags(skb, iter)	\
	for (iter = skb_shinfo(skb)->frag_list; iter; iter = iter->next)


int __skb_wait_for_more_packets(struct sock *sk, struct sk_buff_head *queue,
				int *err, long *timeo_p,
				const struct sk_buff *skb);
struct sk_buff *__skb_try_recv_from_queue(struct sock *sk,
					  struct sk_buff_head *queue,
					  unsigned int flags,
					  int *off, int *err,
					  struct sk_buff **last);
struct sk_buff *__skb_try_recv_datagram(struct sock *sk,
					struct sk_buff_head *queue,
					unsigned int flags, int *off, int *err,
					struct sk_buff **last);
struct sk_buff *__skb_recv_datagram(struct sock *sk,
				    struct sk_buff_head *sk_queue,
				    unsigned int flags, int *off, int *err);
struct sk_buff *skb_recv_datagram(struct sock *sk, unsigned int flags, int *err);
__poll_t datagram_poll(struct file *file, struct socket *sock,
			   struct poll_table_struct *wait);
int skb_copy_datagram_iter(const struct sk_buff *from, int offset,
			   struct iov_iter *to, int size);
static inline int skb_copy_datagram_msg(const struct sk_buff *from, int offset,
					struct msghdr *msg, int size)
{
	return skb_copy_datagram_iter(from, offset, &msg->msg_iter, size);
}
int skb_copy_and_csum_datagram_msg(struct sk_buff *skb, int hlen,
				   struct msghdr *msg);
int skb_copy_and_hash_datagram_iter(const struct sk_buff *skb, int offset,
			   struct iov_iter *to, int len,
			   struct ahash_request *hash);
int skb_copy_datagram_from_iter(struct sk_buff *skb, int offset,
				 struct iov_iter *from, int len);
int zerocopy_sg_from_iter(struct sk_buff *skb, struct iov_iter *frm);
void skb_free_datagram(struct sock *sk, struct sk_buff *skb);
void __skb_free_datagram_locked(struct sock *sk, struct sk_buff *skb, int len);
static inline void skb_free_datagram_locked(struct sock *sk,
					    struct sk_buff *skb)
{
	__skb_free_datagram_locked(sk, skb, 0);
}
int skb_kill_datagram(struct sock *sk, struct sk_buff *skb, unsigned int flags);
int skb_copy_bits(const struct sk_buff *skb, int offset, void *to, int len);
int skb_store_bits(struct sk_buff *skb, int offset, const void *from, int len);
__wsum skb_copy_and_csum_bits(const struct sk_buff *skb, int offset, u8 *to,
			      int len);
int skb_splice_bits(struct sk_buff *skb, struct sock *sk, unsigned int offset,
		    struct pipe_inode_info *pipe, unsigned int len,
		    unsigned int flags);
int skb_send_sock_locked(struct sock *sk, struct sk_buff *skb, int offset,
			 int len);
int skb_send_sock(struct sock *sk, struct sk_buff *skb, int offset, int len);
void skb_copy_and_csum_dev(const struct sk_buff *skb, u8 *to);
unsigned int skb_zerocopy_headlen(const struct sk_buff *from);
int skb_zerocopy(struct sk_buff *to, struct sk_buff *from,
		 int len, int hlen);
void skb_split(struct sk_buff *skb, struct sk_buff *skb1, const u32 len);
int skb_shift(struct sk_buff *tgt, struct sk_buff *skb, int shiftlen);
void skb_scrub_packet(struct sk_buff *skb, bool xnet);
bool skb_gso_validate_network_len(const struct sk_buff *skb, unsigned int mtu);
bool skb_gso_validate_mac_len(const struct sk_buff *skb, unsigned int len);
struct sk_buff *skb_segment(struct sk_buff *skb, netdev_features_t features);
struct sk_buff *skb_segment_list(struct sk_buff *skb, netdev_features_t features,
				 unsigned int offset);
struct sk_buff *skb_vlan_untag(struct sk_buff *skb);
int skb_ensure_writable(struct sk_buff *skb, unsigned int write_len);
int __skb_vlan_pop(struct sk_buff *skb, u16 *vlan_tci);
int skb_vlan_pop(struct sk_buff *skb);
int skb_vlan_push(struct sk_buff *skb, __be16 vlan_proto, u16 vlan_tci);
int skb_eth_pop(struct sk_buff *skb);
int skb_eth_push(struct sk_buff *skb, const unsigned char *dst,
		 const unsigned char *src);
int skb_mpls_push(struct sk_buff *skb, __be32 mpls_lse, __be16 mpls_proto,
		  int mac_len, bool ethernet);
int skb_mpls_pop(struct sk_buff *skb, __be16 next_proto, int mac_len,
		 bool ethernet);
int skb_mpls_update_lse(struct sk_buff *skb, __be32 mpls_lse);
int skb_mpls_dec_ttl(struct sk_buff *skb);
struct sk_buff *pskb_extract(struct sk_buff *skb, int off, int to_copy,
			     gfp_t gfp);

static inline int memcpy_from_msg(void *data, struct msghdr *msg, int len)
{
	return copy_from_iter_full(data, len, &msg->msg_iter) ? 0 : -EFAULT;
}

static inline int memcpy_to_msg(struct msghdr *msg, void *data, int len)
{
	return copy_to_iter(data, len, &msg->msg_iter) == len ? 0 : -EFAULT;
}

struct skb_checksum_ops {
	__wsum (*update)(const void *mem, int len, __wsum wsum);
	__wsum (*combine)(__wsum csum, __wsum csum2, int offset, int len);
};

extern const struct skb_checksum_ops *crc32c_csum_stub __read_mostly;

__wsum __skb_checksum(const struct sk_buff *skb, int offset, int len,
		      __wsum csum, const struct skb_checksum_ops *ops);
__wsum skb_checksum(const struct sk_buff *skb, int offset, int len,
		    __wsum csum);

static inline void * __must_check
__skb_header_pointer(const struct sk_buff *skb, int offset, int len,
		     const void *data, int hlen, void *buffer)
{
	if (likely(hlen - offset >= len))
		return (void *)data + offset;

	if (!skb || unlikely(skb_copy_bits(skb, offset, buffer, len) < 0))
		return NULL;

	return buffer;
}

static inline void * __must_check
skb_header_pointer(const struct sk_buff *skb, int offset, int len, void *buffer)
{
	return __skb_header_pointer(skb, offset, len, skb->data,
				    skb_headlen(skb), buffer);
}

/**
 *	skb_needs_linearize - check if we need to linearize a given skb
 *			      depending on the given device features.
 *	@skb: socket buffer to check
 *	@features: net device features
 *
 *	Returns true if either:
 *	1. skb has frag_list and the device doesn't support FRAGLIST, or
 *	2. skb is fragmented and the device does not support SG.
 */
static inline bool skb_needs_linearize(struct sk_buff *skb,
				       netdev_features_t features)
{
	return skb_is_nonlinear(skb) &&
	       ((skb_has_frag_list(skb) && !(features & NETIF_F_FRAGLIST)) ||
		(skb_shinfo(skb)->nr_frags && !(features & NETIF_F_SG)));
}

static inline void skb_copy_from_linear_data(const struct sk_buff *skb,
					     void *to,
					     const unsigned int len)
{
	memcpy(to, skb->data, len);
}

static inline void skb_copy_from_linear_data_offset(const struct sk_buff *skb,
						    const int offset, void *to,
						    const unsigned int len)
{
	memcpy(to, skb->data + offset, len);
}

static inline void skb_copy_to_linear_data(struct sk_buff *skb,
					   const void *from,
					   const unsigned int len)
{
	memcpy(skb->data, from, len);
}

static inline void skb_copy_to_linear_data_offset(struct sk_buff *skb,
						  const int offset,
						  const void *from,
						  const unsigned int len)
{
	memcpy(skb->data + offset, from, len);
}

void skb_init(void);

static inline ktime_t skb_get_ktime(const struct sk_buff *skb)
{
	return skb->tstamp;
}

/**
 *	skb_get_timestamp - get timestamp from a skb
 *	@skb: skb to get stamp from
 *	@stamp: pointer to struct __kernel_old_timeval to store stamp in
 *
 *	Timestamps are stored in the skb as offsets to a base timestamp.
 *	This function converts the offset back to a struct timeval and stores
 *	it in stamp.
 */
static inline void skb_get_timestamp(const struct sk_buff *skb,
				     struct __kernel_old_timeval *stamp)
{
	*stamp = ns_to_kernel_old_timeval(skb->tstamp);
}

static inline void skb_get_new_timestamp(const struct sk_buff *skb,
					 struct __kernel_sock_timeval *stamp)
{
	struct timespec64 ts = ktime_to_timespec64(skb->tstamp);

	stamp->tv_sec = ts.tv_sec;
	stamp->tv_usec = ts.tv_nsec / 1000;
}

static inline void skb_get_timestampns(const struct sk_buff *skb,
				       struct __kernel_old_timespec *stamp)
{
	struct timespec64 ts = ktime_to_timespec64(skb->tstamp);

	stamp->tv_sec = ts.tv_sec;
	stamp->tv_nsec = ts.tv_nsec;
}

static inline void skb_get_new_timestampns(const struct sk_buff *skb,
					   struct __kernel_timespec *stamp)
{
	struct timespec64 ts = ktime_to_timespec64(skb->tstamp);

	stamp->tv_sec = ts.tv_sec;
	stamp->tv_nsec = ts.tv_nsec;
}

static inline void __net_timestamp(struct sk_buff *skb)
{
	skb->tstamp = ktime_get_real();
	skb->mono_delivery_time = 0;
}

static inline ktime_t net_timedelta(ktime_t t)
{
	return ktime_sub(ktime_get_real(), t);
}

static inline void skb_set_delivery_time(struct sk_buff *skb, ktime_t kt,
					 bool mono)
{
	skb->tstamp = kt;
	skb->mono_delivery_time = kt && mono;
}

DECLARE_STATIC_KEY_FALSE(netstamp_needed_key);

/* It is used in the ingress path to clear the delivery_time.
 * If needed, set the skb->tstamp to the (rcv) timestamp.
 */
static inline void skb_clear_delivery_time(struct sk_buff *skb)
{
	if (skb->mono_delivery_time) {
		skb->mono_delivery_time = 0;
		if (static_branch_unlikely(&netstamp_needed_key))
			skb->tstamp = ktime_get_real();
		else
			skb->tstamp = 0;
	}
}

static inline void skb_clear_tstamp(struct sk_buff *skb)
{
	if (skb->mono_delivery_time)
		return;

	skb->tstamp = 0;
}

static inline ktime_t skb_tstamp(const struct sk_buff *skb)
{
	if (skb->mono_delivery_time)
		return 0;

	return skb->tstamp;
}

static inline ktime_t skb_tstamp_cond(const struct sk_buff *skb, bool cond)
{
	if (!skb->mono_delivery_time && skb->tstamp)
		return skb->tstamp;

	if (static_branch_unlikely(&netstamp_needed_key) || cond)
		return ktime_get_real();

	return 0;
}

static inline u8 skb_metadata_len(const struct sk_buff *skb)
{
	return skb_shinfo(skb)->meta_len;
}

static inline void *skb_metadata_end(const struct sk_buff *skb)
{
	return skb_mac_header(skb);
}

static inline bool __skb_metadata_differs(const struct sk_buff *skb_a,
					  const struct sk_buff *skb_b,
					  u8 meta_len)
{
	const void *a = skb_metadata_end(skb_a);
	const void *b = skb_metadata_end(skb_b);
	/* Using more efficient varaiant than plain call to memcmp(). */
#if defined(CONFIG_HAVE_EFFICIENT_UNALIGNED_ACCESS) && BITS_PER_LONG == 64
	u64 diffs = 0;

	switch (meta_len) {
#define __it(x, op) (x -= sizeof(u##op))
#define __it_diff(a, b, op) (*(u##op *)__it(a, op)) ^ (*(u##op *)__it(b, op))
	case 32: diffs |= __it_diff(a, b, 64);
		fallthrough;
	case 24: diffs |= __it_diff(a, b, 64);
		fallthrough;
	case 16: diffs |= __it_diff(a, b, 64);
		fallthrough;
	case  8: diffs |= __it_diff(a, b, 64);
		break;
	case 28: diffs |= __it_diff(a, b, 64);
		fallthrough;
	case 20: diffs |= __it_diff(a, b, 64);
		fallthrough;
	case 12: diffs |= __it_diff(a, b, 64);
		fallthrough;
	case  4: diffs |= __it_diff(a, b, 32);
		break;
	}
	return diffs;
#else
	return memcmp(a - meta_len, b - meta_len, meta_len);
#endif
}

static inline bool skb_metadata_differs(const struct sk_buff *skb_a,
					const struct sk_buff *skb_b)
{
	u8 len_a = skb_metadata_len(skb_a);
	u8 len_b = skb_metadata_len(skb_b);

	if (!(len_a | len_b))
		return false;

	return len_a != len_b ?
	       true : __skb_metadata_differs(skb_a, skb_b, len_a);
}

static inline void skb_metadata_set(struct sk_buff *skb, u8 meta_len)
{
	skb_shinfo(skb)->meta_len = meta_len;
}

static inline void skb_metadata_clear(struct sk_buff *skb)
{
	skb_metadata_set(skb, 0);
}

struct sk_buff *skb_clone_sk(struct sk_buff *skb);

#ifdef CONFIG_NETWORK_PHY_TIMESTAMPING

void skb_clone_tx_timestamp(struct sk_buff *skb);
bool skb_defer_rx_timestamp(struct sk_buff *skb);

#else /* CONFIG_NETWORK_PHY_TIMESTAMPING */

static inline void skb_clone_tx_timestamp(struct sk_buff *skb)
{
}

static inline bool skb_defer_rx_timestamp(struct sk_buff *skb)
{
	return false;
}

#endif /* !CONFIG_NETWORK_PHY_TIMESTAMPING */

/**
 * skb_complete_tx_timestamp() - deliver cloned skb with tx timestamps
 *
 * PHY drivers may accept clones of transmitted packets for
 * timestamping via their phy_driver.txtstamp method. These drivers
 * must call this function to return the skb back to the stack with a
 * timestamp.
 *
 * @skb: clone of the original outgoing packet
 * @hwtstamps: hardware time stamps
 *
 */
void skb_complete_tx_timestamp(struct sk_buff *skb,
			       struct skb_shared_hwtstamps *hwtstamps);

void __skb_tstamp_tx(struct sk_buff *orig_skb, const struct sk_buff *ack_skb,
		     struct skb_shared_hwtstamps *hwtstamps,
		     struct sock *sk, int tstype);

/**
 * skb_tstamp_tx - queue clone of skb with send time stamps
 * @orig_skb:	the original outgoing packet
 * @hwtstamps:	hardware time stamps, may be NULL if not available
 *
 * If the skb has a socket associated, then this function clones the
 * skb (thus sharing the actual data and optional structures), stores
 * the optional hardware time stamping information (if non NULL) or
 * generates a software time stamp (otherwise), then queues the clone
 * to the error queue of the socket.  Errors are silently ignored.
 */
void skb_tstamp_tx(struct sk_buff *orig_skb,
		   struct skb_shared_hwtstamps *hwtstamps);

/**
 * skb_tx_timestamp() - Driver hook for transmit timestamping
 *
 * Ethernet MAC Drivers should call this function in their hard_xmit()
 * function immediately before giving the sk_buff to the MAC hardware.
 *
 * Specifically, one should make absolutely sure that this function is
 * called before TX completion of this packet can trigger.  Otherwise
 * the packet could potentially already be freed.
 *
 * @skb: A socket buffer.
 */
static inline void skb_tx_timestamp(struct sk_buff *skb)
{
	skb_clone_tx_timestamp(skb);
	if (skb_shinfo(skb)->tx_flags & SKBTX_SW_TSTAMP)
		skb_tstamp_tx(skb, NULL);
}

/**
 * skb_complete_wifi_ack - deliver skb with wifi status
 *
 * @skb: the original outgoing packet
 * @acked: ack status
 *
 */
void skb_complete_wifi_ack(struct sk_buff *skb, bool acked);

__sum16 __skb_checksum_complete_head(struct sk_buff *skb, int len);
__sum16 __skb_checksum_complete(struct sk_buff *skb);

static inline int skb_csum_unnecessary(const struct sk_buff *skb)
{
	return ((skb->ip_summed == CHECKSUM_UNNECESSARY) ||
		skb->csum_valid ||
		(skb->ip_summed == CHECKSUM_PARTIAL &&
		 skb_checksum_start_offset(skb) >= 0));
}

/**
 *	skb_checksum_complete - Calculate checksum of an entire packet
 *	@skb: packet to process
 *
 *	This function calculates the checksum over the entire packet plus
 *	the value of skb->csum.  The latter can be used to supply the
 *	checksum of a pseudo header as used by TCP/UDP.  It returns the
 *	checksum.
 *
 *	For protocols that contain complete checksums such as ICMP/TCP/UDP,
 *	this function can be used to verify that checksum on received
 *	packets.  In that case the function should return zero if the
 *	checksum is correct.  In particular, this function will return zero
 *	if skb->ip_summed is CHECKSUM_UNNECESSARY which indicates that the
 *	hardware has already verified the correctness of the checksum.
 */
static inline __sum16 skb_checksum_complete(struct sk_buff *skb)
{
	return skb_csum_unnecessary(skb) ?
	       0 : __skb_checksum_complete(skb);
}

static inline void __skb_decr_checksum_unnecessary(struct sk_buff *skb)
{
	if (skb->ip_summed == CHECKSUM_UNNECESSARY) {
		if (skb->csum_level == 0)
			skb->ip_summed = CHECKSUM_NONE;
		else
			skb->csum_level--;
	}
}

static inline void __skb_incr_checksum_unnecessary(struct sk_buff *skb)
{
	if (skb->ip_summed == CHECKSUM_UNNECESSARY) {
		if (skb->csum_level < SKB_MAX_CSUM_LEVEL)
			skb->csum_level++;
	} else if (skb->ip_summed == CHECKSUM_NONE) {
		skb->ip_summed = CHECKSUM_UNNECESSARY;
		skb->csum_level = 0;
	}
}

static inline void __skb_reset_checksum_unnecessary(struct sk_buff *skb)
{
	if (skb->ip_summed == CHECKSUM_UNNECESSARY) {
		skb->ip_summed = CHECKSUM_NONE;
		skb->csum_level = 0;
	}
}

/* Check if we need to perform checksum complete validation.
 *
 * Returns true if checksum complete is needed, false otherwise
 * (either checksum is unnecessary or zero checksum is allowed).
 */
static inline bool __skb_checksum_validate_needed(struct sk_buff *skb,
						  bool zero_okay,
						  __sum16 check)
{
	if (skb_csum_unnecessary(skb) || (zero_okay && !check)) {
		skb->csum_valid = 1;
		__skb_decr_checksum_unnecessary(skb);
		return false;
	}

	return true;
}

/* For small packets <= CHECKSUM_BREAK perform checksum complete directly
 * in checksum_init.
 */
#define CHECKSUM_BREAK 76

/* Unset checksum-complete
 *
 * Unset checksum complete can be done when packet is being modified
 * (uncompressed for instance) and checksum-complete value is
 * invalidated.
 */
static inline void skb_checksum_complete_unset(struct sk_buff *skb)
{
	if (skb->ip_summed == CHECKSUM_COMPLETE)
		skb->ip_summed = CHECKSUM_NONE;
}

/* Validate (init) checksum based on checksum complete.
 *
 * Return values:
 *   0: checksum is validated or try to in skb_checksum_complete. In the latter
 *	case the ip_summed will not be CHECKSUM_UNNECESSARY and the pseudo
 *	checksum is stored in skb->csum for use in __skb_checksum_complete
 *   non-zero: value of invalid checksum
 *
 */
static inline __sum16 __skb_checksum_validate_complete(struct sk_buff *skb,
						       bool complete,
						       __wsum psum)
{
	if (skb->ip_summed == CHECKSUM_COMPLETE) {
		if (!csum_fold(csum_add(psum, skb->csum))) {
			skb->csum_valid = 1;
			return 0;
		}
	}

	skb->csum = psum;

	if (complete || skb->len <= CHECKSUM_BREAK) {
		__sum16 csum;

		csum = __skb_checksum_complete(skb);
		skb->csum_valid = !csum;
		return csum;
	}

	return 0;
}

static inline __wsum null_compute_pseudo(struct sk_buff *skb, int proto)
{
	return 0;
}

/* Perform checksum validate (init). Note that this is a macro since we only
 * want to calculate the pseudo header which is an input function if necessary.
 * First we try to validate without any computation (checksum unnecessary) and
 * then calculate based on checksum complete calling the function to compute
 * pseudo header.
 *
 * Return values:
 *   0: checksum is validated or try to in skb_checksum_complete
 *   non-zero: value of invalid checksum
 */
#define __skb_checksum_validate(skb, proto, complete,			\
				zero_okay, check, compute_pseudo)	\
({									\
	__sum16 __ret = 0;						\
	skb->csum_valid = 0;						\
	if (__skb_checksum_validate_needed(skb, zero_okay, check))	\
		__ret = __skb_checksum_validate_complete(skb,		\
				complete, compute_pseudo(skb, proto));	\
	__ret;								\
})

#define skb_checksum_init(skb, proto, compute_pseudo)			\
	__skb_checksum_validate(skb, proto, false, false, 0, compute_pseudo)

#define skb_checksum_init_zero_check(skb, proto, check, compute_pseudo)	\
	__skb_checksum_validate(skb, proto, false, true, check, compute_pseudo)

#define skb_checksum_validate(skb, proto, compute_pseudo)		\
	__skb_checksum_validate(skb, proto, true, false, 0, compute_pseudo)

#define skb_checksum_validate_zero_check(skb, proto, check,		\
					 compute_pseudo)		\
	__skb_checksum_validate(skb, proto, true, true, check, compute_pseudo)

#define skb_checksum_simple_validate(skb)				\
	__skb_checksum_validate(skb, 0, true, false, 0, null_compute_pseudo)

static inline bool __skb_checksum_convert_check(struct sk_buff *skb)
{
	return (skb->ip_summed == CHECKSUM_NONE && skb->csum_valid);
}

static inline void __skb_checksum_convert(struct sk_buff *skb, __wsum pseudo)
{
	skb->csum = ~pseudo;
	skb->ip_summed = CHECKSUM_COMPLETE;
}

#define skb_checksum_try_convert(skb, proto, compute_pseudo)	\
do {									\
	if (__skb_checksum_convert_check(skb))				\
		__skb_checksum_convert(skb, compute_pseudo(skb, proto)); \
} while (0)

static inline void skb_remcsum_adjust_partial(struct sk_buff *skb, void *ptr,
					      u16 start, u16 offset)
{
	skb->ip_summed = CHECKSUM_PARTIAL;
	skb->csum_start = ((unsigned char *)ptr + start) - skb->head;
	skb->csum_offset = offset - start;
}

/* Update skbuf and packet to reflect the remote checksum offload operation.
 * When called, ptr indicates the starting point for skb->csum when
 * ip_summed is CHECKSUM_COMPLETE. If we need create checksum complete
 * here, skb_postpull_rcsum is done so skb->csum start is ptr.
 */
static inline void skb_remcsum_process(struct sk_buff *skb, void *ptr,
				       int start, int offset, bool nopartial)
{
	__wsum delta;

	if (!nopartial) {
		skb_remcsum_adjust_partial(skb, ptr, start, offset);
		return;
	}

	if (unlikely(skb->ip_summed != CHECKSUM_COMPLETE)) {
		__skb_checksum_complete(skb);
		skb_postpull_rcsum(skb, skb->data, ptr - (void *)skb->data);
	}

	delta = remcsum_adjust(ptr, skb->csum, start, offset);

	/* Adjust skb->csum since we changed the packet */
	skb->csum = csum_add(skb->csum, delta);
}

static inline struct nf_conntrack *skb_nfct(const struct sk_buff *skb)
{
#if IS_ENABLED(CONFIG_NF_CONNTRACK)
	return (void *)(skb->_nfct & NFCT_PTRMASK);
#else
	return NULL;
#endif
}

static inline unsigned long skb_get_nfct(const struct sk_buff *skb)
{
#if IS_ENABLED(CONFIG_NF_CONNTRACK)
	return skb->_nfct;
#else
	return 0UL;
#endif
}

static inline void skb_set_nfct(struct sk_buff *skb, unsigned long nfct)
{
#if IS_ENABLED(CONFIG_NF_CONNTRACK)
	skb->slow_gro |= !!nfct;
	skb->_nfct = nfct;
#endif
}

#ifdef CONFIG_SKB_EXTENSIONS
enum skb_ext_id {
#if IS_ENABLED(CONFIG_BRIDGE_NETFILTER)
	SKB_EXT_BRIDGE_NF,
#endif
#ifdef CONFIG_XFRM
	SKB_EXT_SEC_PATH,
#endif
#if IS_ENABLED(CONFIG_NET_TC_SKB_EXT)
	TC_SKB_EXT,
#endif
#if IS_ENABLED(CONFIG_MPTCP)
	SKB_EXT_MPTCP,
#endif
#if IS_ENABLED(CONFIG_MCTP_FLOWS)
	SKB_EXT_MCTP,
#endif
	SKB_EXT_NUM, /* must be last */
};

/**
 *	struct skb_ext - sk_buff extensions
 *	@refcnt: 1 on allocation, deallocated on 0
 *	@offset: offset to add to @data to obtain extension address
 *	@chunks: size currently allocated, stored in SKB_EXT_ALIGN_SHIFT units
 *	@data: start of extension data, variable sized
 *
 *	Note: offsets/lengths are stored in chunks of 8 bytes, this allows
 *	to use 'u8' types while allowing up to 2kb worth of extension data.
 */
struct skb_ext {
	refcount_t refcnt;
	u8 offset[SKB_EXT_NUM]; /* in chunks of 8 bytes */
	u8 chunks;		/* same */
	char data[] __aligned(8);
};

struct skb_ext *__skb_ext_alloc(gfp_t flags);
void *__skb_ext_set(struct sk_buff *skb, enum skb_ext_id id,
		    struct skb_ext *ext);
void *skb_ext_add(struct sk_buff *skb, enum skb_ext_id id);
void __skb_ext_del(struct sk_buff *skb, enum skb_ext_id id);
void __skb_ext_put(struct skb_ext *ext);

static inline void skb_ext_put(struct sk_buff *skb)
{
	if (skb->active_extensions)
		__skb_ext_put(skb->extensions);
}

static inline void __skb_ext_copy(struct sk_buff *dst,
				  const struct sk_buff *src)
{
	dst->active_extensions = src->active_extensions;

	if (src->active_extensions) {
		struct skb_ext *ext = src->extensions;

		refcount_inc(&ext->refcnt);
		dst->extensions = ext;
	}
}

static inline void skb_ext_copy(struct sk_buff *dst, const struct sk_buff *src)
{
	skb_ext_put(dst);
	__skb_ext_copy(dst, src);
}

static inline bool __skb_ext_exist(const struct skb_ext *ext, enum skb_ext_id i)
{
	return !!ext->offset[i];
}

static inline bool skb_ext_exist(const struct sk_buff *skb, enum skb_ext_id id)
{
	return skb->active_extensions & (1 << id);
}

static inline void skb_ext_del(struct sk_buff *skb, enum skb_ext_id id)
{
	if (skb_ext_exist(skb, id))
		__skb_ext_del(skb, id);
}

static inline void *skb_ext_find(const struct sk_buff *skb, enum skb_ext_id id)
{
	if (skb_ext_exist(skb, id)) {
		struct skb_ext *ext = skb->extensions;

		return (void *)ext + (ext->offset[id] << 3);
	}

	return NULL;
}

static inline void skb_ext_reset(struct sk_buff *skb)
{
	if (unlikely(skb->active_extensions)) {
		__skb_ext_put(skb->extensions);
		skb->active_extensions = 0;
	}
}

static inline bool skb_has_extensions(struct sk_buff *skb)
{
	return unlikely(skb->active_extensions);
}
#else
static inline void skb_ext_put(struct sk_buff *skb) {}
static inline void skb_ext_reset(struct sk_buff *skb) {}
static inline void skb_ext_del(struct sk_buff *skb, int unused) {}
static inline void __skb_ext_copy(struct sk_buff *d, const struct sk_buff *s) {}
static inline void skb_ext_copy(struct sk_buff *dst, const struct sk_buff *s) {}
static inline bool skb_has_extensions(struct sk_buff *skb) { return false; }
#endif /* CONFIG_SKB_EXTENSIONS */

static inline void nf_reset_ct(struct sk_buff *skb)
{
#if defined(CONFIG_NF_CONNTRACK) || defined(CONFIG_NF_CONNTRACK_MODULE)
	nf_conntrack_put(skb_nfct(skb));
	skb->_nfct = 0;
#endif
}

static inline void nf_reset_trace(struct sk_buff *skb)
{
#if IS_ENABLED(CONFIG_NETFILTER_XT_TARGET_TRACE) || IS_ENABLED(CONFIG_NF_TABLES)
	skb->nf_trace = 0;
#endif
}

static inline void ipvs_reset(struct sk_buff *skb)
{
#if IS_ENABLED(CONFIG_IP_VS)
	skb->ipvs_property = 0;
#endif
}

/* Note: This doesn't put any conntrack info in dst. */
static inline void __nf_copy(struct sk_buff *dst, const struct sk_buff *src,
			     bool copy)
{
#if defined(CONFIG_NF_CONNTRACK) || defined(CONFIG_NF_CONNTRACK_MODULE)
	dst->_nfct = src->_nfct;
	nf_conntrack_get(skb_nfct(src));
#endif
#if IS_ENABLED(CONFIG_NETFILTER_XT_TARGET_TRACE) || IS_ENABLED(CONFIG_NF_TABLES)
	if (copy)
		dst->nf_trace = src->nf_trace;
#endif
}

static inline void nf_copy(struct sk_buff *dst, const struct sk_buff *src)
{
#if defined(CONFIG_NF_CONNTRACK) || defined(CONFIG_NF_CONNTRACK_MODULE)
	nf_conntrack_put(skb_nfct(dst));
#endif
	dst->slow_gro = src->slow_gro;
	__nf_copy(dst, src, true);
}

#ifdef CONFIG_NETWORK_SECMARK
static inline void skb_copy_secmark(struct sk_buff *to, const struct sk_buff *from)
{
	to->secmark = from->secmark;
}

static inline void skb_init_secmark(struct sk_buff *skb)
{
	skb->secmark = 0;
}
#else
static inline void skb_copy_secmark(struct sk_buff *to, const struct sk_buff *from)
{ }

static inline void skb_init_secmark(struct sk_buff *skb)
{ }
#endif

static inline int secpath_exists(const struct sk_buff *skb)
{
#ifdef CONFIG_XFRM
	return skb_ext_exist(skb, SKB_EXT_SEC_PATH);
#else
	return 0;
#endif
}

static inline bool skb_irq_freeable(const struct sk_buff *skb)
{
	return !skb->destructor &&
		!secpath_exists(skb) &&
		!skb_nfct(skb) &&
		!skb->_skb_refdst &&
		!skb_has_frag_list(skb);
}

static inline void skb_set_queue_mapping(struct sk_buff *skb, u16 queue_mapping)
{
	skb->queue_mapping = queue_mapping;
}

static inline u16 skb_get_queue_mapping(const struct sk_buff *skb)
{
	return skb->queue_mapping;
}

static inline void skb_copy_queue_mapping(struct sk_buff *to, const struct sk_buff *from)
{
	to->queue_mapping = from->queue_mapping;
}

static inline void skb_record_rx_queue(struct sk_buff *skb, u16 rx_queue)
{
	skb->queue_mapping = rx_queue + 1;
}

static inline u16 skb_get_rx_queue(const struct sk_buff *skb)
{
	return skb->queue_mapping - 1;
}

static inline bool skb_rx_queue_recorded(const struct sk_buff *skb)
{
	return skb->queue_mapping != 0;
}

static inline void skb_set_dst_pending_confirm(struct sk_buff *skb, u32 val)
{
	skb->dst_pending_confirm = val;
}

static inline bool skb_get_dst_pending_confirm(const struct sk_buff *skb)
{
	return skb->dst_pending_confirm != 0;
}

static inline struct sec_path *skb_sec_path(const struct sk_buff *skb)
{
#ifdef CONFIG_XFRM
	return skb_ext_find(skb, SKB_EXT_SEC_PATH);
#else
	return NULL;
#endif
}

/* Keeps track of mac header offset relative to skb->head.
 * It is useful for TSO of Tunneling protocol. e.g. GRE.
 * For non-tunnel skb it points to skb_mac_header() and for
 * tunnel skb it points to outer mac header.
 * Keeps track of level of encapsulation of network headers.
 */
struct skb_gso_cb {
	union {
		int	mac_offset;
		int	data_offset;
	};
	int	encap_level;
	__wsum	csum;
	__u16	csum_start;
};
#define SKB_GSO_CB_OFFSET	32
#define SKB_GSO_CB(skb) ((struct skb_gso_cb *)((skb)->cb + SKB_GSO_CB_OFFSET))

static inline int skb_tnl_header_len(const struct sk_buff *inner_skb)
{
	return (skb_mac_header(inner_skb) - inner_skb->head) -
		SKB_GSO_CB(inner_skb)->mac_offset;
}

static inline int gso_pskb_expand_head(struct sk_buff *skb, int extra)
{
	int new_headroom, headroom;
	int ret;

	headroom = skb_headroom(skb);
	ret = pskb_expand_head(skb, extra, 0, GFP_ATOMIC);
	if (ret)
		return ret;

	new_headroom = skb_headroom(skb);
	SKB_GSO_CB(skb)->mac_offset += (new_headroom - headroom);
	return 0;
}

static inline void gso_reset_checksum(struct sk_buff *skb, __wsum res)
{
	/* Do not update partial checksums if remote checksum is enabled. */
	if (skb->remcsum_offload)
		return;

	SKB_GSO_CB(skb)->csum = res;
	SKB_GSO_CB(skb)->csum_start = skb_checksum_start(skb) - skb->head;
}

/* Compute the checksum for a gso segment. First compute the checksum value
 * from the start of transport header to SKB_GSO_CB(skb)->csum_start, and
 * then add in skb->csum (checksum from csum_start to end of packet).
 * skb->csum and csum_start are then updated to reflect the checksum of the
 * resultant packet starting from the transport header-- the resultant checksum
 * is in the res argument (i.e. normally zero or ~ of checksum of a pseudo
 * header.
 */
static inline __sum16 gso_make_checksum(struct sk_buff *skb, __wsum res)
{
	unsigned char *csum_start = skb_transport_header(skb);
	int plen = (skb->head + SKB_GSO_CB(skb)->csum_start) - csum_start;
	__wsum partial = SKB_GSO_CB(skb)->csum;

	SKB_GSO_CB(skb)->csum = res;
	SKB_GSO_CB(skb)->csum_start = csum_start - skb->head;

	return csum_fold(csum_partial(csum_start, plen, partial));
}

static inline bool skb_is_gso(const struct sk_buff *skb)
{
	return skb_shinfo(skb)->gso_size;
}

/* Note: Should be called only if skb_is_gso(skb) is true */
static inline bool skb_is_gso_v6(const struct sk_buff *skb)
{
	return skb_shinfo(skb)->gso_type & SKB_GSO_TCPV6;
}

/* Note: Should be called only if skb_is_gso(skb) is true */
static inline bool skb_is_gso_sctp(const struct sk_buff *skb)
{
	return skb_shinfo(skb)->gso_type & SKB_GSO_SCTP;
}

/* Note: Should be called only if skb_is_gso(skb) is true */
static inline bool skb_is_gso_tcp(const struct sk_buff *skb)
{
	return skb_shinfo(skb)->gso_type & (SKB_GSO_TCPV4 | SKB_GSO_TCPV6);
}

static inline void skb_gso_reset(struct sk_buff *skb)
{
	skb_shinfo(skb)->gso_size = 0;
	skb_shinfo(skb)->gso_segs = 0;
	skb_shinfo(skb)->gso_type = 0;
}

static inline void skb_increase_gso_size(struct skb_shared_info *shinfo,
					 u16 increment)
{
	if (WARN_ON_ONCE(shinfo->gso_size == GSO_BY_FRAGS))
		return;
	shinfo->gso_size += increment;
}

static inline void skb_decrease_gso_size(struct skb_shared_info *shinfo,
					 u16 decrement)
{
	if (WARN_ON_ONCE(shinfo->gso_size == GSO_BY_FRAGS))
		return;
	shinfo->gso_size -= decrement;
}

void __skb_warn_lro_forwarding(const struct sk_buff *skb);

static inline bool skb_warn_if_lro(const struct sk_buff *skb)
{
	/* LRO sets gso_size but not gso_type, whereas if GSO is really
	 * wanted then gso_type will be set. */
	const struct skb_shared_info *shinfo = skb_shinfo(skb);

	if (skb_is_nonlinear(skb) && shinfo->gso_size != 0 &&
	    unlikely(shinfo->gso_type == 0)) {
		__skb_warn_lro_forwarding(skb);
		return true;
	}
	return false;
}

static inline void skb_forward_csum(struct sk_buff *skb)
{
	/* Unfortunately we don't support this one.  Any brave souls? */
	if (skb->ip_summed == CHECKSUM_COMPLETE)
		skb->ip_summed = CHECKSUM_NONE;
}

/**
 * skb_checksum_none_assert - make sure skb ip_summed is CHECKSUM_NONE
 * @skb: skb to check
 *
 * fresh skbs have their ip_summed set to CHECKSUM_NONE.
 * Instead of forcing ip_summed to CHECKSUM_NONE, we can
 * use this helper, to document places where we make this assertion.
 */
static inline void skb_checksum_none_assert(const struct sk_buff *skb)
{
	DEBUG_NET_WARN_ON_ONCE(skb->ip_summed != CHECKSUM_NONE);
}

bool skb_partial_csum_set(struct sk_buff *skb, u16 start, u16 off);

int skb_checksum_setup(struct sk_buff *skb, bool recalculate);
struct sk_buff *skb_checksum_trimmed(struct sk_buff *skb,
				     unsigned int transport_len,
				     __sum16(*skb_chkf)(struct sk_buff *skb));

/**
 * skb_head_is_locked - Determine if the skb->head is locked down
 * @skb: skb to check
 *
 * The head on skbs build around a head frag can be removed if they are
 * not cloned.  This function returns true if the skb head is locked down
 * due to either being allocated via kmalloc, or by being a clone with
 * multiple references to the head.
 */
static inline bool skb_head_is_locked(const struct sk_buff *skb)
{
	return !skb->head_frag || skb_cloned(skb);
}

/* Local Checksum Offload.
 * Compute outer checksum based on the assumption that the
 * inner checksum will be offloaded later.
 * See Documentation/networking/checksum-offloads.rst for
 * explanation of how this works.
 * Fill in outer checksum adjustment (e.g. with sum of outer
 * pseudo-header) before calling.
 * Also ensure that inner checksum is in linear data area.
 */
static inline __wsum lco_csum(struct sk_buff *skb)
{
	unsigned char *csum_start = skb_checksum_start(skb);
	unsigned char *l4_hdr = skb_transport_header(skb);
	__wsum partial;

	/* Start with complement of inner checksum adjustment */
	partial = ~csum_unfold(*(__force __sum16 *)(csum_start +
						    skb->csum_offset));

	/* Add in checksum of our headers (incl. outer checksum
	 * adjustment filled in by caller) and return result.
	 */
	return csum_partial(l4_hdr, csum_start - l4_hdr, partial);
}

static inline bool skb_is_redirected(const struct sk_buff *skb)
{
	return skb->redirected;
}

static inline void skb_set_redirected(struct sk_buff *skb, bool from_ingress)
{
	skb->redirected = 1;
#ifdef CONFIG_NET_REDIRECT
	skb->from_ingress = from_ingress;
	if (skb->from_ingress)
		skb_clear_tstamp(skb);
#endif
}

static inline void skb_reset_redirect(struct sk_buff *skb)
{
	skb->redirected = 0;
}

static inline bool skb_csum_is_sctp(struct sk_buff *skb)
{
	return skb->csum_not_inet;
}

static inline void skb_set_kcov_handle(struct sk_buff *skb,
				       const u64 kcov_handle)
{
#ifdef CONFIG_KCOV
	skb->kcov_handle = kcov_handle;
#endif
}

static inline u64 skb_get_kcov_handle(struct sk_buff *skb)
{
#ifdef CONFIG_KCOV
	return skb->kcov_handle;
#else
	return 0;
#endif
}

#ifdef CONFIG_PAGE_POOL
static inline void skb_mark_for_recycle(struct sk_buff *skb)
{
	skb->pp_recycle = 1;
}
#endif

static inline bool skb_pp_recycle(struct sk_buff *skb, void *data)
{
	if (!IS_ENABLED(CONFIG_PAGE_POOL) || !skb->pp_recycle)
		return false;
	return page_pool_return_skb_page(virt_to_page(data));
}

#endif	/* __KERNEL__ */
#endif	/* _LINUX_SKBUFF_H */<|MERGE_RESOLUTION|>--- conflicted
+++ resolved
@@ -872,15 +872,12 @@
 		struct llist_node	ll_node;
 	};
 
-<<<<<<< HEAD
 #ifdef __GENKSYMS__
-=======
 	/* ANDROID:
 	 * Put back the union removed in commit 7d0567842b78 ("inet:
 	 * inet_defrag: prevent sk release while still in use") to preserve the
 	 * crcs of stuff.  Does not affect any code functionality.
 	 */
->>>>>>> c0345356
 	union {
 		struct sock		*sk;
 		int			ip_defrag_offset;

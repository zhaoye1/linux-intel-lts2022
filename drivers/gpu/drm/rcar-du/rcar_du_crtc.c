// SPDX-License-Identifier: GPL-2.0+
/*
 * rcar_du_crtc.c  --  R-Car Display Unit CRTCs
 *
 * Copyright (C) 2013-2015 Renesas Electronics Corporation
 *
 * Contact: Laurent Pinchart (laurent.pinchart@ideasonboard.com)
 */

#include <linux/clk.h>
#include <linux/mutex.h>
#include <linux/sys_soc.h>

#include <drm/drmP.h>
#include <drm/drm_atomic.h>
#include <drm/drm_atomic_helper.h>
#include <drm/drm_crtc.h>
#include <drm/drm_crtc_helper.h>
#include <drm/drm_fb_cma_helper.h>
#include <drm/drm_gem_cma_helper.h>
#include <drm/drm_plane_helper.h>

#include "rcar_du_crtc.h"
#include "rcar_du_drv.h"
#include "rcar_du_kms.h"
#include "rcar_du_plane.h"
#include "rcar_du_regs.h"
#include "rcar_du_vsp.h"

static u32 rcar_du_crtc_read(struct rcar_du_crtc *rcrtc, u32 reg)
{
	struct rcar_du_device *rcdu = rcrtc->group->dev;

	return rcar_du_read(rcdu, rcrtc->mmio_offset + reg);
}

static void rcar_du_crtc_write(struct rcar_du_crtc *rcrtc, u32 reg, u32 data)
{
	struct rcar_du_device *rcdu = rcrtc->group->dev;

	rcar_du_write(rcdu, rcrtc->mmio_offset + reg, data);
}

static void rcar_du_crtc_clr(struct rcar_du_crtc *rcrtc, u32 reg, u32 clr)
{
	struct rcar_du_device *rcdu = rcrtc->group->dev;

	rcar_du_write(rcdu, rcrtc->mmio_offset + reg,
		      rcar_du_read(rcdu, rcrtc->mmio_offset + reg) & ~clr);
}

static void rcar_du_crtc_set(struct rcar_du_crtc *rcrtc, u32 reg, u32 set)
{
	struct rcar_du_device *rcdu = rcrtc->group->dev;

	rcar_du_write(rcdu, rcrtc->mmio_offset + reg,
		      rcar_du_read(rcdu, rcrtc->mmio_offset + reg) | set);
}

void rcar_du_crtc_dsysr_clr_set(struct rcar_du_crtc *rcrtc, u32 clr, u32 set)
{
	struct rcar_du_device *rcdu = rcrtc->group->dev;

	rcrtc->dsysr = (rcrtc->dsysr & ~clr) | set;
	rcar_du_write(rcdu, rcrtc->mmio_offset + DSYSR, rcrtc->dsysr);
}

/* -----------------------------------------------------------------------------
 * Hardware Setup
 */

struct dpll_info {
	unsigned int output;
	unsigned int fdpll;
	unsigned int n;
	unsigned int m;
};

static void rcar_du_dpll_divider(struct rcar_du_crtc *rcrtc,
				 struct dpll_info *dpll,
				 unsigned long input,
				 unsigned long target)
{
	unsigned long best_diff = (unsigned long)-1;
	unsigned long diff;
	unsigned int fdpll;
	unsigned int m;
	unsigned int n;

	/*
	 *   fin                                 fvco        fout       fclkout
	 * in --> [1/M] --> |PD| -> [LPF] -> [VCO] -> [1/P] -+-> [1/FDPLL] -> out
	 *              +-> |  |                             |
	 *              |                                    |
	 *              +---------------- [1/N] <------------+
	 *
	 *	fclkout = fvco / P / FDPLL -- (1)
	 *
	 * fin/M = fvco/P/N
	 *
	 *	fvco = fin * P *  N / M -- (2)
	 *
	 * (1) + (2) indicates
	 *
	 *	fclkout = fin * N / M / FDPLL
	 *
	 * NOTES
	 *	N	: (n + 1)
	 *	M	: (m + 1)
	 *	FDPLL	: (fdpll + 1)
	 *	P	: 2
	 *	2kHz < fvco < 4096MHz
	 *
	 * To minimize the jitter,
	 * N : as large as possible
	 * M : as small as possible
	 */
	for (m = 0; m < 4; m++) {
		for (n = 119; n > 38; n--) {
			/*
			 * This code only runs on 64-bit architectures, the
			 * unsigned long type can thus be used for 64-bit
			 * computation. It will still compile without any
			 * warning on 32-bit architectures.
			 *
			 * To optimize calculations, use fout instead of fvco
			 * to verify the VCO frequency constraint.
			 */
			unsigned long fout = input * (n + 1) / (m + 1);

			if (fout < 1000 || fout > 2048 * 1000 * 1000U)
				continue;

			for (fdpll = 1; fdpll < 32; fdpll++) {
				unsigned long output;

				output = fout / (fdpll + 1);
				if (output >= 400 * 1000 * 1000)
					continue;

				diff = abs((long)output - (long)target);
				if (best_diff > diff) {
					best_diff = diff;
					dpll->n = n;
					dpll->m = m;
					dpll->fdpll = fdpll;
					dpll->output = output;
				}

				if (diff == 0)
					goto done;
			}
		}
	}

done:
	dev_dbg(rcrtc->group->dev->dev,
		"output:%u, fdpll:%u, n:%u, m:%u, diff:%lu\n",
		 dpll->output, dpll->fdpll, dpll->n, dpll->m,
		 best_diff);
}

struct du_clk_params {
	struct clk *clk;
	unsigned long rate;
	unsigned long diff;
	u32 escr;
};

static void rcar_du_escr_divider(struct clk *clk, unsigned long target,
				 u32 escr, struct du_clk_params *params)
{
	unsigned long rate;
	unsigned long diff;
	u32 div;

	/*
	 * If the target rate has already been achieved perfectly we can't do
	 * better.
	 */
	if (params->diff == 0)
		return;

	/*
	 * Compute the input clock rate and internal divisor values to obtain
	 * the clock rate closest to the target frequency.
	 */
	rate = clk_round_rate(clk, target);
	div = clamp(DIV_ROUND_CLOSEST(rate, target), 1UL, 64UL) - 1;
	diff = abs(rate / (div + 1) - target);

	/*
	 * Store the parameters if the resulting frequency is better than any
	 * previously calculated value.
	 */
	if (diff < params->diff) {
		params->clk = clk;
		params->rate = rate;
		params->diff = diff;
		params->escr = escr | div;
	}
}

static const struct soc_device_attribute rcar_du_r8a7795_es1[] = {
	{ .soc_id = "r8a7795", .revision = "ES1.*" },
	{ /* sentinel */ }
};

static void rcar_du_crtc_set_display_timing(struct rcar_du_crtc *rcrtc)
{
	const struct drm_display_mode *mode = &rcrtc->crtc.state->adjusted_mode;
	struct rcar_du_device *rcdu = rcrtc->group->dev;
	unsigned long mode_clock = mode->clock * 1000;
	u32 dsmr;
	u32 escr;

	if (rcdu->info->dpll_mask & (1 << rcrtc->index)) {
		unsigned long target = mode_clock;
		struct dpll_info dpll = { 0 };
		unsigned long extclk;
		u32 dpllcr;
		u32 div = 0;

		/*
		 * DU channels that have a display PLL can't use the internal
		 * system clock, and have no internal clock divider.
		 */

		if (WARN_ON(!rcrtc->extclock))
			return;

		/*
		 * The H3 ES1.x exhibits dot clock duty cycle stability issues.
		 * We can work around them by configuring the DPLL to twice the
		 * desired frequency, coupled with a /2 post-divider. Restrict
		 * the workaround to H3 ES1.x as ES2.0 and all other SoCs have
		 * no post-divider when a display PLL is present (as shown by
		 * the workaround breaking HDMI output on M3-W during testing).
		 */
		if (soc_device_match(rcar_du_r8a7795_es1)) {
			target *= 2;
			div = 1;
		}

		extclk = clk_get_rate(rcrtc->extclock);
		rcar_du_dpll_divider(rcrtc, &dpll, extclk, target);

		dpllcr = DPLLCR_CODE | DPLLCR_CLKE
		       | DPLLCR_FDPLL(dpll.fdpll)
		       | DPLLCR_N(dpll.n) | DPLLCR_M(dpll.m)
		       | DPLLCR_STBY;

		if (rcrtc->index == 1)
			dpllcr |= DPLLCR_PLCS1
			       |  DPLLCR_INCS_DOTCLKIN1;
		else
			dpllcr |= DPLLCR_PLCS0
			       |  DPLLCR_INCS_DOTCLKIN0;

		rcar_du_group_write(rcrtc->group, DPLLCR, dpllcr);

		escr = ESCR_DCLKSEL_DCLKIN | div;
<<<<<<< HEAD
=======
	} else if (rcdu->info->lvds_clk_mask & BIT(rcrtc->index)) {
		/*
		 * Use the LVDS PLL output as the dot clock when outputting to
		 * the LVDS encoder on an SoC that supports this clock routing
		 * option. We use the clock directly in that case, without any
		 * additional divider.
		 */
		escr = ESCR_DCLKSEL_DCLKIN;
>>>>>>> f9885ef8
	} else {
		struct du_clk_params params = { .diff = (unsigned long)-1 };

		rcar_du_escr_divider(rcrtc->clock, mode_clock,
				     ESCR_DCLKSEL_CLKS, &params);
		if (rcrtc->extclock)
			rcar_du_escr_divider(rcrtc->extclock, mode_clock,
					     ESCR_DCLKSEL_DCLKIN, &params);

		dev_dbg(rcrtc->group->dev->dev,	"mode clock %lu %s rate %lu\n",
			mode_clock, params.clk == rcrtc->clock ? "cpg" : "ext",
			params.rate);

		clk_set_rate(params.clk, params.rate);
		escr = params.escr;
	}

	dev_dbg(rcrtc->group->dev->dev, "%s: ESCR 0x%08x\n", __func__, escr);

	rcar_du_crtc_write(rcrtc, rcrtc->index % 2 ? ESCR13 : ESCR02, escr);
	rcar_du_crtc_write(rcrtc, rcrtc->index % 2 ? OTAR13 : OTAR02, 0);

	/* Signal polarities */
	dsmr = ((mode->flags & DRM_MODE_FLAG_PVSYNC) ? DSMR_VSL : 0)
	     | ((mode->flags & DRM_MODE_FLAG_PHSYNC) ? DSMR_HSL : 0)
	     | ((mode->flags & DRM_MODE_FLAG_INTERLACE) ? DSMR_ODEV : 0)
	     | DSMR_DIPM_DISP | DSMR_CSPM;
	rcar_du_crtc_write(rcrtc, DSMR, dsmr);

	/* Display timings */
	rcar_du_crtc_write(rcrtc, HDSR, mode->htotal - mode->hsync_start - 19);
	rcar_du_crtc_write(rcrtc, HDER, mode->htotal - mode->hsync_start +
					mode->hdisplay - 19);
	rcar_du_crtc_write(rcrtc, HSWR, mode->hsync_end -
					mode->hsync_start - 1);
	rcar_du_crtc_write(rcrtc, HCR,  mode->htotal - 1);

	rcar_du_crtc_write(rcrtc, VDSR, mode->crtc_vtotal -
					mode->crtc_vsync_end - 2);
	rcar_du_crtc_write(rcrtc, VDER, mode->crtc_vtotal -
					mode->crtc_vsync_end +
					mode->crtc_vdisplay - 2);
	rcar_du_crtc_write(rcrtc, VSPR, mode->crtc_vtotal -
					mode->crtc_vsync_end +
					mode->crtc_vsync_start - 1);
	rcar_du_crtc_write(rcrtc, VCR,  mode->crtc_vtotal - 1);

	rcar_du_crtc_write(rcrtc, DESR,  mode->htotal - mode->hsync_start - 1);
	rcar_du_crtc_write(rcrtc, DEWR,  mode->hdisplay);
}

void rcar_du_crtc_route_output(struct drm_crtc *crtc,
			       enum rcar_du_output output)
{
	struct rcar_du_crtc *rcrtc = to_rcar_crtc(crtc);
	struct rcar_du_device *rcdu = rcrtc->group->dev;

	/*
	 * Store the route from the CRTC output to the DU output. The DU will be
	 * configured when starting the CRTC.
	 */
	rcrtc->outputs |= BIT(output);

	/*
	 * Store RGB routing to DPAD0, the hardware will be configured when
	 * starting the CRTC.
	 */
	if (output == RCAR_DU_OUTPUT_DPAD0)
		rcdu->dpad0_source = rcrtc->index;
}

static unsigned int plane_zpos(struct rcar_du_plane *plane)
{
	return plane->plane.state->normalized_zpos;
}

static const struct rcar_du_format_info *
plane_format(struct rcar_du_plane *plane)
{
	return to_rcar_plane_state(plane->plane.state)->format;
}

static void rcar_du_crtc_update_planes(struct rcar_du_crtc *rcrtc)
{
	struct rcar_du_plane *planes[RCAR_DU_NUM_HW_PLANES];
	struct rcar_du_device *rcdu = rcrtc->group->dev;
	unsigned int num_planes = 0;
	unsigned int dptsr_planes;
	unsigned int hwplanes = 0;
	unsigned int prio = 0;
	unsigned int i;
	u32 dspr = 0;

	for (i = 0; i < rcrtc->group->num_planes; ++i) {
		struct rcar_du_plane *plane = &rcrtc->group->planes[i];
		unsigned int j;

		if (plane->plane.state->crtc != &rcrtc->crtc ||
		    !plane->plane.state->visible)
			continue;

		/* Insert the plane in the sorted planes array. */
		for (j = num_planes++; j > 0; --j) {
			if (plane_zpos(planes[j-1]) <= plane_zpos(plane))
				break;
			planes[j] = planes[j-1];
		}

		planes[j] = plane;
		prio += plane_format(plane)->planes * 4;
	}

	for (i = 0; i < num_planes; ++i) {
		struct rcar_du_plane *plane = planes[i];
		struct drm_plane_state *state = plane->plane.state;
		unsigned int index = to_rcar_plane_state(state)->hwindex;

		prio -= 4;
		dspr |= (index + 1) << prio;
		hwplanes |= 1 << index;

		if (plane_format(plane)->planes == 2) {
			index = (index + 1) % 8;

			prio -= 4;
			dspr |= (index + 1) << prio;
			hwplanes |= 1 << index;
		}
	}

	/* If VSP+DU integration is enabled the plane assignment is fixed. */
	if (rcar_du_has(rcdu, RCAR_DU_FEATURE_VSP1_SOURCE)) {
		if (rcdu->info->gen < 3) {
			dspr = (rcrtc->index % 2) + 1;
			hwplanes = 1 << (rcrtc->index % 2);
		} else {
			dspr = (rcrtc->index % 2) ? 3 : 1;
			hwplanes = 1 << ((rcrtc->index % 2) ? 2 : 0);
		}
	}

	/*
	 * Update the planes to display timing and dot clock generator
	 * associations.
	 *
	 * Updating the DPTSR register requires restarting the CRTC group,
	 * resulting in visible flicker. To mitigate the issue only update the
	 * association if needed by enabled planes. Planes being disabled will
	 * keep their current association.
	 */
	mutex_lock(&rcrtc->group->lock);

	dptsr_planes = rcrtc->index % 2 ? rcrtc->group->dptsr_planes | hwplanes
		     : rcrtc->group->dptsr_planes & ~hwplanes;

	if (dptsr_planes != rcrtc->group->dptsr_planes) {
		rcar_du_group_write(rcrtc->group, DPTSR,
				    (dptsr_planes << 16) | dptsr_planes);
		rcrtc->group->dptsr_planes = dptsr_planes;

		if (rcrtc->group->used_crtcs)
			rcar_du_group_restart(rcrtc->group);
	}

	/* Restart the group if plane sources have changed. */
	if (rcrtc->group->need_restart)
		rcar_du_group_restart(rcrtc->group);

	mutex_unlock(&rcrtc->group->lock);

	rcar_du_group_write(rcrtc->group, rcrtc->index % 2 ? DS2PR : DS1PR,
			    dspr);
}

/* -----------------------------------------------------------------------------
 * Page Flip
 */

void rcar_du_crtc_finish_page_flip(struct rcar_du_crtc *rcrtc)
{
	struct drm_pending_vblank_event *event;
	struct drm_device *dev = rcrtc->crtc.dev;
	unsigned long flags;

	spin_lock_irqsave(&dev->event_lock, flags);
	event = rcrtc->event;
	rcrtc->event = NULL;
	spin_unlock_irqrestore(&dev->event_lock, flags);

	if (event == NULL)
		return;

	spin_lock_irqsave(&dev->event_lock, flags);
	drm_crtc_send_vblank_event(&rcrtc->crtc, event);
	wake_up(&rcrtc->flip_wait);
	spin_unlock_irqrestore(&dev->event_lock, flags);

	drm_crtc_vblank_put(&rcrtc->crtc);
}

static bool rcar_du_crtc_page_flip_pending(struct rcar_du_crtc *rcrtc)
{
	struct drm_device *dev = rcrtc->crtc.dev;
	unsigned long flags;
	bool pending;

	spin_lock_irqsave(&dev->event_lock, flags);
	pending = rcrtc->event != NULL;
	spin_unlock_irqrestore(&dev->event_lock, flags);

	return pending;
}

static void rcar_du_crtc_wait_page_flip(struct rcar_du_crtc *rcrtc)
{
	struct rcar_du_device *rcdu = rcrtc->group->dev;

	if (wait_event_timeout(rcrtc->flip_wait,
			       !rcar_du_crtc_page_flip_pending(rcrtc),
			       msecs_to_jiffies(50)))
		return;

	dev_warn(rcdu->dev, "page flip timeout\n");

	rcar_du_crtc_finish_page_flip(rcrtc);
}

/* -----------------------------------------------------------------------------
 * Start/Stop and Suspend/Resume
 */

static void rcar_du_crtc_setup(struct rcar_du_crtc *rcrtc)
{
	/* Set display off and background to black */
	rcar_du_crtc_write(rcrtc, DOOR, DOOR_RGB(0, 0, 0));
	rcar_du_crtc_write(rcrtc, BPOR, BPOR_RGB(0, 0, 0));

	/* Configure display timings and output routing */
	rcar_du_crtc_set_display_timing(rcrtc);
	rcar_du_group_set_routing(rcrtc->group);

	/* Start with all planes disabled. */
	rcar_du_group_write(rcrtc->group, rcrtc->index % 2 ? DS2PR : DS1PR, 0);

	/* Enable the VSP compositor. */
	if (rcar_du_has(rcrtc->group->dev, RCAR_DU_FEATURE_VSP1_SOURCE))
		rcar_du_vsp_enable(rcrtc);

	/* Turn vertical blanking interrupt reporting on. */
	drm_crtc_vblank_on(&rcrtc->crtc);
}

static int rcar_du_crtc_get(struct rcar_du_crtc *rcrtc)
{
	int ret;

	/*
	 * Guard against double-get, as the function is called from both the
	 * .atomic_enable() and .atomic_begin() handlers.
	 */
	if (rcrtc->initialized)
		return 0;

	ret = clk_prepare_enable(rcrtc->clock);
	if (ret < 0)
		return ret;

	ret = clk_prepare_enable(rcrtc->extclock);
	if (ret < 0)
		goto error_clock;

	ret = rcar_du_group_get(rcrtc->group);
	if (ret < 0)
		goto error_group;

	rcar_du_crtc_setup(rcrtc);
	rcrtc->initialized = true;

	return 0;

error_group:
	clk_disable_unprepare(rcrtc->extclock);
error_clock:
	clk_disable_unprepare(rcrtc->clock);
	return ret;
}

static void rcar_du_crtc_put(struct rcar_du_crtc *rcrtc)
{
	rcar_du_group_put(rcrtc->group);

	clk_disable_unprepare(rcrtc->extclock);
	clk_disable_unprepare(rcrtc->clock);

	rcrtc->initialized = false;
}

static void rcar_du_crtc_start(struct rcar_du_crtc *rcrtc)
{
	bool interlaced;

	/*
	 * Select master sync mode. This enables display operation in master
	 * sync mode (with the HSYNC and VSYNC signals configured as outputs and
	 * actively driven).
	 */
	interlaced = rcrtc->crtc.mode.flags & DRM_MODE_FLAG_INTERLACE;
	rcar_du_crtc_dsysr_clr_set(rcrtc, DSYSR_TVM_MASK | DSYSR_SCM_MASK,
				   (interlaced ? DSYSR_SCM_INT_VIDEO : 0) |
				   DSYSR_TVM_MASTER);

	rcar_du_group_start_stop(rcrtc->group, true);
}

static void rcar_du_crtc_disable_planes(struct rcar_du_crtc *rcrtc)
{
	struct rcar_du_device *rcdu = rcrtc->group->dev;
	struct drm_crtc *crtc = &rcrtc->crtc;
	u32 status;

	/* Make sure vblank interrupts are enabled. */
	drm_crtc_vblank_get(crtc);

	/*
	 * Disable planes and calculate how many vertical blanking interrupts we
	 * have to wait for. If a vertical blanking interrupt has been triggered
	 * but not processed yet, we don't know whether it occurred before or
	 * after the planes got disabled. We thus have to wait for two vblank
	 * interrupts in that case.
	 */
	spin_lock_irq(&rcrtc->vblank_lock);
	rcar_du_group_write(rcrtc->group, rcrtc->index % 2 ? DS2PR : DS1PR, 0);
	status = rcar_du_crtc_read(rcrtc, DSSR);
	rcrtc->vblank_count = status & DSSR_VBK ? 2 : 1;
	spin_unlock_irq(&rcrtc->vblank_lock);

	if (!wait_event_timeout(rcrtc->vblank_wait, rcrtc->vblank_count == 0,
				msecs_to_jiffies(100)))
		dev_warn(rcdu->dev, "vertical blanking timeout\n");

	drm_crtc_vblank_put(crtc);
}

static void rcar_du_crtc_stop(struct rcar_du_crtc *rcrtc)
{
	struct drm_crtc *crtc = &rcrtc->crtc;

	/*
	 * Disable all planes and wait for the change to take effect. This is
	 * required as the plane enable registers are updated on vblank, and no
	 * vblank will occur once the CRTC is stopped. Disabling planes when
	 * starting the CRTC thus wouldn't be enough as it would start scanning
	 * out immediately from old frame buffers until the next vblank.
	 *
	 * This increases the CRTC stop delay, especially when multiple CRTCs
	 * are stopped in one operation as we now wait for one vblank per CRTC.
	 * Whether this can be improved needs to be researched.
	 */
	rcar_du_crtc_disable_planes(rcrtc);

	/*
	 * Disable vertical blanking interrupt reporting. We first need to wait
	 * for page flip completion before stopping the CRTC as userspace
	 * expects page flips to eventually complete.
	 */
	rcar_du_crtc_wait_page_flip(rcrtc);
	drm_crtc_vblank_off(crtc);

	/* Disable the VSP compositor. */
	if (rcar_du_has(rcrtc->group->dev, RCAR_DU_FEATURE_VSP1_SOURCE))
		rcar_du_vsp_disable(rcrtc);

	/*
	 * Select switch sync mode. This stops display operation and configures
	 * the HSYNC and VSYNC signals as inputs.
	 *
	 * TODO: Find another way to stop the display for DUs that don't support
	 * TVM sync.
	 */
	if (rcar_du_has(rcrtc->group->dev, RCAR_DU_FEATURE_TVM_SYNC))
		rcar_du_crtc_dsysr_clr_set(rcrtc, DSYSR_TVM_MASK,
					   DSYSR_TVM_SWITCH);

	rcar_du_group_start_stop(rcrtc->group, false);
}

/* -----------------------------------------------------------------------------
 * CRTC Functions
 */

static void rcar_du_crtc_atomic_enable(struct drm_crtc *crtc,
				       struct drm_crtc_state *old_state)
{
	struct rcar_du_crtc *rcrtc = to_rcar_crtc(crtc);

	rcar_du_crtc_get(rcrtc);
	rcar_du_crtc_start(rcrtc);
}

static void rcar_du_crtc_atomic_disable(struct drm_crtc *crtc,
					struct drm_crtc_state *old_state)
{
	struct rcar_du_crtc *rcrtc = to_rcar_crtc(crtc);

	rcar_du_crtc_stop(rcrtc);
	rcar_du_crtc_put(rcrtc);

	spin_lock_irq(&crtc->dev->event_lock);
	if (crtc->state->event) {
		drm_crtc_send_vblank_event(crtc, crtc->state->event);
		crtc->state->event = NULL;
	}
	spin_unlock_irq(&crtc->dev->event_lock);

	rcrtc->outputs = 0;
}

static void rcar_du_crtc_atomic_begin(struct drm_crtc *crtc,
				      struct drm_crtc_state *old_crtc_state)
{
	struct rcar_du_crtc *rcrtc = to_rcar_crtc(crtc);

	WARN_ON(!crtc->state->enable);

	/*
	 * If a mode set is in progress we can be called with the CRTC disabled.
	 * We thus need to first get and setup the CRTC in order to configure
	 * planes. We must *not* put the CRTC in .atomic_flush(), as it must be
	 * kept awake until the .atomic_enable() call that will follow. The get
	 * operation in .atomic_enable() will in that case be a no-op, and the
	 * CRTC will be put later in .atomic_disable().
	 *
	 * If a mode set is not in progress the CRTC is enabled, and the
	 * following get call will be a no-op. There is thus no need to belance
	 * it in .atomic_flush() either.
	 */
	rcar_du_crtc_get(rcrtc);

	if (rcar_du_has(rcrtc->group->dev, RCAR_DU_FEATURE_VSP1_SOURCE))
		rcar_du_vsp_atomic_begin(rcrtc);
}

static void rcar_du_crtc_atomic_flush(struct drm_crtc *crtc,
				      struct drm_crtc_state *old_crtc_state)
{
	struct rcar_du_crtc *rcrtc = to_rcar_crtc(crtc);
	struct drm_device *dev = rcrtc->crtc.dev;
	unsigned long flags;

	rcar_du_crtc_update_planes(rcrtc);

	if (crtc->state->event) {
		WARN_ON(drm_crtc_vblank_get(crtc) != 0);

		spin_lock_irqsave(&dev->event_lock, flags);
		rcrtc->event = crtc->state->event;
		crtc->state->event = NULL;
		spin_unlock_irqrestore(&dev->event_lock, flags);
	}

	if (rcar_du_has(rcrtc->group->dev, RCAR_DU_FEATURE_VSP1_SOURCE))
		rcar_du_vsp_atomic_flush(rcrtc);
}

enum drm_mode_status rcar_du_crtc_mode_valid(struct drm_crtc *crtc,
				   const struct drm_display_mode *mode)
{
	struct rcar_du_crtc *rcrtc = to_rcar_crtc(crtc);
	struct rcar_du_device *rcdu = rcrtc->group->dev;
	bool interlaced = mode->flags & DRM_MODE_FLAG_INTERLACE;

	if (interlaced && !rcar_du_has(rcdu, RCAR_DU_FEATURE_INTERLACED))
		return MODE_NO_INTERLACE;

	return MODE_OK;
}

static const struct drm_crtc_helper_funcs crtc_helper_funcs = {
	.atomic_begin = rcar_du_crtc_atomic_begin,
	.atomic_flush = rcar_du_crtc_atomic_flush,
	.atomic_enable = rcar_du_crtc_atomic_enable,
	.atomic_disable = rcar_du_crtc_atomic_disable,
	.mode_valid = rcar_du_crtc_mode_valid,
};

static void rcar_du_crtc_crc_init(struct rcar_du_crtc *rcrtc)
{
	struct rcar_du_device *rcdu = rcrtc->group->dev;
	const char **sources;
	unsigned int count;
	int i = -1;

	/* CRC available only on Gen3 HW. */
	if (rcdu->info->gen < 3)
		return;

	/* Reserve 1 for "auto" source. */
	count = rcrtc->vsp->num_planes + 1;

	sources = kmalloc_array(count, sizeof(*sources), GFP_KERNEL);
	if (!sources)
		return;

	sources[0] = kstrdup("auto", GFP_KERNEL);
	if (!sources[0])
		goto error;

	for (i = 0; i < rcrtc->vsp->num_planes; ++i) {
		struct drm_plane *plane = &rcrtc->vsp->planes[i].plane;
		char name[16];

		sprintf(name, "plane%u", plane->base.id);
		sources[i + 1] = kstrdup(name, GFP_KERNEL);
		if (!sources[i + 1])
			goto error;
	}

	rcrtc->sources = sources;
	rcrtc->sources_count = count;
	return;

error:
	while (i >= 0) {
		kfree(sources[i]);
		i--;
	}
	kfree(sources);
}

static void rcar_du_crtc_crc_cleanup(struct rcar_du_crtc *rcrtc)
{
	unsigned int i;

	if (!rcrtc->sources)
		return;

	for (i = 0; i < rcrtc->sources_count; i++)
		kfree(rcrtc->sources[i]);
	kfree(rcrtc->sources);

	rcrtc->sources = NULL;
	rcrtc->sources_count = 0;
}

static struct drm_crtc_state *
rcar_du_crtc_atomic_duplicate_state(struct drm_crtc *crtc)
{
	struct rcar_du_crtc_state *state;
	struct rcar_du_crtc_state *copy;

	if (WARN_ON(!crtc->state))
		return NULL;

	state = to_rcar_crtc_state(crtc->state);
	copy = kmemdup(state, sizeof(*state), GFP_KERNEL);
	if (copy == NULL)
		return NULL;

	__drm_atomic_helper_crtc_duplicate_state(crtc, &copy->state);

	return &copy->state;
}

static void rcar_du_crtc_atomic_destroy_state(struct drm_crtc *crtc,
					      struct drm_crtc_state *state)
{
	__drm_atomic_helper_crtc_destroy_state(state);
	kfree(to_rcar_crtc_state(state));
}

static void rcar_du_crtc_cleanup(struct drm_crtc *crtc)
{
	struct rcar_du_crtc *rcrtc = to_rcar_crtc(crtc);

	rcar_du_crtc_crc_cleanup(rcrtc);

	return drm_crtc_cleanup(crtc);
}

static void rcar_du_crtc_reset(struct drm_crtc *crtc)
{
	struct rcar_du_crtc_state *state;

	if (crtc->state) {
		rcar_du_crtc_atomic_destroy_state(crtc, crtc->state);
		crtc->state = NULL;
	}

	state = kzalloc(sizeof(*state), GFP_KERNEL);
	if (state == NULL)
		return;

	state->crc.source = VSP1_DU_CRC_NONE;
	state->crc.index = 0;

	crtc->state = &state->state;
	crtc->state->crtc = crtc;
}

static int rcar_du_crtc_enable_vblank(struct drm_crtc *crtc)
{
	struct rcar_du_crtc *rcrtc = to_rcar_crtc(crtc);

	rcar_du_crtc_write(rcrtc, DSRCR, DSRCR_VBCL);
	rcar_du_crtc_set(rcrtc, DIER, DIER_VBE);
	rcrtc->vblank_enable = true;

	return 0;
}

static void rcar_du_crtc_disable_vblank(struct drm_crtc *crtc)
{
	struct rcar_du_crtc *rcrtc = to_rcar_crtc(crtc);

	rcar_du_crtc_clr(rcrtc, DIER, DIER_VBE);
	rcrtc->vblank_enable = false;
}

static int rcar_du_crtc_parse_crc_source(struct rcar_du_crtc *rcrtc,
					 const char *source_name,
					 enum vsp1_du_crc_source *source)
{
	unsigned int index;
	int ret;

	/*
	 * Parse the source name. Supported values are "plane%u" to compute the
	 * CRC on an input plane (%u is the plane ID), and "auto" to compute the
	 * CRC on the composer (VSP) output.
	 */

	if (!source_name) {
		*source = VSP1_DU_CRC_NONE;
		return 0;
	} else if (!strcmp(source_name, "auto")) {
		*source = VSP1_DU_CRC_OUTPUT;
		return 0;
	} else if (strstarts(source_name, "plane")) {
		unsigned int i;

		*source = VSP1_DU_CRC_PLANE;

		ret = kstrtouint(source_name + strlen("plane"), 10, &index);
		if (ret < 0)
			return ret;

		for (i = 0; i < rcrtc->vsp->num_planes; ++i) {
			if (index == rcrtc->vsp->planes[i].plane.base.id)
				return i;
		}
	}

	return -EINVAL;
}

static int rcar_du_crtc_verify_crc_source(struct drm_crtc *crtc,
					  const char *source_name,
					  size_t *values_cnt)
{
	struct rcar_du_crtc *rcrtc = to_rcar_crtc(crtc);
	enum vsp1_du_crc_source source;

	if (rcar_du_crtc_parse_crc_source(rcrtc, source_name, &source) < 0) {
		DRM_DEBUG_DRIVER("unknown source %s\n", source_name);
		return -EINVAL;
	}

	*values_cnt = 1;
	return 0;
}

const char *const *rcar_du_crtc_get_crc_sources(struct drm_crtc *crtc,
						size_t *count)
{
	struct rcar_du_crtc *rcrtc = to_rcar_crtc(crtc);

	*count = rcrtc->sources_count;
	return rcrtc->sources;
}

static int rcar_du_crtc_set_crc_source(struct drm_crtc *crtc,
				       const char *source_name)
{
	struct rcar_du_crtc *rcrtc = to_rcar_crtc(crtc);
	struct drm_modeset_acquire_ctx ctx;
	struct drm_crtc_state *crtc_state;
	struct drm_atomic_state *state;
	enum vsp1_du_crc_source source;
	unsigned int index;
	int ret;

	ret = rcar_du_crtc_parse_crc_source(rcrtc, source_name, &source);
	if (ret < 0)
		return ret;

	index = ret;

	/* Perform an atomic commit to set the CRC source. */
	drm_modeset_acquire_init(&ctx, 0);

	state = drm_atomic_state_alloc(crtc->dev);
	if (!state) {
		ret = -ENOMEM;
		goto unlock;
	}

	state->acquire_ctx = &ctx;

retry:
	crtc_state = drm_atomic_get_crtc_state(state, crtc);
	if (!IS_ERR(crtc_state)) {
		struct rcar_du_crtc_state *rcrtc_state;

		rcrtc_state = to_rcar_crtc_state(crtc_state);
		rcrtc_state->crc.source = source;
		rcrtc_state->crc.index = index;

		ret = drm_atomic_commit(state);
	} else {
		ret = PTR_ERR(crtc_state);
	}

	if (ret == -EDEADLK) {
		drm_atomic_state_clear(state);
		drm_modeset_backoff(&ctx);
		goto retry;
	}

	drm_atomic_state_put(state);

unlock:
	drm_modeset_drop_locks(&ctx);
	drm_modeset_acquire_fini(&ctx);

	return 0;
}

static const struct drm_crtc_funcs crtc_funcs_gen2 = {
	.reset = rcar_du_crtc_reset,
	.destroy = drm_crtc_cleanup,
	.set_config = drm_atomic_helper_set_config,
	.page_flip = drm_atomic_helper_page_flip,
	.atomic_duplicate_state = rcar_du_crtc_atomic_duplicate_state,
	.atomic_destroy_state = rcar_du_crtc_atomic_destroy_state,
	.enable_vblank = rcar_du_crtc_enable_vblank,
	.disable_vblank = rcar_du_crtc_disable_vblank,
};

static const struct drm_crtc_funcs crtc_funcs_gen3 = {
	.reset = rcar_du_crtc_reset,
	.destroy = rcar_du_crtc_cleanup,
	.set_config = drm_atomic_helper_set_config,
	.page_flip = drm_atomic_helper_page_flip,
	.atomic_duplicate_state = rcar_du_crtc_atomic_duplicate_state,
	.atomic_destroy_state = rcar_du_crtc_atomic_destroy_state,
	.enable_vblank = rcar_du_crtc_enable_vblank,
	.disable_vblank = rcar_du_crtc_disable_vblank,
	.set_crc_source = rcar_du_crtc_set_crc_source,
	.verify_crc_source = rcar_du_crtc_verify_crc_source,
	.get_crc_sources = rcar_du_crtc_get_crc_sources,
};

/* -----------------------------------------------------------------------------
 * Interrupt Handling
 */

static irqreturn_t rcar_du_crtc_irq(int irq, void *arg)
{
	struct rcar_du_crtc *rcrtc = arg;
	struct rcar_du_device *rcdu = rcrtc->group->dev;
	irqreturn_t ret = IRQ_NONE;
	u32 status;

	spin_lock(&rcrtc->vblank_lock);

	status = rcar_du_crtc_read(rcrtc, DSSR);
	rcar_du_crtc_write(rcrtc, DSRCR, status & DSRCR_MASK);

	if (status & DSSR_VBK) {
		/*
		 * Wake up the vblank wait if the counter reaches 0. This must
		 * be protected by the vblank_lock to avoid races in
		 * rcar_du_crtc_disable_planes().
		 */
		if (rcrtc->vblank_count) {
			if (--rcrtc->vblank_count == 0)
				wake_up(&rcrtc->vblank_wait);
		}
	}

	spin_unlock(&rcrtc->vblank_lock);

	if (status & DSSR_VBK) {
		if (rcdu->info->gen < 3) {
			drm_crtc_handle_vblank(&rcrtc->crtc);
			rcar_du_crtc_finish_page_flip(rcrtc);
		}

		ret = IRQ_HANDLED;
	}

	return ret;
}

/* -----------------------------------------------------------------------------
 * Initialization
 */

int rcar_du_crtc_create(struct rcar_du_group *rgrp, unsigned int swindex,
			unsigned int hwindex)
{
	static const unsigned int mmio_offsets[] = {
		DU0_REG_OFFSET, DU1_REG_OFFSET, DU2_REG_OFFSET, DU3_REG_OFFSET
	};

	struct rcar_du_device *rcdu = rgrp->dev;
	struct platform_device *pdev = to_platform_device(rcdu->dev);
	struct rcar_du_crtc *rcrtc = &rcdu->crtcs[swindex];
	struct drm_crtc *crtc = &rcrtc->crtc;
	struct drm_plane *primary;
	unsigned int irqflags;
	struct clk *clk;
	char clk_name[9];
	char *name;
	int irq;
	int ret;

	/* Get the CRTC clock and the optional external clock. */
	if (rcar_du_has(rcdu, RCAR_DU_FEATURE_CRTC_IRQ_CLOCK)) {
		sprintf(clk_name, "du.%u", hwindex);
		name = clk_name;
	} else {
		name = NULL;
	}

	rcrtc->clock = devm_clk_get(rcdu->dev, name);
	if (IS_ERR(rcrtc->clock)) {
		dev_err(rcdu->dev, "no clock for DU channel %u\n", hwindex);
		return PTR_ERR(rcrtc->clock);
	}

	sprintf(clk_name, "dclkin.%u", hwindex);
	clk = devm_clk_get(rcdu->dev, clk_name);
	if (!IS_ERR(clk)) {
		rcrtc->extclock = clk;
	} else if (PTR_ERR(rcrtc->clock) == -EPROBE_DEFER) {
		dev_info(rcdu->dev, "can't get external clock %u\n", hwindex);
		return -EPROBE_DEFER;
	}

	init_waitqueue_head(&rcrtc->flip_wait);
	init_waitqueue_head(&rcrtc->vblank_wait);
	spin_lock_init(&rcrtc->vblank_lock);

	rcrtc->group = rgrp;
	rcrtc->mmio_offset = mmio_offsets[hwindex];
	rcrtc->index = hwindex;
	rcrtc->dsysr = (rcrtc->index % 2 ? 0 : DSYSR_DRES) | DSYSR_TVM_TVSYNC;

	if (rcar_du_has(rcdu, RCAR_DU_FEATURE_VSP1_SOURCE))
		primary = &rcrtc->vsp->planes[rcrtc->vsp_pipe].plane;
	else
		primary = &rgrp->planes[swindex % 2].plane;

	ret = drm_crtc_init_with_planes(rcdu->ddev, crtc, primary, NULL,
					rcdu->info->gen <= 2 ?
					&crtc_funcs_gen2 : &crtc_funcs_gen3,
					NULL);
	if (ret < 0)
		return ret;

	drm_crtc_helper_add(crtc, &crtc_helper_funcs);

	/* Start with vertical blanking interrupt reporting disabled. */
	drm_crtc_vblank_off(crtc);

	/* Register the interrupt handler. */
	if (rcar_du_has(rcdu, RCAR_DU_FEATURE_CRTC_IRQ_CLOCK)) {
		/* The IRQ's are associated with the CRTC (sw)index. */
		irq = platform_get_irq(pdev, swindex);
		irqflags = 0;
	} else {
		irq = platform_get_irq(pdev, 0);
		irqflags = IRQF_SHARED;
	}

	if (irq < 0) {
		dev_err(rcdu->dev, "no IRQ for CRTC %u\n", swindex);
		return irq;
	}

	ret = devm_request_irq(rcdu->dev, irq, rcar_du_crtc_irq, irqflags,
			       dev_name(rcdu->dev), rcrtc);
	if (ret < 0) {
		dev_err(rcdu->dev,
			"failed to register IRQ for CRTC %u\n", swindex);
		return ret;
	}

	rcar_du_crtc_crc_init(rcrtc);

	return 0;
}<|MERGE_RESOLUTION|>--- conflicted
+++ resolved
@@ -260,8 +260,6 @@
 		rcar_du_group_write(rcrtc->group, DPLLCR, dpllcr);
 
 		escr = ESCR_DCLKSEL_DCLKIN | div;
-<<<<<<< HEAD
-=======
 	} else if (rcdu->info->lvds_clk_mask & BIT(rcrtc->index)) {
 		/*
 		 * Use the LVDS PLL output as the dot clock when outputting to
@@ -270,7 +268,6 @@
 		 * additional divider.
 		 */
 		escr = ESCR_DCLKSEL_DCLKIN;
->>>>>>> f9885ef8
 	} else {
 		struct du_clk_params params = { .diff = (unsigned long)-1 };
 

--- conflicted
+++ resolved
@@ -1640,11 +1640,7 @@
  * task is likely to block preemptions soon because it is a
  * ksoftirq thread that is handling softirqs.
  */
-<<<<<<< HEAD
-static bool cpu_busy_with_softirqs(int cpu)
-=======
 bool cpu_busy_with_softirqs(int cpu)
->>>>>>> 563b8244
 {
 	u32 softirqs = per_cpu(active_softirqs, cpu) |
 		       __cpu_softirq_pending(cpu);
@@ -1652,19 +1648,12 @@
 	return softirqs & LONG_SOFTIRQ_MASK;
 }
 #else
-<<<<<<< HEAD
-static bool cpu_busy_with_softirqs(int cpu)
-=======
 bool cpu_busy_with_softirqs(int cpu)
->>>>>>> 563b8244
 {
 	return false;
 }
 #endif /* CONFIG_RT_SOFTIRQ_AWARE_SCHED */
-<<<<<<< HEAD
-=======
 EXPORT_SYMBOL_GPL(cpu_busy_with_softirqs);
->>>>>>> 563b8244
 
 static bool rt_task_fits_cpu(struct task_struct *p, int cpu)
 {

// SPDX-License-Identifier: GPL-2.0-only
/*
 * Copyright (c) 2007-2009 Patrick McHardy <kaber@trash.net>
 *
 * Development of this code funded by Astaro AG (http://www.astaro.com/)
 */

#include <linux/module.h>
#include <linux/init.h>
#include <linux/list.h>
#include <linux/skbuff.h>
#include <linux/netlink.h>
#include <linux/vmalloc.h>
#include <linux/rhashtable.h>
#include <linux/audit.h>
#include <linux/netfilter.h>
#include <linux/netfilter/nfnetlink.h>
#include <linux/netfilter/nf_tables.h>
#include <net/netfilter/nf_flow_table.h>
#include <net/netfilter/nf_tables_core.h>
#include <net/netfilter/nf_tables.h>
#include <net/netfilter/nf_tables_offload.h>
#include <net/net_namespace.h>
#include <net/sock.h>

#define NFT_MODULE_AUTOLOAD_LIMIT (MODULE_NAME_LEN - sizeof("nft-expr-255-"))
#define NFT_SET_MAX_ANONLEN 16

unsigned int nf_tables_net_id __read_mostly;

static LIST_HEAD(nf_tables_expressions);
static LIST_HEAD(nf_tables_objects);
static LIST_HEAD(nf_tables_flowtables);
static LIST_HEAD(nf_tables_destroy_list);
static LIST_HEAD(nf_tables_gc_list);
static DEFINE_SPINLOCK(nf_tables_destroy_list_lock);
static DEFINE_SPINLOCK(nf_tables_gc_list_lock);

enum {
	NFT_VALIDATE_SKIP	= 0,
	NFT_VALIDATE_NEED,
	NFT_VALIDATE_DO,
};

static struct rhltable nft_objname_ht;

static u32 nft_chain_hash(const void *data, u32 len, u32 seed);
static u32 nft_chain_hash_obj(const void *data, u32 len, u32 seed);
static int nft_chain_hash_cmp(struct rhashtable_compare_arg *, const void *);

static u32 nft_objname_hash(const void *data, u32 len, u32 seed);
static u32 nft_objname_hash_obj(const void *data, u32 len, u32 seed);
static int nft_objname_hash_cmp(struct rhashtable_compare_arg *, const void *);

static const struct rhashtable_params nft_chain_ht_params = {
	.head_offset		= offsetof(struct nft_chain, rhlhead),
	.key_offset		= offsetof(struct nft_chain, name),
	.hashfn			= nft_chain_hash,
	.obj_hashfn		= nft_chain_hash_obj,
	.obj_cmpfn		= nft_chain_hash_cmp,
	.automatic_shrinking	= true,
};

static const struct rhashtable_params nft_objname_ht_params = {
	.head_offset		= offsetof(struct nft_object, rhlhead),
	.key_offset		= offsetof(struct nft_object, key),
	.hashfn			= nft_objname_hash,
	.obj_hashfn		= nft_objname_hash_obj,
	.obj_cmpfn		= nft_objname_hash_cmp,
	.automatic_shrinking	= true,
};

struct nft_audit_data {
	struct nft_table *table;
	int entries;
	int op;
	struct list_head list;
};

static const u8 nft2audit_op[NFT_MSG_MAX] = { // enum nf_tables_msg_types
	[NFT_MSG_NEWTABLE]	= AUDIT_NFT_OP_TABLE_REGISTER,
	[NFT_MSG_GETTABLE]	= AUDIT_NFT_OP_INVALID,
	[NFT_MSG_DELTABLE]	= AUDIT_NFT_OP_TABLE_UNREGISTER,
	[NFT_MSG_NEWCHAIN]	= AUDIT_NFT_OP_CHAIN_REGISTER,
	[NFT_MSG_GETCHAIN]	= AUDIT_NFT_OP_INVALID,
	[NFT_MSG_DELCHAIN]	= AUDIT_NFT_OP_CHAIN_UNREGISTER,
	[NFT_MSG_NEWRULE]	= AUDIT_NFT_OP_RULE_REGISTER,
	[NFT_MSG_GETRULE]	= AUDIT_NFT_OP_INVALID,
	[NFT_MSG_DELRULE]	= AUDIT_NFT_OP_RULE_UNREGISTER,
	[NFT_MSG_NEWSET]	= AUDIT_NFT_OP_SET_REGISTER,
	[NFT_MSG_GETSET]	= AUDIT_NFT_OP_INVALID,
	[NFT_MSG_DELSET]	= AUDIT_NFT_OP_SET_UNREGISTER,
	[NFT_MSG_NEWSETELEM]	= AUDIT_NFT_OP_SETELEM_REGISTER,
	[NFT_MSG_GETSETELEM]	= AUDIT_NFT_OP_INVALID,
	[NFT_MSG_DELSETELEM]	= AUDIT_NFT_OP_SETELEM_UNREGISTER,
	[NFT_MSG_NEWGEN]	= AUDIT_NFT_OP_GEN_REGISTER,
	[NFT_MSG_GETGEN]	= AUDIT_NFT_OP_INVALID,
	[NFT_MSG_TRACE]		= AUDIT_NFT_OP_INVALID,
	[NFT_MSG_NEWOBJ]	= AUDIT_NFT_OP_OBJ_REGISTER,
	[NFT_MSG_GETOBJ]	= AUDIT_NFT_OP_INVALID,
	[NFT_MSG_DELOBJ]	= AUDIT_NFT_OP_OBJ_UNREGISTER,
	[NFT_MSG_GETOBJ_RESET]	= AUDIT_NFT_OP_OBJ_RESET,
	[NFT_MSG_NEWFLOWTABLE]	= AUDIT_NFT_OP_FLOWTABLE_REGISTER,
	[NFT_MSG_GETFLOWTABLE]	= AUDIT_NFT_OP_INVALID,
	[NFT_MSG_DELFLOWTABLE]	= AUDIT_NFT_OP_FLOWTABLE_UNREGISTER,
};

static void nft_validate_state_update(struct net *net, u8 new_validate_state)
{
	struct nftables_pernet *nft_net = nft_pernet(net);

	switch (nft_net->validate_state) {
	case NFT_VALIDATE_SKIP:
		WARN_ON_ONCE(new_validate_state == NFT_VALIDATE_DO);
		break;
	case NFT_VALIDATE_NEED:
		break;
	case NFT_VALIDATE_DO:
		if (new_validate_state == NFT_VALIDATE_NEED)
			return;
	}

	nft_net->validate_state = new_validate_state;
}
static void nf_tables_trans_destroy_work(struct work_struct *w);
static DECLARE_WORK(trans_destroy_work, nf_tables_trans_destroy_work);

static void nft_trans_gc_work(struct work_struct *work);
static DECLARE_WORK(trans_gc_work, nft_trans_gc_work);

static void nft_ctx_init(struct nft_ctx *ctx,
			 struct net *net,
			 const struct sk_buff *skb,
			 const struct nlmsghdr *nlh,
			 u8 family,
			 struct nft_table *table,
			 struct nft_chain *chain,
			 const struct nlattr * const *nla)
{
	ctx->net	= net;
	ctx->family	= family;
	ctx->level	= 0;
	ctx->table	= table;
	ctx->chain	= chain;
	ctx->nla   	= nla;
	ctx->portid	= NETLINK_CB(skb).portid;
	ctx->report	= nlmsg_report(nlh);
	ctx->flags	= nlh->nlmsg_flags;
	ctx->seq	= nlh->nlmsg_seq;
}

static struct nft_trans *nft_trans_alloc_gfp(const struct nft_ctx *ctx,
					     int msg_type, u32 size, gfp_t gfp)
{
	struct nft_trans *trans;

	trans = kzalloc(sizeof(struct nft_trans) + size, gfp);
	if (trans == NULL)
		return NULL;

	INIT_LIST_HEAD(&trans->list);
	INIT_LIST_HEAD(&trans->binding_list);
	trans->msg_type = msg_type;
	trans->ctx	= *ctx;

	return trans;
}

static struct nft_trans *nft_trans_alloc(const struct nft_ctx *ctx,
					 int msg_type, u32 size)
{
	return nft_trans_alloc_gfp(ctx, msg_type, size, GFP_KERNEL);
}

static void nft_trans_list_del(struct nft_trans *trans)
{
	list_del(&trans->list);
	list_del(&trans->binding_list);
}

static void nft_trans_destroy(struct nft_trans *trans)
{
	nft_trans_list_del(trans);
	kfree(trans);
}

static void __nft_set_trans_bind(const struct nft_ctx *ctx, struct nft_set *set,
				 bool bind)
{
	struct nftables_pernet *nft_net;
	struct net *net = ctx->net;
	struct nft_trans *trans;

	if (!nft_set_is_anonymous(set))
		return;

	nft_net = nft_pernet(net);
	list_for_each_entry_reverse(trans, &nft_net->commit_list, list) {
		switch (trans->msg_type) {
		case NFT_MSG_NEWSET:
			if (nft_trans_set(trans) == set)
				nft_trans_set_bound(trans) = bind;
			break;
		case NFT_MSG_NEWSETELEM:
			if (nft_trans_elem_set(trans) == set)
				nft_trans_elem_set_bound(trans) = bind;
			break;
		}
	}
}

static void nft_set_trans_bind(const struct nft_ctx *ctx, struct nft_set *set)
{
	return __nft_set_trans_bind(ctx, set, true);
}

static void nft_set_trans_unbind(const struct nft_ctx *ctx, struct nft_set *set)
{
	return __nft_set_trans_bind(ctx, set, false);
}

static void __nft_chain_trans_bind(const struct nft_ctx *ctx,
				   struct nft_chain *chain, bool bind)
{
	struct nftables_pernet *nft_net;
	struct net *net = ctx->net;
	struct nft_trans *trans;

	if (!nft_chain_binding(chain))
		return;

	nft_net = nft_pernet(net);
	list_for_each_entry_reverse(trans, &nft_net->commit_list, list) {
		switch (trans->msg_type) {
		case NFT_MSG_NEWCHAIN:
			if (nft_trans_chain(trans) == chain)
				nft_trans_chain_bound(trans) = bind;
			break;
		case NFT_MSG_NEWRULE:
			if (trans->ctx.chain == chain)
				nft_trans_rule_bound(trans) = bind;
			break;
		}
	}
}

static void nft_chain_trans_bind(const struct nft_ctx *ctx,
				 struct nft_chain *chain)
{
	__nft_chain_trans_bind(ctx, chain, true);
}

int nf_tables_bind_chain(const struct nft_ctx *ctx, struct nft_chain *chain)
{
	if (!nft_chain_binding(chain))
		return 0;

	if (nft_chain_binding(ctx->chain))
		return -EOPNOTSUPP;

	if (chain->bound)
		return -EBUSY;

	if (!nft_use_inc(&chain->use))
		return -EMFILE;

	chain->bound = true;
	nft_chain_trans_bind(ctx, chain);

	return 0;
}

void nf_tables_unbind_chain(const struct nft_ctx *ctx, struct nft_chain *chain)
{
	__nft_chain_trans_bind(ctx, chain, false);
}

static int nft_netdev_register_hooks(struct net *net,
				     struct list_head *hook_list)
{
	struct nft_hook *hook;
	int err, j;

	j = 0;
	list_for_each_entry(hook, hook_list, list) {
		err = nf_register_net_hook(net, &hook->ops);
		if (err < 0)
			goto err_register;

		j++;
	}
	return 0;

err_register:
	list_for_each_entry(hook, hook_list, list) {
		if (j-- <= 0)
			break;

		nf_unregister_net_hook(net, &hook->ops);
	}
	return err;
}

static void nft_netdev_unregister_hooks(struct net *net,
					struct list_head *hook_list,
					bool release_netdev)
{
	struct nft_hook *hook, *next;

	list_for_each_entry_safe(hook, next, hook_list, list) {
		nf_unregister_net_hook(net, &hook->ops);
		if (release_netdev) {
			list_del(&hook->list);
			kfree_rcu(hook, rcu);
		}
	}
}

static int nf_tables_register_hook(struct net *net,
				   const struct nft_table *table,
				   struct nft_chain *chain)
{
	struct nft_base_chain *basechain;
	const struct nf_hook_ops *ops;

	if (table->flags & NFT_TABLE_F_DORMANT ||
	    !nft_is_base_chain(chain))
		return 0;

	basechain = nft_base_chain(chain);
	ops = &basechain->ops;

	if (basechain->type->ops_register)
		return basechain->type->ops_register(net, ops);

	if (nft_base_chain_netdev(table->family, basechain->ops.hooknum))
		return nft_netdev_register_hooks(net, &basechain->hook_list);

	return nf_register_net_hook(net, &basechain->ops);
}

static void __nf_tables_unregister_hook(struct net *net,
					const struct nft_table *table,
					struct nft_chain *chain,
					bool release_netdev)
{
	struct nft_base_chain *basechain;
	const struct nf_hook_ops *ops;

	if (table->flags & NFT_TABLE_F_DORMANT ||
	    !nft_is_base_chain(chain))
		return;
	basechain = nft_base_chain(chain);
	ops = &basechain->ops;

	if (basechain->type->ops_unregister)
		return basechain->type->ops_unregister(net, ops);

	if (nft_base_chain_netdev(table->family, basechain->ops.hooknum))
		nft_netdev_unregister_hooks(net, &basechain->hook_list,
					    release_netdev);
	else
		nf_unregister_net_hook(net, &basechain->ops);
}

static void nf_tables_unregister_hook(struct net *net,
				      const struct nft_table *table,
				      struct nft_chain *chain)
{
	return __nf_tables_unregister_hook(net, table, chain, false);
}

static void nft_trans_commit_list_add_tail(struct net *net, struct nft_trans *trans)
{
	struct nftables_pernet *nft_net = nft_pernet(net);

	switch (trans->msg_type) {
	case NFT_MSG_NEWSET:
		if (!nft_trans_set_update(trans) &&
		    nft_set_is_anonymous(nft_trans_set(trans)))
			list_add_tail(&trans->binding_list, &nft_net->binding_list);
		break;
	case NFT_MSG_NEWCHAIN:
		if (!nft_trans_chain_update(trans) &&
		    nft_chain_binding(nft_trans_chain(trans)))
			list_add_tail(&trans->binding_list, &nft_net->binding_list);
		break;
	}

	list_add_tail(&trans->list, &nft_net->commit_list);
}

static int nft_trans_table_add(struct nft_ctx *ctx, int msg_type)
{
	struct nft_trans *trans;

	trans = nft_trans_alloc(ctx, msg_type, sizeof(struct nft_trans_table));
	if (trans == NULL)
		return -ENOMEM;

	if (msg_type == NFT_MSG_NEWTABLE)
		nft_activate_next(ctx->net, ctx->table);

	nft_trans_commit_list_add_tail(ctx->net, trans);
	return 0;
}

static int nft_deltable(struct nft_ctx *ctx)
{
	int err;

	err = nft_trans_table_add(ctx, NFT_MSG_DELTABLE);
	if (err < 0)
		return err;

	nft_deactivate_next(ctx->net, ctx->table);
	return err;
}

static struct nft_trans *nft_trans_chain_add(struct nft_ctx *ctx, int msg_type)
{
	struct nft_trans *trans;

	trans = nft_trans_alloc(ctx, msg_type, sizeof(struct nft_trans_chain));
	if (trans == NULL)
		return ERR_PTR(-ENOMEM);

	if (msg_type == NFT_MSG_NEWCHAIN) {
		nft_activate_next(ctx->net, ctx->chain);

		if (ctx->nla[NFTA_CHAIN_ID]) {
			nft_trans_chain_id(trans) =
				ntohl(nla_get_be32(ctx->nla[NFTA_CHAIN_ID]));
		}
	}
	nft_trans_chain(trans) = ctx->chain;
	nft_trans_commit_list_add_tail(ctx->net, trans);

	return trans;
}

static int nft_delchain(struct nft_ctx *ctx)
{
	struct nft_trans *trans;

	trans = nft_trans_chain_add(ctx, NFT_MSG_DELCHAIN);
	if (IS_ERR(trans))
		return PTR_ERR(trans);

	nft_use_dec(&ctx->table->use);
	nft_deactivate_next(ctx->net, ctx->chain);

	return 0;
}

void nft_rule_expr_activate(const struct nft_ctx *ctx, struct nft_rule *rule)
{
	struct nft_expr *expr;

	expr = nft_expr_first(rule);
	while (nft_expr_more(rule, expr)) {
		if (expr->ops->activate)
			expr->ops->activate(ctx, expr);

		expr = nft_expr_next(expr);
	}
}

void nft_rule_expr_deactivate(const struct nft_ctx *ctx, struct nft_rule *rule,
			      enum nft_trans_phase phase)
{
	struct nft_expr *expr;

	expr = nft_expr_first(rule);
	while (nft_expr_more(rule, expr)) {
		if (expr->ops->deactivate)
			expr->ops->deactivate(ctx, expr, phase);

		expr = nft_expr_next(expr);
	}
}

static int
nf_tables_delrule_deactivate(struct nft_ctx *ctx, struct nft_rule *rule)
{
	/* You cannot delete the same rule twice */
	if (nft_is_active_next(ctx->net, rule)) {
		nft_deactivate_next(ctx->net, rule);
		nft_use_dec(&ctx->chain->use);
		return 0;
	}
	return -ENOENT;
}

static struct nft_trans *nft_trans_rule_add(struct nft_ctx *ctx, int msg_type,
					    struct nft_rule *rule)
{
	struct nft_trans *trans;

	trans = nft_trans_alloc(ctx, msg_type, sizeof(struct nft_trans_rule));
	if (trans == NULL)
		return NULL;

	if (msg_type == NFT_MSG_NEWRULE && ctx->nla[NFTA_RULE_ID] != NULL) {
		nft_trans_rule_id(trans) =
			ntohl(nla_get_be32(ctx->nla[NFTA_RULE_ID]));
	}
	nft_trans_rule(trans) = rule;
	nft_trans_commit_list_add_tail(ctx->net, trans);

	return trans;
}

static int nft_delrule(struct nft_ctx *ctx, struct nft_rule *rule)
{
	struct nft_flow_rule *flow;
	struct nft_trans *trans;
	int err;

	trans = nft_trans_rule_add(ctx, NFT_MSG_DELRULE, rule);
	if (trans == NULL)
		return -ENOMEM;

	if (ctx->chain->flags & NFT_CHAIN_HW_OFFLOAD) {
		flow = nft_flow_rule_create(ctx->net, rule);
		if (IS_ERR(flow)) {
			nft_trans_destroy(trans);
			return PTR_ERR(flow);
		}

		nft_trans_flow_rule(trans) = flow;
	}

	err = nf_tables_delrule_deactivate(ctx, rule);
	if (err < 0) {
		nft_trans_destroy(trans);
		return err;
	}
	nft_rule_expr_deactivate(ctx, rule, NFT_TRANS_PREPARE);

	return 0;
}

static int nft_delrule_by_chain(struct nft_ctx *ctx)
{
	struct nft_rule *rule;
	int err;

	list_for_each_entry(rule, &ctx->chain->rules, list) {
		if (!nft_is_active_next(ctx->net, rule))
			continue;

		err = nft_delrule(ctx, rule);
		if (err < 0)
			return err;
	}
	return 0;
}

static int __nft_trans_set_add(const struct nft_ctx *ctx, int msg_type,
			       struct nft_set *set,
			       const struct nft_set_desc *desc)
{
	struct nft_trans *trans;

	trans = nft_trans_alloc(ctx, msg_type, sizeof(struct nft_trans_set));
	if (trans == NULL)
		return -ENOMEM;

	if (msg_type == NFT_MSG_NEWSET && ctx->nla[NFTA_SET_ID] && !desc) {
		nft_trans_set_id(trans) =
			ntohl(nla_get_be32(ctx->nla[NFTA_SET_ID]));
		nft_activate_next(ctx->net, set);
	}
	nft_trans_set(trans) = set;
	if (desc) {
		nft_trans_set_update(trans) = true;
		nft_trans_set_gc_int(trans) = desc->gc_int;
		nft_trans_set_timeout(trans) = desc->timeout;
	}
	nft_trans_commit_list_add_tail(ctx->net, trans);

	return 0;
}

static int nft_trans_set_add(const struct nft_ctx *ctx, int msg_type,
			     struct nft_set *set)
{
	return __nft_trans_set_add(ctx, msg_type, set, NULL);
}

static int nft_mapelem_deactivate(const struct nft_ctx *ctx,
				  struct nft_set *set,
				  const struct nft_set_iter *iter,
				  struct nft_set_elem *elem)
{
	nft_setelem_data_deactivate(ctx->net, set, elem);

	return 0;
}

struct nft_set_elem_catchall {
	struct list_head	list;
	struct rcu_head		rcu;
	void			*elem;
};

static void nft_map_catchall_deactivate(const struct nft_ctx *ctx,
					struct nft_set *set)
{
	u8 genmask = nft_genmask_next(ctx->net);
	struct nft_set_elem_catchall *catchall;
	struct nft_set_elem elem;
	struct nft_set_ext *ext;

	list_for_each_entry(catchall, &set->catchall_list, list) {
		ext = nft_set_elem_ext(set, catchall->elem);
		if (!nft_set_elem_active(ext, genmask))
			continue;

		elem.priv = catchall->elem;
		nft_setelem_data_deactivate(ctx->net, set, &elem);
		break;
	}
}

static void nft_map_deactivate(const struct nft_ctx *ctx, struct nft_set *set)
{
	struct nft_set_iter iter = {
		.genmask	= nft_genmask_next(ctx->net),
		.fn		= nft_mapelem_deactivate,
	};

	set->ops->walk(ctx, set, &iter);
	WARN_ON_ONCE(iter.err);

	nft_map_catchall_deactivate(ctx, set);
}

static int nft_delset(const struct nft_ctx *ctx, struct nft_set *set)
{
	int err;

	err = nft_trans_set_add(ctx, NFT_MSG_DELSET, set);
	if (err < 0)
		return err;

	if (set->flags & (NFT_SET_MAP | NFT_SET_OBJECT))
		nft_map_deactivate(ctx, set);

	nft_deactivate_next(ctx->net, set);
	nft_use_dec(&ctx->table->use);

	return err;
}

static int nft_trans_obj_add(struct nft_ctx *ctx, int msg_type,
			     struct nft_object *obj)
{
	struct nft_trans *trans;

	trans = nft_trans_alloc(ctx, msg_type, sizeof(struct nft_trans_obj));
	if (trans == NULL)
		return -ENOMEM;

	if (msg_type == NFT_MSG_NEWOBJ)
		nft_activate_next(ctx->net, obj);

	nft_trans_obj(trans) = obj;
	nft_trans_commit_list_add_tail(ctx->net, trans);

	return 0;
}

static int nft_delobj(struct nft_ctx *ctx, struct nft_object *obj)
{
	int err;

	err = nft_trans_obj_add(ctx, NFT_MSG_DELOBJ, obj);
	if (err < 0)
		return err;

	nft_deactivate_next(ctx->net, obj);
	nft_use_dec(&ctx->table->use);

	return err;
}

static struct nft_trans *
nft_trans_flowtable_add(struct nft_ctx *ctx, int msg_type,
		        struct nft_flowtable *flowtable)
{
	struct nft_trans *trans;

	trans = nft_trans_alloc(ctx, msg_type,
				sizeof(struct nft_trans_flowtable));
	if (trans == NULL)
		return ERR_PTR(-ENOMEM);

	if (msg_type == NFT_MSG_NEWFLOWTABLE)
		nft_activate_next(ctx->net, flowtable);

	INIT_LIST_HEAD(&nft_trans_flowtable_hooks(trans));
	nft_trans_flowtable(trans) = flowtable;
	nft_trans_commit_list_add_tail(ctx->net, trans);

	return trans;
}

static int nft_delflowtable(struct nft_ctx *ctx,
			    struct nft_flowtable *flowtable)
{
	struct nft_trans *trans;

	trans = nft_trans_flowtable_add(ctx, NFT_MSG_DELFLOWTABLE, flowtable);
	if (IS_ERR(trans))
		return PTR_ERR(trans);

	nft_deactivate_next(ctx->net, flowtable);
	nft_use_dec(&ctx->table->use);

	return 0;
}

static void __nft_reg_track_clobber(struct nft_regs_track *track, u8 dreg)
{
	int i;

	for (i = track->regs[dreg].num_reg; i > 0; i--)
		__nft_reg_track_cancel(track, dreg - i);
}

static void __nft_reg_track_update(struct nft_regs_track *track,
				   const struct nft_expr *expr,
				   u8 dreg, u8 num_reg)
{
	track->regs[dreg].selector = expr;
	track->regs[dreg].bitwise = NULL;
	track->regs[dreg].num_reg = num_reg;
}

void nft_reg_track_update(struct nft_regs_track *track,
			  const struct nft_expr *expr, u8 dreg, u8 len)
{
	unsigned int regcount;
	int i;

	__nft_reg_track_clobber(track, dreg);

	regcount = DIV_ROUND_UP(len, NFT_REG32_SIZE);
	for (i = 0; i < regcount; i++, dreg++)
		__nft_reg_track_update(track, expr, dreg, i);
}
EXPORT_SYMBOL_GPL(nft_reg_track_update);

void nft_reg_track_cancel(struct nft_regs_track *track, u8 dreg, u8 len)
{
	unsigned int regcount;
	int i;

	__nft_reg_track_clobber(track, dreg);

	regcount = DIV_ROUND_UP(len, NFT_REG32_SIZE);
	for (i = 0; i < regcount; i++, dreg++)
		__nft_reg_track_cancel(track, dreg);
}
EXPORT_SYMBOL_GPL(nft_reg_track_cancel);

void __nft_reg_track_cancel(struct nft_regs_track *track, u8 dreg)
{
	track->regs[dreg].selector = NULL;
	track->regs[dreg].bitwise = NULL;
	track->regs[dreg].num_reg = 0;
}
EXPORT_SYMBOL_GPL(__nft_reg_track_cancel);

/*
 * Tables
 */

static struct nft_table *nft_table_lookup(const struct net *net,
					  const struct nlattr *nla,
					  u8 family, u8 genmask, u32 nlpid)
{
	struct nftables_pernet *nft_net;
	struct nft_table *table;

	if (nla == NULL)
		return ERR_PTR(-EINVAL);

	nft_net = nft_pernet(net);
	list_for_each_entry_rcu(table, &nft_net->tables, list,
				lockdep_is_held(&nft_net->commit_mutex)) {
		if (!nla_strcmp(nla, table->name) &&
		    table->family == family &&
		    nft_active_genmask(table, genmask)) {
			if (nft_table_has_owner(table) &&
			    nlpid && table->nlpid != nlpid)
				return ERR_PTR(-EPERM);

			return table;
		}
	}

	return ERR_PTR(-ENOENT);
}

static struct nft_table *nft_table_lookup_byhandle(const struct net *net,
						   const struct nlattr *nla,
						   int family, u8 genmask, u32 nlpid)
{
	struct nftables_pernet *nft_net;
	struct nft_table *table;

	nft_net = nft_pernet(net);
	list_for_each_entry(table, &nft_net->tables, list) {
		if (be64_to_cpu(nla_get_be64(nla)) == table->handle &&
		    table->family == family &&
		    nft_active_genmask(table, genmask)) {
			if (nft_table_has_owner(table) &&
			    nlpid && table->nlpid != nlpid)
				return ERR_PTR(-EPERM);

			return table;
		}
	}

	return ERR_PTR(-ENOENT);
}

static inline u64 nf_tables_alloc_handle(struct nft_table *table)
{
	return ++table->hgenerator;
}

static const struct nft_chain_type *chain_type[NFPROTO_NUMPROTO][NFT_CHAIN_T_MAX];

static const struct nft_chain_type *
__nft_chain_type_get(u8 family, enum nft_chain_types type)
{
	if (family >= NFPROTO_NUMPROTO ||
	    type >= NFT_CHAIN_T_MAX)
		return NULL;

	return chain_type[family][type];
}

static const struct nft_chain_type *
__nf_tables_chain_type_lookup(const struct nlattr *nla, u8 family)
{
	const struct nft_chain_type *type;
	int i;

	for (i = 0; i < NFT_CHAIN_T_MAX; i++) {
		type = __nft_chain_type_get(family, i);
		if (!type)
			continue;
		if (!nla_strcmp(nla, type->name))
			return type;
	}
	return NULL;
}

struct nft_module_request {
	struct list_head	list;
	char			module[MODULE_NAME_LEN];
	bool			done;
};

#ifdef CONFIG_MODULES
__printf(2, 3) int nft_request_module(struct net *net, const char *fmt,
				      ...)
{
	char module_name[MODULE_NAME_LEN];
	struct nftables_pernet *nft_net;
	struct nft_module_request *req;
	va_list args;
	int ret;

	va_start(args, fmt);
	ret = vsnprintf(module_name, MODULE_NAME_LEN, fmt, args);
	va_end(args);
	if (ret >= MODULE_NAME_LEN)
		return 0;

	nft_net = nft_pernet(net);
	list_for_each_entry(req, &nft_net->module_list, list) {
		if (!strcmp(req->module, module_name)) {
			if (req->done)
				return 0;

			/* A request to load this module already exists. */
			return -EAGAIN;
		}
	}

	req = kmalloc(sizeof(*req), GFP_KERNEL);
	if (!req)
		return -ENOMEM;

	req->done = false;
	strscpy(req->module, module_name, MODULE_NAME_LEN);
	list_add_tail(&req->list, &nft_net->module_list);

	return -EAGAIN;
}
EXPORT_SYMBOL_GPL(nft_request_module);
#endif

static void lockdep_nfnl_nft_mutex_not_held(void)
{
#ifdef CONFIG_PROVE_LOCKING
	if (debug_locks)
		WARN_ON_ONCE(lockdep_nfnl_is_held(NFNL_SUBSYS_NFTABLES));
#endif
}

static const struct nft_chain_type *
nf_tables_chain_type_lookup(struct net *net, const struct nlattr *nla,
			    u8 family, bool autoload)
{
	const struct nft_chain_type *type;

	type = __nf_tables_chain_type_lookup(nla, family);
	if (type != NULL)
		return type;

	lockdep_nfnl_nft_mutex_not_held();
#ifdef CONFIG_MODULES
	if (autoload) {
		if (nft_request_module(net, "nft-chain-%u-%.*s", family,
				       nla_len(nla),
				       (const char *)nla_data(nla)) == -EAGAIN)
			return ERR_PTR(-EAGAIN);
	}
#endif
	return ERR_PTR(-ENOENT);
}

static __be16 nft_base_seq(const struct net *net)
{
	struct nftables_pernet *nft_net = nft_pernet(net);

	return htons(nft_net->base_seq & 0xffff);
}

static const struct nla_policy nft_table_policy[NFTA_TABLE_MAX + 1] = {
	[NFTA_TABLE_NAME]	= { .type = NLA_STRING,
				    .len = NFT_TABLE_MAXNAMELEN - 1 },
	[NFTA_TABLE_FLAGS]	= { .type = NLA_U32 },
	[NFTA_TABLE_HANDLE]	= { .type = NLA_U64 },
	[NFTA_TABLE_USERDATA]	= { .type = NLA_BINARY,
				    .len = NFT_USERDATA_MAXLEN }
};

static int nf_tables_fill_table_info(struct sk_buff *skb, struct net *net,
				     u32 portid, u32 seq, int event, u32 flags,
				     int family, const struct nft_table *table)
{
	struct nlmsghdr *nlh;

	event = nfnl_msg_type(NFNL_SUBSYS_NFTABLES, event);
	nlh = nfnl_msg_put(skb, portid, seq, event, flags, family,
			   NFNETLINK_V0, nft_base_seq(net));
	if (!nlh)
		goto nla_put_failure;

	if (nla_put_string(skb, NFTA_TABLE_NAME, table->name) ||
	    nla_put_be32(skb, NFTA_TABLE_FLAGS,
			 htonl(table->flags & NFT_TABLE_F_MASK)) ||
	    nla_put_be32(skb, NFTA_TABLE_USE, htonl(table->use)) ||
	    nla_put_be64(skb, NFTA_TABLE_HANDLE, cpu_to_be64(table->handle),
			 NFTA_TABLE_PAD))
		goto nla_put_failure;
	if (nft_table_has_owner(table) &&
	    nla_put_be32(skb, NFTA_TABLE_OWNER, htonl(table->nlpid)))
		goto nla_put_failure;

	if (table->udata) {
		if (nla_put(skb, NFTA_TABLE_USERDATA, table->udlen, table->udata))
			goto nla_put_failure;
	}

	nlmsg_end(skb, nlh);
	return 0;

nla_put_failure:
	nlmsg_trim(skb, nlh);
	return -1;
}

struct nftnl_skb_parms {
	bool report;
};
#define NFT_CB(skb)	(*(struct nftnl_skb_parms*)&((skb)->cb))

static void nft_notify_enqueue(struct sk_buff *skb, bool report,
			       struct list_head *notify_list)
{
	NFT_CB(skb).report = report;
	list_add_tail(&skb->list, notify_list);
}

static void nf_tables_table_notify(const struct nft_ctx *ctx, int event)
{
	struct nftables_pernet *nft_net;
	struct sk_buff *skb;
	u16 flags = 0;
	int err;

	if (!ctx->report &&
	    !nfnetlink_has_listeners(ctx->net, NFNLGRP_NFTABLES))
		return;

	skb = nlmsg_new(NLMSG_GOODSIZE, GFP_KERNEL);
	if (skb == NULL)
		goto err;

	if (ctx->flags & (NLM_F_CREATE | NLM_F_EXCL))
		flags |= ctx->flags & (NLM_F_CREATE | NLM_F_EXCL);

	err = nf_tables_fill_table_info(skb, ctx->net, ctx->portid, ctx->seq,
					event, flags, ctx->family, ctx->table);
	if (err < 0) {
		kfree_skb(skb);
		goto err;
	}

	nft_net = nft_pernet(ctx->net);
	nft_notify_enqueue(skb, ctx->report, &nft_net->notify_list);
	return;
err:
	nfnetlink_set_err(ctx->net, ctx->portid, NFNLGRP_NFTABLES, -ENOBUFS);
}

static int nf_tables_dump_tables(struct sk_buff *skb,
				 struct netlink_callback *cb)
{
	const struct nfgenmsg *nfmsg = nlmsg_data(cb->nlh);
	struct nftables_pernet *nft_net;
	const struct nft_table *table;
	unsigned int idx = 0, s_idx = cb->args[0];
	struct net *net = sock_net(skb->sk);
	int family = nfmsg->nfgen_family;

	rcu_read_lock();
	nft_net = nft_pernet(net);
	cb->seq = READ_ONCE(nft_net->base_seq);

	list_for_each_entry_rcu(table, &nft_net->tables, list) {
		if (family != NFPROTO_UNSPEC && family != table->family)
			continue;

		if (idx < s_idx)
			goto cont;
		if (idx > s_idx)
			memset(&cb->args[1], 0,
			       sizeof(cb->args) - sizeof(cb->args[0]));
		if (!nft_is_active(net, table))
			continue;
		if (nf_tables_fill_table_info(skb, net,
					      NETLINK_CB(cb->skb).portid,
					      cb->nlh->nlmsg_seq,
					      NFT_MSG_NEWTABLE, NLM_F_MULTI,
					      table->family, table) < 0)
			goto done;

		nl_dump_check_consistent(cb, nlmsg_hdr(skb));
cont:
		idx++;
	}
done:
	rcu_read_unlock();
	cb->args[0] = idx;
	return skb->len;
}

static int nft_netlink_dump_start_rcu(struct sock *nlsk, struct sk_buff *skb,
				      const struct nlmsghdr *nlh,
				      struct netlink_dump_control *c)
{
	int err;

	if (!try_module_get(THIS_MODULE))
		return -EINVAL;

	rcu_read_unlock();
	err = netlink_dump_start(nlsk, skb, nlh, c);
	rcu_read_lock();
	module_put(THIS_MODULE);

	return err;
}

/* called with rcu_read_lock held */
static int nf_tables_gettable(struct sk_buff *skb, const struct nfnl_info *info,
			      const struct nlattr * const nla[])
{
	struct netlink_ext_ack *extack = info->extack;
	u8 genmask = nft_genmask_cur(info->net);
	u8 family = info->nfmsg->nfgen_family;
	const struct nft_table *table;
	struct net *net = info->net;
	struct sk_buff *skb2;
	int err;

	if (info->nlh->nlmsg_flags & NLM_F_DUMP) {
		struct netlink_dump_control c = {
			.dump = nf_tables_dump_tables,
			.module = THIS_MODULE,
		};

		return nft_netlink_dump_start_rcu(info->sk, skb, info->nlh, &c);
	}

	table = nft_table_lookup(net, nla[NFTA_TABLE_NAME], family, genmask, 0);
	if (IS_ERR(table)) {
		NL_SET_BAD_ATTR(extack, nla[NFTA_TABLE_NAME]);
		return PTR_ERR(table);
	}

	skb2 = alloc_skb(NLMSG_GOODSIZE, GFP_ATOMIC);
	if (!skb2)
		return -ENOMEM;

	err = nf_tables_fill_table_info(skb2, net, NETLINK_CB(skb).portid,
					info->nlh->nlmsg_seq, NFT_MSG_NEWTABLE,
					0, family, table);
	if (err < 0)
		goto err_fill_table_info;

	return nfnetlink_unicast(skb2, net, NETLINK_CB(skb).portid);

err_fill_table_info:
	kfree_skb(skb2);
	return err;
}

static void nft_table_disable(struct net *net, struct nft_table *table, u32 cnt)
{
	struct nft_chain *chain;
	u32 i = 0;

	list_for_each_entry(chain, &table->chains, list) {
		if (!nft_is_active_next(net, chain))
			continue;
		if (!nft_is_base_chain(chain))
			continue;

		if (cnt && i++ == cnt)
			break;

		nf_tables_unregister_hook(net, table, chain);
	}
}

static int nf_tables_table_enable(struct net *net, struct nft_table *table)
{
	struct nft_chain *chain;
	int err, i = 0;

	list_for_each_entry(chain, &table->chains, list) {
		if (!nft_is_active_next(net, chain))
			continue;
		if (!nft_is_base_chain(chain))
			continue;

		err = nf_tables_register_hook(net, table, chain);
		if (err < 0)
			goto err_register_hooks;

		i++;
	}
	return 0;

err_register_hooks:
	if (i)
		nft_table_disable(net, table, i);
	return err;
}

static void nf_tables_table_disable(struct net *net, struct nft_table *table)
{
	table->flags &= ~NFT_TABLE_F_DORMANT;
	nft_table_disable(net, table, 0);
	table->flags |= NFT_TABLE_F_DORMANT;
}

#define __NFT_TABLE_F_INTERNAL		(NFT_TABLE_F_MASK + 1)
#define __NFT_TABLE_F_WAS_DORMANT	(__NFT_TABLE_F_INTERNAL << 0)
#define __NFT_TABLE_F_WAS_AWAKEN	(__NFT_TABLE_F_INTERNAL << 1)
#define __NFT_TABLE_F_UPDATE		(__NFT_TABLE_F_WAS_DORMANT | \
					 __NFT_TABLE_F_WAS_AWAKEN)

static bool nft_table_pending_update(const struct nft_ctx *ctx)
{
	struct nftables_pernet *nft_net = nft_pernet(ctx->net);
	struct nft_trans *trans;

	if (ctx->table->flags & __NFT_TABLE_F_UPDATE)
		return true;

	list_for_each_entry(trans, &nft_net->commit_list, list) {
		if (trans->ctx.table == ctx->table &&
		    trans->msg_type == NFT_MSG_DELCHAIN &&
		    nft_is_base_chain(trans->ctx.chain))
			return true;
	}

	return false;
}

static int nf_tables_updtable(struct nft_ctx *ctx)
{
	struct nft_trans *trans;
	u32 flags;
	int ret;

	if (!ctx->nla[NFTA_TABLE_FLAGS])
		return 0;

	flags = ntohl(nla_get_be32(ctx->nla[NFTA_TABLE_FLAGS]));
	if (flags & ~NFT_TABLE_F_MASK)
		return -EOPNOTSUPP;

	if (flags == (ctx->table->flags & NFT_TABLE_F_MASK))
		return 0;

	if ((nft_table_has_owner(ctx->table) &&
	     !(flags & NFT_TABLE_F_OWNER)) ||
	    (!nft_table_has_owner(ctx->table) &&
	     flags & NFT_TABLE_F_OWNER))
		return -EOPNOTSUPP;

	/* No dormant off/on/off/on games in single transaction */
	if (nft_table_pending_update(ctx))
		return -EINVAL;

	trans = nft_trans_alloc(ctx, NFT_MSG_NEWTABLE,
				sizeof(struct nft_trans_table));
	if (trans == NULL)
		return -ENOMEM;

	if ((flags & NFT_TABLE_F_DORMANT) &&
	    !(ctx->table->flags & NFT_TABLE_F_DORMANT)) {
		ctx->table->flags |= NFT_TABLE_F_DORMANT;
		if (!(ctx->table->flags & __NFT_TABLE_F_UPDATE))
			ctx->table->flags |= __NFT_TABLE_F_WAS_AWAKEN;
	} else if (!(flags & NFT_TABLE_F_DORMANT) &&
		   ctx->table->flags & NFT_TABLE_F_DORMANT) {
		ctx->table->flags &= ~NFT_TABLE_F_DORMANT;
		if (!(ctx->table->flags & __NFT_TABLE_F_UPDATE)) {
			ret = nf_tables_table_enable(ctx->net, ctx->table);
			if (ret < 0)
				goto err_register_hooks;

			ctx->table->flags |= __NFT_TABLE_F_WAS_DORMANT;
		}
	}

	nft_trans_table_update(trans) = true;
	nft_trans_commit_list_add_tail(ctx->net, trans);

	return 0;

err_register_hooks:
	ctx->table->flags |= NFT_TABLE_F_DORMANT;
	nft_trans_destroy(trans);
	return ret;
}

static u32 nft_chain_hash(const void *data, u32 len, u32 seed)
{
	const char *name = data;

	return jhash(name, strlen(name), seed);
}

static u32 nft_chain_hash_obj(const void *data, u32 len, u32 seed)
{
	const struct nft_chain *chain = data;

	return nft_chain_hash(chain->name, 0, seed);
}

static int nft_chain_hash_cmp(struct rhashtable_compare_arg *arg,
			      const void *ptr)
{
	const struct nft_chain *chain = ptr;
	const char *name = arg->key;

	return strcmp(chain->name, name);
}

static u32 nft_objname_hash(const void *data, u32 len, u32 seed)
{
	const struct nft_object_hash_key *k = data;

	seed ^= hash_ptr(k->table, 32);

	return jhash(k->name, strlen(k->name), seed);
}

static u32 nft_objname_hash_obj(const void *data, u32 len, u32 seed)
{
	const struct nft_object *obj = data;

	return nft_objname_hash(&obj->key, 0, seed);
}

static int nft_objname_hash_cmp(struct rhashtable_compare_arg *arg,
				const void *ptr)
{
	const struct nft_object_hash_key *k = arg->key;
	const struct nft_object *obj = ptr;

	if (obj->key.table != k->table)
		return -1;

	return strcmp(obj->key.name, k->name);
}

static bool nft_supported_family(u8 family)
{
	return false
#ifdef CONFIG_NF_TABLES_INET
		|| family == NFPROTO_INET
#endif
#ifdef CONFIG_NF_TABLES_IPV4
		|| family == NFPROTO_IPV4
#endif
#ifdef CONFIG_NF_TABLES_ARP
		|| family == NFPROTO_ARP
#endif
#ifdef CONFIG_NF_TABLES_NETDEV
		|| family == NFPROTO_NETDEV
#endif
#if IS_ENABLED(CONFIG_NF_TABLES_BRIDGE)
		|| family == NFPROTO_BRIDGE
#endif
#ifdef CONFIG_NF_TABLES_IPV6
		|| family == NFPROTO_IPV6
#endif
		;
}

static int nf_tables_newtable(struct sk_buff *skb, const struct nfnl_info *info,
			      const struct nlattr * const nla[])
{
	struct nftables_pernet *nft_net = nft_pernet(info->net);
	struct netlink_ext_ack *extack = info->extack;
	u8 genmask = nft_genmask_next(info->net);
	u8 family = info->nfmsg->nfgen_family;
	struct net *net = info->net;
	const struct nlattr *attr;
	struct nft_table *table;
	struct nft_ctx ctx;
	u32 flags = 0;
	int err;

	if (!nft_supported_family(family))
		return -EOPNOTSUPP;

	lockdep_assert_held(&nft_net->commit_mutex);
	attr = nla[NFTA_TABLE_NAME];
	table = nft_table_lookup(net, attr, family, genmask,
				 NETLINK_CB(skb).portid);
	if (IS_ERR(table)) {
		if (PTR_ERR(table) != -ENOENT)
			return PTR_ERR(table);
	} else {
		if (info->nlh->nlmsg_flags & NLM_F_EXCL) {
			NL_SET_BAD_ATTR(extack, attr);
			return -EEXIST;
		}
		if (info->nlh->nlmsg_flags & NLM_F_REPLACE)
			return -EOPNOTSUPP;

		nft_ctx_init(&ctx, net, skb, info->nlh, family, table, NULL, nla);

		return nf_tables_updtable(&ctx);
	}

	if (nla[NFTA_TABLE_FLAGS]) {
		flags = ntohl(nla_get_be32(nla[NFTA_TABLE_FLAGS]));
		if (flags & ~NFT_TABLE_F_MASK)
			return -EOPNOTSUPP;
	}

	err = -ENOMEM;
	table = kzalloc(sizeof(*table), GFP_KERNEL_ACCOUNT);
	if (table == NULL)
		goto err_kzalloc;

	table->name = nla_strdup(attr, GFP_KERNEL_ACCOUNT);
	if (table->name == NULL)
		goto err_strdup;

	if (nla[NFTA_TABLE_USERDATA]) {
		table->udata = nla_memdup(nla[NFTA_TABLE_USERDATA], GFP_KERNEL_ACCOUNT);
		if (table->udata == NULL)
			goto err_table_udata;

		table->udlen = nla_len(nla[NFTA_TABLE_USERDATA]);
	}

	err = rhltable_init(&table->chains_ht, &nft_chain_ht_params);
	if (err)
		goto err_chain_ht;

	INIT_LIST_HEAD(&table->chains);
	INIT_LIST_HEAD(&table->sets);
	INIT_LIST_HEAD(&table->objects);
	INIT_LIST_HEAD(&table->flowtables);
	table->family = family;
	table->flags = flags;
	table->handle = ++nft_net->table_handle;
	if (table->flags & NFT_TABLE_F_OWNER)
		table->nlpid = NETLINK_CB(skb).portid;

	nft_ctx_init(&ctx, net, skb, info->nlh, family, table, NULL, nla);
	err = nft_trans_table_add(&ctx, NFT_MSG_NEWTABLE);
	if (err < 0)
		goto err_trans;

	list_add_tail_rcu(&table->list, &nft_net->tables);
	return 0;
err_trans:
	rhltable_destroy(&table->chains_ht);
err_chain_ht:
	kfree(table->udata);
err_table_udata:
	kfree(table->name);
err_strdup:
	kfree(table);
err_kzalloc:
	return err;
}

static int nft_flush_table(struct nft_ctx *ctx)
{
	struct nft_flowtable *flowtable, *nft;
	struct nft_chain *chain, *nc;
	struct nft_object *obj, *ne;
	struct nft_set *set, *ns;
	int err;

	list_for_each_entry(chain, &ctx->table->chains, list) {
		if (!nft_is_active_next(ctx->net, chain))
			continue;

		if (nft_chain_binding(chain))
			continue;

		ctx->chain = chain;

		err = nft_delrule_by_chain(ctx);
		if (err < 0)
			goto out;
	}

	list_for_each_entry_safe(set, ns, &ctx->table->sets, list) {
		if (!nft_is_active_next(ctx->net, set))
			continue;

		if (nft_set_is_anonymous(set))
			continue;

		err = nft_delset(ctx, set);
		if (err < 0)
			goto out;
	}

	list_for_each_entry_safe(flowtable, nft, &ctx->table->flowtables, list) {
		if (!nft_is_active_next(ctx->net, flowtable))
			continue;

		err = nft_delflowtable(ctx, flowtable);
		if (err < 0)
			goto out;
	}

	list_for_each_entry_safe(obj, ne, &ctx->table->objects, list) {
		if (!nft_is_active_next(ctx->net, obj))
			continue;

		err = nft_delobj(ctx, obj);
		if (err < 0)
			goto out;
	}

	list_for_each_entry_safe(chain, nc, &ctx->table->chains, list) {
		if (!nft_is_active_next(ctx->net, chain))
			continue;

		if (nft_chain_binding(chain))
			continue;

		ctx->chain = chain;

		err = nft_delchain(ctx);
		if (err < 0)
			goto out;
	}

	err = nft_deltable(ctx);
out:
	return err;
}

static int nft_flush(struct nft_ctx *ctx, int family)
{
	struct nftables_pernet *nft_net = nft_pernet(ctx->net);
	const struct nlattr * const *nla = ctx->nla;
	struct nft_table *table, *nt;
	int err = 0;

	list_for_each_entry_safe(table, nt, &nft_net->tables, list) {
		if (family != AF_UNSPEC && table->family != family)
			continue;

		ctx->family = table->family;

		if (!nft_is_active_next(ctx->net, table))
			continue;

		if (nft_table_has_owner(table) && table->nlpid != ctx->portid)
			continue;

		if (nla[NFTA_TABLE_NAME] &&
		    nla_strcmp(nla[NFTA_TABLE_NAME], table->name) != 0)
			continue;

		ctx->table = table;

		err = nft_flush_table(ctx);
		if (err < 0)
			goto out;
	}
out:
	return err;
}

static int nf_tables_deltable(struct sk_buff *skb, const struct nfnl_info *info,
			      const struct nlattr * const nla[])
{
	struct netlink_ext_ack *extack = info->extack;
	u8 genmask = nft_genmask_next(info->net);
	u8 family = info->nfmsg->nfgen_family;
	struct net *net = info->net;
	const struct nlattr *attr;
	struct nft_table *table;
	struct nft_ctx ctx;

	nft_ctx_init(&ctx, net, skb, info->nlh, 0, NULL, NULL, nla);
	if (family == AF_UNSPEC ||
	    (!nla[NFTA_TABLE_NAME] && !nla[NFTA_TABLE_HANDLE]))
		return nft_flush(&ctx, family);

	if (nla[NFTA_TABLE_HANDLE]) {
		attr = nla[NFTA_TABLE_HANDLE];
		table = nft_table_lookup_byhandle(net, attr, family, genmask,
						  NETLINK_CB(skb).portid);
	} else {
		attr = nla[NFTA_TABLE_NAME];
		table = nft_table_lookup(net, attr, family, genmask,
					 NETLINK_CB(skb).portid);
	}

	if (IS_ERR(table)) {
		NL_SET_BAD_ATTR(extack, attr);
		return PTR_ERR(table);
	}

	if (info->nlh->nlmsg_flags & NLM_F_NONREC &&
	    table->use > 0)
		return -EBUSY;

	ctx.family = family;
	ctx.table = table;

	return nft_flush_table(&ctx);
}

static void nf_tables_table_destroy(struct nft_ctx *ctx)
{
	if (WARN_ON(ctx->table->use > 0))
		return;

	rhltable_destroy(&ctx->table->chains_ht);
	kfree(ctx->table->name);
	kfree(ctx->table->udata);
	kfree(ctx->table);
}

void nft_register_chain_type(const struct nft_chain_type *ctype)
{
	nfnl_lock(NFNL_SUBSYS_NFTABLES);
	if (WARN_ON(__nft_chain_type_get(ctype->family, ctype->type))) {
		nfnl_unlock(NFNL_SUBSYS_NFTABLES);
		return;
	}
	chain_type[ctype->family][ctype->type] = ctype;
	nfnl_unlock(NFNL_SUBSYS_NFTABLES);
}
EXPORT_SYMBOL_GPL(nft_register_chain_type);

void nft_unregister_chain_type(const struct nft_chain_type *ctype)
{
	nfnl_lock(NFNL_SUBSYS_NFTABLES);
	chain_type[ctype->family][ctype->type] = NULL;
	nfnl_unlock(NFNL_SUBSYS_NFTABLES);
}
EXPORT_SYMBOL_GPL(nft_unregister_chain_type);

/*
 * Chains
 */

static struct nft_chain *
nft_chain_lookup_byhandle(const struct nft_table *table, u64 handle, u8 genmask)
{
	struct nft_chain *chain;

	list_for_each_entry(chain, &table->chains, list) {
		if (chain->handle == handle &&
		    nft_active_genmask(chain, genmask))
			return chain;
	}

	return ERR_PTR(-ENOENT);
}

static bool lockdep_commit_lock_is_held(const struct net *net)
{
#ifdef CONFIG_PROVE_LOCKING
	struct nftables_pernet *nft_net = nft_pernet(net);

	return lockdep_is_held(&nft_net->commit_mutex);
#else
	return true;
#endif
}

static struct nft_chain *nft_chain_lookup(struct net *net,
					  struct nft_table *table,
					  const struct nlattr *nla, u8 genmask)
{
	char search[NFT_CHAIN_MAXNAMELEN + 1];
	struct rhlist_head *tmp, *list;
	struct nft_chain *chain;

	if (nla == NULL)
		return ERR_PTR(-EINVAL);

	nla_strscpy(search, nla, sizeof(search));

	WARN_ON(!rcu_read_lock_held() &&
		!lockdep_commit_lock_is_held(net));

	chain = ERR_PTR(-ENOENT);
	rcu_read_lock();
	list = rhltable_lookup(&table->chains_ht, search, nft_chain_ht_params);
	if (!list)
		goto out_unlock;

	rhl_for_each_entry_rcu(chain, tmp, list, rhlhead) {
		if (nft_active_genmask(chain, genmask))
			goto out_unlock;
	}
	chain = ERR_PTR(-ENOENT);
out_unlock:
	rcu_read_unlock();
	return chain;
}

static const struct nla_policy nft_chain_policy[NFTA_CHAIN_MAX + 1] = {
	[NFTA_CHAIN_TABLE]	= { .type = NLA_STRING,
				    .len = NFT_TABLE_MAXNAMELEN - 1 },
	[NFTA_CHAIN_HANDLE]	= { .type = NLA_U64 },
	[NFTA_CHAIN_NAME]	= { .type = NLA_STRING,
				    .len = NFT_CHAIN_MAXNAMELEN - 1 },
	[NFTA_CHAIN_HOOK]	= { .type = NLA_NESTED },
	[NFTA_CHAIN_POLICY]	= { .type = NLA_U32 },
	[NFTA_CHAIN_TYPE]	= { .type = NLA_STRING,
				    .len = NFT_MODULE_AUTOLOAD_LIMIT },
	[NFTA_CHAIN_COUNTERS]	= { .type = NLA_NESTED },
	[NFTA_CHAIN_FLAGS]	= { .type = NLA_U32 },
	[NFTA_CHAIN_ID]		= { .type = NLA_U32 },
	[NFTA_CHAIN_USERDATA]	= { .type = NLA_BINARY,
				    .len = NFT_USERDATA_MAXLEN },
};

static const struct nla_policy nft_hook_policy[NFTA_HOOK_MAX + 1] = {
	[NFTA_HOOK_HOOKNUM]	= { .type = NLA_U32 },
	[NFTA_HOOK_PRIORITY]	= { .type = NLA_U32 },
	[NFTA_HOOK_DEV]		= { .type = NLA_STRING,
				    .len = IFNAMSIZ - 1 },
};

static int nft_dump_stats(struct sk_buff *skb, struct nft_stats __percpu *stats)
{
	struct nft_stats *cpu_stats, total;
	struct nlattr *nest;
	unsigned int seq;
	u64 pkts, bytes;
	int cpu;

	if (!stats)
		return 0;

	memset(&total, 0, sizeof(total));
	for_each_possible_cpu(cpu) {
		cpu_stats = per_cpu_ptr(stats, cpu);
		do {
			seq = u64_stats_fetch_begin_irq(&cpu_stats->syncp);
			pkts = cpu_stats->pkts;
			bytes = cpu_stats->bytes;
		} while (u64_stats_fetch_retry_irq(&cpu_stats->syncp, seq));
		total.pkts += pkts;
		total.bytes += bytes;
	}
	nest = nla_nest_start_noflag(skb, NFTA_CHAIN_COUNTERS);
	if (nest == NULL)
		goto nla_put_failure;

	if (nla_put_be64(skb, NFTA_COUNTER_PACKETS, cpu_to_be64(total.pkts),
			 NFTA_COUNTER_PAD) ||
	    nla_put_be64(skb, NFTA_COUNTER_BYTES, cpu_to_be64(total.bytes),
			 NFTA_COUNTER_PAD))
		goto nla_put_failure;

	nla_nest_end(skb, nest);
	return 0;

nla_put_failure:
	return -ENOSPC;
}

static int nft_dump_basechain_hook(struct sk_buff *skb, int family,
				   const struct nft_base_chain *basechain)
{
	const struct nf_hook_ops *ops = &basechain->ops;
	struct nft_hook *hook, *first = NULL;
	struct nlattr *nest, *nest_devs;
	int n = 0;

	nest = nla_nest_start_noflag(skb, NFTA_CHAIN_HOOK);
	if (nest == NULL)
		goto nla_put_failure;
	if (nla_put_be32(skb, NFTA_HOOK_HOOKNUM, htonl(ops->hooknum)))
		goto nla_put_failure;
	if (nla_put_be32(skb, NFTA_HOOK_PRIORITY, htonl(ops->priority)))
		goto nla_put_failure;

	if (nft_base_chain_netdev(family, ops->hooknum)) {
		nest_devs = nla_nest_start_noflag(skb, NFTA_HOOK_DEVS);
		list_for_each_entry(hook, &basechain->hook_list, list) {
			if (!first)
				first = hook;

			if (nla_put_string(skb, NFTA_DEVICE_NAME,
					   hook->ops.dev->name))
				goto nla_put_failure;
			n++;
		}
		nla_nest_end(skb, nest_devs);

		if (n == 1 &&
		    nla_put_string(skb, NFTA_HOOK_DEV, first->ops.dev->name))
			goto nla_put_failure;
	}
	nla_nest_end(skb, nest);

	return 0;
nla_put_failure:
	return -1;
}

static int nf_tables_fill_chain_info(struct sk_buff *skb, struct net *net,
				     u32 portid, u32 seq, int event, u32 flags,
				     int family, const struct nft_table *table,
				     const struct nft_chain *chain)
{
	struct nlmsghdr *nlh;

	event = nfnl_msg_type(NFNL_SUBSYS_NFTABLES, event);
	nlh = nfnl_msg_put(skb, portid, seq, event, flags, family,
			   NFNETLINK_V0, nft_base_seq(net));
	if (!nlh)
		goto nla_put_failure;

	if (nla_put_string(skb, NFTA_CHAIN_TABLE, table->name))
		goto nla_put_failure;
	if (nla_put_be64(skb, NFTA_CHAIN_HANDLE, cpu_to_be64(chain->handle),
			 NFTA_CHAIN_PAD))
		goto nla_put_failure;
	if (nla_put_string(skb, NFTA_CHAIN_NAME, chain->name))
		goto nla_put_failure;

	if (nft_is_base_chain(chain)) {
		const struct nft_base_chain *basechain = nft_base_chain(chain);
		struct nft_stats __percpu *stats;

		if (nft_dump_basechain_hook(skb, family, basechain))
			goto nla_put_failure;

		if (nla_put_be32(skb, NFTA_CHAIN_POLICY,
				 htonl(basechain->policy)))
			goto nla_put_failure;

		if (nla_put_string(skb, NFTA_CHAIN_TYPE, basechain->type->name))
			goto nla_put_failure;

		stats = rcu_dereference_check(basechain->stats,
					      lockdep_commit_lock_is_held(net));
		if (nft_dump_stats(skb, stats))
			goto nla_put_failure;
	}

	if (chain->flags &&
	    nla_put_be32(skb, NFTA_CHAIN_FLAGS, htonl(chain->flags)))
		goto nla_put_failure;

	if (nla_put_be32(skb, NFTA_CHAIN_USE, htonl(chain->use)))
		goto nla_put_failure;

	if (chain->udata &&
	    nla_put(skb, NFTA_CHAIN_USERDATA, chain->udlen, chain->udata))
		goto nla_put_failure;

	nlmsg_end(skb, nlh);
	return 0;

nla_put_failure:
	nlmsg_trim(skb, nlh);
	return -1;
}

static void nf_tables_chain_notify(const struct nft_ctx *ctx, int event)
{
	struct nftables_pernet *nft_net;
	struct sk_buff *skb;
	u16 flags = 0;
	int err;

	if (!ctx->report &&
	    !nfnetlink_has_listeners(ctx->net, NFNLGRP_NFTABLES))
		return;

	skb = nlmsg_new(NLMSG_GOODSIZE, GFP_KERNEL);
	if (skb == NULL)
		goto err;

	if (ctx->flags & (NLM_F_CREATE | NLM_F_EXCL))
		flags |= ctx->flags & (NLM_F_CREATE | NLM_F_EXCL);

	err = nf_tables_fill_chain_info(skb, ctx->net, ctx->portid, ctx->seq,
					event, flags, ctx->family, ctx->table,
					ctx->chain);
	if (err < 0) {
		kfree_skb(skb);
		goto err;
	}

	nft_net = nft_pernet(ctx->net);
	nft_notify_enqueue(skb, ctx->report, &nft_net->notify_list);
	return;
err:
	nfnetlink_set_err(ctx->net, ctx->portid, NFNLGRP_NFTABLES, -ENOBUFS);
}

static int nf_tables_dump_chains(struct sk_buff *skb,
				 struct netlink_callback *cb)
{
	const struct nfgenmsg *nfmsg = nlmsg_data(cb->nlh);
	unsigned int idx = 0, s_idx = cb->args[0];
	struct net *net = sock_net(skb->sk);
	int family = nfmsg->nfgen_family;
	struct nftables_pernet *nft_net;
	const struct nft_table *table;
	const struct nft_chain *chain;

	rcu_read_lock();
	nft_net = nft_pernet(net);
	cb->seq = READ_ONCE(nft_net->base_seq);

	list_for_each_entry_rcu(table, &nft_net->tables, list) {
		if (family != NFPROTO_UNSPEC && family != table->family)
			continue;

		list_for_each_entry_rcu(chain, &table->chains, list) {
			if (idx < s_idx)
				goto cont;
			if (idx > s_idx)
				memset(&cb->args[1], 0,
				       sizeof(cb->args) - sizeof(cb->args[0]));
			if (!nft_is_active(net, chain))
				continue;
			if (nf_tables_fill_chain_info(skb, net,
						      NETLINK_CB(cb->skb).portid,
						      cb->nlh->nlmsg_seq,
						      NFT_MSG_NEWCHAIN,
						      NLM_F_MULTI,
						      table->family, table,
						      chain) < 0)
				goto done;

			nl_dump_check_consistent(cb, nlmsg_hdr(skb));
cont:
			idx++;
		}
	}
done:
	rcu_read_unlock();
	cb->args[0] = idx;
	return skb->len;
}

/* called with rcu_read_lock held */
static int nf_tables_getchain(struct sk_buff *skb, const struct nfnl_info *info,
			      const struct nlattr * const nla[])
{
	struct netlink_ext_ack *extack = info->extack;
	u8 genmask = nft_genmask_cur(info->net);
	u8 family = info->nfmsg->nfgen_family;
	const struct nft_chain *chain;
	struct net *net = info->net;
	struct nft_table *table;
	struct sk_buff *skb2;
	int err;

	if (info->nlh->nlmsg_flags & NLM_F_DUMP) {
		struct netlink_dump_control c = {
			.dump = nf_tables_dump_chains,
			.module = THIS_MODULE,
		};

		return nft_netlink_dump_start_rcu(info->sk, skb, info->nlh, &c);
	}

	table = nft_table_lookup(net, nla[NFTA_CHAIN_TABLE], family, genmask, 0);
	if (IS_ERR(table)) {
		NL_SET_BAD_ATTR(extack, nla[NFTA_CHAIN_TABLE]);
		return PTR_ERR(table);
	}

	chain = nft_chain_lookup(net, table, nla[NFTA_CHAIN_NAME], genmask);
	if (IS_ERR(chain)) {
		NL_SET_BAD_ATTR(extack, nla[NFTA_CHAIN_NAME]);
		return PTR_ERR(chain);
	}

	skb2 = alloc_skb(NLMSG_GOODSIZE, GFP_ATOMIC);
	if (!skb2)
		return -ENOMEM;

	err = nf_tables_fill_chain_info(skb2, net, NETLINK_CB(skb).portid,
					info->nlh->nlmsg_seq, NFT_MSG_NEWCHAIN,
					0, family, table, chain);
	if (err < 0)
		goto err_fill_chain_info;

	return nfnetlink_unicast(skb2, net, NETLINK_CB(skb).portid);

err_fill_chain_info:
	kfree_skb(skb2);
	return err;
}

static const struct nla_policy nft_counter_policy[NFTA_COUNTER_MAX + 1] = {
	[NFTA_COUNTER_PACKETS]	= { .type = NLA_U64 },
	[NFTA_COUNTER_BYTES]	= { .type = NLA_U64 },
};

static struct nft_stats __percpu *nft_stats_alloc(const struct nlattr *attr)
{
	struct nlattr *tb[NFTA_COUNTER_MAX+1];
	struct nft_stats __percpu *newstats;
	struct nft_stats *stats;
	int err;

	err = nla_parse_nested_deprecated(tb, NFTA_COUNTER_MAX, attr,
					  nft_counter_policy, NULL);
	if (err < 0)
		return ERR_PTR(err);

	if (!tb[NFTA_COUNTER_BYTES] || !tb[NFTA_COUNTER_PACKETS])
		return ERR_PTR(-EINVAL);

	newstats = netdev_alloc_pcpu_stats(struct nft_stats);
	if (newstats == NULL)
		return ERR_PTR(-ENOMEM);

	/* Restore old counters on this cpu, no problem. Per-cpu statistics
	 * are not exposed to userspace.
	 */
	preempt_disable();
	stats = this_cpu_ptr(newstats);
	stats->bytes = be64_to_cpu(nla_get_be64(tb[NFTA_COUNTER_BYTES]));
	stats->pkts = be64_to_cpu(nla_get_be64(tb[NFTA_COUNTER_PACKETS]));
	preempt_enable();

	return newstats;
}

static void nft_chain_stats_replace(struct nft_trans *trans)
{
	struct nft_base_chain *chain = nft_base_chain(trans->ctx.chain);

	if (!nft_trans_chain_stats(trans))
		return;

	nft_trans_chain_stats(trans) =
		rcu_replace_pointer(chain->stats, nft_trans_chain_stats(trans),
				    lockdep_commit_lock_is_held(trans->ctx.net));

	if (!nft_trans_chain_stats(trans))
		static_branch_inc(&nft_counters_enabled);
}

static void nf_tables_chain_free_chain_rules(struct nft_chain *chain)
{
	struct nft_rule_blob *g0 = rcu_dereference_raw(chain->blob_gen_0);
	struct nft_rule_blob *g1 = rcu_dereference_raw(chain->blob_gen_1);

	if (g0 != g1)
		kvfree(g1);
	kvfree(g0);

	/* should be NULL either via abort or via successful commit */
	WARN_ON_ONCE(chain->blob_next);
	kvfree(chain->blob_next);
}

void nf_tables_chain_destroy(struct nft_ctx *ctx)
{
	struct nft_chain *chain = ctx->chain;
	struct nft_hook *hook, *next;

	if (WARN_ON(chain->use > 0))
		return;

	/* no concurrent access possible anymore */
	nf_tables_chain_free_chain_rules(chain);

	if (nft_is_base_chain(chain)) {
		struct nft_base_chain *basechain = nft_base_chain(chain);

		if (nft_base_chain_netdev(ctx->family, basechain->ops.hooknum)) {
			list_for_each_entry_safe(hook, next,
						 &basechain->hook_list, list) {
				list_del_rcu(&hook->list);
				kfree_rcu(hook, rcu);
			}
		}
		module_put(basechain->type->owner);
		if (rcu_access_pointer(basechain->stats)) {
			static_branch_dec(&nft_counters_enabled);
			free_percpu(rcu_dereference_raw(basechain->stats));
		}
		kfree(chain->name);
		kfree(chain->udata);
		kfree(basechain);
	} else {
		kfree(chain->name);
		kfree(chain->udata);
		kfree(chain);
	}
}

static struct nft_hook *nft_netdev_hook_alloc(struct net *net,
					      const struct nlattr *attr)
{
	struct net_device *dev;
	char ifname[IFNAMSIZ];
	struct nft_hook *hook;
	int err;

	hook = kzalloc(sizeof(struct nft_hook), GFP_KERNEL_ACCOUNT);
	if (!hook) {
		err = -ENOMEM;
		goto err_hook_alloc;
	}

	nla_strscpy(ifname, attr, IFNAMSIZ);
	/* nf_tables_netdev_event() is called under rtnl_mutex, this is
	 * indirectly serializing all the other holders of the commit_mutex with
	 * the rtnl_mutex.
	 */
	dev = __dev_get_by_name(net, ifname);
	if (!dev) {
		err = -ENOENT;
		goto err_hook_dev;
	}
	hook->ops.dev = dev;

	return hook;

err_hook_dev:
	kfree(hook);
err_hook_alloc:
	return ERR_PTR(err);
}

static struct nft_hook *nft_hook_list_find(struct list_head *hook_list,
					   const struct nft_hook *this)
{
	struct nft_hook *hook;

	list_for_each_entry(hook, hook_list, list) {
		if (this->ops.dev == hook->ops.dev)
			return hook;
	}

	return NULL;
}

static int nf_tables_parse_netdev_hooks(struct net *net,
					const struct nlattr *attr,
					struct list_head *hook_list)
{
	struct nft_hook *hook, *next;
	const struct nlattr *tmp;
	int rem, n = 0, err;

	nla_for_each_nested(tmp, attr, rem) {
		if (nla_type(tmp) != NFTA_DEVICE_NAME) {
			err = -EINVAL;
			goto err_hook;
		}

		hook = nft_netdev_hook_alloc(net, tmp);
		if (IS_ERR(hook)) {
			err = PTR_ERR(hook);
			goto err_hook;
		}
		if (nft_hook_list_find(hook_list, hook)) {
			kfree(hook);
			err = -EEXIST;
			goto err_hook;
		}
		list_add_tail(&hook->list, hook_list);
		n++;

		if (n == NFT_NETDEVICE_MAX) {
			err = -EFBIG;
			goto err_hook;
		}
	}

	return 0;

err_hook:
	list_for_each_entry_safe(hook, next, hook_list, list) {
		list_del(&hook->list);
		kfree(hook);
	}
	return err;
}

struct nft_chain_hook {
	u32				num;
	s32				priority;
	const struct nft_chain_type	*type;
	struct list_head		list;
};

static int nft_chain_parse_netdev(struct net *net,
				  struct nlattr *tb[],
				  struct list_head *hook_list)
{
	struct nft_hook *hook;
	int err;

	if (tb[NFTA_HOOK_DEV]) {
		hook = nft_netdev_hook_alloc(net, tb[NFTA_HOOK_DEV]);
		if (IS_ERR(hook))
			return PTR_ERR(hook);

		list_add_tail(&hook->list, hook_list);
	} else if (tb[NFTA_HOOK_DEVS]) {
		err = nf_tables_parse_netdev_hooks(net, tb[NFTA_HOOK_DEVS],
						   hook_list);
		if (err < 0)
			return err;

		if (list_empty(hook_list))
			return -EINVAL;
	} else {
		return -EINVAL;
	}

	return 0;
}

static int nft_chain_parse_hook(struct net *net,
				const struct nlattr * const nla[],
				struct nft_chain_hook *hook, u8 family,
				struct netlink_ext_ack *extack, bool autoload)
{
	struct nftables_pernet *nft_net = nft_pernet(net);
	struct nlattr *ha[NFTA_HOOK_MAX + 1];
	const struct nft_chain_type *type;
	int err;

	lockdep_assert_held(&nft_net->commit_mutex);
	lockdep_nfnl_nft_mutex_not_held();

	err = nla_parse_nested_deprecated(ha, NFTA_HOOK_MAX,
					  nla[NFTA_CHAIN_HOOK],
					  nft_hook_policy, NULL);
	if (err < 0)
		return err;

	if (ha[NFTA_HOOK_HOOKNUM] == NULL ||
	    ha[NFTA_HOOK_PRIORITY] == NULL)
		return -EINVAL;

	hook->num = ntohl(nla_get_be32(ha[NFTA_HOOK_HOOKNUM]));
	hook->priority = ntohl(nla_get_be32(ha[NFTA_HOOK_PRIORITY]));

	type = __nft_chain_type_get(family, NFT_CHAIN_T_DEFAULT);
	if (!type)
		return -EOPNOTSUPP;

	if (nla[NFTA_CHAIN_TYPE]) {
		type = nf_tables_chain_type_lookup(net, nla[NFTA_CHAIN_TYPE],
						   family, autoload);
		if (IS_ERR(type)) {
			NL_SET_BAD_ATTR(extack, nla[NFTA_CHAIN_TYPE]);
			return PTR_ERR(type);
		}
	}
	if (hook->num >= NFT_MAX_HOOKS || !(type->hook_mask & (1 << hook->num)))
		return -EOPNOTSUPP;

	if (type->type == NFT_CHAIN_T_NAT &&
	    hook->priority <= NF_IP_PRI_CONNTRACK)
		return -EOPNOTSUPP;

	if (!try_module_get(type->owner)) {
		if (nla[NFTA_CHAIN_TYPE])
			NL_SET_BAD_ATTR(extack, nla[NFTA_CHAIN_TYPE]);
		return -ENOENT;
	}

	hook->type = type;

	INIT_LIST_HEAD(&hook->list);
	if (nft_base_chain_netdev(family, hook->num)) {
		err = nft_chain_parse_netdev(net, ha, &hook->list);
		if (err < 0) {
			module_put(type->owner);
			return err;
		}
	} else if (ha[NFTA_HOOK_DEV] || ha[NFTA_HOOK_DEVS]) {
		module_put(type->owner);
		return -EOPNOTSUPP;
	}

	return 0;
}

static void nft_chain_release_hook(struct nft_chain_hook *hook)
{
	struct nft_hook *h, *next;

	list_for_each_entry_safe(h, next, &hook->list, list) {
		list_del(&h->list);
		kfree(h);
	}
	module_put(hook->type->owner);
}

struct nft_rules_old {
	struct rcu_head h;
	struct nft_rule_blob *blob;
};

static void nft_last_rule(struct nft_rule_blob *blob, const void *ptr)
{
	struct nft_rule_dp *prule;

	prule = (struct nft_rule_dp *)ptr;
	prule->is_last = 1;
	/* blob size does not include the trailer rule */
}

static struct nft_rule_blob *nf_tables_chain_alloc_rules(unsigned int size)
{
	struct nft_rule_blob *blob;

	/* size must include room for the last rule */
	if (size < offsetof(struct nft_rule_dp, data))
		return NULL;

	size += sizeof(struct nft_rule_blob) + sizeof(struct nft_rules_old);
	if (size > INT_MAX)
		return NULL;

	blob = kvmalloc(size, GFP_KERNEL_ACCOUNT);
	if (!blob)
		return NULL;

	blob->size = 0;
	nft_last_rule(blob, blob->data);

	return blob;
}

static void nft_basechain_hook_init(struct nf_hook_ops *ops, u8 family,
				    const struct nft_chain_hook *hook,
				    struct nft_chain *chain)
{
	ops->pf			= family;
	ops->hooknum		= hook->num;
	ops->priority		= hook->priority;
	ops->priv		= chain;
	ops->hook		= hook->type->hooks[ops->hooknum];
	ops->hook_ops_type	= NF_HOOK_OP_NF_TABLES;
}

static int nft_basechain_init(struct nft_base_chain *basechain, u8 family,
			      struct nft_chain_hook *hook, u32 flags)
{
	struct nft_chain *chain;
	struct nft_hook *h;

	basechain->type = hook->type;
	INIT_LIST_HEAD(&basechain->hook_list);
	chain = &basechain->chain;

	if (nft_base_chain_netdev(family, hook->num)) {
		list_splice_init(&hook->list, &basechain->hook_list);
		list_for_each_entry(h, &basechain->hook_list, list)
			nft_basechain_hook_init(&h->ops, family, hook, chain);

		basechain->ops.hooknum	= hook->num;
		basechain->ops.priority	= hook->priority;
	} else {
		nft_basechain_hook_init(&basechain->ops, family, hook, chain);
	}

	chain->flags |= NFT_CHAIN_BASE | flags;
	basechain->policy = NF_ACCEPT;
	if (chain->flags & NFT_CHAIN_HW_OFFLOAD &&
	    !nft_chain_offload_support(basechain)) {
		list_splice_init(&basechain->hook_list, &hook->list);
		return -EOPNOTSUPP;
	}

	flow_block_init(&basechain->flow_block);

	return 0;
}

int nft_chain_add(struct nft_table *table, struct nft_chain *chain)
{
	int err;

	err = rhltable_insert_key(&table->chains_ht, chain->name,
				  &chain->rhlhead, nft_chain_ht_params);
	if (err)
		return err;

	list_add_tail_rcu(&chain->list, &table->chains);

	return 0;
}

static u64 chain_id;

static int nf_tables_addchain(struct nft_ctx *ctx, u8 family, u8 genmask,
			      u8 policy, u32 flags,
			      struct netlink_ext_ack *extack)
{
	const struct nlattr * const *nla = ctx->nla;
	struct nft_table *table = ctx->table;
	struct nft_base_chain *basechain;
	struct net *net = ctx->net;
	char name[NFT_NAME_MAXLEN];
	struct nft_rule_blob *blob;
	struct nft_trans *trans;
	struct nft_chain *chain;
	unsigned int data_size;
	int err;

	if (nla[NFTA_CHAIN_HOOK]) {
		struct nft_stats __percpu *stats = NULL;
		struct nft_chain_hook hook;

		if (table->flags & __NFT_TABLE_F_UPDATE)
			return -EINVAL;

		if (flags & NFT_CHAIN_BINDING)
			return -EOPNOTSUPP;

		err = nft_chain_parse_hook(net, nla, &hook, family, extack,
					   true);
		if (err < 0)
			return err;

		basechain = kzalloc(sizeof(*basechain), GFP_KERNEL_ACCOUNT);
		if (basechain == NULL) {
			nft_chain_release_hook(&hook);
			return -ENOMEM;
		}
		chain = &basechain->chain;

		if (nla[NFTA_CHAIN_COUNTERS]) {
			stats = nft_stats_alloc(nla[NFTA_CHAIN_COUNTERS]);
			if (IS_ERR(stats)) {
				nft_chain_release_hook(&hook);
				kfree(basechain);
				return PTR_ERR(stats);
			}
			rcu_assign_pointer(basechain->stats, stats);
		}

		err = nft_basechain_init(basechain, family, &hook, flags);
		if (err < 0) {
			nft_chain_release_hook(&hook);
			kfree(basechain);
			free_percpu(stats);
			return err;
		}
		if (stats)
			static_branch_inc(&nft_counters_enabled);
	} else {
		if (flags & NFT_CHAIN_BASE)
			return -EINVAL;
		if (flags & NFT_CHAIN_HW_OFFLOAD)
			return -EOPNOTSUPP;

		chain = kzalloc(sizeof(*chain), GFP_KERNEL_ACCOUNT);
		if (chain == NULL)
			return -ENOMEM;

		chain->flags = flags;
	}
	ctx->chain = chain;

	INIT_LIST_HEAD(&chain->rules);
	chain->handle = nf_tables_alloc_handle(table);
	chain->table = table;

	if (nla[NFTA_CHAIN_NAME]) {
		chain->name = nla_strdup(nla[NFTA_CHAIN_NAME], GFP_KERNEL_ACCOUNT);
	} else {
		if (!(flags & NFT_CHAIN_BINDING)) {
			err = -EINVAL;
			goto err_destroy_chain;
		}

		snprintf(name, sizeof(name), "__chain%llu", ++chain_id);
		chain->name = kstrdup(name, GFP_KERNEL_ACCOUNT);
	}

	if (!chain->name) {
		err = -ENOMEM;
		goto err_destroy_chain;
	}

	if (nla[NFTA_CHAIN_USERDATA]) {
		chain->udata = nla_memdup(nla[NFTA_CHAIN_USERDATA], GFP_KERNEL_ACCOUNT);
		if (chain->udata == NULL) {
			err = -ENOMEM;
			goto err_destroy_chain;
		}
		chain->udlen = nla_len(nla[NFTA_CHAIN_USERDATA]);
	}

	data_size = offsetof(struct nft_rule_dp, data);	/* last rule */
	blob = nf_tables_chain_alloc_rules(data_size);
	if (!blob) {
		err = -ENOMEM;
		goto err_destroy_chain;
	}

	RCU_INIT_POINTER(chain->blob_gen_0, blob);
	RCU_INIT_POINTER(chain->blob_gen_1, blob);

	if (!nft_use_inc(&table->use)) {
		err = -EMFILE;
		goto err_destroy_chain;
	}

	trans = nft_trans_chain_add(ctx, NFT_MSG_NEWCHAIN);
	if (IS_ERR(trans)) {
		err = PTR_ERR(trans);
		goto err_trans;
	}

	nft_trans_chain_policy(trans) = NFT_CHAIN_POLICY_UNSET;
	if (nft_is_base_chain(chain))
		nft_trans_chain_policy(trans) = policy;

	err = nft_chain_add(table, chain);
	if (err < 0)
		goto err_chain_add;

	/* This must be LAST to ensure no packets are walking over this chain. */
	err = nf_tables_register_hook(net, table, chain);
	if (err < 0)
		goto err_register_hook;

	return 0;

err_register_hook:
	nft_chain_del(chain);
err_chain_add:
	nft_trans_destroy(trans);
err_trans:
	nft_use_dec_restore(&table->use);
err_destroy_chain:
	nf_tables_chain_destroy(ctx);

	return err;
}

static bool nft_hook_list_equal(struct list_head *hook_list1,
				struct list_head *hook_list2)
{
	struct nft_hook *hook;
	int n = 0, m = 0;

	n = 0;
	list_for_each_entry(hook, hook_list2, list) {
		if (!nft_hook_list_find(hook_list1, hook))
			return false;

		n++;
	}
	list_for_each_entry(hook, hook_list1, list)
		m++;

	return n == m;
}

static int nf_tables_updchain(struct nft_ctx *ctx, u8 genmask, u8 policy,
			      u32 flags, const struct nlattr *attr,
			      struct netlink_ext_ack *extack)
{
	const struct nlattr * const *nla = ctx->nla;
	struct nft_table *table = ctx->table;
	struct nft_chain *chain = ctx->chain;
	struct nft_base_chain *basechain;
	struct nft_stats *stats = NULL;
	struct nft_chain_hook hook;
	struct nf_hook_ops *ops;
	struct nft_trans *trans;
	int err;

	if (chain->flags ^ flags)
		return -EOPNOTSUPP;

	if (nla[NFTA_CHAIN_HOOK]) {
		if (!nft_is_base_chain(chain)) {
			NL_SET_BAD_ATTR(extack, attr);
			return -EEXIST;
		}
		err = nft_chain_parse_hook(ctx->net, nla, &hook, ctx->family,
					   extack, false);
		if (err < 0)
			return err;

		basechain = nft_base_chain(chain);
		if (basechain->type != hook.type) {
			nft_chain_release_hook(&hook);
			NL_SET_BAD_ATTR(extack, attr);
			return -EEXIST;
		}

		if (nft_base_chain_netdev(ctx->family, hook.num)) {
			if (!nft_hook_list_equal(&basechain->hook_list,
						 &hook.list)) {
				nft_chain_release_hook(&hook);
				NL_SET_BAD_ATTR(extack, attr);
				return -EEXIST;
			}
		} else {
			ops = &basechain->ops;
			if (ops->hooknum != hook.num ||
			    ops->priority != hook.priority) {
				nft_chain_release_hook(&hook);
				NL_SET_BAD_ATTR(extack, attr);
				return -EEXIST;
			}
		}
		nft_chain_release_hook(&hook);
	}

	if (nla[NFTA_CHAIN_HANDLE] &&
	    nla[NFTA_CHAIN_NAME]) {
		struct nft_chain *chain2;

		chain2 = nft_chain_lookup(ctx->net, table,
					  nla[NFTA_CHAIN_NAME], genmask);
		if (!IS_ERR(chain2)) {
			NL_SET_BAD_ATTR(extack, nla[NFTA_CHAIN_NAME]);
			return -EEXIST;
		}
	}

	if (nla[NFTA_CHAIN_COUNTERS]) {
		if (!nft_is_base_chain(chain))
			return -EOPNOTSUPP;

		stats = nft_stats_alloc(nla[NFTA_CHAIN_COUNTERS]);
		if (IS_ERR(stats))
			return PTR_ERR(stats);
	}

	err = -ENOMEM;
	trans = nft_trans_alloc(ctx, NFT_MSG_NEWCHAIN,
				sizeof(struct nft_trans_chain));
	if (trans == NULL)
		goto err;

	nft_trans_chain_stats(trans) = stats;
	nft_trans_chain_update(trans) = true;

	if (nla[NFTA_CHAIN_POLICY])
		nft_trans_chain_policy(trans) = policy;
	else
		nft_trans_chain_policy(trans) = -1;

	if (nla[NFTA_CHAIN_HANDLE] &&
	    nla[NFTA_CHAIN_NAME]) {
		struct nftables_pernet *nft_net = nft_pernet(ctx->net);
		struct nft_trans *tmp;
		char *name;

		err = -ENOMEM;
		name = nla_strdup(nla[NFTA_CHAIN_NAME], GFP_KERNEL_ACCOUNT);
		if (!name)
			goto err;

		err = -EEXIST;
		list_for_each_entry(tmp, &nft_net->commit_list, list) {
			if (tmp->msg_type == NFT_MSG_NEWCHAIN &&
			    tmp->ctx.table == table &&
			    nft_trans_chain_update(tmp) &&
			    nft_trans_chain_name(tmp) &&
			    strcmp(name, nft_trans_chain_name(tmp)) == 0) {
				NL_SET_BAD_ATTR(extack, nla[NFTA_CHAIN_NAME]);
				kfree(name);
				goto err;
			}
		}

		nft_trans_chain_name(trans) = name;
	}
	nft_trans_commit_list_add_tail(ctx->net, trans);

	return 0;
err:
	free_percpu(stats);
	kfree(trans);
	return err;
}

static struct nft_chain *nft_chain_lookup_byid(const struct net *net,
					       const struct nft_table *table,
					       const struct nlattr *nla, u8 genmask)
{
	struct nftables_pernet *nft_net = nft_pernet(net);
	u32 id = ntohl(nla_get_be32(nla));
	struct nft_trans *trans;

	list_for_each_entry(trans, &nft_net->commit_list, list) {
		struct nft_chain *chain = trans->ctx.chain;

		if (trans->msg_type == NFT_MSG_NEWCHAIN &&
		    chain->table == table &&
		    id == nft_trans_chain_id(trans) &&
		    nft_active_genmask(chain, genmask))
			return chain;
	}
	return ERR_PTR(-ENOENT);
}

static int nf_tables_newchain(struct sk_buff *skb, const struct nfnl_info *info,
			      const struct nlattr * const nla[])
{
	struct nftables_pernet *nft_net = nft_pernet(info->net);
	struct netlink_ext_ack *extack = info->extack;
	u8 genmask = nft_genmask_next(info->net);
	u8 family = info->nfmsg->nfgen_family;
	struct nft_chain *chain = NULL;
	struct net *net = info->net;
	const struct nlattr *attr;
	struct nft_table *table;
	u8 policy = NF_ACCEPT;
	struct nft_ctx ctx;
	u64 handle = 0;
	u32 flags = 0;

	lockdep_assert_held(&nft_net->commit_mutex);

	table = nft_table_lookup(net, nla[NFTA_CHAIN_TABLE], family, genmask,
				 NETLINK_CB(skb).portid);
	if (IS_ERR(table)) {
		NL_SET_BAD_ATTR(extack, nla[NFTA_CHAIN_TABLE]);
		return PTR_ERR(table);
	}

	chain = NULL;
	attr = nla[NFTA_CHAIN_NAME];

	if (nla[NFTA_CHAIN_HANDLE]) {
		handle = be64_to_cpu(nla_get_be64(nla[NFTA_CHAIN_HANDLE]));
		chain = nft_chain_lookup_byhandle(table, handle, genmask);
		if (IS_ERR(chain)) {
			NL_SET_BAD_ATTR(extack, nla[NFTA_CHAIN_HANDLE]);
			return PTR_ERR(chain);
		}
		attr = nla[NFTA_CHAIN_HANDLE];
	} else if (nla[NFTA_CHAIN_NAME]) {
		chain = nft_chain_lookup(net, table, attr, genmask);
		if (IS_ERR(chain)) {
			if (PTR_ERR(chain) != -ENOENT) {
				NL_SET_BAD_ATTR(extack, attr);
				return PTR_ERR(chain);
			}
			chain = NULL;
		}
	} else if (!nla[NFTA_CHAIN_ID]) {
		return -EINVAL;
	}

	if (nla[NFTA_CHAIN_POLICY]) {
		if (chain != NULL &&
		    !nft_is_base_chain(chain)) {
			NL_SET_BAD_ATTR(extack, nla[NFTA_CHAIN_POLICY]);
			return -EOPNOTSUPP;
		}

		if (chain == NULL &&
		    nla[NFTA_CHAIN_HOOK] == NULL) {
			NL_SET_BAD_ATTR(extack, nla[NFTA_CHAIN_POLICY]);
			return -EOPNOTSUPP;
		}

		policy = ntohl(nla_get_be32(nla[NFTA_CHAIN_POLICY]));
		switch (policy) {
		case NF_DROP:
		case NF_ACCEPT:
			break;
		default:
			return -EINVAL;
		}
	}

	if (nla[NFTA_CHAIN_FLAGS])
		flags = ntohl(nla_get_be32(nla[NFTA_CHAIN_FLAGS]));
	else if (chain)
		flags = chain->flags;

	if (flags & ~NFT_CHAIN_FLAGS)
		return -EOPNOTSUPP;

	nft_ctx_init(&ctx, net, skb, info->nlh, family, table, chain, nla);

	if (chain != NULL) {
		if (chain->flags & NFT_CHAIN_BINDING)
			return -EINVAL;

		if (info->nlh->nlmsg_flags & NLM_F_EXCL) {
			NL_SET_BAD_ATTR(extack, attr);
			return -EEXIST;
		}
		if (info->nlh->nlmsg_flags & NLM_F_REPLACE)
			return -EOPNOTSUPP;

		flags |= chain->flags & NFT_CHAIN_BASE;
		return nf_tables_updchain(&ctx, genmask, policy, flags, attr,
					  extack);
	}

	return nf_tables_addchain(&ctx, family, genmask, policy, flags, extack);
}

static int nf_tables_delchain(struct sk_buff *skb, const struct nfnl_info *info,
			      const struct nlattr * const nla[])
{
	struct netlink_ext_ack *extack = info->extack;
	u8 genmask = nft_genmask_next(info->net);
	u8 family = info->nfmsg->nfgen_family;
	struct net *net = info->net;
	const struct nlattr *attr;
	struct nft_table *table;
	struct nft_chain *chain;
	struct nft_rule *rule;
	struct nft_ctx ctx;
	u64 handle;
	u32 use;
	int err;

	table = nft_table_lookup(net, nla[NFTA_CHAIN_TABLE], family, genmask,
				 NETLINK_CB(skb).portid);
	if (IS_ERR(table)) {
		NL_SET_BAD_ATTR(extack, nla[NFTA_CHAIN_TABLE]);
		return PTR_ERR(table);
	}

	if (nla[NFTA_CHAIN_HANDLE]) {
		attr = nla[NFTA_CHAIN_HANDLE];
		handle = be64_to_cpu(nla_get_be64(attr));
		chain = nft_chain_lookup_byhandle(table, handle, genmask);
	} else {
		attr = nla[NFTA_CHAIN_NAME];
		chain = nft_chain_lookup(net, table, attr, genmask);
	}
	if (IS_ERR(chain)) {
		NL_SET_BAD_ATTR(extack, attr);
		return PTR_ERR(chain);
	}

	if (nft_chain_binding(chain))
		return -EOPNOTSUPP;

	if (info->nlh->nlmsg_flags & NLM_F_NONREC &&
	    chain->use > 0)
		return -EBUSY;

	nft_ctx_init(&ctx, net, skb, info->nlh, family, table, chain, nla);

	use = chain->use;
	list_for_each_entry(rule, &chain->rules, list) {
		if (!nft_is_active_next(net, rule))
			continue;
		use--;

		err = nft_delrule(&ctx, rule);
		if (err < 0)
			return err;
	}

	/* There are rules and elements that are still holding references to us,
	 * we cannot do a recursive removal in this case.
	 */
	if (use > 0) {
		NL_SET_BAD_ATTR(extack, attr);
		return -EBUSY;
	}

	return nft_delchain(&ctx);
}

/*
 * Expressions
 */

/**
 *	nft_register_expr - register nf_tables expr type
 *	@type: expr type
 *
 *	Registers the expr type for use with nf_tables. Returns zero on
 *	success or a negative errno code otherwise.
 */
int nft_register_expr(struct nft_expr_type *type)
{
	nfnl_lock(NFNL_SUBSYS_NFTABLES);
	if (type->family == NFPROTO_UNSPEC)
		list_add_tail_rcu(&type->list, &nf_tables_expressions);
	else
		list_add_rcu(&type->list, &nf_tables_expressions);
	nfnl_unlock(NFNL_SUBSYS_NFTABLES);
	return 0;
}
EXPORT_SYMBOL_GPL(nft_register_expr);

/**
 *	nft_unregister_expr - unregister nf_tables expr type
 *	@type: expr type
 *
 * 	Unregisters the expr typefor use with nf_tables.
 */
void nft_unregister_expr(struct nft_expr_type *type)
{
	nfnl_lock(NFNL_SUBSYS_NFTABLES);
	list_del_rcu(&type->list);
	nfnl_unlock(NFNL_SUBSYS_NFTABLES);
}
EXPORT_SYMBOL_GPL(nft_unregister_expr);

static const struct nft_expr_type *__nft_expr_type_get(u8 family,
						       struct nlattr *nla)
{
	const struct nft_expr_type *type, *candidate = NULL;

	list_for_each_entry_rcu(type, &nf_tables_expressions, list) {
		if (!nla_strcmp(nla, type->name)) {
			if (!type->family && !candidate)
				candidate = type;
			else if (type->family == family)
				candidate = type;
		}
	}
	return candidate;
}

#ifdef CONFIG_MODULES
static int nft_expr_type_request_module(struct net *net, u8 family,
					struct nlattr *nla)
{
	if (nft_request_module(net, "nft-expr-%u-%.*s", family,
			       nla_len(nla), (char *)nla_data(nla)) == -EAGAIN)
		return -EAGAIN;

	return 0;
}
#endif

static const struct nft_expr_type *nft_expr_type_get(struct net *net,
						     u8 family,
						     struct nlattr *nla)
{
	const struct nft_expr_type *type;

	if (nla == NULL)
		return ERR_PTR(-EINVAL);

	rcu_read_lock();
	type = __nft_expr_type_get(family, nla);
	if (type != NULL && try_module_get(type->owner)) {
		rcu_read_unlock();
		return type;
	}
	rcu_read_unlock();

	lockdep_nfnl_nft_mutex_not_held();
#ifdef CONFIG_MODULES
	if (type == NULL) {
		if (nft_expr_type_request_module(net, family, nla) == -EAGAIN)
			return ERR_PTR(-EAGAIN);

		if (nft_request_module(net, "nft-expr-%.*s",
				       nla_len(nla),
				       (char *)nla_data(nla)) == -EAGAIN)
			return ERR_PTR(-EAGAIN);
	}
#endif
	return ERR_PTR(-ENOENT);
}

static const struct nla_policy nft_expr_policy[NFTA_EXPR_MAX + 1] = {
	[NFTA_EXPR_NAME]	= { .type = NLA_STRING,
				    .len = NFT_MODULE_AUTOLOAD_LIMIT },
	[NFTA_EXPR_DATA]	= { .type = NLA_NESTED },
};

static int nf_tables_fill_expr_info(struct sk_buff *skb,
				    const struct nft_expr *expr)
{
	if (nla_put_string(skb, NFTA_EXPR_NAME, expr->ops->type->name))
		goto nla_put_failure;

	if (expr->ops->dump) {
		struct nlattr *data = nla_nest_start_noflag(skb,
							    NFTA_EXPR_DATA);
		if (data == NULL)
			goto nla_put_failure;
		if (expr->ops->dump(skb, expr) < 0)
			goto nla_put_failure;
		nla_nest_end(skb, data);
	}

	return skb->len;

nla_put_failure:
	return -1;
};

int nft_expr_dump(struct sk_buff *skb, unsigned int attr,
		  const struct nft_expr *expr)
{
	struct nlattr *nest;

	nest = nla_nest_start_noflag(skb, attr);
	if (!nest)
		goto nla_put_failure;
	if (nf_tables_fill_expr_info(skb, expr) < 0)
		goto nla_put_failure;
	nla_nest_end(skb, nest);
	return 0;

nla_put_failure:
	return -1;
}

struct nft_expr_info {
	const struct nft_expr_ops	*ops;
	const struct nlattr		*attr;
	struct nlattr			*tb[NFT_EXPR_MAXATTR + 1];
};

static int nf_tables_expr_parse(const struct nft_ctx *ctx,
				const struct nlattr *nla,
				struct nft_expr_info *info)
{
	const struct nft_expr_type *type;
	const struct nft_expr_ops *ops;
	struct nlattr *tb[NFTA_EXPR_MAX + 1];
	int err;

	err = nla_parse_nested_deprecated(tb, NFTA_EXPR_MAX, nla,
					  nft_expr_policy, NULL);
	if (err < 0)
		return err;

	type = nft_expr_type_get(ctx->net, ctx->family, tb[NFTA_EXPR_NAME]);
	if (IS_ERR(type))
		return PTR_ERR(type);

	if (tb[NFTA_EXPR_DATA]) {
		err = nla_parse_nested_deprecated(info->tb, type->maxattr,
						  tb[NFTA_EXPR_DATA],
						  type->policy, NULL);
		if (err < 0)
			goto err1;
	} else
		memset(info->tb, 0, sizeof(info->tb[0]) * (type->maxattr + 1));

	if (type->select_ops != NULL) {
		ops = type->select_ops(ctx,
				       (const struct nlattr * const *)info->tb);
		if (IS_ERR(ops)) {
			err = PTR_ERR(ops);
#ifdef CONFIG_MODULES
			if (err == -EAGAIN)
				if (nft_expr_type_request_module(ctx->net,
								 ctx->family,
								 tb[NFTA_EXPR_NAME]) != -EAGAIN)
					err = -ENOENT;
#endif
			goto err1;
		}
	} else
		ops = type->ops;

	info->attr = nla;
	info->ops = ops;

	return 0;

err1:
	module_put(type->owner);
	return err;
}

static int nf_tables_newexpr(const struct nft_ctx *ctx,
			     const struct nft_expr_info *expr_info,
			     struct nft_expr *expr)
{
	const struct nft_expr_ops *ops = expr_info->ops;
	int err;

	expr->ops = ops;
	if (ops->init) {
		err = ops->init(ctx, expr, (const struct nlattr **)expr_info->tb);
		if (err < 0)
			goto err1;
	}

	return 0;
err1:
	expr->ops = NULL;
	return err;
}

static void nf_tables_expr_destroy(const struct nft_ctx *ctx,
				   struct nft_expr *expr)
{
	const struct nft_expr_type *type = expr->ops->type;

	if (expr->ops->destroy)
		expr->ops->destroy(ctx, expr);
	module_put(type->owner);
}

static struct nft_expr *nft_expr_init(const struct nft_ctx *ctx,
				      const struct nlattr *nla)
{
	struct nft_expr_info expr_info;
	struct nft_expr *expr;
	struct module *owner;
	int err;

	err = nf_tables_expr_parse(ctx, nla, &expr_info);
	if (err < 0)
		goto err_expr_parse;

	err = -EOPNOTSUPP;
	if (!(expr_info.ops->type->flags & NFT_EXPR_STATEFUL))
		goto err_expr_stateful;

	err = -ENOMEM;
	expr = kzalloc(expr_info.ops->size, GFP_KERNEL_ACCOUNT);
	if (expr == NULL)
		goto err_expr_stateful;

	err = nf_tables_newexpr(ctx, &expr_info, expr);
	if (err < 0)
		goto err_expr_new;

	return expr;
err_expr_new:
	kfree(expr);
err_expr_stateful:
	owner = expr_info.ops->type->owner;
	if (expr_info.ops->type->release_ops)
		expr_info.ops->type->release_ops(expr_info.ops);

	module_put(owner);
err_expr_parse:
	return ERR_PTR(err);
}

int nft_expr_clone(struct nft_expr *dst, struct nft_expr *src)
{
	int err;

	if (src->ops->clone) {
		dst->ops = src->ops;
		err = src->ops->clone(dst, src);
		if (err < 0)
			return err;
	} else {
		memcpy(dst, src, src->ops->size);
	}

	__module_get(src->ops->type->owner);

	return 0;
}

void nft_expr_destroy(const struct nft_ctx *ctx, struct nft_expr *expr)
{
	nf_tables_expr_destroy(ctx, expr);
	kfree(expr);
}

/*
 * Rules
 */

static struct nft_rule *__nft_rule_lookup(const struct nft_chain *chain,
					  u64 handle)
{
	struct nft_rule *rule;

	// FIXME: this sucks
	list_for_each_entry_rcu(rule, &chain->rules, list) {
		if (handle == rule->handle)
			return rule;
	}

	return ERR_PTR(-ENOENT);
}

static struct nft_rule *nft_rule_lookup(const struct nft_chain *chain,
					const struct nlattr *nla)
{
	if (nla == NULL)
		return ERR_PTR(-EINVAL);

	return __nft_rule_lookup(chain, be64_to_cpu(nla_get_be64(nla)));
}

static const struct nla_policy nft_rule_policy[NFTA_RULE_MAX + 1] = {
	[NFTA_RULE_TABLE]	= { .type = NLA_STRING,
				    .len = NFT_TABLE_MAXNAMELEN - 1 },
	[NFTA_RULE_CHAIN]	= { .type = NLA_STRING,
				    .len = NFT_CHAIN_MAXNAMELEN - 1 },
	[NFTA_RULE_HANDLE]	= { .type = NLA_U64 },
	[NFTA_RULE_EXPRESSIONS]	= { .type = NLA_NESTED },
	[NFTA_RULE_COMPAT]	= { .type = NLA_NESTED },
	[NFTA_RULE_POSITION]	= { .type = NLA_U64 },
	[NFTA_RULE_USERDATA]	= { .type = NLA_BINARY,
				    .len = NFT_USERDATA_MAXLEN },
	[NFTA_RULE_ID]		= { .type = NLA_U32 },
	[NFTA_RULE_POSITION_ID]	= { .type = NLA_U32 },
	[NFTA_RULE_CHAIN_ID]	= { .type = NLA_U32 },
};

static int nf_tables_fill_rule_info(struct sk_buff *skb, struct net *net,
				    u32 portid, u32 seq, int event,
				    u32 flags, int family,
				    const struct nft_table *table,
				    const struct nft_chain *chain,
				    const struct nft_rule *rule, u64 handle)
{
	struct nlmsghdr *nlh;
	const struct nft_expr *expr, *next;
	struct nlattr *list;
	u16 type = nfnl_msg_type(NFNL_SUBSYS_NFTABLES, event);

	nlh = nfnl_msg_put(skb, portid, seq, type, flags, family, NFNETLINK_V0,
			   nft_base_seq(net));
	if (!nlh)
		goto nla_put_failure;

	if (nla_put_string(skb, NFTA_RULE_TABLE, table->name))
		goto nla_put_failure;
	if (nla_put_string(skb, NFTA_RULE_CHAIN, chain->name))
		goto nla_put_failure;
	if (nla_put_be64(skb, NFTA_RULE_HANDLE, cpu_to_be64(rule->handle),
			 NFTA_RULE_PAD))
		goto nla_put_failure;

	if (event != NFT_MSG_DELRULE && handle) {
		if (nla_put_be64(skb, NFTA_RULE_POSITION, cpu_to_be64(handle),
				 NFTA_RULE_PAD))
			goto nla_put_failure;
	}

	if (chain->flags & NFT_CHAIN_HW_OFFLOAD)
		nft_flow_rule_stats(chain, rule);

	list = nla_nest_start_noflag(skb, NFTA_RULE_EXPRESSIONS);
	if (list == NULL)
		goto nla_put_failure;
	nft_rule_for_each_expr(expr, next, rule) {
		if (nft_expr_dump(skb, NFTA_LIST_ELEM, expr) < 0)
			goto nla_put_failure;
	}
	nla_nest_end(skb, list);

	if (rule->udata) {
		struct nft_userdata *udata = nft_userdata(rule);
		if (nla_put(skb, NFTA_RULE_USERDATA, udata->len + 1,
			    udata->data) < 0)
			goto nla_put_failure;
	}

	nlmsg_end(skb, nlh);
	return 0;

nla_put_failure:
	nlmsg_trim(skb, nlh);
	return -1;
}

static void nf_tables_rule_notify(const struct nft_ctx *ctx,
				  const struct nft_rule *rule, int event)
{
	struct nftables_pernet *nft_net = nft_pernet(ctx->net);
	const struct nft_rule *prule;
	struct sk_buff *skb;
	u64 handle = 0;
	u16 flags = 0;
	int err;

	if (!ctx->report &&
	    !nfnetlink_has_listeners(ctx->net, NFNLGRP_NFTABLES))
		return;

	skb = nlmsg_new(NLMSG_GOODSIZE, GFP_KERNEL);
	if (skb == NULL)
		goto err;

	if (event == NFT_MSG_NEWRULE &&
	    !list_is_first(&rule->list, &ctx->chain->rules) &&
	    !list_is_last(&rule->list, &ctx->chain->rules)) {
		prule = list_prev_entry(rule, list);
		handle = prule->handle;
	}
	if (ctx->flags & (NLM_F_APPEND | NLM_F_REPLACE))
		flags |= NLM_F_APPEND;
	if (ctx->flags & (NLM_F_CREATE | NLM_F_EXCL))
		flags |= ctx->flags & (NLM_F_CREATE | NLM_F_EXCL);

	err = nf_tables_fill_rule_info(skb, ctx->net, ctx->portid, ctx->seq,
				       event, flags, ctx->family, ctx->table,
				       ctx->chain, rule, handle);
	if (err < 0) {
		kfree_skb(skb);
		goto err;
	}

	nft_notify_enqueue(skb, ctx->report, &nft_net->notify_list);
	return;
err:
	nfnetlink_set_err(ctx->net, ctx->portid, NFNLGRP_NFTABLES, -ENOBUFS);
}

struct nft_rule_dump_ctx {
	char *table;
	char *chain;
};

static int __nf_tables_dump_rules(struct sk_buff *skb,
				  unsigned int *idx,
				  struct netlink_callback *cb,
				  const struct nft_table *table,
				  const struct nft_chain *chain)
{
	struct net *net = sock_net(skb->sk);
	const struct nft_rule *rule, *prule;
	unsigned int s_idx = cb->args[0];
	u64 handle;

	prule = NULL;
	list_for_each_entry_rcu(rule, &chain->rules, list) {
		if (!nft_is_active(net, rule))
			goto cont_skip;
		if (*idx < s_idx)
			goto cont;
		if (prule)
			handle = prule->handle;
		else
			handle = 0;

		if (nf_tables_fill_rule_info(skb, net, NETLINK_CB(cb->skb).portid,
					cb->nlh->nlmsg_seq,
					NFT_MSG_NEWRULE,
					NLM_F_MULTI | NLM_F_APPEND,
					table->family,
					table, chain, rule, handle) < 0)
			return 1;

		nl_dump_check_consistent(cb, nlmsg_hdr(skb));
cont:
		prule = rule;
cont_skip:
		(*idx)++;
	}
	return 0;
}

static int nf_tables_dump_rules(struct sk_buff *skb,
				struct netlink_callback *cb)
{
	const struct nfgenmsg *nfmsg = nlmsg_data(cb->nlh);
	const struct nft_rule_dump_ctx *ctx = cb->data;
	struct nft_table *table;
	const struct nft_chain *chain;
	unsigned int idx = 0;
	struct net *net = sock_net(skb->sk);
	int family = nfmsg->nfgen_family;
	struct nftables_pernet *nft_net;

	rcu_read_lock();
	nft_net = nft_pernet(net);
	cb->seq = READ_ONCE(nft_net->base_seq);

	list_for_each_entry_rcu(table, &nft_net->tables, list) {
		if (family != NFPROTO_UNSPEC && family != table->family)
			continue;

		if (ctx && ctx->table && strcmp(ctx->table, table->name) != 0)
			continue;

		if (ctx && ctx->table && ctx->chain) {
			struct rhlist_head *list, *tmp;

			list = rhltable_lookup(&table->chains_ht, ctx->chain,
					       nft_chain_ht_params);
			if (!list)
				goto done;

			rhl_for_each_entry_rcu(chain, tmp, list, rhlhead) {
				if (!nft_is_active(net, chain))
					continue;
				__nf_tables_dump_rules(skb, &idx,
						       cb, table, chain);
				break;
			}
			goto done;
		}

		list_for_each_entry_rcu(chain, &table->chains, list) {
			if (__nf_tables_dump_rules(skb, &idx, cb, table, chain))
				goto done;
		}

		if (ctx && ctx->table)
			break;
	}
done:
	rcu_read_unlock();

	cb->args[0] = idx;
	return skb->len;
}

static int nf_tables_dump_rules_start(struct netlink_callback *cb)
{
	const struct nlattr * const *nla = cb->data;
	struct nft_rule_dump_ctx *ctx = NULL;

	if (nla[NFTA_RULE_TABLE] || nla[NFTA_RULE_CHAIN]) {
		ctx = kzalloc(sizeof(*ctx), GFP_ATOMIC);
		if (!ctx)
			return -ENOMEM;

		if (nla[NFTA_RULE_TABLE]) {
			ctx->table = nla_strdup(nla[NFTA_RULE_TABLE],
							GFP_ATOMIC);
			if (!ctx->table) {
				kfree(ctx);
				return -ENOMEM;
			}
		}
		if (nla[NFTA_RULE_CHAIN]) {
			ctx->chain = nla_strdup(nla[NFTA_RULE_CHAIN],
						GFP_ATOMIC);
			if (!ctx->chain) {
				kfree(ctx->table);
				kfree(ctx);
				return -ENOMEM;
			}
		}
	}

	cb->data = ctx;
	return 0;
}

static int nf_tables_dump_rules_done(struct netlink_callback *cb)
{
	struct nft_rule_dump_ctx *ctx = cb->data;

	if (ctx) {
		kfree(ctx->table);
		kfree(ctx->chain);
		kfree(ctx);
	}
	return 0;
}

/* called with rcu_read_lock held */
static int nf_tables_getrule(struct sk_buff *skb, const struct nfnl_info *info,
			     const struct nlattr * const nla[])
{
	struct netlink_ext_ack *extack = info->extack;
	u8 genmask = nft_genmask_cur(info->net);
	u8 family = info->nfmsg->nfgen_family;
	const struct nft_chain *chain;
	const struct nft_rule *rule;
	struct net *net = info->net;
	struct nft_table *table;
	struct sk_buff *skb2;
	int err;

	if (info->nlh->nlmsg_flags & NLM_F_DUMP) {
		struct netlink_dump_control c = {
			.start= nf_tables_dump_rules_start,
			.dump = nf_tables_dump_rules,
			.done = nf_tables_dump_rules_done,
			.module = THIS_MODULE,
			.data = (void *)nla,
		};

		return nft_netlink_dump_start_rcu(info->sk, skb, info->nlh, &c);
	}

	table = nft_table_lookup(net, nla[NFTA_RULE_TABLE], family, genmask, 0);
	if (IS_ERR(table)) {
		NL_SET_BAD_ATTR(extack, nla[NFTA_RULE_TABLE]);
		return PTR_ERR(table);
	}

	chain = nft_chain_lookup(net, table, nla[NFTA_RULE_CHAIN], genmask);
	if (IS_ERR(chain)) {
		NL_SET_BAD_ATTR(extack, nla[NFTA_RULE_CHAIN]);
		return PTR_ERR(chain);
	}

	rule = nft_rule_lookup(chain, nla[NFTA_RULE_HANDLE]);
	if (IS_ERR(rule)) {
		NL_SET_BAD_ATTR(extack, nla[NFTA_RULE_HANDLE]);
		return PTR_ERR(rule);
	}

	skb2 = alloc_skb(NLMSG_GOODSIZE, GFP_ATOMIC);
	if (!skb2)
		return -ENOMEM;

	err = nf_tables_fill_rule_info(skb2, net, NETLINK_CB(skb).portid,
				       info->nlh->nlmsg_seq, NFT_MSG_NEWRULE, 0,
				       family, table, chain, rule, 0);
	if (err < 0)
		goto err_fill_rule_info;

	return nfnetlink_unicast(skb2, net, NETLINK_CB(skb).portid);

err_fill_rule_info:
	kfree_skb(skb2);
	return err;
}

void nf_tables_rule_destroy(const struct nft_ctx *ctx, struct nft_rule *rule)
{
	struct nft_expr *expr, *next;

	/*
	 * Careful: some expressions might not be initialized in case this
	 * is called on error from nf_tables_newrule().
	 */
	expr = nft_expr_first(rule);
	while (nft_expr_more(rule, expr)) {
		next = nft_expr_next(expr);
		nf_tables_expr_destroy(ctx, expr);
		expr = next;
	}
	kfree(rule);
}

static void nf_tables_rule_release(const struct nft_ctx *ctx, struct nft_rule *rule)
{
	nft_rule_expr_deactivate(ctx, rule, NFT_TRANS_RELEASE);
	nf_tables_rule_destroy(ctx, rule);
}

int nft_chain_validate(const struct nft_ctx *ctx, const struct nft_chain *chain)
{
	struct nft_expr *expr, *last;
	const struct nft_data *data;
	struct nft_rule *rule;
	int err;

	if (ctx->level == NFT_JUMP_STACK_SIZE)
		return -EMLINK;

	list_for_each_entry(rule, &chain->rules, list) {
		if (!nft_is_active_next(ctx->net, rule))
			continue;

		nft_rule_for_each_expr(expr, last, rule) {
			if (!expr->ops->validate)
				continue;

			err = expr->ops->validate(ctx, expr, &data);
			if (err < 0)
				return err;
		}
	}

	return 0;
}
EXPORT_SYMBOL_GPL(nft_chain_validate);

static int nft_table_validate(struct net *net, const struct nft_table *table)
{
	struct nft_chain *chain;
	struct nft_ctx ctx = {
		.net	= net,
		.family	= table->family,
	};
	int err;

	list_for_each_entry(chain, &table->chains, list) {
		if (!nft_is_base_chain(chain))
			continue;

		ctx.chain = chain;
		err = nft_chain_validate(&ctx, chain);
		if (err < 0)
			return err;

		cond_resched();
	}

	return 0;
}

int nft_setelem_validate(const struct nft_ctx *ctx, struct nft_set *set,
			 const struct nft_set_iter *iter,
			 struct nft_set_elem *elem)
{
	const struct nft_set_ext *ext = nft_set_elem_ext(set, elem->priv);
	struct nft_ctx *pctx = (struct nft_ctx *)ctx;
	const struct nft_data *data;
	int err;

	if (nft_set_ext_exists(ext, NFT_SET_EXT_FLAGS) &&
	    *nft_set_ext_flags(ext) & NFT_SET_ELEM_INTERVAL_END)
		return 0;

	data = nft_set_ext_data(ext);
	switch (data->verdict.code) {
	case NFT_JUMP:
	case NFT_GOTO:
		pctx->level++;
		err = nft_chain_validate(ctx, data->verdict.chain);
		if (err < 0)
			return err;
		pctx->level--;
		break;
	default:
		break;
	}

	return 0;
}

int nft_set_catchall_validate(const struct nft_ctx *ctx, struct nft_set *set)
{
	u8 genmask = nft_genmask_next(ctx->net);
	struct nft_set_elem_catchall *catchall;
	struct nft_set_elem elem;
	struct nft_set_ext *ext;
	int ret = 0;

	list_for_each_entry_rcu(catchall, &set->catchall_list, list) {
		ext = nft_set_elem_ext(set, catchall->elem);
		if (!nft_set_elem_active(ext, genmask))
			continue;

		elem.priv = catchall->elem;
		ret = nft_setelem_validate(ctx, set, NULL, &elem);
		if (ret < 0)
			return ret;
	}

	return ret;
}

static struct nft_rule *nft_rule_lookup_byid(const struct net *net,
					     const struct nft_chain *chain,
					     const struct nlattr *nla);

#define NFT_RULE_MAXEXPRS	128

static int nf_tables_newrule(struct sk_buff *skb, const struct nfnl_info *info,
			     const struct nlattr * const nla[])
{
	struct nftables_pernet *nft_net = nft_pernet(info->net);
	struct netlink_ext_ack *extack = info->extack;
	unsigned int size, i, n, ulen = 0, usize = 0;
	u8 genmask = nft_genmask_next(info->net);
	struct nft_rule *rule, *old_rule = NULL;
	struct nft_expr_info *expr_info = NULL;
	u8 family = info->nfmsg->nfgen_family;
	struct nft_flow_rule *flow = NULL;
	struct net *net = info->net;
	struct nft_userdata *udata;
	struct nft_table *table;
	struct nft_chain *chain;
	struct nft_trans *trans;
	u64 handle, pos_handle;
	struct nft_expr *expr;
	struct nft_ctx ctx;
	struct nlattr *tmp;
	int err, rem;

	lockdep_assert_held(&nft_net->commit_mutex);

	table = nft_table_lookup(net, nla[NFTA_RULE_TABLE], family, genmask,
				 NETLINK_CB(skb).portid);
	if (IS_ERR(table)) {
		NL_SET_BAD_ATTR(extack, nla[NFTA_RULE_TABLE]);
		return PTR_ERR(table);
	}

	if (nla[NFTA_RULE_CHAIN]) {
		chain = nft_chain_lookup(net, table, nla[NFTA_RULE_CHAIN],
					 genmask);
		if (IS_ERR(chain)) {
			NL_SET_BAD_ATTR(extack, nla[NFTA_RULE_CHAIN]);
			return PTR_ERR(chain);
		}

	} else if (nla[NFTA_RULE_CHAIN_ID]) {
		chain = nft_chain_lookup_byid(net, table, nla[NFTA_RULE_CHAIN_ID],
					      genmask);
		if (IS_ERR(chain)) {
			NL_SET_BAD_ATTR(extack, nla[NFTA_RULE_CHAIN_ID]);
			return PTR_ERR(chain);
		}
	} else {
		return -EINVAL;
	}

	if (nft_chain_is_bound(chain))
		return -EOPNOTSUPP;

	if (nla[NFTA_RULE_HANDLE]) {
		handle = be64_to_cpu(nla_get_be64(nla[NFTA_RULE_HANDLE]));
		rule = __nft_rule_lookup(chain, handle);
		if (IS_ERR(rule)) {
			NL_SET_BAD_ATTR(extack, nla[NFTA_RULE_HANDLE]);
			return PTR_ERR(rule);
		}

		if (info->nlh->nlmsg_flags & NLM_F_EXCL) {
			NL_SET_BAD_ATTR(extack, nla[NFTA_RULE_HANDLE]);
			return -EEXIST;
		}
		if (info->nlh->nlmsg_flags & NLM_F_REPLACE)
			old_rule = rule;
		else
			return -EOPNOTSUPP;
	} else {
		if (!(info->nlh->nlmsg_flags & NLM_F_CREATE) ||
		    info->nlh->nlmsg_flags & NLM_F_REPLACE)
			return -EINVAL;
		handle = nf_tables_alloc_handle(table);

		if (nla[NFTA_RULE_POSITION]) {
			pos_handle = be64_to_cpu(nla_get_be64(nla[NFTA_RULE_POSITION]));
			old_rule = __nft_rule_lookup(chain, pos_handle);
			if (IS_ERR(old_rule)) {
				NL_SET_BAD_ATTR(extack, nla[NFTA_RULE_POSITION]);
				return PTR_ERR(old_rule);
			}
		} else if (nla[NFTA_RULE_POSITION_ID]) {
			old_rule = nft_rule_lookup_byid(net, chain, nla[NFTA_RULE_POSITION_ID]);
			if (IS_ERR(old_rule)) {
				NL_SET_BAD_ATTR(extack, nla[NFTA_RULE_POSITION_ID]);
				return PTR_ERR(old_rule);
			}
		}
	}

	nft_ctx_init(&ctx, net, skb, info->nlh, family, table, chain, nla);

	n = 0;
	size = 0;
	if (nla[NFTA_RULE_EXPRESSIONS]) {
		expr_info = kvmalloc_array(NFT_RULE_MAXEXPRS,
					   sizeof(struct nft_expr_info),
					   GFP_KERNEL);
		if (!expr_info)
			return -ENOMEM;

		nla_for_each_nested(tmp, nla[NFTA_RULE_EXPRESSIONS], rem) {
			err = -EINVAL;
			if (nla_type(tmp) != NFTA_LIST_ELEM)
				goto err_release_expr;
			if (n == NFT_RULE_MAXEXPRS)
				goto err_release_expr;
			err = nf_tables_expr_parse(&ctx, tmp, &expr_info[n]);
			if (err < 0) {
				NL_SET_BAD_ATTR(extack, tmp);
				goto err_release_expr;
			}
			size += expr_info[n].ops->size;
			n++;
		}
	}
	/* Check for overflow of dlen field */
	err = -EFBIG;
	if (size >= 1 << 12)
		goto err_release_expr;

	if (nla[NFTA_RULE_USERDATA]) {
		ulen = nla_len(nla[NFTA_RULE_USERDATA]);
		if (ulen > 0)
			usize = sizeof(struct nft_userdata) + ulen;
	}

	err = -ENOMEM;
	rule = kzalloc(sizeof(*rule) + size + usize, GFP_KERNEL_ACCOUNT);
	if (rule == NULL)
		goto err_release_expr;

	nft_activate_next(net, rule);

	rule->handle = handle;
	rule->dlen   = size;
	rule->udata  = ulen ? 1 : 0;

	if (ulen) {
		udata = nft_userdata(rule);
		udata->len = ulen - 1;
		nla_memcpy(udata->data, nla[NFTA_RULE_USERDATA], ulen);
	}

	expr = nft_expr_first(rule);
	for (i = 0; i < n; i++) {
		err = nf_tables_newexpr(&ctx, &expr_info[i], expr);
		if (err < 0) {
			NL_SET_BAD_ATTR(extack, expr_info[i].attr);
			goto err_release_rule;
		}

		if (expr_info[i].ops->validate)
			nft_validate_state_update(net, NFT_VALIDATE_NEED);

		expr_info[i].ops = NULL;
		expr = nft_expr_next(expr);
	}

	if (chain->flags & NFT_CHAIN_HW_OFFLOAD) {
		flow = nft_flow_rule_create(net, rule);
		if (IS_ERR(flow)) {
			err = PTR_ERR(flow);
			goto err_release_rule;
		}
	}

	if (!nft_use_inc(&chain->use)) {
		err = -EMFILE;
		goto err_release_rule;
	}

	if (info->nlh->nlmsg_flags & NLM_F_REPLACE) {
		if (nft_chain_binding(chain)) {
			err = -EOPNOTSUPP;
			goto err_destroy_flow_rule;
		}

		err = nft_delrule(&ctx, old_rule);
		if (err < 0)
			goto err_destroy_flow_rule;

		trans = nft_trans_rule_add(&ctx, NFT_MSG_NEWRULE, rule);
		if (trans == NULL) {
			err = -ENOMEM;
			goto err_destroy_flow_rule;
		}
		list_add_tail_rcu(&rule->list, &old_rule->list);
	} else {
		trans = nft_trans_rule_add(&ctx, NFT_MSG_NEWRULE, rule);
		if (!trans) {
			err = -ENOMEM;
			goto err_destroy_flow_rule;
		}

		if (info->nlh->nlmsg_flags & NLM_F_APPEND) {
			if (old_rule)
				list_add_rcu(&rule->list, &old_rule->list);
			else
				list_add_tail_rcu(&rule->list, &chain->rules);
		 } else {
			if (old_rule)
				list_add_tail_rcu(&rule->list, &old_rule->list);
			else
				list_add_rcu(&rule->list, &chain->rules);
		}
	}
	kvfree(expr_info);

	if (flow)
		nft_trans_flow_rule(trans) = flow;

	if (nft_net->validate_state == NFT_VALIDATE_DO)
		return nft_table_validate(net, table);

	return 0;

err_destroy_flow_rule:
	nft_use_dec_restore(&chain->use);
	if (flow)
		nft_flow_rule_destroy(flow);
err_release_rule:
	nft_rule_expr_deactivate(&ctx, rule, NFT_TRANS_PREPARE_ERROR);
	nf_tables_rule_destroy(&ctx, rule);
err_release_expr:
	for (i = 0; i < n; i++) {
		if (expr_info[i].ops) {
			module_put(expr_info[i].ops->type->owner);
			if (expr_info[i].ops->type->release_ops)
				expr_info[i].ops->type->release_ops(expr_info[i].ops);
		}
	}
	kvfree(expr_info);

	return err;
}

static struct nft_rule *nft_rule_lookup_byid(const struct net *net,
					     const struct nft_chain *chain,
					     const struct nlattr *nla)
{
	struct nftables_pernet *nft_net = nft_pernet(net);
	u32 id = ntohl(nla_get_be32(nla));
	struct nft_trans *trans;

	list_for_each_entry(trans, &nft_net->commit_list, list) {
		if (trans->msg_type == NFT_MSG_NEWRULE &&
		    trans->ctx.chain == chain &&
		    id == nft_trans_rule_id(trans))
			return nft_trans_rule(trans);
	}
	return ERR_PTR(-ENOENT);
}

static int nf_tables_delrule(struct sk_buff *skb, const struct nfnl_info *info,
			     const struct nlattr * const nla[])
{
	struct netlink_ext_ack *extack = info->extack;
	u8 genmask = nft_genmask_next(info->net);
	u8 family = info->nfmsg->nfgen_family;
	struct nft_chain *chain = NULL;
	struct net *net = info->net;
	struct nft_table *table;
	struct nft_rule *rule;
	struct nft_ctx ctx;
	int err = 0;

	table = nft_table_lookup(net, nla[NFTA_RULE_TABLE], family, genmask,
				 NETLINK_CB(skb).portid);
	if (IS_ERR(table)) {
		NL_SET_BAD_ATTR(extack, nla[NFTA_RULE_TABLE]);
		return PTR_ERR(table);
	}

	if (nla[NFTA_RULE_CHAIN]) {
		chain = nft_chain_lookup(net, table, nla[NFTA_RULE_CHAIN],
					 genmask);
		if (IS_ERR(chain)) {
			NL_SET_BAD_ATTR(extack, nla[NFTA_RULE_CHAIN]);
			return PTR_ERR(chain);
		}
		if (nft_chain_binding(chain))
			return -EOPNOTSUPP;
	}

	nft_ctx_init(&ctx, net, skb, info->nlh, family, table, chain, nla);

	if (chain) {
		if (nla[NFTA_RULE_HANDLE]) {
			rule = nft_rule_lookup(chain, nla[NFTA_RULE_HANDLE]);
			if (IS_ERR(rule)) {
				NL_SET_BAD_ATTR(extack, nla[NFTA_RULE_HANDLE]);
				return PTR_ERR(rule);
			}

			err = nft_delrule(&ctx, rule);
		} else if (nla[NFTA_RULE_ID]) {
			rule = nft_rule_lookup_byid(net, chain, nla[NFTA_RULE_ID]);
			if (IS_ERR(rule)) {
				NL_SET_BAD_ATTR(extack, nla[NFTA_RULE_ID]);
				return PTR_ERR(rule);
			}

			err = nft_delrule(&ctx, rule);
		} else {
			err = nft_delrule_by_chain(&ctx);
		}
	} else {
		list_for_each_entry(chain, &table->chains, list) {
			if (!nft_is_active_next(net, chain))
				continue;
			if (nft_chain_binding(chain))
				continue;

			ctx.chain = chain;
			err = nft_delrule_by_chain(&ctx);
			if (err < 0)
				break;
		}
	}

	return err;
}

/*
 * Sets
 */
static const struct nft_set_type *nft_set_types[] = {
	&nft_set_hash_fast_type,
	&nft_set_hash_type,
	&nft_set_rhash_type,
	&nft_set_bitmap_type,
	&nft_set_rbtree_type,
#if defined(CONFIG_X86_64) && !defined(CONFIG_UML)
	&nft_set_pipapo_avx2_type,
#endif
	&nft_set_pipapo_type,
};

#define NFT_SET_FEATURES	(NFT_SET_INTERVAL | NFT_SET_MAP | \
				 NFT_SET_TIMEOUT | NFT_SET_OBJECT | \
				 NFT_SET_EVAL)

static bool nft_set_ops_candidate(const struct nft_set_type *type, u32 flags)
{
	return (flags & type->features) == (flags & NFT_SET_FEATURES);
}

/*
 * Select a set implementation based on the data characteristics and the
 * given policy. The total memory use might not be known if no size is
 * given, in that case the amount of memory per element is used.
 */
static const struct nft_set_ops *
nft_select_set_ops(const struct nft_ctx *ctx,
		   const struct nlattr * const nla[],
		   const struct nft_set_desc *desc)
{
	struct nftables_pernet *nft_net = nft_pernet(ctx->net);
	const struct nft_set_ops *ops, *bops;
	struct nft_set_estimate est, best;
	const struct nft_set_type *type;
	u32 flags = 0;
	int i;

	lockdep_assert_held(&nft_net->commit_mutex);
	lockdep_nfnl_nft_mutex_not_held();

	if (nla[NFTA_SET_FLAGS] != NULL)
		flags = ntohl(nla_get_be32(nla[NFTA_SET_FLAGS]));

	bops	    = NULL;
	best.size   = ~0;
	best.lookup = ~0;
	best.space  = ~0;

	for (i = 0; i < ARRAY_SIZE(nft_set_types); i++) {
		type = nft_set_types[i];
		ops = &type->ops;

		if (!nft_set_ops_candidate(type, flags))
			continue;
		if (!ops->estimate(desc, flags, &est))
			continue;

		switch (desc->policy) {
		case NFT_SET_POL_PERFORMANCE:
			if (est.lookup < best.lookup)
				break;
			if (est.lookup == best.lookup &&
			    est.space < best.space)
				break;
			continue;
		case NFT_SET_POL_MEMORY:
			if (!desc->size) {
				if (est.space < best.space)
					break;
				if (est.space == best.space &&
				    est.lookup < best.lookup)
					break;
			} else if (est.size < best.size || !bops) {
				break;
			}
			continue;
		default:
			break;
		}

		bops = ops;
		best = est;
	}

	if (bops != NULL)
		return bops;

	return ERR_PTR(-EOPNOTSUPP);
}

static const struct nla_policy nft_set_policy[NFTA_SET_MAX + 1] = {
	[NFTA_SET_TABLE]		= { .type = NLA_STRING,
					    .len = NFT_TABLE_MAXNAMELEN - 1 },
	[NFTA_SET_NAME]			= { .type = NLA_STRING,
					    .len = NFT_SET_MAXNAMELEN - 1 },
	[NFTA_SET_FLAGS]		= { .type = NLA_U32 },
	[NFTA_SET_KEY_TYPE]		= { .type = NLA_U32 },
	[NFTA_SET_KEY_LEN]		= { .type = NLA_U32 },
	[NFTA_SET_DATA_TYPE]		= { .type = NLA_U32 },
	[NFTA_SET_DATA_LEN]		= { .type = NLA_U32 },
	[NFTA_SET_POLICY]		= { .type = NLA_U32 },
	[NFTA_SET_DESC]			= { .type = NLA_NESTED },
	[NFTA_SET_ID]			= { .type = NLA_U32 },
	[NFTA_SET_TIMEOUT]		= { .type = NLA_U64 },
	[NFTA_SET_GC_INTERVAL]		= { .type = NLA_U32 },
	[NFTA_SET_USERDATA]		= { .type = NLA_BINARY,
					    .len  = NFT_USERDATA_MAXLEN },
	[NFTA_SET_OBJ_TYPE]		= { .type = NLA_U32 },
	[NFTA_SET_HANDLE]		= { .type = NLA_U64 },
	[NFTA_SET_EXPR]			= { .type = NLA_NESTED },
	[NFTA_SET_EXPRESSIONS]		= { .type = NLA_NESTED },
};

static const struct nla_policy nft_set_desc_policy[NFTA_SET_DESC_MAX + 1] = {
	[NFTA_SET_DESC_SIZE]		= { .type = NLA_U32 },
	[NFTA_SET_DESC_CONCAT]		= { .type = NLA_NESTED },
};

static struct nft_set *nft_set_lookup(const struct nft_table *table,
				      const struct nlattr *nla, u8 genmask)
{
	struct nft_set *set;

	if (nla == NULL)
		return ERR_PTR(-EINVAL);

	list_for_each_entry_rcu(set, &table->sets, list) {
		if (!nla_strcmp(nla, set->name) &&
		    nft_active_genmask(set, genmask))
			return set;
	}
	return ERR_PTR(-ENOENT);
}

static struct nft_set *nft_set_lookup_byhandle(const struct nft_table *table,
					       const struct nlattr *nla,
					       u8 genmask)
{
	struct nft_set *set;

	list_for_each_entry(set, &table->sets, list) {
		if (be64_to_cpu(nla_get_be64(nla)) == set->handle &&
		    nft_active_genmask(set, genmask))
			return set;
	}
	return ERR_PTR(-ENOENT);
}

static struct nft_set *nft_set_lookup_byid(const struct net *net,
					   const struct nft_table *table,
					   const struct nlattr *nla, u8 genmask)
{
	struct nftables_pernet *nft_net = nft_pernet(net);
	u32 id = ntohl(nla_get_be32(nla));
	struct nft_trans *trans;

	list_for_each_entry(trans, &nft_net->commit_list, list) {
		if (trans->msg_type == NFT_MSG_NEWSET) {
			struct nft_set *set = nft_trans_set(trans);

			if (id == nft_trans_set_id(trans) &&
			    set->table == table &&
			    nft_active_genmask(set, genmask))
				return set;
		}
	}
	return ERR_PTR(-ENOENT);
}

struct nft_set *nft_set_lookup_global(const struct net *net,
				      const struct nft_table *table,
				      const struct nlattr *nla_set_name,
				      const struct nlattr *nla_set_id,
				      u8 genmask)
{
	struct nft_set *set;

	set = nft_set_lookup(table, nla_set_name, genmask);
	if (IS_ERR(set)) {
		if (!nla_set_id)
			return set;

		set = nft_set_lookup_byid(net, table, nla_set_id, genmask);
	}
	return set;
}
EXPORT_SYMBOL_GPL(nft_set_lookup_global);

static int nf_tables_set_alloc_name(struct nft_ctx *ctx, struct nft_set *set,
				    const char *name)
{
	const struct nft_set *i;
	const char *p;
	unsigned long *inuse;
	unsigned int n = 0, min = 0;

	p = strchr(name, '%');
	if (p != NULL) {
		if (p[1] != 'd' || strchr(p + 2, '%'))
			return -EINVAL;

		if (strnlen(name, NFT_SET_MAX_ANONLEN) >= NFT_SET_MAX_ANONLEN)
			return -EINVAL;

		inuse = (unsigned long *)get_zeroed_page(GFP_KERNEL);
		if (inuse == NULL)
			return -ENOMEM;
cont:
		list_for_each_entry(i, &ctx->table->sets, list) {
			int tmp;

			if (!nft_is_active_next(ctx->net, i))
				continue;
			if (!sscanf(i->name, name, &tmp))
				continue;
			if (tmp < min || tmp >= min + BITS_PER_BYTE * PAGE_SIZE)
				continue;

			set_bit(tmp - min, inuse);
		}

		n = find_first_zero_bit(inuse, BITS_PER_BYTE * PAGE_SIZE);
		if (n >= BITS_PER_BYTE * PAGE_SIZE) {
			min += BITS_PER_BYTE * PAGE_SIZE;
			memset(inuse, 0, PAGE_SIZE);
			goto cont;
		}
		free_page((unsigned long)inuse);
	}

	set->name = kasprintf(GFP_KERNEL_ACCOUNT, name, min + n);
	if (!set->name)
		return -ENOMEM;

	list_for_each_entry(i, &ctx->table->sets, list) {
		if (!nft_is_active_next(ctx->net, i))
			continue;
		if (!strcmp(set->name, i->name)) {
			kfree(set->name);
			set->name = NULL;
			return -ENFILE;
		}
	}
	return 0;
}

int nf_msecs_to_jiffies64(const struct nlattr *nla, u64 *result)
{
	u64 ms = be64_to_cpu(nla_get_be64(nla));
	u64 max = (u64)(~((u64)0));

	max = div_u64(max, NSEC_PER_MSEC);
	if (ms >= max)
		return -ERANGE;

	ms *= NSEC_PER_MSEC;
	*result = nsecs_to_jiffies64(ms);
	return 0;
}

__be64 nf_jiffies64_to_msecs(u64 input)
{
	return cpu_to_be64(jiffies64_to_msecs(input));
}

static int nf_tables_fill_set_concat(struct sk_buff *skb,
				     const struct nft_set *set)
{
	struct nlattr *concat, *field;
	int i;

	concat = nla_nest_start_noflag(skb, NFTA_SET_DESC_CONCAT);
	if (!concat)
		return -ENOMEM;

	for (i = 0; i < set->field_count; i++) {
		field = nla_nest_start_noflag(skb, NFTA_LIST_ELEM);
		if (!field)
			return -ENOMEM;

		if (nla_put_be32(skb, NFTA_SET_FIELD_LEN,
				 htonl(set->field_len[i])))
			return -ENOMEM;

		nla_nest_end(skb, field);
	}

	nla_nest_end(skb, concat);

	return 0;
}

static int nf_tables_fill_set(struct sk_buff *skb, const struct nft_ctx *ctx,
			      const struct nft_set *set, u16 event, u16 flags)
{
	u64 timeout = READ_ONCE(set->timeout);
	u32 gc_int = READ_ONCE(set->gc_int);
	u32 portid = ctx->portid;
	struct nlmsghdr *nlh;
	struct nlattr *nest;
	u32 seq = ctx->seq;
	int i;

	event = nfnl_msg_type(NFNL_SUBSYS_NFTABLES, event);
	nlh = nfnl_msg_put(skb, portid, seq, event, flags, ctx->family,
			   NFNETLINK_V0, nft_base_seq(ctx->net));
	if (!nlh)
		goto nla_put_failure;

	if (nla_put_string(skb, NFTA_SET_TABLE, ctx->table->name))
		goto nla_put_failure;
	if (nla_put_string(skb, NFTA_SET_NAME, set->name))
		goto nla_put_failure;
	if (nla_put_be64(skb, NFTA_SET_HANDLE, cpu_to_be64(set->handle),
			 NFTA_SET_PAD))
		goto nla_put_failure;
	if (set->flags != 0)
		if (nla_put_be32(skb, NFTA_SET_FLAGS, htonl(set->flags)))
			goto nla_put_failure;

	if (nla_put_be32(skb, NFTA_SET_KEY_TYPE, htonl(set->ktype)))
		goto nla_put_failure;
	if (nla_put_be32(skb, NFTA_SET_KEY_LEN, htonl(set->klen)))
		goto nla_put_failure;
	if (set->flags & NFT_SET_MAP) {
		if (nla_put_be32(skb, NFTA_SET_DATA_TYPE, htonl(set->dtype)))
			goto nla_put_failure;
		if (nla_put_be32(skb, NFTA_SET_DATA_LEN, htonl(set->dlen)))
			goto nla_put_failure;
	}
	if (set->flags & NFT_SET_OBJECT &&
	    nla_put_be32(skb, NFTA_SET_OBJ_TYPE, htonl(set->objtype)))
		goto nla_put_failure;

	if (timeout &&
	    nla_put_be64(skb, NFTA_SET_TIMEOUT,
			 nf_jiffies64_to_msecs(timeout),
			 NFTA_SET_PAD))
		goto nla_put_failure;
	if (gc_int &&
	    nla_put_be32(skb, NFTA_SET_GC_INTERVAL, htonl(gc_int)))
		goto nla_put_failure;

	if (set->policy != NFT_SET_POL_PERFORMANCE) {
		if (nla_put_be32(skb, NFTA_SET_POLICY, htonl(set->policy)))
			goto nla_put_failure;
	}

	if (set->udata &&
	    nla_put(skb, NFTA_SET_USERDATA, set->udlen, set->udata))
		goto nla_put_failure;

	nest = nla_nest_start_noflag(skb, NFTA_SET_DESC);
	if (!nest)
		goto nla_put_failure;
	if (set->size &&
	    nla_put_be32(skb, NFTA_SET_DESC_SIZE, htonl(set->size)))
		goto nla_put_failure;

	if (set->field_count > 1 &&
	    nf_tables_fill_set_concat(skb, set))
		goto nla_put_failure;

	nla_nest_end(skb, nest);

	if (set->num_exprs == 1) {
		nest = nla_nest_start_noflag(skb, NFTA_SET_EXPR);
		if (nf_tables_fill_expr_info(skb, set->exprs[0]) < 0)
			goto nla_put_failure;

		nla_nest_end(skb, nest);
	} else if (set->num_exprs > 1) {
		nest = nla_nest_start_noflag(skb, NFTA_SET_EXPRESSIONS);
		if (nest == NULL)
			goto nla_put_failure;

		for (i = 0; i < set->num_exprs; i++) {
			if (nft_expr_dump(skb, NFTA_LIST_ELEM,
					  set->exprs[i]) < 0)
				goto nla_put_failure;
		}
		nla_nest_end(skb, nest);
	}

	nlmsg_end(skb, nlh);
	return 0;

nla_put_failure:
	nlmsg_trim(skb, nlh);
	return -1;
}

static void nf_tables_set_notify(const struct nft_ctx *ctx,
				 const struct nft_set *set, int event,
			         gfp_t gfp_flags)
{
	struct nftables_pernet *nft_net = nft_pernet(ctx->net);
	u32 portid = ctx->portid;
	struct sk_buff *skb;
	u16 flags = 0;
	int err;

	if (!ctx->report &&
	    !nfnetlink_has_listeners(ctx->net, NFNLGRP_NFTABLES))
		return;

	skb = nlmsg_new(NLMSG_GOODSIZE, gfp_flags);
	if (skb == NULL)
		goto err;

	if (ctx->flags & (NLM_F_CREATE | NLM_F_EXCL))
		flags |= ctx->flags & (NLM_F_CREATE | NLM_F_EXCL);

	err = nf_tables_fill_set(skb, ctx, set, event, flags);
	if (err < 0) {
		kfree_skb(skb);
		goto err;
	}

	nft_notify_enqueue(skb, ctx->report, &nft_net->notify_list);
	return;
err:
	nfnetlink_set_err(ctx->net, portid, NFNLGRP_NFTABLES, -ENOBUFS);
}

static int nf_tables_dump_sets(struct sk_buff *skb, struct netlink_callback *cb)
{
	const struct nft_set *set;
	unsigned int idx, s_idx = cb->args[0];
	struct nft_table *table, *cur_table = (struct nft_table *)cb->args[2];
	struct net *net = sock_net(skb->sk);
	struct nft_ctx *ctx = cb->data, ctx_set;
	struct nftables_pernet *nft_net;

	if (cb->args[1])
		return skb->len;

	rcu_read_lock();
	nft_net = nft_pernet(net);
	cb->seq = READ_ONCE(nft_net->base_seq);

	list_for_each_entry_rcu(table, &nft_net->tables, list) {
		if (ctx->family != NFPROTO_UNSPEC &&
		    ctx->family != table->family)
			continue;

		if (ctx->table && ctx->table != table)
			continue;

		if (cur_table) {
			if (cur_table != table)
				continue;

			cur_table = NULL;
		}
		idx = 0;
		list_for_each_entry_rcu(set, &table->sets, list) {
			if (idx < s_idx)
				goto cont;
			if (!nft_is_active(net, set))
				goto cont;

			ctx_set = *ctx;
			ctx_set.table = table;
			ctx_set.family = table->family;

			if (nf_tables_fill_set(skb, &ctx_set, set,
					       NFT_MSG_NEWSET,
					       NLM_F_MULTI) < 0) {
				cb->args[0] = idx;
				cb->args[2] = (unsigned long) table;
				goto done;
			}
			nl_dump_check_consistent(cb, nlmsg_hdr(skb));
cont:
			idx++;
		}
		if (s_idx)
			s_idx = 0;
	}
	cb->args[1] = 1;
done:
	rcu_read_unlock();
	return skb->len;
}

static int nf_tables_dump_sets_start(struct netlink_callback *cb)
{
	struct nft_ctx *ctx_dump = NULL;

	ctx_dump = kmemdup(cb->data, sizeof(*ctx_dump), GFP_ATOMIC);
	if (ctx_dump == NULL)
		return -ENOMEM;

	cb->data = ctx_dump;
	return 0;
}

static int nf_tables_dump_sets_done(struct netlink_callback *cb)
{
	kfree(cb->data);
	return 0;
}

/* called with rcu_read_lock held */
static int nf_tables_getset(struct sk_buff *skb, const struct nfnl_info *info,
			    const struct nlattr * const nla[])
{
	struct netlink_ext_ack *extack = info->extack;
	u8 genmask = nft_genmask_cur(info->net);
	u8 family = info->nfmsg->nfgen_family;
	struct nft_table *table = NULL;
	struct net *net = info->net;
	const struct nft_set *set;
	struct sk_buff *skb2;
	struct nft_ctx ctx;
	int err;

	if (nla[NFTA_SET_TABLE]) {
		table = nft_table_lookup(net, nla[NFTA_SET_TABLE], family,
					 genmask, 0);
		if (IS_ERR(table)) {
			NL_SET_BAD_ATTR(extack, nla[NFTA_SET_TABLE]);
			return PTR_ERR(table);
		}
	}

	nft_ctx_init(&ctx, net, skb, info->nlh, family, table, NULL, nla);

	if (info->nlh->nlmsg_flags & NLM_F_DUMP) {
		struct netlink_dump_control c = {
			.start = nf_tables_dump_sets_start,
			.dump = nf_tables_dump_sets,
			.done = nf_tables_dump_sets_done,
			.data = &ctx,
			.module = THIS_MODULE,
		};

		return nft_netlink_dump_start_rcu(info->sk, skb, info->nlh, &c);
	}

	/* Only accept unspec with dump */
	if (info->nfmsg->nfgen_family == NFPROTO_UNSPEC)
		return -EAFNOSUPPORT;
	if (!nla[NFTA_SET_TABLE])
		return -EINVAL;

	set = nft_set_lookup(table, nla[NFTA_SET_NAME], genmask);
	if (IS_ERR(set))
		return PTR_ERR(set);

	skb2 = alloc_skb(NLMSG_GOODSIZE, GFP_ATOMIC);
	if (skb2 == NULL)
		return -ENOMEM;

	err = nf_tables_fill_set(skb2, &ctx, set, NFT_MSG_NEWSET, 0);
	if (err < 0)
		goto err_fill_set_info;

	return nfnetlink_unicast(skb2, net, NETLINK_CB(skb).portid);

err_fill_set_info:
	kfree_skb(skb2);
	return err;
}

static const struct nla_policy nft_concat_policy[NFTA_SET_FIELD_MAX + 1] = {
	[NFTA_SET_FIELD_LEN]	= { .type = NLA_U32 },
};

static int nft_set_desc_concat_parse(const struct nlattr *attr,
				     struct nft_set_desc *desc)
{
	struct nlattr *tb[NFTA_SET_FIELD_MAX + 1];
	u32 len;
	int err;

	if (desc->field_count >= ARRAY_SIZE(desc->field_len))
		return -E2BIG;

	err = nla_parse_nested_deprecated(tb, NFTA_SET_FIELD_MAX, attr,
					  nft_concat_policy, NULL);
	if (err < 0)
		return err;

	if (!tb[NFTA_SET_FIELD_LEN])
		return -EINVAL;

	len = ntohl(nla_get_be32(tb[NFTA_SET_FIELD_LEN]));
	if (!len || len > U8_MAX)
		return -EINVAL;

	desc->field_len[desc->field_count++] = len;

	return 0;
}

static int nft_set_desc_concat(struct nft_set_desc *desc,
			       const struct nlattr *nla)
{
	u32 num_regs = 0, key_num_regs = 0;
	struct nlattr *attr;
	int rem, err, i;

	nla_for_each_nested(attr, nla, rem) {
		if (nla_type(attr) != NFTA_LIST_ELEM)
			return -EINVAL;

		err = nft_set_desc_concat_parse(attr, desc);
		if (err < 0)
			return err;
	}

	for (i = 0; i < desc->field_count; i++)
		num_regs += DIV_ROUND_UP(desc->field_len[i], sizeof(u32));

	key_num_regs = DIV_ROUND_UP(desc->klen, sizeof(u32));
	if (key_num_regs != num_regs)
		return -EINVAL;

	if (num_regs > NFT_REG32_COUNT)
		return -E2BIG;

	return 0;
}

static int nf_tables_set_desc_parse(struct nft_set_desc *desc,
				    const struct nlattr *nla)
{
	struct nlattr *da[NFTA_SET_DESC_MAX + 1];
	int err;

	err = nla_parse_nested_deprecated(da, NFTA_SET_DESC_MAX, nla,
					  nft_set_desc_policy, NULL);
	if (err < 0)
		return err;

	if (da[NFTA_SET_DESC_SIZE] != NULL)
		desc->size = ntohl(nla_get_be32(da[NFTA_SET_DESC_SIZE]));
	if (da[NFTA_SET_DESC_CONCAT])
		err = nft_set_desc_concat(desc, da[NFTA_SET_DESC_CONCAT]);

	return err;
}

static int nft_set_expr_alloc(struct nft_ctx *ctx, struct nft_set *set,
			      const struct nlattr * const *nla,
			      struct nft_expr **exprs, int *num_exprs,
			      u32 flags)
{
	struct nft_expr *expr;
	int err, i;

	if (nla[NFTA_SET_EXPR]) {
		expr = nft_set_elem_expr_alloc(ctx, set, nla[NFTA_SET_EXPR]);
		if (IS_ERR(expr)) {
			err = PTR_ERR(expr);
			goto err_set_expr_alloc;
		}
		exprs[0] = expr;
		(*num_exprs)++;
	} else if (nla[NFTA_SET_EXPRESSIONS]) {
		struct nlattr *tmp;
		int left;

		if (!(flags & NFT_SET_EXPR)) {
			err = -EINVAL;
			goto err_set_expr_alloc;
		}
		i = 0;
		nla_for_each_nested(tmp, nla[NFTA_SET_EXPRESSIONS], left) {
			if (i == NFT_SET_EXPR_MAX) {
				err = -E2BIG;
				goto err_set_expr_alloc;
			}
			if (nla_type(tmp) != NFTA_LIST_ELEM) {
				err = -EINVAL;
				goto err_set_expr_alloc;
			}
			expr = nft_set_elem_expr_alloc(ctx, set, tmp);
			if (IS_ERR(expr)) {
				err = PTR_ERR(expr);
				goto err_set_expr_alloc;
			}
			exprs[i++] = expr;
			(*num_exprs)++;
		}
	}

	return 0;

err_set_expr_alloc:
	for (i = 0; i < *num_exprs; i++)
		nft_expr_destroy(ctx, exprs[i]);

	return err;
}

static bool nft_set_is_same(const struct nft_set *set,
			    const struct nft_set_desc *desc,
			    struct nft_expr *exprs[], u32 num_exprs, u32 flags)
{
	int i;

	if (set->ktype != desc->ktype ||
	    set->dtype != desc->dtype ||
	    set->flags != flags ||
	    set->klen != desc->klen ||
	    set->dlen != desc->dlen ||
	    set->field_count != desc->field_count ||
	    set->num_exprs != num_exprs)
		return false;

	for (i = 0; i < desc->field_count; i++) {
		if (set->field_len[i] != desc->field_len[i])
			return false;
	}

	for (i = 0; i < num_exprs; i++) {
		if (set->exprs[i]->ops != exprs[i]->ops)
			return false;
	}

	return true;
}

static int nf_tables_newset(struct sk_buff *skb, const struct nfnl_info *info,
			    const struct nlattr * const nla[])
{
	struct netlink_ext_ack *extack = info->extack;
	u8 genmask = nft_genmask_next(info->net);
	u8 family = info->nfmsg->nfgen_family;
	const struct nft_set_ops *ops;
	struct net *net = info->net;
	struct nft_set_desc desc;
	struct nft_table *table;
	unsigned char *udata;
	struct nft_set *set;
	struct nft_ctx ctx;
	size_t alloc_size;
	int num_exprs = 0;
	char *name;
	int err, i;
	u16 udlen;
	u32 flags;
	u64 size;

	if (nla[NFTA_SET_TABLE] == NULL ||
	    nla[NFTA_SET_NAME] == NULL ||
	    nla[NFTA_SET_KEY_LEN] == NULL ||
	    nla[NFTA_SET_ID] == NULL)
		return -EINVAL;

	memset(&desc, 0, sizeof(desc));

	desc.ktype = NFT_DATA_VALUE;
	if (nla[NFTA_SET_KEY_TYPE] != NULL) {
		desc.ktype = ntohl(nla_get_be32(nla[NFTA_SET_KEY_TYPE]));
		if ((desc.ktype & NFT_DATA_RESERVED_MASK) == NFT_DATA_RESERVED_MASK)
			return -EINVAL;
	}

	desc.klen = ntohl(nla_get_be32(nla[NFTA_SET_KEY_LEN]));
	if (desc.klen == 0 || desc.klen > NFT_DATA_VALUE_MAXLEN)
		return -EINVAL;

	flags = 0;
	if (nla[NFTA_SET_FLAGS] != NULL) {
		flags = ntohl(nla_get_be32(nla[NFTA_SET_FLAGS]));
		if (flags & ~(NFT_SET_ANONYMOUS | NFT_SET_CONSTANT |
			      NFT_SET_INTERVAL | NFT_SET_TIMEOUT |
			      NFT_SET_MAP | NFT_SET_EVAL |
			      NFT_SET_OBJECT | NFT_SET_CONCAT | NFT_SET_EXPR))
			return -EOPNOTSUPP;
		/* Only one of these operations is supported */
		if ((flags & (NFT_SET_MAP | NFT_SET_OBJECT)) ==
			     (NFT_SET_MAP | NFT_SET_OBJECT))
			return -EOPNOTSUPP;
		if ((flags & (NFT_SET_EVAL | NFT_SET_OBJECT)) ==
			     (NFT_SET_EVAL | NFT_SET_OBJECT))
			return -EOPNOTSUPP;
		if ((flags & (NFT_SET_ANONYMOUS | NFT_SET_TIMEOUT | NFT_SET_EVAL)) ==
			     (NFT_SET_ANONYMOUS | NFT_SET_TIMEOUT))
			return -EOPNOTSUPP;
<<<<<<< HEAD
=======
		if ((flags & (NFT_SET_CONSTANT | NFT_SET_TIMEOUT)) ==
			     (NFT_SET_CONSTANT | NFT_SET_TIMEOUT))
			return -EOPNOTSUPP;
>>>>>>> 8d688d67
	}

	desc.dtype = 0;
	if (nla[NFTA_SET_DATA_TYPE] != NULL) {
		if (!(flags & NFT_SET_MAP))
			return -EINVAL;

		desc.dtype = ntohl(nla_get_be32(nla[NFTA_SET_DATA_TYPE]));
		if ((desc.dtype & NFT_DATA_RESERVED_MASK) == NFT_DATA_RESERVED_MASK &&
		    desc.dtype != NFT_DATA_VERDICT)
			return -EINVAL;

		if (desc.dtype != NFT_DATA_VERDICT) {
			if (nla[NFTA_SET_DATA_LEN] == NULL)
				return -EINVAL;
			desc.dlen = ntohl(nla_get_be32(nla[NFTA_SET_DATA_LEN]));
			if (desc.dlen == 0 || desc.dlen > NFT_DATA_VALUE_MAXLEN)
				return -EINVAL;
		} else
			desc.dlen = sizeof(struct nft_verdict);
	} else if (flags & NFT_SET_MAP)
		return -EINVAL;

	if (nla[NFTA_SET_OBJ_TYPE] != NULL) {
		if (!(flags & NFT_SET_OBJECT))
			return -EINVAL;

		desc.objtype = ntohl(nla_get_be32(nla[NFTA_SET_OBJ_TYPE]));
		if (desc.objtype == NFT_OBJECT_UNSPEC ||
		    desc.objtype > NFT_OBJECT_MAX)
			return -EOPNOTSUPP;
	} else if (flags & NFT_SET_OBJECT)
		return -EINVAL;
	else
		desc.objtype = NFT_OBJECT_UNSPEC;

	desc.timeout = 0;
	if (nla[NFTA_SET_TIMEOUT] != NULL) {
		if (!(flags & NFT_SET_TIMEOUT))
			return -EINVAL;

		if (flags & NFT_SET_ANONYMOUS)
			return -EOPNOTSUPP;

		err = nf_msecs_to_jiffies64(nla[NFTA_SET_TIMEOUT], &desc.timeout);
		if (err)
			return err;
	}
	desc.gc_int = 0;
	if (nla[NFTA_SET_GC_INTERVAL] != NULL) {
		if (!(flags & NFT_SET_TIMEOUT))
			return -EINVAL;

		if (flags & NFT_SET_ANONYMOUS)
			return -EOPNOTSUPP;

		desc.gc_int = ntohl(nla_get_be32(nla[NFTA_SET_GC_INTERVAL]));
	}

	desc.policy = NFT_SET_POL_PERFORMANCE;
	if (nla[NFTA_SET_POLICY] != NULL) {
		desc.policy = ntohl(nla_get_be32(nla[NFTA_SET_POLICY]));
		switch (desc.policy) {
		case NFT_SET_POL_PERFORMANCE:
		case NFT_SET_POL_MEMORY:
			break;
		default:
			return -EOPNOTSUPP;
		}
	}

	if (nla[NFTA_SET_DESC] != NULL) {
		err = nf_tables_set_desc_parse(&desc, nla[NFTA_SET_DESC]);
		if (err < 0)
			return err;

		if (desc.field_count > 1) {
			if (!(flags & NFT_SET_CONCAT))
				return -EINVAL;
		} else if (flags & NFT_SET_CONCAT) {
			return -EINVAL;
		}
	} else if (flags & NFT_SET_CONCAT) {
		return -EINVAL;
	}

	if (nla[NFTA_SET_EXPR] || nla[NFTA_SET_EXPRESSIONS])
		desc.expr = true;

	table = nft_table_lookup(net, nla[NFTA_SET_TABLE], family, genmask,
				 NETLINK_CB(skb).portid);
	if (IS_ERR(table)) {
		NL_SET_BAD_ATTR(extack, nla[NFTA_SET_TABLE]);
		return PTR_ERR(table);
	}

	nft_ctx_init(&ctx, net, skb, info->nlh, family, table, NULL, nla);

	set = nft_set_lookup(table, nla[NFTA_SET_NAME], genmask);
	if (IS_ERR(set)) {
		if (PTR_ERR(set) != -ENOENT) {
			NL_SET_BAD_ATTR(extack, nla[NFTA_SET_NAME]);
			return PTR_ERR(set);
		}
	} else {
		struct nft_expr *exprs[NFT_SET_EXPR_MAX] = {};

		if (info->nlh->nlmsg_flags & NLM_F_EXCL) {
			NL_SET_BAD_ATTR(extack, nla[NFTA_SET_NAME]);
			return -EEXIST;
		}
		if (info->nlh->nlmsg_flags & NLM_F_REPLACE)
			return -EOPNOTSUPP;

		if (nft_set_is_anonymous(set))
			return -EOPNOTSUPP;

		err = nft_set_expr_alloc(&ctx, set, nla, exprs, &num_exprs, flags);
		if (err < 0)
			return err;

		err = 0;
		if (!nft_set_is_same(set, &desc, exprs, num_exprs, flags)) {
			NL_SET_BAD_ATTR(extack, nla[NFTA_SET_NAME]);
			err = -EEXIST;
		}

		for (i = 0; i < num_exprs; i++)
			nft_expr_destroy(&ctx, exprs[i]);

		if (err < 0)
			return err;

		return __nft_trans_set_add(&ctx, NFT_MSG_NEWSET, set, &desc);
	}

	if (!(info->nlh->nlmsg_flags & NLM_F_CREATE))
		return -ENOENT;

	ops = nft_select_set_ops(&ctx, nla, &desc);
	if (IS_ERR(ops))
		return PTR_ERR(ops);

	udlen = 0;
	if (nla[NFTA_SET_USERDATA])
		udlen = nla_len(nla[NFTA_SET_USERDATA]);

	size = 0;
	if (ops->privsize != NULL)
		size = ops->privsize(nla, &desc);
	alloc_size = sizeof(*set) + size + udlen;
	if (alloc_size < size || alloc_size > INT_MAX)
		return -ENOMEM;

	if (!nft_use_inc(&table->use))
		return -EMFILE;

	set = kvzalloc(alloc_size, GFP_KERNEL_ACCOUNT);
	if (!set) {
		err = -ENOMEM;
		goto err_alloc;
	}

	name = nla_strdup(nla[NFTA_SET_NAME], GFP_KERNEL_ACCOUNT);
	if (!name) {
		err = -ENOMEM;
		goto err_set_name;
	}

	err = nf_tables_set_alloc_name(&ctx, set, name);
	kfree(name);
	if (err < 0)
		goto err_set_name;

	udata = NULL;
	if (udlen) {
		udata = set->data + size;
		nla_memcpy(udata, nla[NFTA_SET_USERDATA], udlen);
	}

	INIT_LIST_HEAD(&set->bindings);
	INIT_LIST_HEAD(&set->catchall_list);
	refcount_set(&set->refs, 1);
	set->table = table;
	write_pnet(&set->net, net);
	set->ops = ops;
	set->ktype = desc.ktype;
	set->klen = desc.klen;
	set->dtype = desc.dtype;
	set->objtype = desc.objtype;
	set->dlen = desc.dlen;
	set->flags = flags;
	set->size = desc.size;
	set->policy = desc.policy;
	set->udlen = udlen;
	set->udata = udata;
	set->timeout = desc.timeout;
	set->gc_int = desc.gc_int;

	set->field_count = desc.field_count;
	for (i = 0; i < desc.field_count; i++)
		set->field_len[i] = desc.field_len[i];

	err = ops->init(set, &desc, nla);
	if (err < 0)
		goto err_set_init;

	err = nft_set_expr_alloc(&ctx, set, nla, set->exprs, &num_exprs, flags);
	if (err < 0)
		goto err_set_destroy;

	set->num_exprs = num_exprs;
	set->handle = nf_tables_alloc_handle(table);
	INIT_LIST_HEAD(&set->pending_update);

	err = nft_trans_set_add(&ctx, NFT_MSG_NEWSET, set);
	if (err < 0)
		goto err_set_expr_alloc;

	list_add_tail_rcu(&set->list, &table->sets);

	return 0;

err_set_expr_alloc:
	for (i = 0; i < set->num_exprs; i++)
		nft_expr_destroy(&ctx, set->exprs[i]);
err_set_destroy:
	ops->destroy(&ctx, set);
err_set_init:
	kfree(set->name);
err_set_name:
	kvfree(set);
err_alloc:
	nft_use_dec_restore(&table->use);

	return err;
}

static void nft_set_catchall_destroy(const struct nft_ctx *ctx,
				     struct nft_set *set)
{
	struct nft_set_elem_catchall *next, *catchall;

	list_for_each_entry_safe(catchall, next, &set->catchall_list, list) {
		list_del_rcu(&catchall->list);
		nf_tables_set_elem_destroy(ctx, set, catchall->elem);
		kfree_rcu(catchall, rcu);
	}
}

static void nft_set_put(struct nft_set *set)
{
	if (refcount_dec_and_test(&set->refs)) {
		kfree(set->name);
		kvfree(set);
	}
}

static void nft_set_destroy(const struct nft_ctx *ctx, struct nft_set *set)
{
	int i;

	if (WARN_ON(set->use > 0))
		return;

	for (i = 0; i < set->num_exprs; i++)
		nft_expr_destroy(ctx, set->exprs[i]);

	set->ops->destroy(ctx, set);
	nft_set_catchall_destroy(ctx, set);
	nft_set_put(set);
}

static int nf_tables_delset(struct sk_buff *skb, const struct nfnl_info *info,
			    const struct nlattr * const nla[])
{
	struct netlink_ext_ack *extack = info->extack;
	u8 genmask = nft_genmask_next(info->net);
	u8 family = info->nfmsg->nfgen_family;
	struct net *net = info->net;
	const struct nlattr *attr;
	struct nft_table *table;
	struct nft_set *set;
	struct nft_ctx ctx;

	if (info->nfmsg->nfgen_family == NFPROTO_UNSPEC)
		return -EAFNOSUPPORT;

	table = nft_table_lookup(net, nla[NFTA_SET_TABLE], family,
				 genmask, NETLINK_CB(skb).portid);
	if (IS_ERR(table)) {
		NL_SET_BAD_ATTR(extack, nla[NFTA_SET_TABLE]);
		return PTR_ERR(table);
	}

	if (nla[NFTA_SET_HANDLE]) {
		attr = nla[NFTA_SET_HANDLE];
		set = nft_set_lookup_byhandle(table, attr, genmask);
	} else {
		attr = nla[NFTA_SET_NAME];
		set = nft_set_lookup(table, attr, genmask);
	}

	if (IS_ERR(set)) {
		NL_SET_BAD_ATTR(extack, attr);
		return PTR_ERR(set);
	}
	if (set->use ||
	    (info->nlh->nlmsg_flags & NLM_F_NONREC &&
	     atomic_read(&set->nelems) > 0)) {
		NL_SET_BAD_ATTR(extack, attr);
		return -EBUSY;
	}

	nft_ctx_init(&ctx, net, skb, info->nlh, family, table, NULL, nla);

	return nft_delset(&ctx, set);
}

static int nft_validate_register_store(const struct nft_ctx *ctx,
				       enum nft_registers reg,
				       const struct nft_data *data,
				       enum nft_data_types type,
				       unsigned int len);

static int nft_setelem_data_validate(const struct nft_ctx *ctx,
				     struct nft_set *set,
				     struct nft_set_elem *elem)
{
	const struct nft_set_ext *ext = nft_set_elem_ext(set, elem->priv);
	enum nft_registers dreg;

	dreg = nft_type_to_reg(set->dtype);
	return nft_validate_register_store(ctx, dreg, nft_set_ext_data(ext),
					   set->dtype == NFT_DATA_VERDICT ?
					   NFT_DATA_VERDICT : NFT_DATA_VALUE,
					   set->dlen);
}

static int nf_tables_bind_check_setelem(const struct nft_ctx *ctx,
					struct nft_set *set,
					const struct nft_set_iter *iter,
					struct nft_set_elem *elem)
{
	return nft_setelem_data_validate(ctx, set, elem);
}

static int nft_set_catchall_bind_check(const struct nft_ctx *ctx,
				       struct nft_set *set)
{
	u8 genmask = nft_genmask_next(ctx->net);
	struct nft_set_elem_catchall *catchall;
	struct nft_set_elem elem;
	struct nft_set_ext *ext;
	int ret = 0;

	list_for_each_entry_rcu(catchall, &set->catchall_list, list) {
		ext = nft_set_elem_ext(set, catchall->elem);
		if (!nft_set_elem_active(ext, genmask))
			continue;

		elem.priv = catchall->elem;
		ret = nft_setelem_data_validate(ctx, set, &elem);
		if (ret < 0)
			break;
	}

	return ret;
}

int nf_tables_bind_set(const struct nft_ctx *ctx, struct nft_set *set,
		       struct nft_set_binding *binding)
{
	struct nft_set_binding *i;
	struct nft_set_iter iter;

	if (!list_empty(&set->bindings) && nft_set_is_anonymous(set))
		return -EBUSY;

	if (binding->flags & NFT_SET_MAP) {
		/* If the set is already bound to the same chain all
		 * jumps are already validated for that chain.
		 */
		list_for_each_entry(i, &set->bindings, list) {
			if (i->flags & NFT_SET_MAP &&
			    i->chain == binding->chain)
				goto bind;
		}

		iter.genmask	= nft_genmask_next(ctx->net);
		iter.skip 	= 0;
		iter.count	= 0;
		iter.err	= 0;
		iter.fn		= nf_tables_bind_check_setelem;

		set->ops->walk(ctx, set, &iter);
		if (!iter.err)
			iter.err = nft_set_catchall_bind_check(ctx, set);

		if (iter.err < 0)
			return iter.err;
	}
bind:
	if (!nft_use_inc(&set->use))
		return -EMFILE;

	binding->chain = ctx->chain;
	list_add_tail_rcu(&binding->list, &set->bindings);
	nft_set_trans_bind(ctx, set);

	return 0;
}
EXPORT_SYMBOL_GPL(nf_tables_bind_set);

static void nf_tables_unbind_set(const struct nft_ctx *ctx, struct nft_set *set,
				 struct nft_set_binding *binding, bool event)
{
	list_del_rcu(&binding->list);

	if (list_empty(&set->bindings) && nft_set_is_anonymous(set)) {
		list_del_rcu(&set->list);
		set->dead = 1;
		if (event)
			nf_tables_set_notify(ctx, set, NFT_MSG_DELSET,
					     GFP_KERNEL);
	}
}

static void nft_setelem_data_activate(const struct net *net,
				      const struct nft_set *set,
				      struct nft_set_elem *elem);

static int nft_mapelem_activate(const struct nft_ctx *ctx,
				struct nft_set *set,
				const struct nft_set_iter *iter,
				struct nft_set_elem *elem)
{
	nft_setelem_data_activate(ctx->net, set, elem);

	return 0;
}

static void nft_map_catchall_activate(const struct nft_ctx *ctx,
				      struct nft_set *set)
{
	u8 genmask = nft_genmask_next(ctx->net);
	struct nft_set_elem_catchall *catchall;
	struct nft_set_elem elem;
	struct nft_set_ext *ext;

	list_for_each_entry(catchall, &set->catchall_list, list) {
		ext = nft_set_elem_ext(set, catchall->elem);
		if (!nft_set_elem_active(ext, genmask))
			continue;

		elem.priv = catchall->elem;
		nft_setelem_data_activate(ctx->net, set, &elem);
		break;
	}
}

static void nft_map_activate(const struct nft_ctx *ctx, struct nft_set *set)
{
	struct nft_set_iter iter = {
		.genmask	= nft_genmask_next(ctx->net),
		.fn		= nft_mapelem_activate,
	};

	set->ops->walk(ctx, set, &iter);
	WARN_ON_ONCE(iter.err);

	nft_map_catchall_activate(ctx, set);
}

void nf_tables_activate_set(const struct nft_ctx *ctx, struct nft_set *set)
{
	if (nft_set_is_anonymous(set)) {
		if (set->flags & (NFT_SET_MAP | NFT_SET_OBJECT))
			nft_map_activate(ctx, set);

		nft_clear(ctx->net, set);
	}

	nft_use_inc_restore(&set->use);
}
EXPORT_SYMBOL_GPL(nf_tables_activate_set);

void nf_tables_deactivate_set(const struct nft_ctx *ctx, struct nft_set *set,
			      struct nft_set_binding *binding,
			      enum nft_trans_phase phase)
{
	switch (phase) {
	case NFT_TRANS_PREPARE_ERROR:
		nft_set_trans_unbind(ctx, set);
		if (nft_set_is_anonymous(set))
			nft_deactivate_next(ctx->net, set);
		else
			list_del_rcu(&binding->list);

		nft_use_dec(&set->use);
		break;
	case NFT_TRANS_PREPARE:
		if (nft_set_is_anonymous(set)) {
			if (set->flags & (NFT_SET_MAP | NFT_SET_OBJECT))
				nft_map_deactivate(ctx, set);

			nft_deactivate_next(ctx->net, set);
		}
		nft_use_dec(&set->use);
		return;
	case NFT_TRANS_ABORT:
	case NFT_TRANS_RELEASE:
		if (nft_set_is_anonymous(set) &&
		    set->flags & (NFT_SET_MAP | NFT_SET_OBJECT))
			nft_map_deactivate(ctx, set);

		nft_use_dec(&set->use);
		fallthrough;
	default:
		nf_tables_unbind_set(ctx, set, binding,
				     phase == NFT_TRANS_COMMIT);
	}
}
EXPORT_SYMBOL_GPL(nf_tables_deactivate_set);

void nf_tables_destroy_set(const struct nft_ctx *ctx, struct nft_set *set)
{
	if (list_empty(&set->bindings) && nft_set_is_anonymous(set))
		nft_set_destroy(ctx, set);
}
EXPORT_SYMBOL_GPL(nf_tables_destroy_set);

const struct nft_set_ext_type nft_set_ext_types[] = {
	[NFT_SET_EXT_KEY]		= {
		.align	= __alignof__(u32),
	},
	[NFT_SET_EXT_DATA]		= {
		.align	= __alignof__(u32),
	},
	[NFT_SET_EXT_EXPRESSIONS]	= {
		.align	= __alignof__(struct nft_set_elem_expr),
	},
	[NFT_SET_EXT_OBJREF]		= {
		.len	= sizeof(struct nft_object *),
		.align	= __alignof__(struct nft_object *),
	},
	[NFT_SET_EXT_FLAGS]		= {
		.len	= sizeof(u8),
		.align	= __alignof__(u8),
	},
	[NFT_SET_EXT_TIMEOUT]		= {
		.len	= sizeof(u64),
		.align	= __alignof__(u64),
	},
	[NFT_SET_EXT_EXPIRATION]	= {
		.len	= sizeof(u64),
		.align	= __alignof__(u64),
	},
	[NFT_SET_EXT_USERDATA]		= {
		.len	= sizeof(struct nft_userdata),
		.align	= __alignof__(struct nft_userdata),
	},
	[NFT_SET_EXT_KEY_END]		= {
		.align	= __alignof__(u32),
	},
};

/*
 * Set elements
 */

static const struct nla_policy nft_set_elem_policy[NFTA_SET_ELEM_MAX + 1] = {
	[NFTA_SET_ELEM_KEY]		= { .type = NLA_NESTED },
	[NFTA_SET_ELEM_DATA]		= { .type = NLA_NESTED },
	[NFTA_SET_ELEM_FLAGS]		= { .type = NLA_U32 },
	[NFTA_SET_ELEM_TIMEOUT]		= { .type = NLA_U64 },
	[NFTA_SET_ELEM_EXPIRATION]	= { .type = NLA_U64 },
	[NFTA_SET_ELEM_USERDATA]	= { .type = NLA_BINARY,
					    .len = NFT_USERDATA_MAXLEN },
	[NFTA_SET_ELEM_EXPR]		= { .type = NLA_NESTED },
	[NFTA_SET_ELEM_OBJREF]		= { .type = NLA_STRING,
					    .len = NFT_OBJ_MAXNAMELEN - 1 },
	[NFTA_SET_ELEM_KEY_END]		= { .type = NLA_NESTED },
	[NFTA_SET_ELEM_EXPRESSIONS]	= { .type = NLA_NESTED },
};

static const struct nla_policy nft_set_elem_list_policy[NFTA_SET_ELEM_LIST_MAX + 1] = {
	[NFTA_SET_ELEM_LIST_TABLE]	= { .type = NLA_STRING,
					    .len = NFT_TABLE_MAXNAMELEN - 1 },
	[NFTA_SET_ELEM_LIST_SET]	= { .type = NLA_STRING,
					    .len = NFT_SET_MAXNAMELEN - 1 },
	[NFTA_SET_ELEM_LIST_ELEMENTS]	= { .type = NLA_NESTED },
	[NFTA_SET_ELEM_LIST_SET_ID]	= { .type = NLA_U32 },
};

static int nft_set_elem_expr_dump(struct sk_buff *skb,
				  const struct nft_set *set,
				  const struct nft_set_ext *ext)
{
	struct nft_set_elem_expr *elem_expr;
	u32 size, num_exprs = 0;
	struct nft_expr *expr;
	struct nlattr *nest;

	elem_expr = nft_set_ext_expr(ext);
	nft_setelem_expr_foreach(expr, elem_expr, size)
		num_exprs++;

	if (num_exprs == 1) {
		expr = nft_setelem_expr_at(elem_expr, 0);
		if (nft_expr_dump(skb, NFTA_SET_ELEM_EXPR, expr) < 0)
			return -1;

		return 0;
	} else if (num_exprs > 1) {
		nest = nla_nest_start_noflag(skb, NFTA_SET_ELEM_EXPRESSIONS);
		if (nest == NULL)
			goto nla_put_failure;

		nft_setelem_expr_foreach(expr, elem_expr, size) {
			expr = nft_setelem_expr_at(elem_expr, size);
			if (nft_expr_dump(skb, NFTA_LIST_ELEM, expr) < 0)
				goto nla_put_failure;
		}
		nla_nest_end(skb, nest);
	}
	return 0;

nla_put_failure:
	return -1;
}

static int nf_tables_fill_setelem(struct sk_buff *skb,
				  const struct nft_set *set,
				  const struct nft_set_elem *elem)
{
	const struct nft_set_ext *ext = nft_set_elem_ext(set, elem->priv);
	unsigned char *b = skb_tail_pointer(skb);
	struct nlattr *nest;

	nest = nla_nest_start_noflag(skb, NFTA_LIST_ELEM);
	if (nest == NULL)
		goto nla_put_failure;

	if (nft_set_ext_exists(ext, NFT_SET_EXT_KEY) &&
	    nft_data_dump(skb, NFTA_SET_ELEM_KEY, nft_set_ext_key(ext),
			  NFT_DATA_VALUE, set->klen) < 0)
		goto nla_put_failure;

	if (nft_set_ext_exists(ext, NFT_SET_EXT_KEY_END) &&
	    nft_data_dump(skb, NFTA_SET_ELEM_KEY_END, nft_set_ext_key_end(ext),
			  NFT_DATA_VALUE, set->klen) < 0)
		goto nla_put_failure;

	if (nft_set_ext_exists(ext, NFT_SET_EXT_DATA) &&
	    nft_data_dump(skb, NFTA_SET_ELEM_DATA, nft_set_ext_data(ext),
			  set->dtype == NFT_DATA_VERDICT ? NFT_DATA_VERDICT : NFT_DATA_VALUE,
			  set->dlen) < 0)
		goto nla_put_failure;

	if (nft_set_ext_exists(ext, NFT_SET_EXT_EXPRESSIONS) &&
	    nft_set_elem_expr_dump(skb, set, ext))
		goto nla_put_failure;

	if (nft_set_ext_exists(ext, NFT_SET_EXT_OBJREF) &&
	    nla_put_string(skb, NFTA_SET_ELEM_OBJREF,
			   (*nft_set_ext_obj(ext))->key.name) < 0)
		goto nla_put_failure;

	if (nft_set_ext_exists(ext, NFT_SET_EXT_FLAGS) &&
	    nla_put_be32(skb, NFTA_SET_ELEM_FLAGS,
		         htonl(*nft_set_ext_flags(ext))))
		goto nla_put_failure;

	if (nft_set_ext_exists(ext, NFT_SET_EXT_TIMEOUT) &&
	    nla_put_be64(skb, NFTA_SET_ELEM_TIMEOUT,
			 nf_jiffies64_to_msecs(*nft_set_ext_timeout(ext)),
			 NFTA_SET_ELEM_PAD))
		goto nla_put_failure;

	if (nft_set_ext_exists(ext, NFT_SET_EXT_EXPIRATION)) {
		u64 expires, now = get_jiffies_64();

		expires = *nft_set_ext_expiration(ext);
		if (time_before64(now, expires))
			expires -= now;
		else
			expires = 0;

		if (nla_put_be64(skb, NFTA_SET_ELEM_EXPIRATION,
				 nf_jiffies64_to_msecs(expires),
				 NFTA_SET_ELEM_PAD))
			goto nla_put_failure;
	}

	if (nft_set_ext_exists(ext, NFT_SET_EXT_USERDATA)) {
		struct nft_userdata *udata;

		udata = nft_set_ext_userdata(ext);
		if (nla_put(skb, NFTA_SET_ELEM_USERDATA,
			    udata->len + 1, udata->data))
			goto nla_put_failure;
	}

	nla_nest_end(skb, nest);
	return 0;

nla_put_failure:
	nlmsg_trim(skb, b);
	return -EMSGSIZE;
}

struct nft_set_dump_args {
	const struct netlink_callback	*cb;
	struct nft_set_iter		iter;
	struct sk_buff			*skb;
};

static int nf_tables_dump_setelem(const struct nft_ctx *ctx,
				  struct nft_set *set,
				  const struct nft_set_iter *iter,
				  struct nft_set_elem *elem)
{
	const struct nft_set_ext *ext = nft_set_elem_ext(set, elem->priv);
	struct nft_set_dump_args *args;

	if (nft_set_elem_expired(ext) || nft_set_elem_is_dead(ext))
		return 0;

	args = container_of(iter, struct nft_set_dump_args, iter);
	return nf_tables_fill_setelem(args->skb, set, elem);
}

struct nft_set_dump_ctx {
	const struct nft_set	*set;
	struct nft_ctx		ctx;
};

static int nft_set_catchall_dump(struct net *net, struct sk_buff *skb,
				 const struct nft_set *set)
{
	struct nft_set_elem_catchall *catchall;
	u8 genmask = nft_genmask_cur(net);
	struct nft_set_elem elem;
	struct nft_set_ext *ext;
	int ret = 0;

	list_for_each_entry_rcu(catchall, &set->catchall_list, list) {
		ext = nft_set_elem_ext(set, catchall->elem);
		if (!nft_set_elem_active(ext, genmask) ||
		    nft_set_elem_expired(ext))
			continue;

		elem.priv = catchall->elem;
		ret = nf_tables_fill_setelem(skb, set, &elem);
		break;
	}

	return ret;
}

static int nf_tables_dump_set(struct sk_buff *skb, struct netlink_callback *cb)
{
	struct nft_set_dump_ctx *dump_ctx = cb->data;
	struct net *net = sock_net(skb->sk);
	struct nftables_pernet *nft_net;
	struct nft_table *table;
	struct nft_set *set;
	struct nft_set_dump_args args;
	bool set_found = false;
	struct nlmsghdr *nlh;
	struct nlattr *nest;
	u32 portid, seq;
	int event;

	rcu_read_lock();
	nft_net = nft_pernet(net);
	cb->seq = READ_ONCE(nft_net->base_seq);

	list_for_each_entry_rcu(table, &nft_net->tables, list) {
		if (dump_ctx->ctx.family != NFPROTO_UNSPEC &&
		    dump_ctx->ctx.family != table->family)
			continue;

		if (table != dump_ctx->ctx.table)
			continue;

		list_for_each_entry_rcu(set, &table->sets, list) {
			if (set == dump_ctx->set) {
				set_found = true;
				break;
			}
		}
		break;
	}

	if (!set_found) {
		rcu_read_unlock();
		return -ENOENT;
	}

	event  = nfnl_msg_type(NFNL_SUBSYS_NFTABLES, NFT_MSG_NEWSETELEM);
	portid = NETLINK_CB(cb->skb).portid;
	seq    = cb->nlh->nlmsg_seq;

	nlh = nfnl_msg_put(skb, portid, seq, event, NLM_F_MULTI,
			   table->family, NFNETLINK_V0, nft_base_seq(net));
	if (!nlh)
		goto nla_put_failure;

	if (nla_put_string(skb, NFTA_SET_ELEM_LIST_TABLE, table->name))
		goto nla_put_failure;
	if (nla_put_string(skb, NFTA_SET_ELEM_LIST_SET, set->name))
		goto nla_put_failure;

	nest = nla_nest_start_noflag(skb, NFTA_SET_ELEM_LIST_ELEMENTS);
	if (nest == NULL)
		goto nla_put_failure;

	args.cb			= cb;
	args.skb		= skb;
	args.iter.genmask	= nft_genmask_cur(net);
	args.iter.skip		= cb->args[0];
	args.iter.count		= 0;
	args.iter.err		= 0;
	args.iter.fn		= nf_tables_dump_setelem;
	set->ops->walk(&dump_ctx->ctx, set, &args.iter);

	if (!args.iter.err && args.iter.count == cb->args[0])
		args.iter.err = nft_set_catchall_dump(net, skb, set);
	rcu_read_unlock();

	nla_nest_end(skb, nest);
	nlmsg_end(skb, nlh);

	if (args.iter.err && args.iter.err != -EMSGSIZE)
		return args.iter.err;
	if (args.iter.count == cb->args[0])
		return 0;

	cb->args[0] = args.iter.count;
	return skb->len;

nla_put_failure:
	rcu_read_unlock();
	return -ENOSPC;
}

static int nf_tables_dump_set_start(struct netlink_callback *cb)
{
	struct nft_set_dump_ctx *dump_ctx = cb->data;

	cb->data = kmemdup(dump_ctx, sizeof(*dump_ctx), GFP_ATOMIC);

	return cb->data ? 0 : -ENOMEM;
}

static int nf_tables_dump_set_done(struct netlink_callback *cb)
{
	kfree(cb->data);
	return 0;
}

static int nf_tables_fill_setelem_info(struct sk_buff *skb,
				       const struct nft_ctx *ctx, u32 seq,
				       u32 portid, int event, u16 flags,
				       const struct nft_set *set,
				       const struct nft_set_elem *elem)
{
	struct nlmsghdr *nlh;
	struct nlattr *nest;
	int err;

	event = nfnl_msg_type(NFNL_SUBSYS_NFTABLES, event);
	nlh = nfnl_msg_put(skb, portid, seq, event, flags, ctx->family,
			   NFNETLINK_V0, nft_base_seq(ctx->net));
	if (!nlh)
		goto nla_put_failure;

	if (nla_put_string(skb, NFTA_SET_TABLE, ctx->table->name))
		goto nla_put_failure;
	if (nla_put_string(skb, NFTA_SET_NAME, set->name))
		goto nla_put_failure;

	nest = nla_nest_start_noflag(skb, NFTA_SET_ELEM_LIST_ELEMENTS);
	if (nest == NULL)
		goto nla_put_failure;

	err = nf_tables_fill_setelem(skb, set, elem);
	if (err < 0)
		goto nla_put_failure;

	nla_nest_end(skb, nest);

	nlmsg_end(skb, nlh);
	return 0;

nla_put_failure:
	nlmsg_trim(skb, nlh);
	return -1;
}

static int nft_setelem_parse_flags(const struct nft_set *set,
				   const struct nlattr *attr, u32 *flags)
{
	if (attr == NULL)
		return 0;

	*flags = ntohl(nla_get_be32(attr));
	if (*flags & ~(NFT_SET_ELEM_INTERVAL_END | NFT_SET_ELEM_CATCHALL))
		return -EOPNOTSUPP;
	if (!(set->flags & NFT_SET_INTERVAL) &&
	    *flags & NFT_SET_ELEM_INTERVAL_END)
		return -EINVAL;
	if ((*flags & (NFT_SET_ELEM_INTERVAL_END | NFT_SET_ELEM_CATCHALL)) ==
	    (NFT_SET_ELEM_INTERVAL_END | NFT_SET_ELEM_CATCHALL))
		return -EINVAL;

	return 0;
}

static int nft_setelem_parse_key(struct nft_ctx *ctx, struct nft_set *set,
				 struct nft_data *key, struct nlattr *attr)
{
	struct nft_data_desc desc = {
		.type	= NFT_DATA_VALUE,
		.size	= NFT_DATA_VALUE_MAXLEN,
		.len	= set->klen,
	};

	return nft_data_init(ctx, key, &desc, attr);
}

static int nft_setelem_parse_data(struct nft_ctx *ctx, struct nft_set *set,
				  struct nft_data_desc *desc,
				  struct nft_data *data,
				  struct nlattr *attr)
{
	u32 dtype;

	if (set->dtype == NFT_DATA_VERDICT)
		dtype = NFT_DATA_VERDICT;
	else
		dtype = NFT_DATA_VALUE;

	desc->type = dtype;
	desc->size = NFT_DATA_VALUE_MAXLEN;
	desc->len = set->dlen;
	desc->flags = NFT_DATA_DESC_SETELEM;

	return nft_data_init(ctx, data, desc, attr);
}

static void *nft_setelem_catchall_get(const struct net *net,
				      const struct nft_set *set)
{
	struct nft_set_elem_catchall *catchall;
	u8 genmask = nft_genmask_cur(net);
	struct nft_set_ext *ext;
	void *priv = NULL;

	list_for_each_entry_rcu(catchall, &set->catchall_list, list) {
		ext = nft_set_elem_ext(set, catchall->elem);
		if (!nft_set_elem_active(ext, genmask) ||
		    nft_set_elem_expired(ext))
			continue;

		priv = catchall->elem;
		break;
	}

	return priv;
}

static int nft_setelem_get(struct nft_ctx *ctx, struct nft_set *set,
			   struct nft_set_elem *elem, u32 flags)
{
	void *priv;

	if (!(flags & NFT_SET_ELEM_CATCHALL)) {
		priv = set->ops->get(ctx->net, set, elem, flags);
		if (IS_ERR(priv))
			return PTR_ERR(priv);
	} else {
		priv = nft_setelem_catchall_get(ctx->net, set);
		if (!priv)
			return -ENOENT;
	}
	elem->priv = priv;

	return 0;
}

static int nft_get_set_elem(struct nft_ctx *ctx, struct nft_set *set,
			    const struct nlattr *attr)
{
	struct nlattr *nla[NFTA_SET_ELEM_MAX + 1];
	struct nft_set_elem elem;
	struct sk_buff *skb;
	uint32_t flags = 0;
	int err;

	err = nla_parse_nested_deprecated(nla, NFTA_SET_ELEM_MAX, attr,
					  nft_set_elem_policy, NULL);
	if (err < 0)
		return err;

	err = nft_setelem_parse_flags(set, nla[NFTA_SET_ELEM_FLAGS], &flags);
	if (err < 0)
		return err;

	if (!nla[NFTA_SET_ELEM_KEY] && !(flags & NFT_SET_ELEM_CATCHALL))
		return -EINVAL;

	if (nla[NFTA_SET_ELEM_KEY]) {
		err = nft_setelem_parse_key(ctx, set, &elem.key.val,
					    nla[NFTA_SET_ELEM_KEY]);
		if (err < 0)
			return err;
	}

	if (nla[NFTA_SET_ELEM_KEY_END]) {
		err = nft_setelem_parse_key(ctx, set, &elem.key_end.val,
					    nla[NFTA_SET_ELEM_KEY_END]);
		if (err < 0)
			return err;
	}

	err = nft_setelem_get(ctx, set, &elem, flags);
	if (err < 0)
		return err;

	err = -ENOMEM;
	skb = nlmsg_new(NLMSG_GOODSIZE, GFP_ATOMIC);
	if (skb == NULL)
		return err;

	err = nf_tables_fill_setelem_info(skb, ctx, ctx->seq, ctx->portid,
					  NFT_MSG_NEWSETELEM, 0, set, &elem);
	if (err < 0)
		goto err_fill_setelem;

	return nfnetlink_unicast(skb, ctx->net, ctx->portid);

err_fill_setelem:
	kfree_skb(skb);
	return err;
}

/* called with rcu_read_lock held */
static int nf_tables_getsetelem(struct sk_buff *skb,
				const struct nfnl_info *info,
				const struct nlattr * const nla[])
{
	struct netlink_ext_ack *extack = info->extack;
	u8 genmask = nft_genmask_cur(info->net);
	u8 family = info->nfmsg->nfgen_family;
	struct net *net = info->net;
	struct nft_table *table;
	struct nft_set *set;
	struct nlattr *attr;
	struct nft_ctx ctx;
	int rem, err = 0;

	table = nft_table_lookup(net, nla[NFTA_SET_ELEM_LIST_TABLE], family,
				 genmask, 0);
	if (IS_ERR(table)) {
		NL_SET_BAD_ATTR(extack, nla[NFTA_SET_ELEM_LIST_TABLE]);
		return PTR_ERR(table);
	}

	set = nft_set_lookup(table, nla[NFTA_SET_ELEM_LIST_SET], genmask);
	if (IS_ERR(set))
		return PTR_ERR(set);

	nft_ctx_init(&ctx, net, skb, info->nlh, family, table, NULL, nla);

	if (info->nlh->nlmsg_flags & NLM_F_DUMP) {
		struct netlink_dump_control c = {
			.start = nf_tables_dump_set_start,
			.dump = nf_tables_dump_set,
			.done = nf_tables_dump_set_done,
			.module = THIS_MODULE,
		};
		struct nft_set_dump_ctx dump_ctx = {
			.set = set,
			.ctx = ctx,
		};

		c.data = &dump_ctx;
		return nft_netlink_dump_start_rcu(info->sk, skb, info->nlh, &c);
	}

	if (!nla[NFTA_SET_ELEM_LIST_ELEMENTS])
		return -EINVAL;

	nla_for_each_nested(attr, nla[NFTA_SET_ELEM_LIST_ELEMENTS], rem) {
		err = nft_get_set_elem(&ctx, set, attr);
		if (err < 0) {
			NL_SET_BAD_ATTR(extack, attr);
			break;
		}
	}

	return err;
}

static void nf_tables_setelem_notify(const struct nft_ctx *ctx,
				     const struct nft_set *set,
				     const struct nft_set_elem *elem,
				     int event)
{
	struct nftables_pernet *nft_net;
	struct net *net = ctx->net;
	u32 portid = ctx->portid;
	struct sk_buff *skb;
	u16 flags = 0;
	int err;

	if (!ctx->report && !nfnetlink_has_listeners(net, NFNLGRP_NFTABLES))
		return;

	skb = nlmsg_new(NLMSG_GOODSIZE, GFP_KERNEL);
	if (skb == NULL)
		goto err;

	if (ctx->flags & (NLM_F_CREATE | NLM_F_EXCL))
		flags |= ctx->flags & (NLM_F_CREATE | NLM_F_EXCL);

	err = nf_tables_fill_setelem_info(skb, ctx, 0, portid, event, flags,
					  set, elem);
	if (err < 0) {
		kfree_skb(skb);
		goto err;
	}

	nft_net = nft_pernet(net);
	nft_notify_enqueue(skb, ctx->report, &nft_net->notify_list);
	return;
err:
	nfnetlink_set_err(net, portid, NFNLGRP_NFTABLES, -ENOBUFS);
}

static struct nft_trans *nft_trans_elem_alloc(struct nft_ctx *ctx,
					      int msg_type,
					      struct nft_set *set)
{
	struct nft_trans *trans;

	trans = nft_trans_alloc(ctx, msg_type, sizeof(struct nft_trans_elem));
	if (trans == NULL)
		return NULL;

	nft_trans_elem_set(trans) = set;
	return trans;
}

struct nft_expr *nft_set_elem_expr_alloc(const struct nft_ctx *ctx,
					 const struct nft_set *set,
					 const struct nlattr *attr)
{
	struct nft_expr *expr;
	int err;

	expr = nft_expr_init(ctx, attr);
	if (IS_ERR(expr))
		return expr;

	err = -EOPNOTSUPP;
	if (expr->ops->type->flags & NFT_EXPR_GC) {
		if (set->flags & NFT_SET_TIMEOUT)
			goto err_set_elem_expr;
		if (!set->ops->gc_init)
			goto err_set_elem_expr;
		set->ops->gc_init(set);
	}

	return expr;

err_set_elem_expr:
	nft_expr_destroy(ctx, expr);
	return ERR_PTR(err);
}

static int nft_set_ext_check(const struct nft_set_ext_tmpl *tmpl, u8 id, u32 len)
{
	len += nft_set_ext_types[id].len;
	if (len > tmpl->ext_len[id] ||
	    len > U8_MAX)
		return -1;

	return 0;
}

static int nft_set_ext_memcpy(const struct nft_set_ext_tmpl *tmpl, u8 id,
			      void *to, const void *from, u32 len)
{
	if (nft_set_ext_check(tmpl, id, len) < 0)
		return -1;

	memcpy(to, from, len);

	return 0;
}

void *nft_set_elem_init(const struct nft_set *set,
			const struct nft_set_ext_tmpl *tmpl,
			const u32 *key, const u32 *key_end,
			const u32 *data, u64 timeout, u64 expiration, gfp_t gfp)
{
	struct nft_set_ext *ext;
	void *elem;

	elem = kzalloc(set->ops->elemsize + tmpl->len, gfp);
	if (elem == NULL)
		return ERR_PTR(-ENOMEM);

	ext = nft_set_elem_ext(set, elem);
	nft_set_ext_init(ext, tmpl);

	if (nft_set_ext_exists(ext, NFT_SET_EXT_KEY) &&
	    nft_set_ext_memcpy(tmpl, NFT_SET_EXT_KEY,
			       nft_set_ext_key(ext), key, set->klen) < 0)
		goto err_ext_check;

	if (nft_set_ext_exists(ext, NFT_SET_EXT_KEY_END) &&
	    nft_set_ext_memcpy(tmpl, NFT_SET_EXT_KEY_END,
			       nft_set_ext_key_end(ext), key_end, set->klen) < 0)
		goto err_ext_check;

	if (nft_set_ext_exists(ext, NFT_SET_EXT_DATA) &&
	    nft_set_ext_memcpy(tmpl, NFT_SET_EXT_DATA,
			       nft_set_ext_data(ext), data, set->dlen) < 0)
		goto err_ext_check;

	if (nft_set_ext_exists(ext, NFT_SET_EXT_EXPIRATION)) {
		*nft_set_ext_expiration(ext) = get_jiffies_64() + expiration;
		if (expiration == 0)
			*nft_set_ext_expiration(ext) += timeout;
	}
	if (nft_set_ext_exists(ext, NFT_SET_EXT_TIMEOUT))
		*nft_set_ext_timeout(ext) = timeout;

	return elem;

err_ext_check:
	kfree(elem);

	return ERR_PTR(-EINVAL);
}

static void __nft_set_elem_expr_destroy(const struct nft_ctx *ctx,
					struct nft_expr *expr)
{
	if (expr->ops->destroy_clone) {
		expr->ops->destroy_clone(ctx, expr);
		module_put(expr->ops->type->owner);
	} else {
		nf_tables_expr_destroy(ctx, expr);
	}
}

static void nft_set_elem_expr_destroy(const struct nft_ctx *ctx,
				      struct nft_set_elem_expr *elem_expr)
{
	struct nft_expr *expr;
	u32 size;

	nft_setelem_expr_foreach(expr, elem_expr, size)
		__nft_set_elem_expr_destroy(ctx, expr);
}

/* Drop references and destroy. Called from gc, dynset and abort path. */
void nft_set_elem_destroy(const struct nft_set *set, void *elem,
			  bool destroy_expr)
{
	struct nft_set_ext *ext = nft_set_elem_ext(set, elem);
	struct nft_ctx ctx = {
		.net	= read_pnet(&set->net),
		.family	= set->table->family,
	};

	nft_data_release(nft_set_ext_key(ext), NFT_DATA_VALUE);
	if (nft_set_ext_exists(ext, NFT_SET_EXT_DATA))
		nft_data_release(nft_set_ext_data(ext), set->dtype);
	if (destroy_expr && nft_set_ext_exists(ext, NFT_SET_EXT_EXPRESSIONS))
		nft_set_elem_expr_destroy(&ctx, nft_set_ext_expr(ext));

	if (nft_set_ext_exists(ext, NFT_SET_EXT_OBJREF))
		nft_use_dec(&(*nft_set_ext_obj(ext))->use);
	kfree(elem);
}
EXPORT_SYMBOL_GPL(nft_set_elem_destroy);

/* Destroy element. References have been already dropped in the preparation
 * path via nft_setelem_data_deactivate().
 */
void nf_tables_set_elem_destroy(const struct nft_ctx *ctx,
				const struct nft_set *set, void *elem)
{
	struct nft_set_ext *ext = nft_set_elem_ext(set, elem);

	if (nft_set_ext_exists(ext, NFT_SET_EXT_EXPRESSIONS))
		nft_set_elem_expr_destroy(ctx, nft_set_ext_expr(ext));

	kfree(elem);
}

int nft_set_elem_expr_clone(const struct nft_ctx *ctx, struct nft_set *set,
			    struct nft_expr *expr_array[])
{
	struct nft_expr *expr;
	int err, i, k;

	for (i = 0; i < set->num_exprs; i++) {
		expr = kzalloc(set->exprs[i]->ops->size, GFP_KERNEL_ACCOUNT);
		if (!expr)
			goto err_expr;

		err = nft_expr_clone(expr, set->exprs[i]);
		if (err < 0) {
			kfree(expr);
			goto err_expr;
		}
		expr_array[i] = expr;
	}

	return 0;

err_expr:
	for (k = i - 1; k >= 0; k--)
		nft_expr_destroy(ctx, expr_array[k]);

	return -ENOMEM;
}

static int nft_set_elem_expr_setup(struct nft_ctx *ctx,
				   const struct nft_set_ext_tmpl *tmpl,
				   const struct nft_set_ext *ext,
				   struct nft_expr *expr_array[],
				   u32 num_exprs)
{
	struct nft_set_elem_expr *elem_expr = nft_set_ext_expr(ext);
	u32 len = sizeof(struct nft_set_elem_expr);
	struct nft_expr *expr;
	int i, err;

	if (num_exprs == 0)
		return 0;

	for (i = 0; i < num_exprs; i++)
		len += expr_array[i]->ops->size;

	if (nft_set_ext_check(tmpl, NFT_SET_EXT_EXPRESSIONS, len) < 0)
		return -EINVAL;

	for (i = 0; i < num_exprs; i++) {
		expr = nft_setelem_expr_at(elem_expr, elem_expr->size);
		err = nft_expr_clone(expr, expr_array[i]);
		if (err < 0)
			goto err_elem_expr_setup;

		elem_expr->size += expr_array[i]->ops->size;
		nft_expr_destroy(ctx, expr_array[i]);
		expr_array[i] = NULL;
	}

	return 0;

err_elem_expr_setup:
	for (; i < num_exprs; i++) {
		nft_expr_destroy(ctx, expr_array[i]);
		expr_array[i] = NULL;
	}

	return -ENOMEM;
}

struct nft_set_ext *nft_set_catchall_lookup(const struct net *net,
					    const struct nft_set *set)
{
	struct nft_set_elem_catchall *catchall;
	u8 genmask = nft_genmask_cur(net);
	struct nft_set_ext *ext;

	list_for_each_entry_rcu(catchall, &set->catchall_list, list) {
		ext = nft_set_elem_ext(set, catchall->elem);
		if (nft_set_elem_active(ext, genmask) &&
		    !nft_set_elem_expired(ext) &&
		    !nft_set_elem_is_dead(ext))
			return ext;
	}

	return NULL;
}
EXPORT_SYMBOL_GPL(nft_set_catchall_lookup);

static int nft_setelem_catchall_insert(const struct net *net,
				       struct nft_set *set,
				       const struct nft_set_elem *elem,
				       struct nft_set_ext **pext)
{
	struct nft_set_elem_catchall *catchall;
	u8 genmask = nft_genmask_next(net);
	struct nft_set_ext *ext;

	list_for_each_entry(catchall, &set->catchall_list, list) {
		ext = nft_set_elem_ext(set, catchall->elem);
		if (nft_set_elem_active(ext, genmask)) {
			*pext = ext;
			return -EEXIST;
		}
	}

	catchall = kmalloc(sizeof(*catchall), GFP_KERNEL);
	if (!catchall)
		return -ENOMEM;

	catchall->elem = elem->priv;
	list_add_tail_rcu(&catchall->list, &set->catchall_list);

	return 0;
}

static int nft_setelem_insert(const struct net *net,
			      struct nft_set *set,
			      const struct nft_set_elem *elem,
			      struct nft_set_ext **ext, unsigned int flags)
{
	int ret;

	if (flags & NFT_SET_ELEM_CATCHALL)
		ret = nft_setelem_catchall_insert(net, set, elem, ext);
	else
		ret = set->ops->insert(net, set, elem, ext);

	return ret;
}

static bool nft_setelem_is_catchall(const struct nft_set *set,
				    const struct nft_set_elem *elem)
{
	struct nft_set_ext *ext = nft_set_elem_ext(set, elem->priv);

	if (nft_set_ext_exists(ext, NFT_SET_EXT_FLAGS) &&
	    *nft_set_ext_flags(ext) & NFT_SET_ELEM_CATCHALL)
		return true;

	return false;
}

static void nft_setelem_activate(struct net *net, struct nft_set *set,
				 struct nft_set_elem *elem)
{
	struct nft_set_ext *ext = nft_set_elem_ext(set, elem->priv);

	if (nft_setelem_is_catchall(set, elem)) {
		nft_set_elem_change_active(net, set, ext);
	} else {
		set->ops->activate(net, set, elem);
	}
}

static int nft_setelem_catchall_deactivate(const struct net *net,
					   struct nft_set *set,
					   struct nft_set_elem *elem)
{
	struct nft_set_elem_catchall *catchall;
	struct nft_set_ext *ext;

	list_for_each_entry(catchall, &set->catchall_list, list) {
		ext = nft_set_elem_ext(set, catchall->elem);
		if (!nft_is_active_next(net, ext))
			continue;

		kfree(elem->priv);
		elem->priv = catchall->elem;
		nft_set_elem_change_active(net, set, ext);
		return 0;
	}

	return -ENOENT;
}

static int __nft_setelem_deactivate(const struct net *net,
				    struct nft_set *set,
				    struct nft_set_elem *elem)
{
	void *priv;

	priv = set->ops->deactivate(net, set, elem);
	if (!priv)
		return -ENOENT;

	kfree(elem->priv);
	elem->priv = priv;
	set->ndeact++;

	return 0;
}

static int nft_setelem_deactivate(const struct net *net,
				  struct nft_set *set,
				  struct nft_set_elem *elem, u32 flags)
{
	int ret;

	if (flags & NFT_SET_ELEM_CATCHALL)
		ret = nft_setelem_catchall_deactivate(net, set, elem);
	else
		ret = __nft_setelem_deactivate(net, set, elem);

	return ret;
}

static void nft_setelem_catchall_destroy(struct nft_set_elem_catchall *catchall)
{
	list_del_rcu(&catchall->list);
	kfree_rcu(catchall, rcu);
}

static void nft_setelem_catchall_remove(const struct net *net,
					const struct nft_set *set,
					const struct nft_set_elem *elem)
{
	struct nft_set_elem_catchall *catchall, *next;

	list_for_each_entry_safe(catchall, next, &set->catchall_list, list) {
		if (catchall->elem == elem->priv) {
			nft_setelem_catchall_destroy(catchall);
			break;
		}
	}
}

static void nft_setelem_remove(const struct net *net,
			       const struct nft_set *set,
			       const struct nft_set_elem *elem)
{
	if (nft_setelem_is_catchall(set, elem))
		nft_setelem_catchall_remove(net, set, elem);
	else
		set->ops->remove(net, set, elem);
}

static bool nft_setelem_valid_key_end(const struct nft_set *set,
				      struct nlattr **nla, u32 flags)
{
	if ((set->flags & (NFT_SET_CONCAT | NFT_SET_INTERVAL)) ==
			  (NFT_SET_CONCAT | NFT_SET_INTERVAL)) {
		if (flags & NFT_SET_ELEM_INTERVAL_END)
			return false;

		if (nla[NFTA_SET_ELEM_KEY_END] &&
		    flags & NFT_SET_ELEM_CATCHALL)
			return false;
	} else {
		if (nla[NFTA_SET_ELEM_KEY_END])
			return false;
	}

	return true;
}

static int nft_add_set_elem(struct nft_ctx *ctx, struct nft_set *set,
			    const struct nlattr *attr, u32 nlmsg_flags)
{
	struct nft_expr *expr_array[NFT_SET_EXPR_MAX] = {};
	struct nlattr *nla[NFTA_SET_ELEM_MAX + 1];
	u8 genmask = nft_genmask_next(ctx->net);
	u32 flags = 0, size = 0, num_exprs = 0;
	struct nft_set_ext_tmpl tmpl;
	struct nft_set_ext *ext, *ext2;
	struct nft_set_elem elem;
	struct nft_set_binding *binding;
	struct nft_object *obj = NULL;
	struct nft_userdata *udata;
	struct nft_data_desc desc;
	enum nft_registers dreg;
	struct nft_trans *trans;
	u64 timeout;
	u64 expiration;
	int err, i;
	u8 ulen;

	err = nla_parse_nested_deprecated(nla, NFTA_SET_ELEM_MAX, attr,
					  nft_set_elem_policy, NULL);
	if (err < 0)
		return err;

	nft_set_ext_prepare(&tmpl);

	err = nft_setelem_parse_flags(set, nla[NFTA_SET_ELEM_FLAGS], &flags);
	if (err < 0)
		return err;

	if (((flags & NFT_SET_ELEM_CATCHALL) && nla[NFTA_SET_ELEM_KEY]) ||
	    (!(flags & NFT_SET_ELEM_CATCHALL) && !nla[NFTA_SET_ELEM_KEY]))
		return -EINVAL;

	if (flags != 0) {
		err = nft_set_ext_add(&tmpl, NFT_SET_EXT_FLAGS);
		if (err < 0)
			return err;
	}

	if (set->flags & NFT_SET_MAP) {
		if (nla[NFTA_SET_ELEM_DATA] == NULL &&
		    !(flags & NFT_SET_ELEM_INTERVAL_END))
			return -EINVAL;
	} else {
		if (nla[NFTA_SET_ELEM_DATA] != NULL)
			return -EINVAL;
	}

	if (set->flags & NFT_SET_OBJECT) {
		if (!nla[NFTA_SET_ELEM_OBJREF] &&
		    !(flags & NFT_SET_ELEM_INTERVAL_END))
			return -EINVAL;
	} else {
		if (nla[NFTA_SET_ELEM_OBJREF])
			return -EINVAL;
	}

	if (!nft_setelem_valid_key_end(set, nla, flags))
		return -EINVAL;

	if ((flags & NFT_SET_ELEM_INTERVAL_END) &&
	     (nla[NFTA_SET_ELEM_DATA] ||
	      nla[NFTA_SET_ELEM_OBJREF] ||
	      nla[NFTA_SET_ELEM_TIMEOUT] ||
	      nla[NFTA_SET_ELEM_EXPIRATION] ||
	      nla[NFTA_SET_ELEM_USERDATA] ||
	      nla[NFTA_SET_ELEM_EXPR] ||
	      nla[NFTA_SET_ELEM_KEY_END] ||
	      nla[NFTA_SET_ELEM_EXPRESSIONS]))
		return -EINVAL;

	timeout = 0;
	if (nla[NFTA_SET_ELEM_TIMEOUT] != NULL) {
		if (!(set->flags & NFT_SET_TIMEOUT))
			return -EINVAL;
		err = nf_msecs_to_jiffies64(nla[NFTA_SET_ELEM_TIMEOUT],
					    &timeout);
		if (err)
			return err;
	} else if (set->flags & NFT_SET_TIMEOUT &&
		   !(flags & NFT_SET_ELEM_INTERVAL_END)) {
		timeout = READ_ONCE(set->timeout);
	}

	expiration = 0;
	if (nla[NFTA_SET_ELEM_EXPIRATION] != NULL) {
		if (!(set->flags & NFT_SET_TIMEOUT))
			return -EINVAL;
		err = nf_msecs_to_jiffies64(nla[NFTA_SET_ELEM_EXPIRATION],
					    &expiration);
		if (err)
			return err;
	}

	if (nla[NFTA_SET_ELEM_EXPR]) {
		struct nft_expr *expr;

		if (set->num_exprs && set->num_exprs != 1)
			return -EOPNOTSUPP;

		expr = nft_set_elem_expr_alloc(ctx, set,
					       nla[NFTA_SET_ELEM_EXPR]);
		if (IS_ERR(expr))
			return PTR_ERR(expr);

		expr_array[0] = expr;
		num_exprs = 1;

		if (set->num_exprs && set->exprs[0]->ops != expr->ops) {
			err = -EOPNOTSUPP;
			goto err_set_elem_expr;
		}
	} else if (nla[NFTA_SET_ELEM_EXPRESSIONS]) {
		struct nft_expr *expr;
		struct nlattr *tmp;
		int left;

		i = 0;
		nla_for_each_nested(tmp, nla[NFTA_SET_ELEM_EXPRESSIONS], left) {
			if (i == NFT_SET_EXPR_MAX ||
			    (set->num_exprs && set->num_exprs == i)) {
				err = -E2BIG;
				goto err_set_elem_expr;
			}
			if (nla_type(tmp) != NFTA_LIST_ELEM) {
				err = -EINVAL;
				goto err_set_elem_expr;
			}
			expr = nft_set_elem_expr_alloc(ctx, set, tmp);
			if (IS_ERR(expr)) {
				err = PTR_ERR(expr);
				goto err_set_elem_expr;
			}
			expr_array[i] = expr;
			num_exprs++;

			if (set->num_exprs && expr->ops != set->exprs[i]->ops) {
				err = -EOPNOTSUPP;
				goto err_set_elem_expr;
			}
			i++;
		}
		if (set->num_exprs && set->num_exprs != i) {
			err = -EOPNOTSUPP;
			goto err_set_elem_expr;
		}
	} else if (set->num_exprs > 0 &&
		   !(flags & NFT_SET_ELEM_INTERVAL_END)) {
		err = nft_set_elem_expr_clone(ctx, set, expr_array);
		if (err < 0)
			goto err_set_elem_expr_clone;

		num_exprs = set->num_exprs;
	}

	if (nla[NFTA_SET_ELEM_KEY]) {
		err = nft_setelem_parse_key(ctx, set, &elem.key.val,
					    nla[NFTA_SET_ELEM_KEY]);
		if (err < 0)
			goto err_set_elem_expr;

		err = nft_set_ext_add_length(&tmpl, NFT_SET_EXT_KEY, set->klen);
		if (err < 0)
			goto err_parse_key;
	}

	if (nla[NFTA_SET_ELEM_KEY_END]) {
		err = nft_setelem_parse_key(ctx, set, &elem.key_end.val,
					    nla[NFTA_SET_ELEM_KEY_END]);
		if (err < 0)
			goto err_parse_key;

		err = nft_set_ext_add_length(&tmpl, NFT_SET_EXT_KEY_END, set->klen);
		if (err < 0)
			goto err_parse_key_end;
	}

	if (timeout > 0) {
		err = nft_set_ext_add(&tmpl, NFT_SET_EXT_EXPIRATION);
		if (err < 0)
			goto err_parse_key_end;

		if (timeout != READ_ONCE(set->timeout)) {
			err = nft_set_ext_add(&tmpl, NFT_SET_EXT_TIMEOUT);
			if (err < 0)
				goto err_parse_key_end;
		}
	}

	if (num_exprs) {
		for (i = 0; i < num_exprs; i++)
			size += expr_array[i]->ops->size;

		err = nft_set_ext_add_length(&tmpl, NFT_SET_EXT_EXPRESSIONS,
					     sizeof(struct nft_set_elem_expr) + size);
		if (err < 0)
			goto err_parse_key_end;
	}

	if (nla[NFTA_SET_ELEM_OBJREF] != NULL) {
		obj = nft_obj_lookup(ctx->net, ctx->table,
				     nla[NFTA_SET_ELEM_OBJREF],
				     set->objtype, genmask);
		if (IS_ERR(obj)) {
			err = PTR_ERR(obj);
			obj = NULL;
			goto err_parse_key_end;
		}

		if (!nft_use_inc(&obj->use)) {
			err = -EMFILE;
			obj = NULL;
			goto err_parse_key_end;
		}

		err = nft_set_ext_add(&tmpl, NFT_SET_EXT_OBJREF);
		if (err < 0)
			goto err_parse_key_end;
	}

	if (nla[NFTA_SET_ELEM_DATA] != NULL) {
		err = nft_setelem_parse_data(ctx, set, &desc, &elem.data.val,
					     nla[NFTA_SET_ELEM_DATA]);
		if (err < 0)
			goto err_parse_key_end;

		dreg = nft_type_to_reg(set->dtype);
		list_for_each_entry(binding, &set->bindings, list) {
			struct nft_ctx bind_ctx = {
				.net	= ctx->net,
				.family	= ctx->family,
				.table	= ctx->table,
				.chain	= (struct nft_chain *)binding->chain,
			};

			if (!(binding->flags & NFT_SET_MAP))
				continue;

			err = nft_validate_register_store(&bind_ctx, dreg,
							  &elem.data.val,
							  desc.type, desc.len);
			if (err < 0)
				goto err_parse_data;

			if (desc.type == NFT_DATA_VERDICT &&
			    (elem.data.val.verdict.code == NFT_GOTO ||
			     elem.data.val.verdict.code == NFT_JUMP))
				nft_validate_state_update(ctx->net,
							  NFT_VALIDATE_NEED);
		}

		err = nft_set_ext_add_length(&tmpl, NFT_SET_EXT_DATA, desc.len);
		if (err < 0)
			goto err_parse_data;
	}

	/* The full maximum length of userdata can exceed the maximum
	 * offset value (U8_MAX) for following extensions, therefor it
	 * must be the last extension added.
	 */
	ulen = 0;
	if (nla[NFTA_SET_ELEM_USERDATA] != NULL) {
		ulen = nla_len(nla[NFTA_SET_ELEM_USERDATA]);
		if (ulen > 0) {
			err = nft_set_ext_add_length(&tmpl, NFT_SET_EXT_USERDATA,
						     ulen);
			if (err < 0)
				goto err_parse_data;
		}
	}

	elem.priv = nft_set_elem_init(set, &tmpl, elem.key.val.data,
				      elem.key_end.val.data, elem.data.val.data,
				      timeout, expiration, GFP_KERNEL_ACCOUNT);
	if (IS_ERR(elem.priv)) {
		err = PTR_ERR(elem.priv);
		goto err_parse_data;
	}

	ext = nft_set_elem_ext(set, elem.priv);
	if (flags)
		*nft_set_ext_flags(ext) = flags;

	if (obj)
		*nft_set_ext_obj(ext) = obj;

	if (ulen > 0) {
		if (nft_set_ext_check(&tmpl, NFT_SET_EXT_USERDATA, ulen) < 0) {
			err = -EINVAL;
			goto err_elem_free;
		}
		udata = nft_set_ext_userdata(ext);
		udata->len = ulen - 1;
		nla_memcpy(&udata->data, nla[NFTA_SET_ELEM_USERDATA], ulen);
	}
	err = nft_set_elem_expr_setup(ctx, &tmpl, ext, expr_array, num_exprs);
	if (err < 0)
		goto err_elem_free;

	trans = nft_trans_elem_alloc(ctx, NFT_MSG_NEWSETELEM, set);
	if (trans == NULL) {
		err = -ENOMEM;
		goto err_elem_free;
	}

	ext->genmask = nft_genmask_cur(ctx->net);

	err = nft_setelem_insert(ctx->net, set, &elem, &ext2, flags);
	if (err) {
		if (err == -EEXIST) {
			if (nft_set_ext_exists(ext, NFT_SET_EXT_DATA) ^
			    nft_set_ext_exists(ext2, NFT_SET_EXT_DATA) ||
			    nft_set_ext_exists(ext, NFT_SET_EXT_OBJREF) ^
			    nft_set_ext_exists(ext2, NFT_SET_EXT_OBJREF))
				goto err_element_clash;
			if ((nft_set_ext_exists(ext, NFT_SET_EXT_DATA) &&
			     nft_set_ext_exists(ext2, NFT_SET_EXT_DATA) &&
			     memcmp(nft_set_ext_data(ext),
				    nft_set_ext_data(ext2), set->dlen) != 0) ||
			    (nft_set_ext_exists(ext, NFT_SET_EXT_OBJREF) &&
			     nft_set_ext_exists(ext2, NFT_SET_EXT_OBJREF) &&
			     *nft_set_ext_obj(ext) != *nft_set_ext_obj(ext2)))
				goto err_element_clash;
			else if (!(nlmsg_flags & NLM_F_EXCL))
				err = 0;
		} else if (err == -ENOTEMPTY) {
			/* ENOTEMPTY reports overlapping between this element
			 * and an existing one.
			 */
			err = -EEXIST;
		}
		goto err_element_clash;
	}

	if (!(flags & NFT_SET_ELEM_CATCHALL) && set->size &&
	    !atomic_add_unless(&set->nelems, 1, set->size + set->ndeact)) {
		err = -ENFILE;
		goto err_set_full;
	}

	nft_trans_elem(trans) = elem;
	nft_trans_commit_list_add_tail(ctx->net, trans);
	return 0;

err_set_full:
	nft_setelem_remove(ctx->net, set, &elem);
err_element_clash:
	kfree(trans);
err_elem_free:
	nf_tables_set_elem_destroy(ctx, set, elem.priv);
err_parse_data:
	if (nla[NFTA_SET_ELEM_DATA] != NULL)
		nft_data_release(&elem.data.val, desc.type);
err_parse_key_end:
	if (obj)
		nft_use_dec_restore(&obj->use);

	nft_data_release(&elem.key_end.val, NFT_DATA_VALUE);
err_parse_key:
	nft_data_release(&elem.key.val, NFT_DATA_VALUE);
err_set_elem_expr:
	for (i = 0; i < num_exprs && expr_array[i]; i++)
		nft_expr_destroy(ctx, expr_array[i]);
err_set_elem_expr_clone:
	return err;
}

static int nf_tables_newsetelem(struct sk_buff *skb,
				const struct nfnl_info *info,
				const struct nlattr * const nla[])
{
	struct nftables_pernet *nft_net = nft_pernet(info->net);
	struct netlink_ext_ack *extack = info->extack;
	u8 genmask = nft_genmask_next(info->net);
	u8 family = info->nfmsg->nfgen_family;
	struct net *net = info->net;
	const struct nlattr *attr;
	struct nft_table *table;
	struct nft_set *set;
	struct nft_ctx ctx;
	int rem, err;

	if (nla[NFTA_SET_ELEM_LIST_ELEMENTS] == NULL)
		return -EINVAL;

	table = nft_table_lookup(net, nla[NFTA_SET_ELEM_LIST_TABLE], family,
				 genmask, NETLINK_CB(skb).portid);
	if (IS_ERR(table)) {
		NL_SET_BAD_ATTR(extack, nla[NFTA_SET_ELEM_LIST_TABLE]);
		return PTR_ERR(table);
	}

	set = nft_set_lookup_global(net, table, nla[NFTA_SET_ELEM_LIST_SET],
				    nla[NFTA_SET_ELEM_LIST_SET_ID], genmask);
	if (IS_ERR(set))
		return PTR_ERR(set);

	if (!list_empty(&set->bindings) &&
	    (set->flags & (NFT_SET_CONSTANT | NFT_SET_ANONYMOUS)))
		return -EBUSY;

	nft_ctx_init(&ctx, net, skb, info->nlh, family, table, NULL, nla);

	nla_for_each_nested(attr, nla[NFTA_SET_ELEM_LIST_ELEMENTS], rem) {
		err = nft_add_set_elem(&ctx, set, attr, info->nlh->nlmsg_flags);
		if (err < 0) {
			NL_SET_BAD_ATTR(extack, attr);
			return err;
		}
	}

	if (nft_net->validate_state == NFT_VALIDATE_DO)
		return nft_table_validate(net, table);

	return 0;
}

/**
 *	nft_data_hold - hold a nft_data item
 *
 *	@data: struct nft_data to release
 *	@type: type of data
 *
 *	Hold a nft_data item. NFT_DATA_VALUE types can be silently discarded,
 *	NFT_DATA_VERDICT bumps the reference to chains in case of NFT_JUMP and
 *	NFT_GOTO verdicts. This function must be called on active data objects
 *	from the second phase of the commit protocol.
 */
void nft_data_hold(const struct nft_data *data, enum nft_data_types type)
{
	struct nft_chain *chain;

	if (type == NFT_DATA_VERDICT) {
		switch (data->verdict.code) {
		case NFT_JUMP:
		case NFT_GOTO:
			chain = data->verdict.chain;
			nft_use_inc_restore(&chain->use);
			break;
		}
	}
}

static void nft_setelem_data_activate(const struct net *net,
				      const struct nft_set *set,
				      struct nft_set_elem *elem)
{
	const struct nft_set_ext *ext = nft_set_elem_ext(set, elem->priv);

	if (nft_set_ext_exists(ext, NFT_SET_EXT_DATA))
		nft_data_hold(nft_set_ext_data(ext), set->dtype);
	if (nft_set_ext_exists(ext, NFT_SET_EXT_OBJREF))
		nft_use_inc_restore(&(*nft_set_ext_obj(ext))->use);
}

void nft_setelem_data_deactivate(const struct net *net,
				 const struct nft_set *set,
				 struct nft_set_elem *elem)
{
	const struct nft_set_ext *ext = nft_set_elem_ext(set, elem->priv);

	if (nft_set_ext_exists(ext, NFT_SET_EXT_DATA))
		nft_data_release(nft_set_ext_data(ext), set->dtype);
	if (nft_set_ext_exists(ext, NFT_SET_EXT_OBJREF))
		nft_use_dec(&(*nft_set_ext_obj(ext))->use);
}

static int nft_del_setelem(struct nft_ctx *ctx, struct nft_set *set,
			   const struct nlattr *attr)
{
	struct nlattr *nla[NFTA_SET_ELEM_MAX + 1];
	struct nft_set_ext_tmpl tmpl;
	struct nft_set_elem elem;
	struct nft_set_ext *ext;
	struct nft_trans *trans;
	u32 flags = 0;
	int err;

	err = nla_parse_nested_deprecated(nla, NFTA_SET_ELEM_MAX, attr,
					  nft_set_elem_policy, NULL);
	if (err < 0)
		return err;

	err = nft_setelem_parse_flags(set, nla[NFTA_SET_ELEM_FLAGS], &flags);
	if (err < 0)
		return err;

	if (!nla[NFTA_SET_ELEM_KEY] && !(flags & NFT_SET_ELEM_CATCHALL))
		return -EINVAL;

	if (!nft_setelem_valid_key_end(set, nla, flags))
		return -EINVAL;

	nft_set_ext_prepare(&tmpl);

	if (flags != 0) {
		err = nft_set_ext_add(&tmpl, NFT_SET_EXT_FLAGS);
		if (err < 0)
			return err;
	}

	if (nla[NFTA_SET_ELEM_KEY]) {
		err = nft_setelem_parse_key(ctx, set, &elem.key.val,
					    nla[NFTA_SET_ELEM_KEY]);
		if (err < 0)
			return err;

		err = nft_set_ext_add_length(&tmpl, NFT_SET_EXT_KEY, set->klen);
		if (err < 0)
			goto fail_elem;
	}

	if (nla[NFTA_SET_ELEM_KEY_END]) {
		err = nft_setelem_parse_key(ctx, set, &elem.key_end.val,
					    nla[NFTA_SET_ELEM_KEY_END]);
		if (err < 0)
			goto fail_elem;

		err = nft_set_ext_add_length(&tmpl, NFT_SET_EXT_KEY_END, set->klen);
		if (err < 0)
			goto fail_elem_key_end;
	}

	err = -ENOMEM;
	elem.priv = nft_set_elem_init(set, &tmpl, elem.key.val.data,
				      elem.key_end.val.data, NULL, 0, 0,
				      GFP_KERNEL_ACCOUNT);
	if (IS_ERR(elem.priv)) {
		err = PTR_ERR(elem.priv);
		goto fail_elem_key_end;
	}

	ext = nft_set_elem_ext(set, elem.priv);
	if (flags)
		*nft_set_ext_flags(ext) = flags;

	trans = nft_trans_elem_alloc(ctx, NFT_MSG_DELSETELEM, set);
	if (trans == NULL)
		goto fail_trans;

	err = nft_setelem_deactivate(ctx->net, set, &elem, flags);
	if (err < 0)
		goto fail_ops;

	nft_setelem_data_deactivate(ctx->net, set, &elem);

	nft_trans_elem(trans) = elem;
	nft_trans_commit_list_add_tail(ctx->net, trans);
	return 0;

fail_ops:
	kfree(trans);
fail_trans:
	kfree(elem.priv);
fail_elem_key_end:
	nft_data_release(&elem.key_end.val, NFT_DATA_VALUE);
fail_elem:
	nft_data_release(&elem.key.val, NFT_DATA_VALUE);
	return err;
}

static int nft_setelem_flush(const struct nft_ctx *ctx,
			     struct nft_set *set,
			     const struct nft_set_iter *iter,
			     struct nft_set_elem *elem)
{
	struct nft_trans *trans;
	int err;

	trans = nft_trans_alloc_gfp(ctx, NFT_MSG_DELSETELEM,
				    sizeof(struct nft_trans_elem), GFP_ATOMIC);
	if (!trans)
		return -ENOMEM;

	if (!set->ops->flush(ctx->net, set, elem->priv)) {
		err = -ENOENT;
		goto err1;
	}
	set->ndeact++;

	nft_setelem_data_deactivate(ctx->net, set, elem);
	nft_trans_elem_set(trans) = set;
	nft_trans_elem(trans) = *elem;
	nft_trans_commit_list_add_tail(ctx->net, trans);

	return 0;
err1:
	kfree(trans);
	return err;
}

static int __nft_set_catchall_flush(const struct nft_ctx *ctx,
				    struct nft_set *set,
				    struct nft_set_elem *elem)
{
	struct nft_trans *trans;

	trans = nft_trans_alloc_gfp(ctx, NFT_MSG_DELSETELEM,
				    sizeof(struct nft_trans_elem), GFP_KERNEL);
	if (!trans)
		return -ENOMEM;

	nft_setelem_data_deactivate(ctx->net, set, elem);
	nft_trans_elem_set(trans) = set;
	nft_trans_elem(trans) = *elem;
	nft_trans_commit_list_add_tail(ctx->net, trans);

	return 0;
}

static int nft_set_catchall_flush(const struct nft_ctx *ctx,
				  struct nft_set *set)
{
	u8 genmask = nft_genmask_next(ctx->net);
	struct nft_set_elem_catchall *catchall;
	struct nft_set_elem elem;
	struct nft_set_ext *ext;
	int ret = 0;

	list_for_each_entry_rcu(catchall, &set->catchall_list, list) {
		ext = nft_set_elem_ext(set, catchall->elem);
		if (!nft_set_elem_active(ext, genmask))
			continue;

		elem.priv = catchall->elem;
		ret = __nft_set_catchall_flush(ctx, set, &elem);
		if (ret < 0)
			break;
		nft_set_elem_change_active(ctx->net, set, ext);
	}

	return ret;
}

static int nft_set_flush(struct nft_ctx *ctx, struct nft_set *set, u8 genmask)
{
	struct nft_set_iter iter = {
		.genmask	= genmask,
		.fn		= nft_setelem_flush,
	};

	set->ops->walk(ctx, set, &iter);
	if (!iter.err)
		iter.err = nft_set_catchall_flush(ctx, set);

	return iter.err;
}

static int nf_tables_delsetelem(struct sk_buff *skb,
				const struct nfnl_info *info,
				const struct nlattr * const nla[])
{
	struct netlink_ext_ack *extack = info->extack;
	u8 genmask = nft_genmask_next(info->net);
	u8 family = info->nfmsg->nfgen_family;
	struct net *net = info->net;
	const struct nlattr *attr;
	struct nft_table *table;
	struct nft_set *set;
	struct nft_ctx ctx;
	int rem, err = 0;

	table = nft_table_lookup(net, nla[NFTA_SET_ELEM_LIST_TABLE], family,
				 genmask, NETLINK_CB(skb).portid);
	if (IS_ERR(table)) {
		NL_SET_BAD_ATTR(extack, nla[NFTA_SET_ELEM_LIST_TABLE]);
		return PTR_ERR(table);
	}

	set = nft_set_lookup(table, nla[NFTA_SET_ELEM_LIST_SET], genmask);
	if (IS_ERR(set))
		return PTR_ERR(set);

	if (nft_set_is_anonymous(set))
		return -EOPNOTSUPP;

	if (!list_empty(&set->bindings) && (set->flags & NFT_SET_CONSTANT))
		return -EBUSY;

	nft_ctx_init(&ctx, net, skb, info->nlh, family, table, NULL, nla);

	if (!nla[NFTA_SET_ELEM_LIST_ELEMENTS])
		return nft_set_flush(&ctx, set, genmask);

	nla_for_each_nested(attr, nla[NFTA_SET_ELEM_LIST_ELEMENTS], rem) {
		err = nft_del_setelem(&ctx, set, attr);
		if (err < 0) {
			NL_SET_BAD_ATTR(extack, attr);
			break;
		}
	}
	return err;
}

/*
 * Stateful objects
 */

/**
 *	nft_register_obj- register nf_tables stateful object type
 *	@obj_type: object type
 *
 *	Registers the object type for use with nf_tables. Returns zero on
 *	success or a negative errno code otherwise.
 */
int nft_register_obj(struct nft_object_type *obj_type)
{
	if (obj_type->type == NFT_OBJECT_UNSPEC)
		return -EINVAL;

	nfnl_lock(NFNL_SUBSYS_NFTABLES);
	list_add_rcu(&obj_type->list, &nf_tables_objects);
	nfnl_unlock(NFNL_SUBSYS_NFTABLES);
	return 0;
}
EXPORT_SYMBOL_GPL(nft_register_obj);

/**
 *	nft_unregister_obj - unregister nf_tables object type
 *	@obj_type: object type
 *
 * 	Unregisters the object type for use with nf_tables.
 */
void nft_unregister_obj(struct nft_object_type *obj_type)
{
	nfnl_lock(NFNL_SUBSYS_NFTABLES);
	list_del_rcu(&obj_type->list);
	nfnl_unlock(NFNL_SUBSYS_NFTABLES);
}
EXPORT_SYMBOL_GPL(nft_unregister_obj);

struct nft_object *nft_obj_lookup(const struct net *net,
				  const struct nft_table *table,
				  const struct nlattr *nla, u32 objtype,
				  u8 genmask)
{
	struct nft_object_hash_key k = { .table = table };
	char search[NFT_OBJ_MAXNAMELEN];
	struct rhlist_head *tmp, *list;
	struct nft_object *obj;

	nla_strscpy(search, nla, sizeof(search));
	k.name = search;

	WARN_ON_ONCE(!rcu_read_lock_held() &&
		     !lockdep_commit_lock_is_held(net));

	rcu_read_lock();
	list = rhltable_lookup(&nft_objname_ht, &k, nft_objname_ht_params);
	if (!list)
		goto out;

	rhl_for_each_entry_rcu(obj, tmp, list, rhlhead) {
		if (objtype == obj->ops->type->type &&
		    nft_active_genmask(obj, genmask)) {
			rcu_read_unlock();
			return obj;
		}
	}
out:
	rcu_read_unlock();
	return ERR_PTR(-ENOENT);
}
EXPORT_SYMBOL_GPL(nft_obj_lookup);

static struct nft_object *nft_obj_lookup_byhandle(const struct nft_table *table,
						  const struct nlattr *nla,
						  u32 objtype, u8 genmask)
{
	struct nft_object *obj;

	list_for_each_entry(obj, &table->objects, list) {
		if (be64_to_cpu(nla_get_be64(nla)) == obj->handle &&
		    objtype == obj->ops->type->type &&
		    nft_active_genmask(obj, genmask))
			return obj;
	}
	return ERR_PTR(-ENOENT);
}

static const struct nla_policy nft_obj_policy[NFTA_OBJ_MAX + 1] = {
	[NFTA_OBJ_TABLE]	= { .type = NLA_STRING,
				    .len = NFT_TABLE_MAXNAMELEN - 1 },
	[NFTA_OBJ_NAME]		= { .type = NLA_STRING,
				    .len = NFT_OBJ_MAXNAMELEN - 1 },
	[NFTA_OBJ_TYPE]		= { .type = NLA_U32 },
	[NFTA_OBJ_DATA]		= { .type = NLA_NESTED },
	[NFTA_OBJ_HANDLE]	= { .type = NLA_U64},
	[NFTA_OBJ_USERDATA]	= { .type = NLA_BINARY,
				    .len = NFT_USERDATA_MAXLEN },
};

static struct nft_object *nft_obj_init(const struct nft_ctx *ctx,
				       const struct nft_object_type *type,
				       const struct nlattr *attr)
{
	struct nlattr **tb;
	const struct nft_object_ops *ops;
	struct nft_object *obj;
	int err = -ENOMEM;

	tb = kmalloc_array(type->maxattr + 1, sizeof(*tb), GFP_KERNEL);
	if (!tb)
		goto err1;

	if (attr) {
		err = nla_parse_nested_deprecated(tb, type->maxattr, attr,
						  type->policy, NULL);
		if (err < 0)
			goto err2;
	} else {
		memset(tb, 0, sizeof(tb[0]) * (type->maxattr + 1));
	}

	if (type->select_ops) {
		ops = type->select_ops(ctx, (const struct nlattr * const *)tb);
		if (IS_ERR(ops)) {
			err = PTR_ERR(ops);
			goto err2;
		}
	} else {
		ops = type->ops;
	}

	err = -ENOMEM;
	obj = kzalloc(sizeof(*obj) + ops->size, GFP_KERNEL_ACCOUNT);
	if (!obj)
		goto err2;

	err = ops->init(ctx, (const struct nlattr * const *)tb, obj);
	if (err < 0)
		goto err3;

	obj->ops = ops;

	kfree(tb);
	return obj;
err3:
	kfree(obj);
err2:
	kfree(tb);
err1:
	return ERR_PTR(err);
}

static int nft_object_dump(struct sk_buff *skb, unsigned int attr,
			   struct nft_object *obj, bool reset)
{
	struct nlattr *nest;

	nest = nla_nest_start_noflag(skb, attr);
	if (!nest)
		goto nla_put_failure;
	if (obj->ops->dump(skb, obj, reset) < 0)
		goto nla_put_failure;
	nla_nest_end(skb, nest);
	return 0;

nla_put_failure:
	return -1;
}

static const struct nft_object_type *__nft_obj_type_get(u32 objtype, u8 family)
{
	const struct nft_object_type *type;

	list_for_each_entry_rcu(type, &nf_tables_objects, list) {
		if (type->family != NFPROTO_UNSPEC &&
		    type->family != family)
			continue;

		if (objtype == type->type)
			return type;
	}
	return NULL;
}

static const struct nft_object_type *
nft_obj_type_get(struct net *net, u32 objtype, u8 family)
{
	const struct nft_object_type *type;

	rcu_read_lock();
	type = __nft_obj_type_get(objtype, family);
	if (type != NULL && try_module_get(type->owner)) {
		rcu_read_unlock();
		return type;
	}
	rcu_read_unlock();

	lockdep_nfnl_nft_mutex_not_held();
#ifdef CONFIG_MODULES
	if (type == NULL) {
		if (nft_request_module(net, "nft-obj-%u", objtype) == -EAGAIN)
			return ERR_PTR(-EAGAIN);
	}
#endif
	return ERR_PTR(-ENOENT);
}

static int nf_tables_updobj(const struct nft_ctx *ctx,
			    const struct nft_object_type *type,
			    const struct nlattr *attr,
			    struct nft_object *obj)
{
	struct nft_object *newobj;
	struct nft_trans *trans;
	int err = -ENOMEM;

	if (!try_module_get(type->owner))
		return -ENOENT;

	trans = nft_trans_alloc(ctx, NFT_MSG_NEWOBJ,
				sizeof(struct nft_trans_obj));
	if (!trans)
		goto err_trans;

	newobj = nft_obj_init(ctx, type, attr);
	if (IS_ERR(newobj)) {
		err = PTR_ERR(newobj);
		goto err_free_trans;
	}

	nft_trans_obj(trans) = obj;
	nft_trans_obj_update(trans) = true;
	nft_trans_obj_newobj(trans) = newobj;
	nft_trans_commit_list_add_tail(ctx->net, trans);

	return 0;

err_free_trans:
	kfree(trans);
err_trans:
	module_put(type->owner);
	return err;
}

static int nf_tables_newobj(struct sk_buff *skb, const struct nfnl_info *info,
			    const struct nlattr * const nla[])
{
	struct netlink_ext_ack *extack = info->extack;
	u8 genmask = nft_genmask_next(info->net);
	u8 family = info->nfmsg->nfgen_family;
	const struct nft_object_type *type;
	struct net *net = info->net;
	struct nft_table *table;
	struct nft_object *obj;
	struct nft_ctx ctx;
	u32 objtype;
	int err;

	if (!nla[NFTA_OBJ_TYPE] ||
	    !nla[NFTA_OBJ_NAME] ||
	    !nla[NFTA_OBJ_DATA])
		return -EINVAL;

	table = nft_table_lookup(net, nla[NFTA_OBJ_TABLE], family, genmask,
				 NETLINK_CB(skb).portid);
	if (IS_ERR(table)) {
		NL_SET_BAD_ATTR(extack, nla[NFTA_OBJ_TABLE]);
		return PTR_ERR(table);
	}

	objtype = ntohl(nla_get_be32(nla[NFTA_OBJ_TYPE]));
	obj = nft_obj_lookup(net, table, nla[NFTA_OBJ_NAME], objtype, genmask);
	if (IS_ERR(obj)) {
		err = PTR_ERR(obj);
		if (err != -ENOENT) {
			NL_SET_BAD_ATTR(extack, nla[NFTA_OBJ_NAME]);
			return err;
		}
	} else {
		if (info->nlh->nlmsg_flags & NLM_F_EXCL) {
			NL_SET_BAD_ATTR(extack, nla[NFTA_OBJ_NAME]);
			return -EEXIST;
		}
		if (info->nlh->nlmsg_flags & NLM_F_REPLACE)
			return -EOPNOTSUPP;

		type = __nft_obj_type_get(objtype, family);
		if (WARN_ON_ONCE(!type))
			return -ENOENT;

		nft_ctx_init(&ctx, net, skb, info->nlh, family, table, NULL, nla);

		return nf_tables_updobj(&ctx, type, nla[NFTA_OBJ_DATA], obj);
	}

	nft_ctx_init(&ctx, net, skb, info->nlh, family, table, NULL, nla);

	if (!nft_use_inc(&table->use))
		return -EMFILE;

	type = nft_obj_type_get(net, objtype, family);
	if (IS_ERR(type)) {
		err = PTR_ERR(type);
		goto err_type;
	}

	obj = nft_obj_init(&ctx, type, nla[NFTA_OBJ_DATA]);
	if (IS_ERR(obj)) {
		err = PTR_ERR(obj);
		goto err_init;
	}
	obj->key.table = table;
	obj->handle = nf_tables_alloc_handle(table);

	obj->key.name = nla_strdup(nla[NFTA_OBJ_NAME], GFP_KERNEL_ACCOUNT);
	if (!obj->key.name) {
		err = -ENOMEM;
		goto err_strdup;
	}

	if (nla[NFTA_OBJ_USERDATA]) {
		obj->udata = nla_memdup(nla[NFTA_OBJ_USERDATA], GFP_KERNEL_ACCOUNT);
		if (obj->udata == NULL)
			goto err_userdata;

		obj->udlen = nla_len(nla[NFTA_OBJ_USERDATA]);
	}

	err = nft_trans_obj_add(&ctx, NFT_MSG_NEWOBJ, obj);
	if (err < 0)
		goto err_trans;

	err = rhltable_insert(&nft_objname_ht, &obj->rhlhead,
			      nft_objname_ht_params);
	if (err < 0)
		goto err_obj_ht;

	list_add_tail_rcu(&obj->list, &table->objects);

	return 0;
err_obj_ht:
	/* queued in transaction log */
	INIT_LIST_HEAD(&obj->list);
	return err;
err_trans:
	kfree(obj->udata);
err_userdata:
	kfree(obj->key.name);
err_strdup:
	if (obj->ops->destroy)
		obj->ops->destroy(&ctx, obj);
	kfree(obj);
err_init:
	module_put(type->owner);
err_type:
	nft_use_dec_restore(&table->use);

	return err;
}

static int nf_tables_fill_obj_info(struct sk_buff *skb, struct net *net,
				   u32 portid, u32 seq, int event, u32 flags,
				   int family, const struct nft_table *table,
				   struct nft_object *obj, bool reset)
{
	struct nlmsghdr *nlh;

	event = nfnl_msg_type(NFNL_SUBSYS_NFTABLES, event);
	nlh = nfnl_msg_put(skb, portid, seq, event, flags, family,
			   NFNETLINK_V0, nft_base_seq(net));
	if (!nlh)
		goto nla_put_failure;

	if (nla_put_string(skb, NFTA_OBJ_TABLE, table->name) ||
	    nla_put_string(skb, NFTA_OBJ_NAME, obj->key.name) ||
	    nla_put_be32(skb, NFTA_OBJ_TYPE, htonl(obj->ops->type->type)) ||
	    nla_put_be32(skb, NFTA_OBJ_USE, htonl(obj->use)) ||
	    nft_object_dump(skb, NFTA_OBJ_DATA, obj, reset) ||
	    nla_put_be64(skb, NFTA_OBJ_HANDLE, cpu_to_be64(obj->handle),
			 NFTA_OBJ_PAD))
		goto nla_put_failure;

	if (obj->udata &&
	    nla_put(skb, NFTA_OBJ_USERDATA, obj->udlen, obj->udata))
		goto nla_put_failure;

	nlmsg_end(skb, nlh);
	return 0;

nla_put_failure:
	nlmsg_trim(skb, nlh);
	return -1;
}

static void audit_log_obj_reset(const struct nft_table *table,
				unsigned int base_seq, unsigned int nentries)
{
	char *buf = kasprintf(GFP_ATOMIC, "%s:%u", table->name, base_seq);

	audit_log_nfcfg(buf, table->family, nentries,
			AUDIT_NFT_OP_OBJ_RESET, GFP_ATOMIC);
	kfree(buf);
}

struct nft_obj_filter {
	char		*table;
	u32		type;
};

static int nf_tables_dump_obj(struct sk_buff *skb, struct netlink_callback *cb)
{
	const struct nfgenmsg *nfmsg = nlmsg_data(cb->nlh);
	const struct nft_table *table;
	unsigned int idx = 0, s_idx = cb->args[0];
	struct nft_obj_filter *filter = cb->data;
	struct net *net = sock_net(skb->sk);
	int family = nfmsg->nfgen_family;
	struct nftables_pernet *nft_net;
	unsigned int entries = 0;
	struct nft_object *obj;
	bool reset = false;
	int rc = 0;

	if (NFNL_MSG_TYPE(cb->nlh->nlmsg_type) == NFT_MSG_GETOBJ_RESET)
		reset = true;

	rcu_read_lock();
	nft_net = nft_pernet(net);
	cb->seq = READ_ONCE(nft_net->base_seq);

	list_for_each_entry_rcu(table, &nft_net->tables, list) {
		if (family != NFPROTO_UNSPEC && family != table->family)
			continue;

		entries = 0;
		list_for_each_entry_rcu(obj, &table->objects, list) {
			if (!nft_is_active(net, obj))
				goto cont;
			if (idx < s_idx)
				goto cont;
			if (idx > s_idx)
				memset(&cb->args[1], 0,
				       sizeof(cb->args) - sizeof(cb->args[0]));
			if (filter && filter->table &&
			    strcmp(filter->table, table->name))
				goto cont;
			if (filter &&
			    filter->type != NFT_OBJECT_UNSPEC &&
			    obj->ops->type->type != filter->type)
				goto cont;

			rc = nf_tables_fill_obj_info(skb, net,
						     NETLINK_CB(cb->skb).portid,
						     cb->nlh->nlmsg_seq,
						     NFT_MSG_NEWOBJ,
						     NLM_F_MULTI | NLM_F_APPEND,
						     table->family, table,
						     obj, reset);
			if (rc < 0)
				break;

			entries++;
			nl_dump_check_consistent(cb, nlmsg_hdr(skb));
cont:
			idx++;
		}
		if (reset && entries)
			audit_log_obj_reset(table, nft_net->base_seq, entries);
		if (rc < 0)
			break;
	}
	rcu_read_unlock();

	cb->args[0] = idx;
	return skb->len;
}

static int nf_tables_dump_obj_start(struct netlink_callback *cb)
{
	const struct nlattr * const *nla = cb->data;
	struct nft_obj_filter *filter = NULL;

	if (nla[NFTA_OBJ_TABLE] || nla[NFTA_OBJ_TYPE]) {
		filter = kzalloc(sizeof(*filter), GFP_ATOMIC);
		if (!filter)
			return -ENOMEM;

		if (nla[NFTA_OBJ_TABLE]) {
			filter->table = nla_strdup(nla[NFTA_OBJ_TABLE], GFP_ATOMIC);
			if (!filter->table) {
				kfree(filter);
				return -ENOMEM;
			}
		}

		if (nla[NFTA_OBJ_TYPE])
			filter->type = ntohl(nla_get_be32(nla[NFTA_OBJ_TYPE]));
	}

	cb->data = filter;
	return 0;
}

static int nf_tables_dump_obj_done(struct netlink_callback *cb)
{
	struct nft_obj_filter *filter = cb->data;

	if (filter) {
		kfree(filter->table);
		kfree(filter);
	}

	return 0;
}

/* called with rcu_read_lock held */
static int nf_tables_getobj(struct sk_buff *skb, const struct nfnl_info *info,
			    const struct nlattr * const nla[])
{
	struct netlink_ext_ack *extack = info->extack;
	u8 genmask = nft_genmask_cur(info->net);
	u8 family = info->nfmsg->nfgen_family;
	const struct nft_table *table;
	struct net *net = info->net;
	struct nft_object *obj;
	struct sk_buff *skb2;
	bool reset = false;
	u32 objtype;
	int err;

	if (info->nlh->nlmsg_flags & NLM_F_DUMP) {
		struct netlink_dump_control c = {
			.start = nf_tables_dump_obj_start,
			.dump = nf_tables_dump_obj,
			.done = nf_tables_dump_obj_done,
			.module = THIS_MODULE,
			.data = (void *)nla,
		};

		return nft_netlink_dump_start_rcu(info->sk, skb, info->nlh, &c);
	}

	if (!nla[NFTA_OBJ_NAME] ||
	    !nla[NFTA_OBJ_TYPE])
		return -EINVAL;

	table = nft_table_lookup(net, nla[NFTA_OBJ_TABLE], family, genmask, 0);
	if (IS_ERR(table)) {
		NL_SET_BAD_ATTR(extack, nla[NFTA_OBJ_TABLE]);
		return PTR_ERR(table);
	}

	objtype = ntohl(nla_get_be32(nla[NFTA_OBJ_TYPE]));
	obj = nft_obj_lookup(net, table, nla[NFTA_OBJ_NAME], objtype, genmask);
	if (IS_ERR(obj)) {
		NL_SET_BAD_ATTR(extack, nla[NFTA_OBJ_NAME]);
		return PTR_ERR(obj);
	}

	skb2 = alloc_skb(NLMSG_GOODSIZE, GFP_ATOMIC);
	if (!skb2)
		return -ENOMEM;

	if (NFNL_MSG_TYPE(info->nlh->nlmsg_type) == NFT_MSG_GETOBJ_RESET)
		reset = true;

	if (reset) {
		const struct nftables_pernet *nft_net;
		char *buf;

		nft_net = nft_pernet(net);
		buf = kasprintf(GFP_ATOMIC, "%s:%u", table->name, nft_net->base_seq);

		audit_log_nfcfg(buf,
				family,
				1,
				AUDIT_NFT_OP_OBJ_RESET,
				GFP_ATOMIC);
		kfree(buf);
	}

	err = nf_tables_fill_obj_info(skb2, net, NETLINK_CB(skb).portid,
				      info->nlh->nlmsg_seq, NFT_MSG_NEWOBJ, 0,
				      family, table, obj, reset);
	if (err < 0)
		goto err_fill_obj_info;

	return nfnetlink_unicast(skb2, net, NETLINK_CB(skb).portid);

err_fill_obj_info:
	kfree_skb(skb2);
	return err;
}

static void nft_obj_destroy(const struct nft_ctx *ctx, struct nft_object *obj)
{
	if (obj->ops->destroy)
		obj->ops->destroy(ctx, obj);

	module_put(obj->ops->type->owner);
	kfree(obj->key.name);
	kfree(obj->udata);
	kfree(obj);
}

static int nf_tables_delobj(struct sk_buff *skb, const struct nfnl_info *info,
			    const struct nlattr * const nla[])
{
	struct netlink_ext_ack *extack = info->extack;
	u8 genmask = nft_genmask_next(info->net);
	u8 family = info->nfmsg->nfgen_family;
	struct net *net = info->net;
	const struct nlattr *attr;
	struct nft_table *table;
	struct nft_object *obj;
	struct nft_ctx ctx;
	u32 objtype;

	if (!nla[NFTA_OBJ_TYPE] ||
	    (!nla[NFTA_OBJ_NAME] && !nla[NFTA_OBJ_HANDLE]))
		return -EINVAL;

	table = nft_table_lookup(net, nla[NFTA_OBJ_TABLE], family, genmask,
				 NETLINK_CB(skb).portid);
	if (IS_ERR(table)) {
		NL_SET_BAD_ATTR(extack, nla[NFTA_OBJ_TABLE]);
		return PTR_ERR(table);
	}

	objtype = ntohl(nla_get_be32(nla[NFTA_OBJ_TYPE]));
	if (nla[NFTA_OBJ_HANDLE]) {
		attr = nla[NFTA_OBJ_HANDLE];
		obj = nft_obj_lookup_byhandle(table, attr, objtype, genmask);
	} else {
		attr = nla[NFTA_OBJ_NAME];
		obj = nft_obj_lookup(net, table, attr, objtype, genmask);
	}

	if (IS_ERR(obj)) {
		NL_SET_BAD_ATTR(extack, attr);
		return PTR_ERR(obj);
	}
	if (obj->use > 0) {
		NL_SET_BAD_ATTR(extack, attr);
		return -EBUSY;
	}

	nft_ctx_init(&ctx, net, skb, info->nlh, family, table, NULL, nla);

	return nft_delobj(&ctx, obj);
}

static void
__nft_obj_notify(struct net *net, const struct nft_table *table,
		 struct nft_object *obj, u32 portid, u32 seq, int event,
		 u16 flags, int family, int report, gfp_t gfp)
{
	struct nftables_pernet *nft_net = nft_pernet(net);
	struct sk_buff *skb;
	int err;

	if (!report &&
	    !nfnetlink_has_listeners(net, NFNLGRP_NFTABLES))
		return;

	skb = nlmsg_new(NLMSG_GOODSIZE, gfp);
	if (skb == NULL)
		goto err;

	err = nf_tables_fill_obj_info(skb, net, portid, seq, event,
				      flags & (NLM_F_CREATE | NLM_F_EXCL),
				      family, table, obj, false);
	if (err < 0) {
		kfree_skb(skb);
		goto err;
	}

	nft_notify_enqueue(skb, report, &nft_net->notify_list);
	return;
err:
	nfnetlink_set_err(net, portid, NFNLGRP_NFTABLES, -ENOBUFS);
}

void nft_obj_notify(struct net *net, const struct nft_table *table,
		    struct nft_object *obj, u32 portid, u32 seq, int event,
		    u16 flags, int family, int report, gfp_t gfp)
{
	struct nftables_pernet *nft_net = nft_pernet(net);
	char *buf = kasprintf(gfp, "%s:%u",
			      table->name, nft_net->base_seq);

	audit_log_nfcfg(buf,
			family,
			obj->handle,
			event == NFT_MSG_NEWOBJ ?
				 AUDIT_NFT_OP_OBJ_REGISTER :
				 AUDIT_NFT_OP_OBJ_UNREGISTER,
			gfp);
	kfree(buf);

	__nft_obj_notify(net, table, obj, portid, seq, event,
			 flags, family, report, gfp);
}
EXPORT_SYMBOL_GPL(nft_obj_notify);

static void nf_tables_obj_notify(const struct nft_ctx *ctx,
				 struct nft_object *obj, int event)
{
	__nft_obj_notify(ctx->net, ctx->table, obj, ctx->portid,
			 ctx->seq, event, ctx->flags, ctx->family,
			 ctx->report, GFP_KERNEL);
}

/*
 * Flow tables
 */
void nft_register_flowtable_type(struct nf_flowtable_type *type)
{
	nfnl_lock(NFNL_SUBSYS_NFTABLES);
	list_add_tail_rcu(&type->list, &nf_tables_flowtables);
	nfnl_unlock(NFNL_SUBSYS_NFTABLES);
}
EXPORT_SYMBOL_GPL(nft_register_flowtable_type);

void nft_unregister_flowtable_type(struct nf_flowtable_type *type)
{
	nfnl_lock(NFNL_SUBSYS_NFTABLES);
	list_del_rcu(&type->list);
	nfnl_unlock(NFNL_SUBSYS_NFTABLES);
}
EXPORT_SYMBOL_GPL(nft_unregister_flowtable_type);

static const struct nla_policy nft_flowtable_policy[NFTA_FLOWTABLE_MAX + 1] = {
	[NFTA_FLOWTABLE_TABLE]		= { .type = NLA_STRING,
					    .len = NFT_NAME_MAXLEN - 1 },
	[NFTA_FLOWTABLE_NAME]		= { .type = NLA_STRING,
					    .len = NFT_NAME_MAXLEN - 1 },
	[NFTA_FLOWTABLE_HOOK]		= { .type = NLA_NESTED },
	[NFTA_FLOWTABLE_HANDLE]		= { .type = NLA_U64 },
	[NFTA_FLOWTABLE_FLAGS]		= { .type = NLA_U32 },
};

struct nft_flowtable *nft_flowtable_lookup(const struct nft_table *table,
					   const struct nlattr *nla, u8 genmask)
{
	struct nft_flowtable *flowtable;

	list_for_each_entry_rcu(flowtable, &table->flowtables, list) {
		if (!nla_strcmp(nla, flowtable->name) &&
		    nft_active_genmask(flowtable, genmask))
			return flowtable;
	}
	return ERR_PTR(-ENOENT);
}
EXPORT_SYMBOL_GPL(nft_flowtable_lookup);

void nf_tables_deactivate_flowtable(const struct nft_ctx *ctx,
				    struct nft_flowtable *flowtable,
				    enum nft_trans_phase phase)
{
	switch (phase) {
	case NFT_TRANS_PREPARE_ERROR:
	case NFT_TRANS_PREPARE:
	case NFT_TRANS_ABORT:
	case NFT_TRANS_RELEASE:
		nft_use_dec(&flowtable->use);
		fallthrough;
	default:
		return;
	}
}
EXPORT_SYMBOL_GPL(nf_tables_deactivate_flowtable);

static struct nft_flowtable *
nft_flowtable_lookup_byhandle(const struct nft_table *table,
			      const struct nlattr *nla, u8 genmask)
{
       struct nft_flowtable *flowtable;

       list_for_each_entry(flowtable, &table->flowtables, list) {
               if (be64_to_cpu(nla_get_be64(nla)) == flowtable->handle &&
                   nft_active_genmask(flowtable, genmask))
                       return flowtable;
       }
       return ERR_PTR(-ENOENT);
}

struct nft_flowtable_hook {
	u32			num;
	int			priority;
	struct list_head	list;
};

static const struct nla_policy nft_flowtable_hook_policy[NFTA_FLOWTABLE_HOOK_MAX + 1] = {
	[NFTA_FLOWTABLE_HOOK_NUM]	= { .type = NLA_U32 },
	[NFTA_FLOWTABLE_HOOK_PRIORITY]	= { .type = NLA_U32 },
	[NFTA_FLOWTABLE_HOOK_DEVS]	= { .type = NLA_NESTED },
};

static int nft_flowtable_parse_hook(const struct nft_ctx *ctx,
				    const struct nlattr *attr,
				    struct nft_flowtable_hook *flowtable_hook,
				    struct nft_flowtable *flowtable, bool add)
{
	struct nlattr *tb[NFTA_FLOWTABLE_HOOK_MAX + 1];
	struct nft_hook *hook;
	int hooknum, priority;
	int err;

	INIT_LIST_HEAD(&flowtable_hook->list);

	err = nla_parse_nested_deprecated(tb, NFTA_FLOWTABLE_HOOK_MAX, attr,
					  nft_flowtable_hook_policy, NULL);
	if (err < 0)
		return err;

	if (add) {
		if (!tb[NFTA_FLOWTABLE_HOOK_NUM] ||
		    !tb[NFTA_FLOWTABLE_HOOK_PRIORITY])
			return -EINVAL;

		hooknum = ntohl(nla_get_be32(tb[NFTA_FLOWTABLE_HOOK_NUM]));
		if (hooknum != NF_NETDEV_INGRESS)
			return -EOPNOTSUPP;

		priority = ntohl(nla_get_be32(tb[NFTA_FLOWTABLE_HOOK_PRIORITY]));

		flowtable_hook->priority	= priority;
		flowtable_hook->num		= hooknum;
	} else {
		if (tb[NFTA_FLOWTABLE_HOOK_NUM]) {
			hooknum = ntohl(nla_get_be32(tb[NFTA_FLOWTABLE_HOOK_NUM]));
			if (hooknum != flowtable->hooknum)
				return -EOPNOTSUPP;
		}

		if (tb[NFTA_FLOWTABLE_HOOK_PRIORITY]) {
			priority = ntohl(nla_get_be32(tb[NFTA_FLOWTABLE_HOOK_PRIORITY]));
			if (priority != flowtable->data.priority)
				return -EOPNOTSUPP;
		}

		flowtable_hook->priority	= flowtable->data.priority;
		flowtable_hook->num		= flowtable->hooknum;
	}

	if (tb[NFTA_FLOWTABLE_HOOK_DEVS]) {
		err = nf_tables_parse_netdev_hooks(ctx->net,
						   tb[NFTA_FLOWTABLE_HOOK_DEVS],
						   &flowtable_hook->list);
		if (err < 0)
			return err;
	}

	list_for_each_entry(hook, &flowtable_hook->list, list) {
		hook->ops.pf		= NFPROTO_NETDEV;
		hook->ops.hooknum	= flowtable_hook->num;
		hook->ops.priority	= flowtable_hook->priority;
		hook->ops.priv		= &flowtable->data;
		hook->ops.hook		= flowtable->data.type->hook;
	}

	return err;
}

/* call under rcu_read_lock */
static const struct nf_flowtable_type *__nft_flowtable_type_get(u8 family)
{
	const struct nf_flowtable_type *type;

	list_for_each_entry_rcu(type, &nf_tables_flowtables, list) {
		if (family == type->family)
			return type;
	}
	return NULL;
}

static const struct nf_flowtable_type *
nft_flowtable_type_get(struct net *net, u8 family)
{
	const struct nf_flowtable_type *type;

	rcu_read_lock();
	type = __nft_flowtable_type_get(family);
	if (type != NULL && try_module_get(type->owner)) {
		rcu_read_unlock();
		return type;
	}
	rcu_read_unlock();

	lockdep_nfnl_nft_mutex_not_held();
#ifdef CONFIG_MODULES
	if (type == NULL) {
		if (nft_request_module(net, "nf-flowtable-%u", family) == -EAGAIN)
			return ERR_PTR(-EAGAIN);
	}
#endif
	return ERR_PTR(-ENOENT);
}

/* Only called from error and netdev event paths. */
static void nft_unregister_flowtable_hook(struct net *net,
					  struct nft_flowtable *flowtable,
					  struct nft_hook *hook)
{
	nf_unregister_net_hook(net, &hook->ops);
	flowtable->data.type->setup(&flowtable->data, hook->ops.dev,
				    FLOW_BLOCK_UNBIND);
}

static void __nft_unregister_flowtable_net_hooks(struct net *net,
						 struct list_head *hook_list,
					         bool release_netdev)
{
	struct nft_hook *hook, *next;

	list_for_each_entry_safe(hook, next, hook_list, list) {
		nf_unregister_net_hook(net, &hook->ops);
		if (release_netdev) {
			list_del(&hook->list);
			kfree_rcu(hook, rcu);
		}
	}
}

static void nft_unregister_flowtable_net_hooks(struct net *net,
					       struct list_head *hook_list)
{
	__nft_unregister_flowtable_net_hooks(net, hook_list, false);
}

static int nft_register_flowtable_net_hooks(struct net *net,
					    struct nft_table *table,
					    struct list_head *hook_list,
					    struct nft_flowtable *flowtable)
{
	struct nft_hook *hook, *hook2, *next;
	struct nft_flowtable *ft;
	int err, i = 0;

	list_for_each_entry(hook, hook_list, list) {
		list_for_each_entry(ft, &table->flowtables, list) {
			if (!nft_is_active_next(net, ft))
				continue;

			list_for_each_entry(hook2, &ft->hook_list, list) {
				if (hook->ops.dev == hook2->ops.dev &&
				    hook->ops.pf == hook2->ops.pf) {
					err = -EEXIST;
					goto err_unregister_net_hooks;
				}
			}
		}

		err = flowtable->data.type->setup(&flowtable->data,
						  hook->ops.dev,
						  FLOW_BLOCK_BIND);
		if (err < 0)
			goto err_unregister_net_hooks;

		err = nf_register_net_hook(net, &hook->ops);
		if (err < 0) {
			flowtable->data.type->setup(&flowtable->data,
						    hook->ops.dev,
						    FLOW_BLOCK_UNBIND);
			goto err_unregister_net_hooks;
		}

		i++;
	}

	return 0;

err_unregister_net_hooks:
	list_for_each_entry_safe(hook, next, hook_list, list) {
		if (i-- <= 0)
			break;

		nft_unregister_flowtable_hook(net, flowtable, hook);
		list_del_rcu(&hook->list);
		kfree_rcu(hook, rcu);
	}

	return err;
}

static void nft_hooks_destroy(struct list_head *hook_list)
{
	struct nft_hook *hook, *next;

	list_for_each_entry_safe(hook, next, hook_list, list) {
		list_del_rcu(&hook->list);
		kfree_rcu(hook, rcu);
	}
}

static int nft_flowtable_update(struct nft_ctx *ctx, const struct nlmsghdr *nlh,
				struct nft_flowtable *flowtable)
{
	const struct nlattr * const *nla = ctx->nla;
	struct nft_flowtable_hook flowtable_hook;
	struct nft_hook *hook, *next;
	struct nft_trans *trans;
	bool unregister = false;
	u32 flags;
	int err;

	err = nft_flowtable_parse_hook(ctx, nla[NFTA_FLOWTABLE_HOOK],
				       &flowtable_hook, flowtable, false);
	if (err < 0)
		return err;

	list_for_each_entry_safe(hook, next, &flowtable_hook.list, list) {
		if (nft_hook_list_find(&flowtable->hook_list, hook)) {
			list_del(&hook->list);
			kfree(hook);
		}
	}

	if (nla[NFTA_FLOWTABLE_FLAGS]) {
		flags = ntohl(nla_get_be32(nla[NFTA_FLOWTABLE_FLAGS]));
		if (flags & ~NFT_FLOWTABLE_MASK) {
			err = -EOPNOTSUPP;
			goto err_flowtable_update_hook;
		}
		if ((flowtable->data.flags & NFT_FLOWTABLE_HW_OFFLOAD) ^
		    (flags & NFT_FLOWTABLE_HW_OFFLOAD)) {
			err = -EOPNOTSUPP;
			goto err_flowtable_update_hook;
		}
	} else {
		flags = flowtable->data.flags;
	}

	err = nft_register_flowtable_net_hooks(ctx->net, ctx->table,
					       &flowtable_hook.list, flowtable);
	if (err < 0)
		goto err_flowtable_update_hook;

	trans = nft_trans_alloc(ctx, NFT_MSG_NEWFLOWTABLE,
				sizeof(struct nft_trans_flowtable));
	if (!trans) {
		unregister = true;
		err = -ENOMEM;
		goto err_flowtable_update_hook;
	}

	nft_trans_flowtable_flags(trans) = flags;
	nft_trans_flowtable(trans) = flowtable;
	nft_trans_flowtable_update(trans) = true;
	INIT_LIST_HEAD(&nft_trans_flowtable_hooks(trans));
	list_splice(&flowtable_hook.list, &nft_trans_flowtable_hooks(trans));

	nft_trans_commit_list_add_tail(ctx->net, trans);

	return 0;

err_flowtable_update_hook:
	list_for_each_entry_safe(hook, next, &flowtable_hook.list, list) {
		if (unregister)
			nft_unregister_flowtable_hook(ctx->net, flowtable, hook);
		list_del_rcu(&hook->list);
		kfree_rcu(hook, rcu);
	}

	return err;

}

static int nf_tables_newflowtable(struct sk_buff *skb,
				  const struct nfnl_info *info,
				  const struct nlattr * const nla[])
{
	struct netlink_ext_ack *extack = info->extack;
	struct nft_flowtable_hook flowtable_hook;
	u8 genmask = nft_genmask_next(info->net);
	u8 family = info->nfmsg->nfgen_family;
	const struct nf_flowtable_type *type;
	struct nft_flowtable *flowtable;
	struct net *net = info->net;
	struct nft_table *table;
	struct nft_trans *trans;
	struct nft_ctx ctx;
	int err;

	if (!nla[NFTA_FLOWTABLE_TABLE] ||
	    !nla[NFTA_FLOWTABLE_NAME] ||
	    !nla[NFTA_FLOWTABLE_HOOK])
		return -EINVAL;

	table = nft_table_lookup(net, nla[NFTA_FLOWTABLE_TABLE], family,
				 genmask, NETLINK_CB(skb).portid);
	if (IS_ERR(table)) {
		NL_SET_BAD_ATTR(extack, nla[NFTA_FLOWTABLE_TABLE]);
		return PTR_ERR(table);
	}

	flowtable = nft_flowtable_lookup(table, nla[NFTA_FLOWTABLE_NAME],
					 genmask);
	if (IS_ERR(flowtable)) {
		err = PTR_ERR(flowtable);
		if (err != -ENOENT) {
			NL_SET_BAD_ATTR(extack, nla[NFTA_FLOWTABLE_NAME]);
			return err;
		}
	} else {
		if (info->nlh->nlmsg_flags & NLM_F_EXCL) {
			NL_SET_BAD_ATTR(extack, nla[NFTA_FLOWTABLE_NAME]);
			return -EEXIST;
		}

		nft_ctx_init(&ctx, net, skb, info->nlh, family, table, NULL, nla);

		return nft_flowtable_update(&ctx, info->nlh, flowtable);
	}

	nft_ctx_init(&ctx, net, skb, info->nlh, family, table, NULL, nla);

	if (!nft_use_inc(&table->use))
		return -EMFILE;

	flowtable = kzalloc(sizeof(*flowtable), GFP_KERNEL_ACCOUNT);
	if (!flowtable) {
		err = -ENOMEM;
		goto flowtable_alloc;
	}

	flowtable->table = table;
	flowtable->handle = nf_tables_alloc_handle(table);
	INIT_LIST_HEAD(&flowtable->hook_list);

	flowtable->name = nla_strdup(nla[NFTA_FLOWTABLE_NAME], GFP_KERNEL_ACCOUNT);
	if (!flowtable->name) {
		err = -ENOMEM;
		goto err1;
	}

	type = nft_flowtable_type_get(net, family);
	if (IS_ERR(type)) {
		err = PTR_ERR(type);
		goto err2;
	}

	if (nla[NFTA_FLOWTABLE_FLAGS]) {
		flowtable->data.flags =
			ntohl(nla_get_be32(nla[NFTA_FLOWTABLE_FLAGS]));
		if (flowtable->data.flags & ~NFT_FLOWTABLE_MASK) {
			err = -EOPNOTSUPP;
			goto err3;
		}
	}

	write_pnet(&flowtable->data.net, net);
	flowtable->data.type = type;
	err = type->init(&flowtable->data);
	if (err < 0)
		goto err3;

	err = nft_flowtable_parse_hook(&ctx, nla[NFTA_FLOWTABLE_HOOK],
				       &flowtable_hook, flowtable, true);
	if (err < 0)
		goto err_flowtable_parse_hooks;

	list_splice(&flowtable_hook.list, &flowtable->hook_list);
	flowtable->data.priority = flowtable_hook.priority;
	flowtable->hooknum = flowtable_hook.num;

	trans = nft_trans_flowtable_add(&ctx, NFT_MSG_NEWFLOWTABLE, flowtable);
	if (IS_ERR(trans)) {
		err = PTR_ERR(trans);
		goto err_flowtable_trans;
	}

	/* This must be LAST to ensure no packets are walking over this flowtable. */
	err = nft_register_flowtable_net_hooks(ctx.net, table,
					       &flowtable->hook_list,
					       flowtable);
	if (err < 0)
		goto err_flowtable_hooks;

	list_add_tail_rcu(&flowtable->list, &table->flowtables);

	return 0;

err_flowtable_hooks:
	nft_trans_destroy(trans);
err_flowtable_trans:
	nft_hooks_destroy(&flowtable->hook_list);
err_flowtable_parse_hooks:
	flowtable->data.type->free(&flowtable->data);
err3:
	module_put(type->owner);
err2:
	kfree(flowtable->name);
err1:
	kfree(flowtable);
flowtable_alloc:
	nft_use_dec_restore(&table->use);

	return err;
}

static void nft_flowtable_hook_release(struct nft_flowtable_hook *flowtable_hook)
{
	struct nft_hook *this, *next;

	list_for_each_entry_safe(this, next, &flowtable_hook->list, list) {
		list_del(&this->list);
		kfree(this);
	}
}

static int nft_delflowtable_hook(struct nft_ctx *ctx,
				 struct nft_flowtable *flowtable)
{
	const struct nlattr * const *nla = ctx->nla;
	struct nft_flowtable_hook flowtable_hook;
	LIST_HEAD(flowtable_del_list);
	struct nft_hook *this, *hook;
	struct nft_trans *trans;
	int err;

	err = nft_flowtable_parse_hook(ctx, nla[NFTA_FLOWTABLE_HOOK],
				       &flowtable_hook, flowtable, false);
	if (err < 0)
		return err;

	list_for_each_entry(this, &flowtable_hook.list, list) {
		hook = nft_hook_list_find(&flowtable->hook_list, this);
		if (!hook) {
			err = -ENOENT;
			goto err_flowtable_del_hook;
		}
		list_move(&hook->list, &flowtable_del_list);
	}

	trans = nft_trans_alloc(ctx, NFT_MSG_DELFLOWTABLE,
				sizeof(struct nft_trans_flowtable));
	if (!trans) {
		err = -ENOMEM;
		goto err_flowtable_del_hook;
	}

	nft_trans_flowtable(trans) = flowtable;
	nft_trans_flowtable_update(trans) = true;
	INIT_LIST_HEAD(&nft_trans_flowtable_hooks(trans));
	list_splice(&flowtable_del_list, &nft_trans_flowtable_hooks(trans));
	nft_flowtable_hook_release(&flowtable_hook);

	nft_trans_commit_list_add_tail(ctx->net, trans);

	return 0;

err_flowtable_del_hook:
	list_splice(&flowtable_del_list, &flowtable->hook_list);
	nft_flowtable_hook_release(&flowtable_hook);

	return err;
}

static int nf_tables_delflowtable(struct sk_buff *skb,
				  const struct nfnl_info *info,
				  const struct nlattr * const nla[])
{
	struct netlink_ext_ack *extack = info->extack;
	u8 genmask = nft_genmask_next(info->net);
	u8 family = info->nfmsg->nfgen_family;
	struct nft_flowtable *flowtable;
	struct net *net = info->net;
	const struct nlattr *attr;
	struct nft_table *table;
	struct nft_ctx ctx;

	if (!nla[NFTA_FLOWTABLE_TABLE] ||
	    (!nla[NFTA_FLOWTABLE_NAME] &&
	     !nla[NFTA_FLOWTABLE_HANDLE]))
		return -EINVAL;

	table = nft_table_lookup(net, nla[NFTA_FLOWTABLE_TABLE], family,
				 genmask, NETLINK_CB(skb).portid);
	if (IS_ERR(table)) {
		NL_SET_BAD_ATTR(extack, nla[NFTA_FLOWTABLE_TABLE]);
		return PTR_ERR(table);
	}

	if (nla[NFTA_FLOWTABLE_HANDLE]) {
		attr = nla[NFTA_FLOWTABLE_HANDLE];
		flowtable = nft_flowtable_lookup_byhandle(table, attr, genmask);
	} else {
		attr = nla[NFTA_FLOWTABLE_NAME];
		flowtable = nft_flowtable_lookup(table, attr, genmask);
	}

	if (IS_ERR(flowtable)) {
		NL_SET_BAD_ATTR(extack, attr);
		return PTR_ERR(flowtable);
	}

	nft_ctx_init(&ctx, net, skb, info->nlh, family, table, NULL, nla);

	if (nla[NFTA_FLOWTABLE_HOOK])
		return nft_delflowtable_hook(&ctx, flowtable);

	if (flowtable->use > 0) {
		NL_SET_BAD_ATTR(extack, attr);
		return -EBUSY;
	}

	return nft_delflowtable(&ctx, flowtable);
}

static int nf_tables_fill_flowtable_info(struct sk_buff *skb, struct net *net,
					 u32 portid, u32 seq, int event,
					 u32 flags, int family,
					 struct nft_flowtable *flowtable,
					 struct list_head *hook_list)
{
	struct nlattr *nest, *nest_devs;
	struct nft_hook *hook;
	struct nlmsghdr *nlh;

	event = nfnl_msg_type(NFNL_SUBSYS_NFTABLES, event);
	nlh = nfnl_msg_put(skb, portid, seq, event, flags, family,
			   NFNETLINK_V0, nft_base_seq(net));
	if (!nlh)
		goto nla_put_failure;

	if (nla_put_string(skb, NFTA_FLOWTABLE_TABLE, flowtable->table->name) ||
	    nla_put_string(skb, NFTA_FLOWTABLE_NAME, flowtable->name) ||
	    nla_put_be32(skb, NFTA_FLOWTABLE_USE, htonl(flowtable->use)) ||
	    nla_put_be64(skb, NFTA_FLOWTABLE_HANDLE, cpu_to_be64(flowtable->handle),
			 NFTA_FLOWTABLE_PAD) ||
	    nla_put_be32(skb, NFTA_FLOWTABLE_FLAGS, htonl(flowtable->data.flags)))
		goto nla_put_failure;

	nest = nla_nest_start_noflag(skb, NFTA_FLOWTABLE_HOOK);
	if (!nest)
		goto nla_put_failure;
	if (nla_put_be32(skb, NFTA_FLOWTABLE_HOOK_NUM, htonl(flowtable->hooknum)) ||
	    nla_put_be32(skb, NFTA_FLOWTABLE_HOOK_PRIORITY, htonl(flowtable->data.priority)))
		goto nla_put_failure;

	nest_devs = nla_nest_start_noflag(skb, NFTA_FLOWTABLE_HOOK_DEVS);
	if (!nest_devs)
		goto nla_put_failure;

	list_for_each_entry_rcu(hook, hook_list, list) {
		if (nla_put_string(skb, NFTA_DEVICE_NAME, hook->ops.dev->name))
			goto nla_put_failure;
	}
	nla_nest_end(skb, nest_devs);
	nla_nest_end(skb, nest);

	nlmsg_end(skb, nlh);
	return 0;

nla_put_failure:
	nlmsg_trim(skb, nlh);
	return -1;
}

struct nft_flowtable_filter {
	char		*table;
};

static int nf_tables_dump_flowtable(struct sk_buff *skb,
				    struct netlink_callback *cb)
{
	const struct nfgenmsg *nfmsg = nlmsg_data(cb->nlh);
	struct nft_flowtable_filter *filter = cb->data;
	unsigned int idx = 0, s_idx = cb->args[0];
	struct net *net = sock_net(skb->sk);
	int family = nfmsg->nfgen_family;
	struct nft_flowtable *flowtable;
	struct nftables_pernet *nft_net;
	const struct nft_table *table;

	rcu_read_lock();
	nft_net = nft_pernet(net);
	cb->seq = READ_ONCE(nft_net->base_seq);

	list_for_each_entry_rcu(table, &nft_net->tables, list) {
		if (family != NFPROTO_UNSPEC && family != table->family)
			continue;

		list_for_each_entry_rcu(flowtable, &table->flowtables, list) {
			if (!nft_is_active(net, flowtable))
				goto cont;
			if (idx < s_idx)
				goto cont;
			if (idx > s_idx)
				memset(&cb->args[1], 0,
				       sizeof(cb->args) - sizeof(cb->args[0]));
			if (filter && filter->table &&
			    strcmp(filter->table, table->name))
				goto cont;

			if (nf_tables_fill_flowtable_info(skb, net, NETLINK_CB(cb->skb).portid,
							  cb->nlh->nlmsg_seq,
							  NFT_MSG_NEWFLOWTABLE,
							  NLM_F_MULTI | NLM_F_APPEND,
							  table->family,
							  flowtable,
							  &flowtable->hook_list) < 0)
				goto done;

			nl_dump_check_consistent(cb, nlmsg_hdr(skb));
cont:
			idx++;
		}
	}
done:
	rcu_read_unlock();

	cb->args[0] = idx;
	return skb->len;
}

static int nf_tables_dump_flowtable_start(struct netlink_callback *cb)
{
	const struct nlattr * const *nla = cb->data;
	struct nft_flowtable_filter *filter = NULL;

	if (nla[NFTA_FLOWTABLE_TABLE]) {
		filter = kzalloc(sizeof(*filter), GFP_ATOMIC);
		if (!filter)
			return -ENOMEM;

		filter->table = nla_strdup(nla[NFTA_FLOWTABLE_TABLE],
					   GFP_ATOMIC);
		if (!filter->table) {
			kfree(filter);
			return -ENOMEM;
		}
	}

	cb->data = filter;
	return 0;
}

static int nf_tables_dump_flowtable_done(struct netlink_callback *cb)
{
	struct nft_flowtable_filter *filter = cb->data;

	if (!filter)
		return 0;

	kfree(filter->table);
	kfree(filter);

	return 0;
}

/* called with rcu_read_lock held */
static int nf_tables_getflowtable(struct sk_buff *skb,
				  const struct nfnl_info *info,
				  const struct nlattr * const nla[])
{
	u8 genmask = nft_genmask_cur(info->net);
	u8 family = info->nfmsg->nfgen_family;
	struct nft_flowtable *flowtable;
	const struct nft_table *table;
	struct net *net = info->net;
	struct sk_buff *skb2;
	int err;

	if (info->nlh->nlmsg_flags & NLM_F_DUMP) {
		struct netlink_dump_control c = {
			.start = nf_tables_dump_flowtable_start,
			.dump = nf_tables_dump_flowtable,
			.done = nf_tables_dump_flowtable_done,
			.module = THIS_MODULE,
			.data = (void *)nla,
		};

		return nft_netlink_dump_start_rcu(info->sk, skb, info->nlh, &c);
	}

	if (!nla[NFTA_FLOWTABLE_NAME])
		return -EINVAL;

	table = nft_table_lookup(net, nla[NFTA_FLOWTABLE_TABLE], family,
				 genmask, 0);
	if (IS_ERR(table))
		return PTR_ERR(table);

	flowtable = nft_flowtable_lookup(table, nla[NFTA_FLOWTABLE_NAME],
					 genmask);
	if (IS_ERR(flowtable))
		return PTR_ERR(flowtable);

	skb2 = alloc_skb(NLMSG_GOODSIZE, GFP_ATOMIC);
	if (!skb2)
		return -ENOMEM;

	err = nf_tables_fill_flowtable_info(skb2, net, NETLINK_CB(skb).portid,
					    info->nlh->nlmsg_seq,
					    NFT_MSG_NEWFLOWTABLE, 0, family,
					    flowtable, &flowtable->hook_list);
	if (err < 0)
		goto err_fill_flowtable_info;

	return nfnetlink_unicast(skb2, net, NETLINK_CB(skb).portid);

err_fill_flowtable_info:
	kfree_skb(skb2);
	return err;
}

static void nf_tables_flowtable_notify(struct nft_ctx *ctx,
				       struct nft_flowtable *flowtable,
				       struct list_head *hook_list,
				       int event)
{
	struct nftables_pernet *nft_net = nft_pernet(ctx->net);
	struct sk_buff *skb;
	u16 flags = 0;
	int err;

	if (!ctx->report &&
	    !nfnetlink_has_listeners(ctx->net, NFNLGRP_NFTABLES))
		return;

	skb = nlmsg_new(NLMSG_GOODSIZE, GFP_KERNEL);
	if (skb == NULL)
		goto err;

	if (ctx->flags & (NLM_F_CREATE | NLM_F_EXCL))
		flags |= ctx->flags & (NLM_F_CREATE | NLM_F_EXCL);

	err = nf_tables_fill_flowtable_info(skb, ctx->net, ctx->portid,
					    ctx->seq, event, flags,
					    ctx->family, flowtable, hook_list);
	if (err < 0) {
		kfree_skb(skb);
		goto err;
	}

	nft_notify_enqueue(skb, ctx->report, &nft_net->notify_list);
	return;
err:
	nfnetlink_set_err(ctx->net, ctx->portid, NFNLGRP_NFTABLES, -ENOBUFS);
}

static void nf_tables_flowtable_destroy(struct nft_flowtable *flowtable)
{
	struct nft_hook *hook, *next;

	flowtable->data.type->free(&flowtable->data);
	list_for_each_entry_safe(hook, next, &flowtable->hook_list, list) {
		flowtable->data.type->setup(&flowtable->data, hook->ops.dev,
					    FLOW_BLOCK_UNBIND);
		list_del_rcu(&hook->list);
		kfree(hook);
	}
	kfree(flowtable->name);
	module_put(flowtable->data.type->owner);
	kfree(flowtable);
}

static int nf_tables_fill_gen_info(struct sk_buff *skb, struct net *net,
				   u32 portid, u32 seq)
{
	struct nftables_pernet *nft_net = nft_pernet(net);
	struct nlmsghdr *nlh;
	char buf[TASK_COMM_LEN];
	int event = nfnl_msg_type(NFNL_SUBSYS_NFTABLES, NFT_MSG_NEWGEN);

	nlh = nfnl_msg_put(skb, portid, seq, event, 0, AF_UNSPEC,
			   NFNETLINK_V0, nft_base_seq(net));
	if (!nlh)
		goto nla_put_failure;

	if (nla_put_be32(skb, NFTA_GEN_ID, htonl(nft_net->base_seq)) ||
	    nla_put_be32(skb, NFTA_GEN_PROC_PID, htonl(task_pid_nr(current))) ||
	    nla_put_string(skb, NFTA_GEN_PROC_NAME, get_task_comm(buf, current)))
		goto nla_put_failure;

	nlmsg_end(skb, nlh);
	return 0;

nla_put_failure:
	nlmsg_trim(skb, nlh);
	return -EMSGSIZE;
}

static void nft_flowtable_event(unsigned long event, struct net_device *dev,
				struct nft_flowtable *flowtable)
{
	struct nft_hook *hook;

	list_for_each_entry(hook, &flowtable->hook_list, list) {
		if (hook->ops.dev != dev)
			continue;

		/* flow_offload_netdev_event() cleans up entries for us. */
		nft_unregister_flowtable_hook(dev_net(dev), flowtable, hook);
		list_del_rcu(&hook->list);
		kfree_rcu(hook, rcu);
		break;
	}
}

static int nf_tables_flowtable_event(struct notifier_block *this,
				     unsigned long event, void *ptr)
{
	struct net_device *dev = netdev_notifier_info_to_dev(ptr);
	struct nft_flowtable *flowtable;
	struct nftables_pernet *nft_net;
	struct nft_table *table;
	struct net *net;

	if (event != NETDEV_UNREGISTER)
		return 0;

	net = dev_net(dev);
	nft_net = nft_pernet(net);
	mutex_lock(&nft_net->commit_mutex);
	list_for_each_entry(table, &nft_net->tables, list) {
		list_for_each_entry(flowtable, &table->flowtables, list) {
			nft_flowtable_event(event, dev, flowtable);
		}
	}
	mutex_unlock(&nft_net->commit_mutex);

	return NOTIFY_DONE;
}

static struct notifier_block nf_tables_flowtable_notifier = {
	.notifier_call	= nf_tables_flowtable_event,
};

static void nf_tables_gen_notify(struct net *net, struct sk_buff *skb,
				 int event)
{
	struct nlmsghdr *nlh = nlmsg_hdr(skb);
	struct sk_buff *skb2;
	int err;

	if (!nlmsg_report(nlh) &&
	    !nfnetlink_has_listeners(net, NFNLGRP_NFTABLES))
		return;

	skb2 = nlmsg_new(NLMSG_GOODSIZE, GFP_KERNEL);
	if (skb2 == NULL)
		goto err;

	err = nf_tables_fill_gen_info(skb2, net, NETLINK_CB(skb).portid,
				      nlh->nlmsg_seq);
	if (err < 0) {
		kfree_skb(skb2);
		goto err;
	}

	nfnetlink_send(skb2, net, NETLINK_CB(skb).portid, NFNLGRP_NFTABLES,
		       nlmsg_report(nlh), GFP_KERNEL);
	return;
err:
	nfnetlink_set_err(net, NETLINK_CB(skb).portid, NFNLGRP_NFTABLES,
			  -ENOBUFS);
}

static int nf_tables_getgen(struct sk_buff *skb, const struct nfnl_info *info,
			    const struct nlattr * const nla[])
{
	struct sk_buff *skb2;
	int err;

	skb2 = alloc_skb(NLMSG_GOODSIZE, GFP_ATOMIC);
	if (skb2 == NULL)
		return -ENOMEM;

	err = nf_tables_fill_gen_info(skb2, info->net, NETLINK_CB(skb).portid,
				      info->nlh->nlmsg_seq);
	if (err < 0)
		goto err_fill_gen_info;

	return nfnetlink_unicast(skb2, info->net, NETLINK_CB(skb).portid);

err_fill_gen_info:
	kfree_skb(skb2);
	return err;
}

static const struct nfnl_callback nf_tables_cb[NFT_MSG_MAX] = {
	[NFT_MSG_NEWTABLE] = {
		.call		= nf_tables_newtable,
		.type		= NFNL_CB_BATCH,
		.attr_count	= NFTA_TABLE_MAX,
		.policy		= nft_table_policy,
	},
	[NFT_MSG_GETTABLE] = {
		.call		= nf_tables_gettable,
		.type		= NFNL_CB_RCU,
		.attr_count	= NFTA_TABLE_MAX,
		.policy		= nft_table_policy,
	},
	[NFT_MSG_DELTABLE] = {
		.call		= nf_tables_deltable,
		.type		= NFNL_CB_BATCH,
		.attr_count	= NFTA_TABLE_MAX,
		.policy		= nft_table_policy,
	},
	[NFT_MSG_NEWCHAIN] = {
		.call		= nf_tables_newchain,
		.type		= NFNL_CB_BATCH,
		.attr_count	= NFTA_CHAIN_MAX,
		.policy		= nft_chain_policy,
	},
	[NFT_MSG_GETCHAIN] = {
		.call		= nf_tables_getchain,
		.type		= NFNL_CB_RCU,
		.attr_count	= NFTA_CHAIN_MAX,
		.policy		= nft_chain_policy,
	},
	[NFT_MSG_DELCHAIN] = {
		.call		= nf_tables_delchain,
		.type		= NFNL_CB_BATCH,
		.attr_count	= NFTA_CHAIN_MAX,
		.policy		= nft_chain_policy,
	},
	[NFT_MSG_NEWRULE] = {
		.call		= nf_tables_newrule,
		.type		= NFNL_CB_BATCH,
		.attr_count	= NFTA_RULE_MAX,
		.policy		= nft_rule_policy,
	},
	[NFT_MSG_GETRULE] = {
		.call		= nf_tables_getrule,
		.type		= NFNL_CB_RCU,
		.attr_count	= NFTA_RULE_MAX,
		.policy		= nft_rule_policy,
	},
	[NFT_MSG_DELRULE] = {
		.call		= nf_tables_delrule,
		.type		= NFNL_CB_BATCH,
		.attr_count	= NFTA_RULE_MAX,
		.policy		= nft_rule_policy,
	},
	[NFT_MSG_NEWSET] = {
		.call		= nf_tables_newset,
		.type		= NFNL_CB_BATCH,
		.attr_count	= NFTA_SET_MAX,
		.policy		= nft_set_policy,
	},
	[NFT_MSG_GETSET] = {
		.call		= nf_tables_getset,
		.type		= NFNL_CB_RCU,
		.attr_count	= NFTA_SET_MAX,
		.policy		= nft_set_policy,
	},
	[NFT_MSG_DELSET] = {
		.call		= nf_tables_delset,
		.type		= NFNL_CB_BATCH,
		.attr_count	= NFTA_SET_MAX,
		.policy		= nft_set_policy,
	},
	[NFT_MSG_NEWSETELEM] = {
		.call		= nf_tables_newsetelem,
		.type		= NFNL_CB_BATCH,
		.attr_count	= NFTA_SET_ELEM_LIST_MAX,
		.policy		= nft_set_elem_list_policy,
	},
	[NFT_MSG_GETSETELEM] = {
		.call		= nf_tables_getsetelem,
		.type		= NFNL_CB_RCU,
		.attr_count	= NFTA_SET_ELEM_LIST_MAX,
		.policy		= nft_set_elem_list_policy,
	},
	[NFT_MSG_DELSETELEM] = {
		.call		= nf_tables_delsetelem,
		.type		= NFNL_CB_BATCH,
		.attr_count	= NFTA_SET_ELEM_LIST_MAX,
		.policy		= nft_set_elem_list_policy,
	},
	[NFT_MSG_GETGEN] = {
		.call		= nf_tables_getgen,
		.type		= NFNL_CB_RCU,
	},
	[NFT_MSG_NEWOBJ] = {
		.call		= nf_tables_newobj,
		.type		= NFNL_CB_BATCH,
		.attr_count	= NFTA_OBJ_MAX,
		.policy		= nft_obj_policy,
	},
	[NFT_MSG_GETOBJ] = {
		.call		= nf_tables_getobj,
		.type		= NFNL_CB_RCU,
		.attr_count	= NFTA_OBJ_MAX,
		.policy		= nft_obj_policy,
	},
	[NFT_MSG_DELOBJ] = {
		.call		= nf_tables_delobj,
		.type		= NFNL_CB_BATCH,
		.attr_count	= NFTA_OBJ_MAX,
		.policy		= nft_obj_policy,
	},
	[NFT_MSG_GETOBJ_RESET] = {
		.call		= nf_tables_getobj,
		.type		= NFNL_CB_RCU,
		.attr_count	= NFTA_OBJ_MAX,
		.policy		= nft_obj_policy,
	},
	[NFT_MSG_NEWFLOWTABLE] = {
		.call		= nf_tables_newflowtable,
		.type		= NFNL_CB_BATCH,
		.attr_count	= NFTA_FLOWTABLE_MAX,
		.policy		= nft_flowtable_policy,
	},
	[NFT_MSG_GETFLOWTABLE] = {
		.call		= nf_tables_getflowtable,
		.type		= NFNL_CB_RCU,
		.attr_count	= NFTA_FLOWTABLE_MAX,
		.policy		= nft_flowtable_policy,
	},
	[NFT_MSG_DELFLOWTABLE] = {
		.call		= nf_tables_delflowtable,
		.type		= NFNL_CB_BATCH,
		.attr_count	= NFTA_FLOWTABLE_MAX,
		.policy		= nft_flowtable_policy,
	},
};

static int nf_tables_validate(struct net *net)
{
	struct nftables_pernet *nft_net = nft_pernet(net);
	struct nft_table *table;

	switch (nft_net->validate_state) {
	case NFT_VALIDATE_SKIP:
		break;
	case NFT_VALIDATE_NEED:
		nft_validate_state_update(net, NFT_VALIDATE_DO);
		fallthrough;
	case NFT_VALIDATE_DO:
		list_for_each_entry(table, &nft_net->tables, list) {
			if (nft_table_validate(net, table) < 0)
				return -EAGAIN;
		}

		nft_validate_state_update(net, NFT_VALIDATE_SKIP);
		break;
	}

	return 0;
}

/* a drop policy has to be deferred until all rules have been activated,
 * otherwise a large ruleset that contains a drop-policy base chain will
 * cause all packets to get dropped until the full transaction has been
 * processed.
 *
 * We defer the drop policy until the transaction has been finalized.
 */
static void nft_chain_commit_drop_policy(struct nft_trans *trans)
{
	struct nft_base_chain *basechain;

	if (nft_trans_chain_policy(trans) != NF_DROP)
		return;

	if (!nft_is_base_chain(trans->ctx.chain))
		return;

	basechain = nft_base_chain(trans->ctx.chain);
	basechain->policy = NF_DROP;
}

static void nft_chain_commit_update(struct nft_trans *trans)
{
	struct nft_base_chain *basechain;

	if (nft_trans_chain_name(trans)) {
		rhltable_remove(&trans->ctx.table->chains_ht,
				&trans->ctx.chain->rhlhead,
				nft_chain_ht_params);
		swap(trans->ctx.chain->name, nft_trans_chain_name(trans));
		rhltable_insert_key(&trans->ctx.table->chains_ht,
				    trans->ctx.chain->name,
				    &trans->ctx.chain->rhlhead,
				    nft_chain_ht_params);
	}

	if (!nft_is_base_chain(trans->ctx.chain))
		return;

	nft_chain_stats_replace(trans);

	basechain = nft_base_chain(trans->ctx.chain);

	switch (nft_trans_chain_policy(trans)) {
	case NF_DROP:
	case NF_ACCEPT:
		basechain->policy = nft_trans_chain_policy(trans);
		break;
	}
}

static void nft_obj_commit_update(struct nft_trans *trans)
{
	struct nft_object *newobj;
	struct nft_object *obj;

	obj = nft_trans_obj(trans);
	newobj = nft_trans_obj_newobj(trans);

	if (obj->ops->update)
		obj->ops->update(obj, newobj);

	nft_obj_destroy(&trans->ctx, newobj);
}

static void nft_commit_release(struct nft_trans *trans)
{
	switch (trans->msg_type) {
	case NFT_MSG_DELTABLE:
		nf_tables_table_destroy(&trans->ctx);
		break;
	case NFT_MSG_NEWCHAIN:
		free_percpu(nft_trans_chain_stats(trans));
		kfree(nft_trans_chain_name(trans));
		break;
	case NFT_MSG_DELCHAIN:
		nf_tables_chain_destroy(&trans->ctx);
		break;
	case NFT_MSG_DELRULE:
		nf_tables_rule_destroy(&trans->ctx, nft_trans_rule(trans));
		break;
	case NFT_MSG_DELSET:
		nft_set_destroy(&trans->ctx, nft_trans_set(trans));
		break;
	case NFT_MSG_DELSETELEM:
		nf_tables_set_elem_destroy(&trans->ctx,
					   nft_trans_elem_set(trans),
					   nft_trans_elem(trans).priv);
		break;
	case NFT_MSG_DELOBJ:
		nft_obj_destroy(&trans->ctx, nft_trans_obj(trans));
		break;
	case NFT_MSG_DELFLOWTABLE:
		if (nft_trans_flowtable_update(trans))
			nft_hooks_destroy(&nft_trans_flowtable_hooks(trans));
		else
			nf_tables_flowtable_destroy(nft_trans_flowtable(trans));
		break;
	}

	if (trans->put_net)
		put_net(trans->ctx.net);

	kfree(trans);
}

static void nf_tables_trans_destroy_work(struct work_struct *w)
{
	struct nft_trans *trans, *next;
	LIST_HEAD(head);

	spin_lock(&nf_tables_destroy_list_lock);
	list_splice_init(&nf_tables_destroy_list, &head);
	spin_unlock(&nf_tables_destroy_list_lock);

	if (list_empty(&head))
		return;

	synchronize_rcu();

	list_for_each_entry_safe(trans, next, &head, list) {
		nft_trans_list_del(trans);
		nft_commit_release(trans);
	}
}

void nf_tables_trans_destroy_flush_work(void)
{
	flush_work(&trans_destroy_work);
}
EXPORT_SYMBOL_GPL(nf_tables_trans_destroy_flush_work);

static bool nft_expr_reduce(struct nft_regs_track *track,
			    const struct nft_expr *expr)
{
	return false;
}

static int nf_tables_commit_chain_prepare(struct net *net, struct nft_chain *chain)
{
	const struct nft_expr *expr, *last;
	struct nft_regs_track track = {};
	unsigned int size, data_size;
	void *data, *data_boundary;
	struct nft_rule_dp *prule;
	struct nft_rule *rule;

	/* already handled or inactive chain? */
	if (chain->blob_next || !nft_is_active_next(net, chain))
		return 0;

	data_size = 0;
	list_for_each_entry(rule, &chain->rules, list) {
		if (nft_is_active_next(net, rule)) {
			data_size += sizeof(*prule) + rule->dlen;
			if (data_size > INT_MAX)
				return -ENOMEM;
		}
	}
	data_size += offsetof(struct nft_rule_dp, data);	/* last rule */

	chain->blob_next = nf_tables_chain_alloc_rules(data_size);
	if (!chain->blob_next)
		return -ENOMEM;

	data = (void *)chain->blob_next->data;
	data_boundary = data + data_size;
	size = 0;

	list_for_each_entry(rule, &chain->rules, list) {
		if (!nft_is_active_next(net, rule))
			continue;

		prule = (struct nft_rule_dp *)data;
		data += offsetof(struct nft_rule_dp, data);
		if (WARN_ON_ONCE(data > data_boundary))
			return -ENOMEM;

		size = 0;
		track.last = nft_expr_last(rule);
		nft_rule_for_each_expr(expr, last, rule) {
			track.cur = expr;

			if (nft_expr_reduce(&track, expr)) {
				expr = track.cur;
				continue;
			}

			if (WARN_ON_ONCE(data + size + expr->ops->size > data_boundary))
				return -ENOMEM;

			memcpy(data + size, expr, expr->ops->size);
			size += expr->ops->size;
		}
		if (WARN_ON_ONCE(size >= 1 << 12))
			return -ENOMEM;

		prule->handle = rule->handle;
		prule->dlen = size;
		prule->is_last = 0;

		data += size;
		size = 0;
		chain->blob_next->size += (unsigned long)(data - (void *)prule);
	}

	prule = (struct nft_rule_dp *)data;
	data += offsetof(struct nft_rule_dp, data);
	if (WARN_ON_ONCE(data > data_boundary))
		return -ENOMEM;

	nft_last_rule(chain->blob_next, prule);

	return 0;
}

static void nf_tables_commit_chain_prepare_cancel(struct net *net)
{
	struct nftables_pernet *nft_net = nft_pernet(net);
	struct nft_trans *trans, *next;

	list_for_each_entry_safe(trans, next, &nft_net->commit_list, list) {
		struct nft_chain *chain = trans->ctx.chain;

		if (trans->msg_type == NFT_MSG_NEWRULE ||
		    trans->msg_type == NFT_MSG_DELRULE) {
			kvfree(chain->blob_next);
			chain->blob_next = NULL;
		}
	}
}

static void __nf_tables_commit_chain_free_rules_old(struct rcu_head *h)
{
	struct nft_rules_old *o = container_of(h, struct nft_rules_old, h);

	kvfree(o->blob);
}

static void nf_tables_commit_chain_free_rules_old(struct nft_rule_blob *blob)
{
	struct nft_rules_old *old;

	/* rcu_head is after end marker */
	old = (void *)blob + sizeof(*blob) + blob->size;
	old->blob = blob;

	call_rcu(&old->h, __nf_tables_commit_chain_free_rules_old);
}

static void nf_tables_commit_chain(struct net *net, struct nft_chain *chain)
{
	struct nft_rule_blob *g0, *g1;
	bool next_genbit;

	next_genbit = nft_gencursor_next(net);

	g0 = rcu_dereference_protected(chain->blob_gen_0,
				       lockdep_commit_lock_is_held(net));
	g1 = rcu_dereference_protected(chain->blob_gen_1,
				       lockdep_commit_lock_is_held(net));

	/* No changes to this chain? */
	if (chain->blob_next == NULL) {
		/* chain had no change in last or next generation */
		if (g0 == g1)
			return;
		/*
		 * chain had no change in this generation; make sure next
		 * one uses same rules as current generation.
		 */
		if (next_genbit) {
			rcu_assign_pointer(chain->blob_gen_1, g0);
			nf_tables_commit_chain_free_rules_old(g1);
		} else {
			rcu_assign_pointer(chain->blob_gen_0, g1);
			nf_tables_commit_chain_free_rules_old(g0);
		}

		return;
	}

	if (next_genbit)
		rcu_assign_pointer(chain->blob_gen_1, chain->blob_next);
	else
		rcu_assign_pointer(chain->blob_gen_0, chain->blob_next);

	chain->blob_next = NULL;

	if (g0 == g1)
		return;

	if (next_genbit)
		nf_tables_commit_chain_free_rules_old(g1);
	else
		nf_tables_commit_chain_free_rules_old(g0);
}

static void nft_obj_del(struct nft_object *obj)
{
	rhltable_remove(&nft_objname_ht, &obj->rhlhead, nft_objname_ht_params);
	list_del_rcu(&obj->list);
}

void nft_chain_del(struct nft_chain *chain)
{
	struct nft_table *table = chain->table;

	WARN_ON_ONCE(rhltable_remove(&table->chains_ht, &chain->rhlhead,
				     nft_chain_ht_params));
	list_del_rcu(&chain->list);
}

static void nft_trans_gc_setelem_remove(struct nft_ctx *ctx,
					struct nft_trans_gc *trans)
{
	void **priv = trans->priv;
	unsigned int i;

	for (i = 0; i < trans->count; i++) {
		struct nft_set_elem elem = {
			.priv = priv[i],
		};

		nft_setelem_data_deactivate(ctx->net, trans->set, &elem);
		nft_setelem_remove(ctx->net, trans->set, &elem);
	}
}

void nft_trans_gc_destroy(struct nft_trans_gc *trans)
{
	nft_set_put(trans->set);
	put_net(trans->net);
	kfree(trans);
}

static void nft_trans_gc_trans_free(struct rcu_head *rcu)
{
	struct nft_set_elem elem = {};
	struct nft_trans_gc *trans;
	struct nft_ctx ctx = {};
	unsigned int i;

	trans = container_of(rcu, struct nft_trans_gc, rcu);
	ctx.net	= read_pnet(&trans->set->net);

	for (i = 0; i < trans->count; i++) {
		elem.priv = trans->priv[i];
		if (!nft_setelem_is_catchall(trans->set, &elem))
			atomic_dec(&trans->set->nelems);

		nf_tables_set_elem_destroy(&ctx, trans->set, elem.priv);
	}

	nft_trans_gc_destroy(trans);
}

static bool nft_trans_gc_work_done(struct nft_trans_gc *trans)
{
	struct nftables_pernet *nft_net;
	struct nft_ctx ctx = {};

	nft_net = nft_pernet(trans->net);

	mutex_lock(&nft_net->commit_mutex);

	/* Check for race with transaction, otherwise this batch refers to
	 * stale objects that might not be there anymore. Skip transaction if
	 * set has been destroyed from control plane transaction in case gc
	 * worker loses race.
	 */
	if (READ_ONCE(nft_net->gc_seq) != trans->seq || trans->set->dead) {
		mutex_unlock(&nft_net->commit_mutex);
		return false;
	}

	ctx.net = trans->net;
	ctx.table = trans->set->table;

	nft_trans_gc_setelem_remove(&ctx, trans);
	mutex_unlock(&nft_net->commit_mutex);

	return true;
}

static void nft_trans_gc_work(struct work_struct *work)
{
	struct nft_trans_gc *trans, *next;
	LIST_HEAD(trans_gc_list);

	spin_lock(&nf_tables_gc_list_lock);
	list_splice_init(&nf_tables_gc_list, &trans_gc_list);
	spin_unlock(&nf_tables_gc_list_lock);

	list_for_each_entry_safe(trans, next, &trans_gc_list, list) {
		list_del(&trans->list);
		if (!nft_trans_gc_work_done(trans)) {
			nft_trans_gc_destroy(trans);
			continue;
		}
		call_rcu(&trans->rcu, nft_trans_gc_trans_free);
	}
}

struct nft_trans_gc *nft_trans_gc_alloc(struct nft_set *set,
					unsigned int gc_seq, gfp_t gfp)
{
	struct net *net = read_pnet(&set->net);
	struct nft_trans_gc *trans;

	trans = kzalloc(sizeof(*trans), gfp);
	if (!trans)
		return NULL;

	trans->net = maybe_get_net(net);
	if (!trans->net) {
		kfree(trans);
		return NULL;
	}

	refcount_inc(&set->refs);
	trans->set = set;
	trans->seq = gc_seq;

	return trans;
}

void nft_trans_gc_elem_add(struct nft_trans_gc *trans, void *priv)
{
	trans->priv[trans->count++] = priv;
}

static void nft_trans_gc_queue_work(struct nft_trans_gc *trans)
{
	spin_lock(&nf_tables_gc_list_lock);
	list_add_tail(&trans->list, &nf_tables_gc_list);
	spin_unlock(&nf_tables_gc_list_lock);

	schedule_work(&trans_gc_work);
}

static int nft_trans_gc_space(struct nft_trans_gc *trans)
{
	return NFT_TRANS_GC_BATCHCOUNT - trans->count;
}

struct nft_trans_gc *nft_trans_gc_queue_async(struct nft_trans_gc *gc,
					      unsigned int gc_seq, gfp_t gfp)
{
	struct nft_set *set;

	if (nft_trans_gc_space(gc))
		return gc;

	set = gc->set;
	nft_trans_gc_queue_work(gc);

	return nft_trans_gc_alloc(set, gc_seq, gfp);
}

void nft_trans_gc_queue_async_done(struct nft_trans_gc *trans)
{
	if (trans->count == 0) {
		nft_trans_gc_destroy(trans);
		return;
	}

	nft_trans_gc_queue_work(trans);
}

struct nft_trans_gc *nft_trans_gc_queue_sync(struct nft_trans_gc *gc, gfp_t gfp)
{
	struct nft_set *set;

	if (WARN_ON_ONCE(!lockdep_commit_lock_is_held(gc->net)))
		return NULL;

	if (nft_trans_gc_space(gc))
		return gc;

	set = gc->set;
	call_rcu(&gc->rcu, nft_trans_gc_trans_free);

	return nft_trans_gc_alloc(set, 0, gfp);
}

void nft_trans_gc_queue_sync_done(struct nft_trans_gc *trans)
{
	WARN_ON_ONCE(!lockdep_commit_lock_is_held(trans->net));

	if (trans->count == 0) {
		nft_trans_gc_destroy(trans);
		return;
	}

	call_rcu(&trans->rcu, nft_trans_gc_trans_free);
}

struct nft_trans_gc *nft_trans_gc_catchall_async(struct nft_trans_gc *gc,
						 unsigned int gc_seq)
{
	struct nft_set_elem_catchall *catchall;
	const struct nft_set *set = gc->set;
	struct nft_set_ext *ext;

	list_for_each_entry_rcu(catchall, &set->catchall_list, list) {
		ext = nft_set_elem_ext(set, catchall->elem);

		if (!nft_set_elem_expired(ext))
			continue;
		if (nft_set_elem_is_dead(ext))
			goto dead_elem;

		nft_set_elem_dead(ext);
dead_elem:
		gc = nft_trans_gc_queue_async(gc, gc_seq, GFP_ATOMIC);
		if (!gc)
			return NULL;

		nft_trans_gc_elem_add(gc, catchall->elem);
	}

	return gc;
}

struct nft_trans_gc *nft_trans_gc_catchall_sync(struct nft_trans_gc *gc)
{
	struct nft_set_elem_catchall *catchall, *next;
	const struct nft_set *set = gc->set;
	struct nft_set_elem elem;
	struct nft_set_ext *ext;

	WARN_ON_ONCE(!lockdep_commit_lock_is_held(gc->net));

	list_for_each_entry_safe(catchall, next, &set->catchall_list, list) {
		ext = nft_set_elem_ext(set, catchall->elem);

		if (!nft_set_elem_expired(ext))
			continue;

		gc = nft_trans_gc_queue_sync(gc, GFP_KERNEL);
		if (!gc)
			return NULL;

		memset(&elem, 0, sizeof(elem));
		elem.priv = catchall->elem;

		nft_setelem_data_deactivate(gc->net, gc->set, &elem);
		nft_setelem_catchall_destroy(catchall);
		nft_trans_gc_elem_add(gc, elem.priv);
	}

	return gc;
}

static void nf_tables_module_autoload_cleanup(struct net *net)
{
	struct nftables_pernet *nft_net = nft_pernet(net);
	struct nft_module_request *req, *next;

	WARN_ON_ONCE(!list_empty(&nft_net->commit_list));
	list_for_each_entry_safe(req, next, &nft_net->module_list, list) {
		WARN_ON_ONCE(!req->done);
		list_del(&req->list);
		kfree(req);
	}
}

static void nf_tables_commit_release(struct net *net)
{
	struct nftables_pernet *nft_net = nft_pernet(net);
	struct nft_trans *trans;

	/* all side effects have to be made visible.
	 * For example, if a chain named 'foo' has been deleted, a
	 * new transaction must not find it anymore.
	 *
	 * Memory reclaim happens asynchronously from work queue
	 * to prevent expensive synchronize_rcu() in commit phase.
	 */
	if (list_empty(&nft_net->commit_list)) {
		nf_tables_module_autoload_cleanup(net);
		mutex_unlock(&nft_net->commit_mutex);
		return;
	}

	trans = list_last_entry(&nft_net->commit_list,
				struct nft_trans, list);
	get_net(trans->ctx.net);
	WARN_ON_ONCE(trans->put_net);

	trans->put_net = true;
	spin_lock(&nf_tables_destroy_list_lock);
	list_splice_tail_init(&nft_net->commit_list, &nf_tables_destroy_list);
	spin_unlock(&nf_tables_destroy_list_lock);

	nf_tables_module_autoload_cleanup(net);
	schedule_work(&trans_destroy_work);

	mutex_unlock(&nft_net->commit_mutex);
}

static void nft_commit_notify(struct net *net, u32 portid)
{
	struct nftables_pernet *nft_net = nft_pernet(net);
	struct sk_buff *batch_skb = NULL, *nskb, *skb;
	unsigned char *data;
	int len;

	list_for_each_entry_safe(skb, nskb, &nft_net->notify_list, list) {
		if (!batch_skb) {
new_batch:
			batch_skb = skb;
			len = NLMSG_GOODSIZE - skb->len;
			list_del(&skb->list);
			continue;
		}
		len -= skb->len;
		if (len > 0 && NFT_CB(skb).report == NFT_CB(batch_skb).report) {
			data = skb_put(batch_skb, skb->len);
			memcpy(data, skb->data, skb->len);
			list_del(&skb->list);
			kfree_skb(skb);
			continue;
		}
		nfnetlink_send(batch_skb, net, portid, NFNLGRP_NFTABLES,
			       NFT_CB(batch_skb).report, GFP_KERNEL);
		goto new_batch;
	}

	if (batch_skb) {
		nfnetlink_send(batch_skb, net, portid, NFNLGRP_NFTABLES,
			       NFT_CB(batch_skb).report, GFP_KERNEL);
	}

	WARN_ON_ONCE(!list_empty(&nft_net->notify_list));
}

static int nf_tables_commit_audit_alloc(struct list_head *adl,
					struct nft_table *table)
{
	struct nft_audit_data *adp;

	list_for_each_entry(adp, adl, list) {
		if (adp->table == table)
			return 0;
	}
	adp = kzalloc(sizeof(*adp), GFP_KERNEL);
	if (!adp)
		return -ENOMEM;
	adp->table = table;
	list_add(&adp->list, adl);
	return 0;
}

static void nf_tables_commit_audit_free(struct list_head *adl)
{
	struct nft_audit_data *adp, *adn;

	list_for_each_entry_safe(adp, adn, adl, list) {
		list_del(&adp->list);
		kfree(adp);
	}
}

static void nf_tables_commit_audit_collect(struct list_head *adl,
					   struct nft_table *table, u32 op)
{
	struct nft_audit_data *adp;

	list_for_each_entry(adp, adl, list) {
		if (adp->table == table)
			goto found;
	}
	WARN_ONCE(1, "table=%s not expected in commit list", table->name);
	return;
found:
	adp->entries++;
	if (!adp->op || adp->op > op)
		adp->op = op;
}

#define AUNFTABLENAMELEN (NFT_TABLE_MAXNAMELEN + 22)

static void nf_tables_commit_audit_log(struct list_head *adl, u32 generation)
{
	struct nft_audit_data *adp, *adn;
	char aubuf[AUNFTABLENAMELEN];

	list_for_each_entry_safe(adp, adn, adl, list) {
		snprintf(aubuf, AUNFTABLENAMELEN, "%s:%u", adp->table->name,
			 generation);
		audit_log_nfcfg(aubuf, adp->table->family, adp->entries,
				nft2audit_op[adp->op], GFP_KERNEL);
		list_del(&adp->list);
		kfree(adp);
	}
}

static void nft_set_commit_update(struct list_head *set_update_list)
{
	struct nft_set *set, *next;

	list_for_each_entry_safe(set, next, set_update_list, pending_update) {
		list_del_init(&set->pending_update);

		if (!set->ops->commit || set->dead)
			continue;

		set->ops->commit(set);
	}
}

static unsigned int nft_gc_seq_begin(struct nftables_pernet *nft_net)
{
	unsigned int gc_seq;

	/* Bump gc counter, it becomes odd, this is the busy mark. */
	gc_seq = READ_ONCE(nft_net->gc_seq);
	WRITE_ONCE(nft_net->gc_seq, ++gc_seq);

	return gc_seq;
}

static void nft_gc_seq_end(struct nftables_pernet *nft_net, unsigned int gc_seq)
{
	WRITE_ONCE(nft_net->gc_seq, ++gc_seq);
}

static int nf_tables_commit(struct net *net, struct sk_buff *skb)
{
	struct nftables_pernet *nft_net = nft_pernet(net);
	struct nft_trans *trans, *next;
	unsigned int base_seq, gc_seq;
	LIST_HEAD(set_update_list);
	struct nft_trans_elem *te;
	struct nft_chain *chain;
	struct nft_table *table;
	LIST_HEAD(adl);
	int err;

	if (list_empty(&nft_net->commit_list)) {
		mutex_unlock(&nft_net->commit_mutex);
		return 0;
	}

	list_for_each_entry(trans, &nft_net->binding_list, binding_list) {
		switch (trans->msg_type) {
		case NFT_MSG_NEWSET:
			if (!nft_trans_set_update(trans) &&
			    nft_set_is_anonymous(nft_trans_set(trans)) &&
			    !nft_trans_set_bound(trans)) {
				pr_warn_once("nftables ruleset with unbound set\n");
				return -EINVAL;
			}
			break;
		case NFT_MSG_NEWCHAIN:
			if (!nft_trans_chain_update(trans) &&
			    nft_chain_binding(nft_trans_chain(trans)) &&
			    !nft_trans_chain_bound(trans)) {
				pr_warn_once("nftables ruleset with unbound chain\n");
				return -EINVAL;
			}
			break;
		}
	}

	/* 0. Validate ruleset, otherwise roll back for error reporting. */
	if (nf_tables_validate(net) < 0)
		return -EAGAIN;

	err = nft_flow_rule_offload_commit(net);
	if (err < 0)
		return err;

	/* 1.  Allocate space for next generation rules_gen_X[] */
	list_for_each_entry_safe(trans, next, &nft_net->commit_list, list) {
		int ret;

		ret = nf_tables_commit_audit_alloc(&adl, trans->ctx.table);
		if (ret) {
			nf_tables_commit_chain_prepare_cancel(net);
			nf_tables_commit_audit_free(&adl);
			return ret;
		}
		if (trans->msg_type == NFT_MSG_NEWRULE ||
		    trans->msg_type == NFT_MSG_DELRULE) {
			chain = trans->ctx.chain;

			ret = nf_tables_commit_chain_prepare(net, chain);
			if (ret < 0) {
				nf_tables_commit_chain_prepare_cancel(net);
				nf_tables_commit_audit_free(&adl);
				return ret;
			}
		}
	}

	/* step 2.  Make rules_gen_X visible to packet path */
	list_for_each_entry(table, &nft_net->tables, list) {
		list_for_each_entry(chain, &table->chains, list)
			nf_tables_commit_chain(net, chain);
	}

	/*
	 * Bump generation counter, invalidate any dump in progress.
	 * Cannot fail after this point.
	 */
	base_seq = READ_ONCE(nft_net->base_seq);
	while (++base_seq == 0)
		;

	WRITE_ONCE(nft_net->base_seq, base_seq);

	gc_seq = nft_gc_seq_begin(nft_net);

	/* step 3. Start new generation, rules_gen_X now in use. */
	net->nft.gencursor = nft_gencursor_next(net);

	list_for_each_entry_safe(trans, next, &nft_net->commit_list, list) {
		nf_tables_commit_audit_collect(&adl, trans->ctx.table,
					       trans->msg_type);
		switch (trans->msg_type) {
		case NFT_MSG_NEWTABLE:
			if (nft_trans_table_update(trans)) {
				if (!(trans->ctx.table->flags & __NFT_TABLE_F_UPDATE)) {
					nft_trans_destroy(trans);
					break;
				}
				if (trans->ctx.table->flags & NFT_TABLE_F_DORMANT)
					nf_tables_table_disable(net, trans->ctx.table);

				trans->ctx.table->flags &= ~__NFT_TABLE_F_UPDATE;
			} else {
				nft_clear(net, trans->ctx.table);
			}
			nf_tables_table_notify(&trans->ctx, NFT_MSG_NEWTABLE);
			nft_trans_destroy(trans);
			break;
		case NFT_MSG_DELTABLE:
			list_del_rcu(&trans->ctx.table->list);
			nf_tables_table_notify(&trans->ctx, NFT_MSG_DELTABLE);
			break;
		case NFT_MSG_NEWCHAIN:
			if (nft_trans_chain_update(trans)) {
				nft_chain_commit_update(trans);
				nf_tables_chain_notify(&trans->ctx, NFT_MSG_NEWCHAIN);
				/* trans destroyed after rcu grace period */
			} else {
				nft_chain_commit_drop_policy(trans);
				nft_clear(net, trans->ctx.chain);
				nf_tables_chain_notify(&trans->ctx, NFT_MSG_NEWCHAIN);
				nft_trans_destroy(trans);
			}
			break;
		case NFT_MSG_DELCHAIN:
			nft_chain_del(trans->ctx.chain);
			nf_tables_chain_notify(&trans->ctx, NFT_MSG_DELCHAIN);
			nf_tables_unregister_hook(trans->ctx.net,
						  trans->ctx.table,
						  trans->ctx.chain);
			break;
		case NFT_MSG_NEWRULE:
			nft_clear(trans->ctx.net, nft_trans_rule(trans));
			nf_tables_rule_notify(&trans->ctx,
					      nft_trans_rule(trans),
					      NFT_MSG_NEWRULE);
			if (trans->ctx.chain->flags & NFT_CHAIN_HW_OFFLOAD)
				nft_flow_rule_destroy(nft_trans_flow_rule(trans));

			nft_trans_destroy(trans);
			break;
		case NFT_MSG_DELRULE:
			list_del_rcu(&nft_trans_rule(trans)->list);
			nf_tables_rule_notify(&trans->ctx,
					      nft_trans_rule(trans),
					      NFT_MSG_DELRULE);
			nft_rule_expr_deactivate(&trans->ctx,
						 nft_trans_rule(trans),
						 NFT_TRANS_COMMIT);

			if (trans->ctx.chain->flags & NFT_CHAIN_HW_OFFLOAD)
				nft_flow_rule_destroy(nft_trans_flow_rule(trans));
			break;
		case NFT_MSG_NEWSET:
			if (nft_trans_set_update(trans)) {
				struct nft_set *set = nft_trans_set(trans);

				WRITE_ONCE(set->timeout, nft_trans_set_timeout(trans));
				WRITE_ONCE(set->gc_int, nft_trans_set_gc_int(trans));
			} else {
				nft_clear(net, nft_trans_set(trans));
				/* This avoids hitting -EBUSY when deleting the table
				 * from the transaction.
				 */
				if (nft_set_is_anonymous(nft_trans_set(trans)) &&
				    !list_empty(&nft_trans_set(trans)->bindings))
					nft_use_dec(&trans->ctx.table->use);
			}
			nf_tables_set_notify(&trans->ctx, nft_trans_set(trans),
					     NFT_MSG_NEWSET, GFP_KERNEL);
			nft_trans_destroy(trans);
			break;
		case NFT_MSG_DELSET:
			nft_trans_set(trans)->dead = 1;
			list_del_rcu(&nft_trans_set(trans)->list);
			nf_tables_set_notify(&trans->ctx, nft_trans_set(trans),
					     NFT_MSG_DELSET, GFP_KERNEL);
			break;
		case NFT_MSG_NEWSETELEM:
			te = (struct nft_trans_elem *)trans->data;

			nft_setelem_activate(net, te->set, &te->elem);
			nf_tables_setelem_notify(&trans->ctx, te->set,
						 &te->elem,
						 NFT_MSG_NEWSETELEM);
			if (te->set->ops->commit &&
			    list_empty(&te->set->pending_update)) {
				list_add_tail(&te->set->pending_update,
					      &set_update_list);
			}
			nft_trans_destroy(trans);
			break;
		case NFT_MSG_DELSETELEM:
			te = (struct nft_trans_elem *)trans->data;

			nf_tables_setelem_notify(&trans->ctx, te->set,
						 &te->elem,
						 NFT_MSG_DELSETELEM);
			nft_setelem_remove(net, te->set, &te->elem);
			if (!nft_setelem_is_catchall(te->set, &te->elem)) {
				atomic_dec(&te->set->nelems);
				te->set->ndeact--;
			}
			if (te->set->ops->commit &&
			    list_empty(&te->set->pending_update)) {
				list_add_tail(&te->set->pending_update,
					      &set_update_list);
			}
			break;
		case NFT_MSG_NEWOBJ:
			if (nft_trans_obj_update(trans)) {
				nft_obj_commit_update(trans);
				nf_tables_obj_notify(&trans->ctx,
						     nft_trans_obj(trans),
						     NFT_MSG_NEWOBJ);
			} else {
				nft_clear(net, nft_trans_obj(trans));
				nf_tables_obj_notify(&trans->ctx,
						     nft_trans_obj(trans),
						     NFT_MSG_NEWOBJ);
				nft_trans_destroy(trans);
			}
			break;
		case NFT_MSG_DELOBJ:
			nft_obj_del(nft_trans_obj(trans));
			nf_tables_obj_notify(&trans->ctx, nft_trans_obj(trans),
					     NFT_MSG_DELOBJ);
			break;
		case NFT_MSG_NEWFLOWTABLE:
			if (nft_trans_flowtable_update(trans)) {
				nft_trans_flowtable(trans)->data.flags =
					nft_trans_flowtable_flags(trans);
				nf_tables_flowtable_notify(&trans->ctx,
							   nft_trans_flowtable(trans),
							   &nft_trans_flowtable_hooks(trans),
							   NFT_MSG_NEWFLOWTABLE);
				list_splice(&nft_trans_flowtable_hooks(trans),
					    &nft_trans_flowtable(trans)->hook_list);
			} else {
				nft_clear(net, nft_trans_flowtable(trans));
				nf_tables_flowtable_notify(&trans->ctx,
							   nft_trans_flowtable(trans),
							   &nft_trans_flowtable(trans)->hook_list,
							   NFT_MSG_NEWFLOWTABLE);
			}
			nft_trans_destroy(trans);
			break;
		case NFT_MSG_DELFLOWTABLE:
			if (nft_trans_flowtable_update(trans)) {
				nf_tables_flowtable_notify(&trans->ctx,
							   nft_trans_flowtable(trans),
							   &nft_trans_flowtable_hooks(trans),
							   NFT_MSG_DELFLOWTABLE);
				nft_unregister_flowtable_net_hooks(net,
								   &nft_trans_flowtable_hooks(trans));
			} else {
				list_del_rcu(&nft_trans_flowtable(trans)->list);
				nf_tables_flowtable_notify(&trans->ctx,
							   nft_trans_flowtable(trans),
							   &nft_trans_flowtable(trans)->hook_list,
							   NFT_MSG_DELFLOWTABLE);
				nft_unregister_flowtable_net_hooks(net,
						&nft_trans_flowtable(trans)->hook_list);
			}
			break;
		}
	}

	nft_set_commit_update(&set_update_list);

	nft_commit_notify(net, NETLINK_CB(skb).portid);
	nf_tables_gen_notify(net, skb, NFT_MSG_NEWGEN);
	nf_tables_commit_audit_log(&adl, nft_net->base_seq);

	nft_gc_seq_end(nft_net, gc_seq);
	nf_tables_commit_release(net);

	return 0;
}

static void nf_tables_module_autoload(struct net *net)
{
	struct nftables_pernet *nft_net = nft_pernet(net);
	struct nft_module_request *req, *next;
	LIST_HEAD(module_list);

	list_splice_init(&nft_net->module_list, &module_list);
	mutex_unlock(&nft_net->commit_mutex);
	list_for_each_entry_safe(req, next, &module_list, list) {
		request_module("%s", req->module);
		req->done = true;
	}
	mutex_lock(&nft_net->commit_mutex);
	list_splice(&module_list, &nft_net->module_list);
}

static void nf_tables_abort_release(struct nft_trans *trans)
{
	switch (trans->msg_type) {
	case NFT_MSG_NEWTABLE:
		nf_tables_table_destroy(&trans->ctx);
		break;
	case NFT_MSG_NEWCHAIN:
		nf_tables_chain_destroy(&trans->ctx);
		break;
	case NFT_MSG_NEWRULE:
		nf_tables_rule_destroy(&trans->ctx, nft_trans_rule(trans));
		break;
	case NFT_MSG_NEWSET:
		nft_set_destroy(&trans->ctx, nft_trans_set(trans));
		break;
	case NFT_MSG_NEWSETELEM:
		nft_set_elem_destroy(nft_trans_elem_set(trans),
				     nft_trans_elem(trans).priv, true);
		break;
	case NFT_MSG_NEWOBJ:
		nft_obj_destroy(&trans->ctx, nft_trans_obj(trans));
		break;
	case NFT_MSG_NEWFLOWTABLE:
		if (nft_trans_flowtable_update(trans))
			nft_hooks_destroy(&nft_trans_flowtable_hooks(trans));
		else
			nf_tables_flowtable_destroy(nft_trans_flowtable(trans));
		break;
	}
	kfree(trans);
}

static void nft_set_abort_update(struct list_head *set_update_list)
{
	struct nft_set *set, *next;

	list_for_each_entry_safe(set, next, set_update_list, pending_update) {
		list_del_init(&set->pending_update);

		if (!set->ops->abort)
			continue;

		set->ops->abort(set);
	}
}

static int __nf_tables_abort(struct net *net, enum nfnl_abort_action action)
{
	struct nftables_pernet *nft_net = nft_pernet(net);
	struct nft_trans *trans, *next;
	LIST_HEAD(set_update_list);
	struct nft_trans_elem *te;
	int err = 0;

	if (action == NFNL_ABORT_VALIDATE &&
	    nf_tables_validate(net) < 0)
		err = -EAGAIN;

	list_for_each_entry_safe_reverse(trans, next, &nft_net->commit_list,
					 list) {
		switch (trans->msg_type) {
		case NFT_MSG_NEWTABLE:
			if (nft_trans_table_update(trans)) {
				if (!(trans->ctx.table->flags & __NFT_TABLE_F_UPDATE)) {
					nft_trans_destroy(trans);
					break;
				}
				if (trans->ctx.table->flags & __NFT_TABLE_F_WAS_DORMANT) {
					nf_tables_table_disable(net, trans->ctx.table);
					trans->ctx.table->flags |= NFT_TABLE_F_DORMANT;
				} else if (trans->ctx.table->flags & __NFT_TABLE_F_WAS_AWAKEN) {
					trans->ctx.table->flags &= ~NFT_TABLE_F_DORMANT;
				}
				trans->ctx.table->flags &= ~__NFT_TABLE_F_UPDATE;
				nft_trans_destroy(trans);
			} else {
				list_del_rcu(&trans->ctx.table->list);
			}
			break;
		case NFT_MSG_DELTABLE:
			nft_clear(trans->ctx.net, trans->ctx.table);
			nft_trans_destroy(trans);
			break;
		case NFT_MSG_NEWCHAIN:
			if (nft_trans_chain_update(trans)) {
				free_percpu(nft_trans_chain_stats(trans));
				kfree(nft_trans_chain_name(trans));
				nft_trans_destroy(trans);
			} else {
				if (nft_trans_chain_bound(trans)) {
					nft_trans_destroy(trans);
					break;
				}
				nft_use_dec_restore(&trans->ctx.table->use);
				nft_chain_del(trans->ctx.chain);
				nf_tables_unregister_hook(trans->ctx.net,
							  trans->ctx.table,
							  trans->ctx.chain);
			}
			break;
		case NFT_MSG_DELCHAIN:
			nft_use_inc_restore(&trans->ctx.table->use);
			nft_clear(trans->ctx.net, trans->ctx.chain);
			nft_trans_destroy(trans);
			break;
		case NFT_MSG_NEWRULE:
			if (nft_trans_rule_bound(trans)) {
				nft_trans_destroy(trans);
				break;
			}
			nft_use_dec_restore(&trans->ctx.chain->use);
			list_del_rcu(&nft_trans_rule(trans)->list);
			nft_rule_expr_deactivate(&trans->ctx,
						 nft_trans_rule(trans),
						 NFT_TRANS_ABORT);
			if (trans->ctx.chain->flags & NFT_CHAIN_HW_OFFLOAD)
				nft_flow_rule_destroy(nft_trans_flow_rule(trans));
			break;
		case NFT_MSG_DELRULE:
			nft_use_inc_restore(&trans->ctx.chain->use);
			nft_clear(trans->ctx.net, nft_trans_rule(trans));
			nft_rule_expr_activate(&trans->ctx, nft_trans_rule(trans));
			if (trans->ctx.chain->flags & NFT_CHAIN_HW_OFFLOAD)
				nft_flow_rule_destroy(nft_trans_flow_rule(trans));

			nft_trans_destroy(trans);
			break;
		case NFT_MSG_NEWSET:
			if (nft_trans_set_update(trans)) {
				nft_trans_destroy(trans);
				break;
			}
			nft_use_dec_restore(&trans->ctx.table->use);
			if (nft_trans_set_bound(trans)) {
				nft_trans_destroy(trans);
				break;
			}
			nft_trans_set(trans)->dead = 1;
			list_del_rcu(&nft_trans_set(trans)->list);
			break;
		case NFT_MSG_DELSET:
			nft_use_inc_restore(&trans->ctx.table->use);
			nft_clear(trans->ctx.net, nft_trans_set(trans));
			if (nft_trans_set(trans)->flags & (NFT_SET_MAP | NFT_SET_OBJECT))
				nft_map_activate(&trans->ctx, nft_trans_set(trans));

			nft_trans_destroy(trans);
			break;
		case NFT_MSG_NEWSETELEM:
			if (nft_trans_elem_set_bound(trans)) {
				nft_trans_destroy(trans);
				break;
			}
			te = (struct nft_trans_elem *)trans->data;
			nft_setelem_remove(net, te->set, &te->elem);
			if (!nft_setelem_is_catchall(te->set, &te->elem))
				atomic_dec(&te->set->nelems);

			if (te->set->ops->abort &&
			    list_empty(&te->set->pending_update)) {
				list_add_tail(&te->set->pending_update,
					      &set_update_list);
			}
			break;
		case NFT_MSG_DELSETELEM:
			te = (struct nft_trans_elem *)trans->data;

			nft_setelem_data_activate(net, te->set, &te->elem);
			nft_setelem_activate(net, te->set, &te->elem);
			if (!nft_setelem_is_catchall(te->set, &te->elem))
				te->set->ndeact--;

			if (te->set->ops->abort &&
			    list_empty(&te->set->pending_update)) {
				list_add_tail(&te->set->pending_update,
					      &set_update_list);
			}
			nft_trans_destroy(trans);
			break;
		case NFT_MSG_NEWOBJ:
			if (nft_trans_obj_update(trans)) {
				nft_obj_destroy(&trans->ctx, nft_trans_obj_newobj(trans));
				nft_trans_destroy(trans);
			} else {
				nft_use_dec_restore(&trans->ctx.table->use);
				nft_obj_del(nft_trans_obj(trans));
			}
			break;
		case NFT_MSG_DELOBJ:
			nft_use_inc_restore(&trans->ctx.table->use);
			nft_clear(trans->ctx.net, nft_trans_obj(trans));
			nft_trans_destroy(trans);
			break;
		case NFT_MSG_NEWFLOWTABLE:
			if (nft_trans_flowtable_update(trans)) {
				nft_unregister_flowtable_net_hooks(net,
						&nft_trans_flowtable_hooks(trans));
			} else {
				nft_use_dec_restore(&trans->ctx.table->use);
				list_del_rcu(&nft_trans_flowtable(trans)->list);
				nft_unregister_flowtable_net_hooks(net,
						&nft_trans_flowtable(trans)->hook_list);
			}
			break;
		case NFT_MSG_DELFLOWTABLE:
			if (nft_trans_flowtable_update(trans)) {
				list_splice(&nft_trans_flowtable_hooks(trans),
					    &nft_trans_flowtable(trans)->hook_list);
			} else {
				nft_use_inc_restore(&trans->ctx.table->use);
				nft_clear(trans->ctx.net, nft_trans_flowtable(trans));
			}
			nft_trans_destroy(trans);
			break;
		}
	}

	nft_set_abort_update(&set_update_list);

	synchronize_rcu();

	list_for_each_entry_safe_reverse(trans, next,
					 &nft_net->commit_list, list) {
		nft_trans_list_del(trans);
		nf_tables_abort_release(trans);
	}

	return err;
}

static int nf_tables_abort(struct net *net, struct sk_buff *skb,
			   enum nfnl_abort_action action)
{
	struct nftables_pernet *nft_net = nft_pernet(net);
	unsigned int gc_seq;
	int ret;

	gc_seq = nft_gc_seq_begin(nft_net);
	ret = __nf_tables_abort(net, action);
	nft_gc_seq_end(nft_net, gc_seq);

	WARN_ON_ONCE(!list_empty(&nft_net->commit_list));

	/* module autoload needs to happen after GC sequence update because it
	 * temporarily releases and grabs mutex again.
	 */
	if (action == NFNL_ABORT_AUTOLOAD)
		nf_tables_module_autoload(net);
	else
		nf_tables_module_autoload_cleanup(net);

	mutex_unlock(&nft_net->commit_mutex);

	return ret;
}

static bool nf_tables_valid_genid(struct net *net, u32 genid)
{
	struct nftables_pernet *nft_net = nft_pernet(net);
	bool genid_ok;

	mutex_lock(&nft_net->commit_mutex);

	genid_ok = genid == 0 || nft_net->base_seq == genid;
	if (!genid_ok)
		mutex_unlock(&nft_net->commit_mutex);

	/* else, commit mutex has to be released by commit or abort function */
	return genid_ok;
}

static const struct nfnetlink_subsystem nf_tables_subsys = {
	.name		= "nf_tables",
	.subsys_id	= NFNL_SUBSYS_NFTABLES,
	.cb_count	= NFT_MSG_MAX,
	.cb		= nf_tables_cb,
	.commit		= nf_tables_commit,
	.abort		= nf_tables_abort,
	.valid_genid	= nf_tables_valid_genid,
	.owner		= THIS_MODULE,
};

int nft_chain_validate_dependency(const struct nft_chain *chain,
				  enum nft_chain_types type)
{
	const struct nft_base_chain *basechain;

	if (nft_is_base_chain(chain)) {
		basechain = nft_base_chain(chain);
		if (basechain->type->type != type)
			return -EOPNOTSUPP;
	}
	return 0;
}
EXPORT_SYMBOL_GPL(nft_chain_validate_dependency);

int nft_chain_validate_hooks(const struct nft_chain *chain,
			     unsigned int hook_flags)
{
	struct nft_base_chain *basechain;

	if (nft_is_base_chain(chain)) {
		basechain = nft_base_chain(chain);

		if ((1 << basechain->ops.hooknum) & hook_flags)
			return 0;

		return -EOPNOTSUPP;
	}

	return 0;
}
EXPORT_SYMBOL_GPL(nft_chain_validate_hooks);

/*
 * Loop detection - walk through the ruleset beginning at the destination chain
 * of a new jump until either the source chain is reached (loop) or all
 * reachable chains have been traversed.
 *
 * The loop check is performed whenever a new jump verdict is added to an
 * expression or verdict map or a verdict map is bound to a new chain.
 */

static int nf_tables_check_loops(const struct nft_ctx *ctx,
				 const struct nft_chain *chain);

static int nft_check_loops(const struct nft_ctx *ctx,
			   const struct nft_set_ext *ext)
{
	const struct nft_data *data;
	int ret;

	data = nft_set_ext_data(ext);
	switch (data->verdict.code) {
	case NFT_JUMP:
	case NFT_GOTO:
		ret = nf_tables_check_loops(ctx, data->verdict.chain);
		break;
	default:
		ret = 0;
		break;
	}

	return ret;
}

static int nf_tables_loop_check_setelem(const struct nft_ctx *ctx,
					struct nft_set *set,
					const struct nft_set_iter *iter,
					struct nft_set_elem *elem)
{
	const struct nft_set_ext *ext = nft_set_elem_ext(set, elem->priv);

	if (nft_set_ext_exists(ext, NFT_SET_EXT_FLAGS) &&
	    *nft_set_ext_flags(ext) & NFT_SET_ELEM_INTERVAL_END)
		return 0;

	return nft_check_loops(ctx, ext);
}

static int nft_set_catchall_loops(const struct nft_ctx *ctx,
				  struct nft_set *set)
{
	u8 genmask = nft_genmask_next(ctx->net);
	struct nft_set_elem_catchall *catchall;
	struct nft_set_ext *ext;
	int ret = 0;

	list_for_each_entry_rcu(catchall, &set->catchall_list, list) {
		ext = nft_set_elem_ext(set, catchall->elem);
		if (!nft_set_elem_active(ext, genmask))
			continue;

		ret = nft_check_loops(ctx, ext);
		if (ret < 0)
			return ret;
	}

	return ret;
}

static int nf_tables_check_loops(const struct nft_ctx *ctx,
				 const struct nft_chain *chain)
{
	const struct nft_rule *rule;
	const struct nft_expr *expr, *last;
	struct nft_set *set;
	struct nft_set_binding *binding;
	struct nft_set_iter iter;

	if (ctx->chain == chain)
		return -ELOOP;

	list_for_each_entry(rule, &chain->rules, list) {
		nft_rule_for_each_expr(expr, last, rule) {
			struct nft_immediate_expr *priv;
			const struct nft_data *data;
			int err;

			if (strcmp(expr->ops->type->name, "immediate"))
				continue;

			priv = nft_expr_priv(expr);
			if (priv->dreg != NFT_REG_VERDICT)
				continue;

			data = &priv->data;
			switch (data->verdict.code) {
			case NFT_JUMP:
			case NFT_GOTO:
				err = nf_tables_check_loops(ctx,
							data->verdict.chain);
				if (err < 0)
					return err;
				break;
			default:
				break;
			}
		}
	}

	list_for_each_entry(set, &ctx->table->sets, list) {
		if (!nft_is_active_next(ctx->net, set))
			continue;
		if (!(set->flags & NFT_SET_MAP) ||
		    set->dtype != NFT_DATA_VERDICT)
			continue;

		list_for_each_entry(binding, &set->bindings, list) {
			if (!(binding->flags & NFT_SET_MAP) ||
			    binding->chain != chain)
				continue;

			iter.genmask	= nft_genmask_next(ctx->net);
			iter.skip 	= 0;
			iter.count	= 0;
			iter.err	= 0;
			iter.fn		= nf_tables_loop_check_setelem;

			set->ops->walk(ctx, set, &iter);
			if (!iter.err)
				iter.err = nft_set_catchall_loops(ctx, set);

			if (iter.err < 0)
				return iter.err;
		}
	}

	return 0;
}

/**
 *	nft_parse_u32_check - fetch u32 attribute and check for maximum value
 *
 *	@attr: netlink attribute to fetch value from
 *	@max: maximum value to be stored in dest
 *	@dest: pointer to the variable
 *
 *	Parse, check and store a given u32 netlink attribute into variable.
 *	This function returns -ERANGE if the value goes over maximum value.
 *	Otherwise a 0 is returned and the attribute value is stored in the
 *	destination variable.
 */
int nft_parse_u32_check(const struct nlattr *attr, int max, u32 *dest)
{
	u32 val;

	val = ntohl(nla_get_be32(attr));
	if (val > max)
		return -ERANGE;

	*dest = val;
	return 0;
}
EXPORT_SYMBOL_GPL(nft_parse_u32_check);

static int nft_parse_register(const struct nlattr *attr, u32 *preg)
{
	unsigned int reg;

	reg = ntohl(nla_get_be32(attr));
	switch (reg) {
	case NFT_REG_VERDICT...NFT_REG_4:
		*preg = reg * NFT_REG_SIZE / NFT_REG32_SIZE;
		break;
	case NFT_REG32_00...NFT_REG32_15:
		*preg = reg + NFT_REG_SIZE / NFT_REG32_SIZE - NFT_REG32_00;
		break;
	default:
		return -ERANGE;
	}

	return 0;
}

/**
 *	nft_dump_register - dump a register value to a netlink attribute
 *
 *	@skb: socket buffer
 *	@attr: attribute number
 *	@reg: register number
 *
 *	Construct a netlink attribute containing the register number. For
 *	compatibility reasons, register numbers being a multiple of 4 are
 *	translated to the corresponding 128 bit register numbers.
 */
int nft_dump_register(struct sk_buff *skb, unsigned int attr, unsigned int reg)
{
	if (reg % (NFT_REG_SIZE / NFT_REG32_SIZE) == 0)
		reg = reg / (NFT_REG_SIZE / NFT_REG32_SIZE);
	else
		reg = reg - NFT_REG_SIZE / NFT_REG32_SIZE + NFT_REG32_00;

	return nla_put_be32(skb, attr, htonl(reg));
}
EXPORT_SYMBOL_GPL(nft_dump_register);

static int nft_validate_register_load(enum nft_registers reg, unsigned int len)
{
	if (reg < NFT_REG_1 * NFT_REG_SIZE / NFT_REG32_SIZE)
		return -EINVAL;
	if (len == 0)
		return -EINVAL;
	if (reg * NFT_REG32_SIZE + len > sizeof_field(struct nft_regs, data))
		return -ERANGE;

	return 0;
}

int nft_parse_register_load(const struct nlattr *attr, u8 *sreg, u32 len)
{
	u32 reg;
	int err;

	err = nft_parse_register(attr, &reg);
	if (err < 0)
		return err;

	err = nft_validate_register_load(reg, len);
	if (err < 0)
		return err;

	*sreg = reg;
	return 0;
}
EXPORT_SYMBOL_GPL(nft_parse_register_load);

static int nft_validate_register_store(const struct nft_ctx *ctx,
				       enum nft_registers reg,
				       const struct nft_data *data,
				       enum nft_data_types type,
				       unsigned int len)
{
	int err;

	switch (reg) {
	case NFT_REG_VERDICT:
		if (type != NFT_DATA_VERDICT)
			return -EINVAL;

		if (data != NULL &&
		    (data->verdict.code == NFT_GOTO ||
		     data->verdict.code == NFT_JUMP)) {
			err = nf_tables_check_loops(ctx, data->verdict.chain);
			if (err < 0)
				return err;
		}

		return 0;
	default:
		if (reg < NFT_REG_1 * NFT_REG_SIZE / NFT_REG32_SIZE)
			return -EINVAL;
		if (len == 0)
			return -EINVAL;
		if (reg * NFT_REG32_SIZE + len >
		    sizeof_field(struct nft_regs, data))
			return -ERANGE;

		if (data != NULL && type != NFT_DATA_VALUE)
			return -EINVAL;
		return 0;
	}
}

int nft_parse_register_store(const struct nft_ctx *ctx,
			     const struct nlattr *attr, u8 *dreg,
			     const struct nft_data *data,
			     enum nft_data_types type, unsigned int len)
{
	int err;
	u32 reg;

	err = nft_parse_register(attr, &reg);
	if (err < 0)
		return err;

	err = nft_validate_register_store(ctx, reg, data, type, len);
	if (err < 0)
		return err;

	*dreg = reg;
	return 0;
}
EXPORT_SYMBOL_GPL(nft_parse_register_store);

static const struct nla_policy nft_verdict_policy[NFTA_VERDICT_MAX + 1] = {
	[NFTA_VERDICT_CODE]	= { .type = NLA_U32 },
	[NFTA_VERDICT_CHAIN]	= { .type = NLA_STRING,
				    .len = NFT_CHAIN_MAXNAMELEN - 1 },
	[NFTA_VERDICT_CHAIN_ID]	= { .type = NLA_U32 },
};

static int nft_verdict_init(const struct nft_ctx *ctx, struct nft_data *data,
			    struct nft_data_desc *desc, const struct nlattr *nla)
{
	u8 genmask = nft_genmask_next(ctx->net);
	struct nlattr *tb[NFTA_VERDICT_MAX + 1];
	struct nft_chain *chain;
	int err;

	err = nla_parse_nested_deprecated(tb, NFTA_VERDICT_MAX, nla,
					  nft_verdict_policy, NULL);
	if (err < 0)
		return err;

	if (!tb[NFTA_VERDICT_CODE])
		return -EINVAL;

	/* zero padding hole for memcmp */
	memset(data, 0, sizeof(*data));
	data->verdict.code = ntohl(nla_get_be32(tb[NFTA_VERDICT_CODE]));

	switch (data->verdict.code) {
	case NF_ACCEPT:
	case NF_DROP:
	case NF_QUEUE:
		break;
	case NFT_CONTINUE:
	case NFT_BREAK:
	case NFT_RETURN:
		break;
	case NFT_JUMP:
	case NFT_GOTO:
		if (tb[NFTA_VERDICT_CHAIN]) {
			chain = nft_chain_lookup(ctx->net, ctx->table,
						 tb[NFTA_VERDICT_CHAIN],
						 genmask);
		} else if (tb[NFTA_VERDICT_CHAIN_ID]) {
			chain = nft_chain_lookup_byid(ctx->net, ctx->table,
						      tb[NFTA_VERDICT_CHAIN_ID],
						      genmask);
			if (IS_ERR(chain))
				return PTR_ERR(chain);
		} else {
			return -EINVAL;
		}

		if (IS_ERR(chain))
			return PTR_ERR(chain);
		if (nft_is_base_chain(chain))
			return -EOPNOTSUPP;
		if (nft_chain_is_bound(chain))
			return -EINVAL;
		if (desc->flags & NFT_DATA_DESC_SETELEM &&
		    chain->flags & NFT_CHAIN_BINDING)
			return -EINVAL;
		if (!nft_use_inc(&chain->use))
			return -EMFILE;

		data->verdict.chain = chain;
		break;
	default:
		return -EINVAL;
	}

	desc->len = sizeof(data->verdict);

	return 0;
}

static void nft_verdict_uninit(const struct nft_data *data)
{
	struct nft_chain *chain;

	switch (data->verdict.code) {
	case NFT_JUMP:
	case NFT_GOTO:
		chain = data->verdict.chain;
		nft_use_dec(&chain->use);
		break;
	}
}

int nft_verdict_dump(struct sk_buff *skb, int type, const struct nft_verdict *v)
{
	struct nlattr *nest;

	nest = nla_nest_start_noflag(skb, type);
	if (!nest)
		goto nla_put_failure;

	if (nla_put_be32(skb, NFTA_VERDICT_CODE, htonl(v->code)))
		goto nla_put_failure;

	switch (v->code) {
	case NFT_JUMP:
	case NFT_GOTO:
		if (nla_put_string(skb, NFTA_VERDICT_CHAIN,
				   v->chain->name))
			goto nla_put_failure;
	}
	nla_nest_end(skb, nest);
	return 0;

nla_put_failure:
	return -1;
}

static int nft_value_init(const struct nft_ctx *ctx,
			  struct nft_data *data, struct nft_data_desc *desc,
			  const struct nlattr *nla)
{
	unsigned int len;

	len = nla_len(nla);
	if (len == 0)
		return -EINVAL;
	if (len > desc->size)
		return -EOVERFLOW;
	if (desc->len) {
		if (len != desc->len)
			return -EINVAL;
	} else {
		desc->len = len;
	}

	nla_memcpy(data->data, nla, len);

	return 0;
}

static int nft_value_dump(struct sk_buff *skb, const struct nft_data *data,
			  unsigned int len)
{
	return nla_put(skb, NFTA_DATA_VALUE, len, data->data);
}

static const struct nla_policy nft_data_policy[NFTA_DATA_MAX + 1] = {
	[NFTA_DATA_VALUE]	= { .type = NLA_BINARY },
	[NFTA_DATA_VERDICT]	= { .type = NLA_NESTED },
};

/**
 *	nft_data_init - parse nf_tables data netlink attributes
 *
 *	@ctx: context of the expression using the data
 *	@data: destination struct nft_data
 *	@desc: data description
 *	@nla: netlink attribute containing data
 *
 *	Parse the netlink data attributes and initialize a struct nft_data.
 *	The type and length of data are returned in the data description.
 *
 *	The caller can indicate that it only wants to accept data of type
 *	NFT_DATA_VALUE by passing NULL for the ctx argument.
 */
int nft_data_init(const struct nft_ctx *ctx, struct nft_data *data,
		  struct nft_data_desc *desc, const struct nlattr *nla)
{
	struct nlattr *tb[NFTA_DATA_MAX + 1];
	int err;

	if (WARN_ON_ONCE(!desc->size))
		return -EINVAL;

	err = nla_parse_nested_deprecated(tb, NFTA_DATA_MAX, nla,
					  nft_data_policy, NULL);
	if (err < 0)
		return err;

	if (tb[NFTA_DATA_VALUE]) {
		if (desc->type != NFT_DATA_VALUE)
			return -EINVAL;

		err = nft_value_init(ctx, data, desc, tb[NFTA_DATA_VALUE]);
	} else if (tb[NFTA_DATA_VERDICT] && ctx != NULL) {
		if (desc->type != NFT_DATA_VERDICT)
			return -EINVAL;

		err = nft_verdict_init(ctx, data, desc, tb[NFTA_DATA_VERDICT]);
	} else {
		err = -EINVAL;
	}

	return err;
}
EXPORT_SYMBOL_GPL(nft_data_init);

/**
 *	nft_data_release - release a nft_data item
 *
 *	@data: struct nft_data to release
 *	@type: type of data
 *
 *	Release a nft_data item. NFT_DATA_VALUE types can be silently discarded,
 *	all others need to be released by calling this function.
 */
void nft_data_release(const struct nft_data *data, enum nft_data_types type)
{
	if (type < NFT_DATA_VERDICT)
		return;
	switch (type) {
	case NFT_DATA_VERDICT:
		return nft_verdict_uninit(data);
	default:
		WARN_ON(1);
	}
}
EXPORT_SYMBOL_GPL(nft_data_release);

int nft_data_dump(struct sk_buff *skb, int attr, const struct nft_data *data,
		  enum nft_data_types type, unsigned int len)
{
	struct nlattr *nest;
	int err;

	nest = nla_nest_start_noflag(skb, attr);
	if (nest == NULL)
		return -1;

	switch (type) {
	case NFT_DATA_VALUE:
		err = nft_value_dump(skb, data, len);
		break;
	case NFT_DATA_VERDICT:
		err = nft_verdict_dump(skb, NFTA_DATA_VERDICT, &data->verdict);
		break;
	default:
		err = -EINVAL;
		WARN_ON(1);
	}

	nla_nest_end(skb, nest);
	return err;
}
EXPORT_SYMBOL_GPL(nft_data_dump);

int __nft_release_basechain(struct nft_ctx *ctx)
{
	struct nft_rule *rule, *nr;

	if (WARN_ON(!nft_is_base_chain(ctx->chain)))
		return 0;

	nf_tables_unregister_hook(ctx->net, ctx->chain->table, ctx->chain);
	list_for_each_entry_safe(rule, nr, &ctx->chain->rules, list) {
		list_del(&rule->list);
		nft_use_dec(&ctx->chain->use);
		nf_tables_rule_release(ctx, rule);
	}
	nft_chain_del(ctx->chain);
	nft_use_dec(&ctx->table->use);
	nf_tables_chain_destroy(ctx);

	return 0;
}
EXPORT_SYMBOL_GPL(__nft_release_basechain);

static void __nft_release_hook(struct net *net, struct nft_table *table)
{
	struct nft_flowtable *flowtable;
	struct nft_chain *chain;

	list_for_each_entry(chain, &table->chains, list)
		__nf_tables_unregister_hook(net, table, chain, true);
	list_for_each_entry(flowtable, &table->flowtables, list)
		__nft_unregister_flowtable_net_hooks(net, &flowtable->hook_list,
						     true);
}

static void __nft_release_hooks(struct net *net)
{
	struct nftables_pernet *nft_net = nft_pernet(net);
	struct nft_table *table;

	list_for_each_entry(table, &nft_net->tables, list) {
		if (nft_table_has_owner(table))
			continue;

		__nft_release_hook(net, table);
	}
}

static void __nft_release_table(struct net *net, struct nft_table *table)
{
	struct nft_flowtable *flowtable, *nf;
	struct nft_chain *chain, *nc;
	struct nft_object *obj, *ne;
	struct nft_rule *rule, *nr;
	struct nft_set *set, *ns;
	struct nft_ctx ctx = {
		.net	= net,
		.family	= NFPROTO_NETDEV,
	};

	ctx.family = table->family;
	ctx.table = table;
	list_for_each_entry(chain, &table->chains, list) {
		if (nft_chain_binding(chain))
			continue;

		ctx.chain = chain;
		list_for_each_entry_safe(rule, nr, &chain->rules, list) {
			list_del(&rule->list);
			nft_use_dec(&chain->use);
			nf_tables_rule_release(&ctx, rule);
		}
	}
	list_for_each_entry_safe(flowtable, nf, &table->flowtables, list) {
		list_del(&flowtable->list);
		nft_use_dec(&table->use);
		nf_tables_flowtable_destroy(flowtable);
	}
	list_for_each_entry_safe(set, ns, &table->sets, list) {
		list_del(&set->list);
		nft_use_dec(&table->use);
		if (set->flags & (NFT_SET_MAP | NFT_SET_OBJECT))
			nft_map_deactivate(&ctx, set);

		nft_set_destroy(&ctx, set);
	}
	list_for_each_entry_safe(obj, ne, &table->objects, list) {
		nft_obj_del(obj);
		nft_use_dec(&table->use);
		nft_obj_destroy(&ctx, obj);
	}
	list_for_each_entry_safe(chain, nc, &table->chains, list) {
		ctx.chain = chain;
		nft_chain_del(chain);
		nft_use_dec(&table->use);
		nf_tables_chain_destroy(&ctx);
	}
	nf_tables_table_destroy(&ctx);
}

static void __nft_release_tables(struct net *net)
{
	struct nftables_pernet *nft_net = nft_pernet(net);
	struct nft_table *table, *nt;

	list_for_each_entry_safe(table, nt, &nft_net->tables, list) {
		if (nft_table_has_owner(table))
			continue;

		list_del(&table->list);

		__nft_release_table(net, table);
	}
}

static int nft_rcv_nl_event(struct notifier_block *this, unsigned long event,
			    void *ptr)
{
	struct nft_table *table, *to_delete[8];
	struct nftables_pernet *nft_net;
	struct netlink_notify *n = ptr;
	struct net *net = n->net;
	unsigned int deleted;
	bool restart = false;
	unsigned int gc_seq;

	if (event != NETLINK_URELEASE || n->protocol != NETLINK_NETFILTER)
		return NOTIFY_DONE;

	nft_net = nft_pernet(net);
	deleted = 0;
	mutex_lock(&nft_net->commit_mutex);

	gc_seq = nft_gc_seq_begin(nft_net);

	if (!list_empty(&nf_tables_destroy_list))
		nf_tables_trans_destroy_flush_work();
again:
	list_for_each_entry(table, &nft_net->tables, list) {
		if (nft_table_has_owner(table) &&
		    n->portid == table->nlpid) {
			__nft_release_hook(net, table);
			list_del_rcu(&table->list);
			to_delete[deleted++] = table;
			if (deleted >= ARRAY_SIZE(to_delete))
				break;
		}
	}
	if (deleted) {
		restart = deleted >= ARRAY_SIZE(to_delete);
		synchronize_rcu();
		while (deleted)
			__nft_release_table(net, to_delete[--deleted]);

		if (restart)
			goto again;
	}
	nft_gc_seq_end(nft_net, gc_seq);

	mutex_unlock(&nft_net->commit_mutex);

	return NOTIFY_DONE;
}

static struct notifier_block nft_nl_notifier = {
	.notifier_call  = nft_rcv_nl_event,
};

static int __net_init nf_tables_init_net(struct net *net)
{
	struct nftables_pernet *nft_net = nft_pernet(net);

	INIT_LIST_HEAD(&nft_net->tables);
	INIT_LIST_HEAD(&nft_net->commit_list);
	INIT_LIST_HEAD(&nft_net->binding_list);
	INIT_LIST_HEAD(&nft_net->module_list);
	INIT_LIST_HEAD(&nft_net->notify_list);
	mutex_init(&nft_net->commit_mutex);
	nft_net->base_seq = 1;
	nft_net->validate_state = NFT_VALIDATE_SKIP;
	nft_net->gc_seq = 0;

	return 0;
}

static void __net_exit nf_tables_pre_exit_net(struct net *net)
{
	struct nftables_pernet *nft_net = nft_pernet(net);

	mutex_lock(&nft_net->commit_mutex);
	__nft_release_hooks(net);
	mutex_unlock(&nft_net->commit_mutex);
}

static void __net_exit nf_tables_exit_net(struct net *net)
{
	struct nftables_pernet *nft_net = nft_pernet(net);
	unsigned int gc_seq;

	mutex_lock(&nft_net->commit_mutex);

	gc_seq = nft_gc_seq_begin(nft_net);

	WARN_ON_ONCE(!list_empty(&nft_net->commit_list));

	if (!list_empty(&nft_net->module_list))
		nf_tables_module_autoload_cleanup(net);

	__nft_release_tables(net);

	nft_gc_seq_end(nft_net, gc_seq);

	mutex_unlock(&nft_net->commit_mutex);
	WARN_ON_ONCE(!list_empty(&nft_net->tables));
	WARN_ON_ONCE(!list_empty(&nft_net->module_list));
	WARN_ON_ONCE(!list_empty(&nft_net->notify_list));
}

static void nf_tables_exit_batch(struct list_head *net_exit_list)
{
	flush_work(&trans_gc_work);
}

static struct pernet_operations nf_tables_net_ops = {
	.init		= nf_tables_init_net,
	.pre_exit	= nf_tables_pre_exit_net,
	.exit		= nf_tables_exit_net,
	.exit_batch	= nf_tables_exit_batch,
	.id		= &nf_tables_net_id,
	.size		= sizeof(struct nftables_pernet),
};

static int __init nf_tables_module_init(void)
{
	int err;

	err = register_pernet_subsys(&nf_tables_net_ops);
	if (err < 0)
		return err;

	err = nft_chain_filter_init();
	if (err < 0)
		goto err_chain_filter;

	err = nf_tables_core_module_init();
	if (err < 0)
		goto err_core_module;

	err = register_netdevice_notifier(&nf_tables_flowtable_notifier);
	if (err < 0)
		goto err_netdev_notifier;

	err = rhltable_init(&nft_objname_ht, &nft_objname_ht_params);
	if (err < 0)
		goto err_rht_objname;

	err = nft_offload_init();
	if (err < 0)
		goto err_offload;

	err = netlink_register_notifier(&nft_nl_notifier);
	if (err < 0)
		goto err_netlink_notifier;

	/* must be last */
	err = nfnetlink_subsys_register(&nf_tables_subsys);
	if (err < 0)
		goto err_nfnl_subsys;

	nft_chain_route_init();

	return err;

err_nfnl_subsys:
	netlink_unregister_notifier(&nft_nl_notifier);
err_netlink_notifier:
	nft_offload_exit();
err_offload:
	rhltable_destroy(&nft_objname_ht);
err_rht_objname:
	unregister_netdevice_notifier(&nf_tables_flowtable_notifier);
err_netdev_notifier:
	nf_tables_core_module_exit();
err_core_module:
	nft_chain_filter_fini();
err_chain_filter:
	unregister_pernet_subsys(&nf_tables_net_ops);
	return err;
}

static void __exit nf_tables_module_exit(void)
{
	nfnetlink_subsys_unregister(&nf_tables_subsys);
	netlink_unregister_notifier(&nft_nl_notifier);
	nft_offload_exit();
	unregister_netdevice_notifier(&nf_tables_flowtable_notifier);
	nft_chain_filter_fini();
	nft_chain_route_fini();
	nf_tables_trans_destroy_flush_work();
	unregister_pernet_subsys(&nf_tables_net_ops);
	cancel_work_sync(&trans_gc_work);
	cancel_work_sync(&trans_destroy_work);
	rcu_barrier();
	rhltable_destroy(&nft_objname_ht);
	nf_tables_core_module_exit();
}

module_init(nf_tables_module_init);
module_exit(nf_tables_module_exit);

MODULE_LICENSE("GPL");
MODULE_AUTHOR("Patrick McHardy <kaber@trash.net>");
MODULE_ALIAS_NFNL_SUBSYS(NFNL_SUBSYS_NFTABLES);<|MERGE_RESOLUTION|>--- conflicted
+++ resolved
@@ -4739,12 +4739,9 @@
 		if ((flags & (NFT_SET_ANONYMOUS | NFT_SET_TIMEOUT | NFT_SET_EVAL)) ==
 			     (NFT_SET_ANONYMOUS | NFT_SET_TIMEOUT))
 			return -EOPNOTSUPP;
-<<<<<<< HEAD
-=======
 		if ((flags & (NFT_SET_CONSTANT | NFT_SET_TIMEOUT)) ==
 			     (NFT_SET_CONSTANT | NFT_SET_TIMEOUT))
 			return -EOPNOTSUPP;
->>>>>>> 8d688d67
 	}
 
 	desc.dtype = 0;

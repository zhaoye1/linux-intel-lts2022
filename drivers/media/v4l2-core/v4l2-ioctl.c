--- conflicted
+++ resolved
@@ -1304,14 +1304,11 @@
 	case V4L2_PIX_FMT_BGRX32:	descr = "32-bit XBGR 8-8-8-8"; break;
 	case V4L2_PIX_FMT_RGBA32:	descr = "32-bit RGBA 8-8-8-8"; break;
 	case V4L2_PIX_FMT_RGBX32:	descr = "32-bit RGBX 8-8-8-8"; break;
-<<<<<<< HEAD
 	case V4L2_PIX_FMT_RGBX1010102:	descr = "32-bit RGBX 10-10-10-2"; break;
 	case V4L2_PIX_FMT_RGBA1010102:	descr = "32-bit RGBA 10-10-10-2"; break;
 	case V4L2_PIX_FMT_ARGB2101010:	descr = "32-bit ARGB 2-10-10-10"; break;
-=======
 	case V4L2_PIX_FMT_BGR48_12:	descr = "12-bit Depth BGR"; break;
 	case V4L2_PIX_FMT_ABGR64_12:	descr = "12-bit Depth BGRA"; break;
->>>>>>> 3858124e
 	case V4L2_PIX_FMT_GREY:		descr = "8-bit Greyscale"; break;
 	case V4L2_PIX_FMT_Y4:		descr = "4-bit Greyscale"; break;
 	case V4L2_PIX_FMT_Y6:		descr = "6-bit Greyscale"; break;

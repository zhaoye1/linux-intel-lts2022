--- conflicted
+++ resolved
@@ -239,10 +239,6 @@
 		set_cpus_allowed_ptr(current, cpu_online_mask);
 		sqd->sq_cpu = raw_smp_processor_id();
 	}
-<<<<<<< HEAD
-	current->flags |= PF_NO_SETAFFINITY;
-=======
->>>>>>> fcfc7a6d
 
 	/*
 	 * Force audit context to get setup, in case we do prep side async

--- conflicted
+++ resolved
@@ -243,11 +243,7 @@
 	struct ptp_clock *ptp_clock;
 	struct ptp_clock_info ptp_caps;
 	struct work_struct ptp_tx_work;
-<<<<<<< HEAD
-	/* Access to ptp_tx_skb and ptp_tx_start is protected by the
-=======
 	/* Access to ptp_tx_skb and ptp_tx_start are protected by the
->>>>>>> c6114c84
 	 * ptp_tx_lock.
 	 */
 	spinlock_t ptp_tx_lock;

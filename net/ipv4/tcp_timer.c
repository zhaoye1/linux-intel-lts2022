// SPDX-License-Identifier: GPL-2.0-only
/*
 * INET		An implementation of the TCP/IP protocol suite for the LINUX
 *		operating system.  INET is implemented using the  BSD Socket
 *		interface as the means of communication with the user level.
 *
 *		Implementation of the Transmission Control Protocol(TCP).
 *
 * Authors:	Ross Biro
 *		Fred N. van Kempen, <waltje@uWalt.NL.Mugnet.ORG>
 *		Mark Evans, <evansmp@uhura.aston.ac.uk>
 *		Corey Minyard <wf-rch!minyard@relay.EU.net>
 *		Florian La Roche, <flla@stud.uni-sb.de>
 *		Charles Hedrick, <hedrick@klinzhai.rutgers.edu>
 *		Linus Torvalds, <torvalds@cs.helsinki.fi>
 *		Alan Cox, <gw4pts@gw4pts.ampr.org>
 *		Matthew Dillon, <dillon@apollo.west.oic.com>
 *		Arnt Gulbrandsen, <agulbra@nvg.unit.no>
 *		Jorge Cwik, <jorge@laser.satlink.net>
 */

#include <linux/module.h>
#include <linux/gfp.h>
#include <net/tcp.h>

static u32 tcp_clamp_rto_to_user_timeout(const struct sock *sk)
{
	struct inet_connection_sock *icsk = inet_csk(sk);
	u32 elapsed, start_ts;
	s32 remaining;

	start_ts = tcp_sk(sk)->retrans_stamp;
	if (!icsk->icsk_user_timeout)
		return icsk->icsk_rto;
	elapsed = tcp_time_stamp(tcp_sk(sk)) - start_ts;
	remaining = icsk->icsk_user_timeout - elapsed;
	if (remaining <= 0)
		return 1; /* user timeout has passed; fire ASAP */

	return min_t(u32, icsk->icsk_rto, msecs_to_jiffies(remaining));
}

u32 tcp_clamp_probe0_to_user_timeout(const struct sock *sk, u32 when)
{
	struct inet_connection_sock *icsk = inet_csk(sk);
	u32 remaining;
	s32 elapsed;

	if (!icsk->icsk_user_timeout || !icsk->icsk_probes_tstamp)
		return when;

	elapsed = tcp_jiffies32 - icsk->icsk_probes_tstamp;
	if (unlikely(elapsed < 0))
		elapsed = 0;
	remaining = msecs_to_jiffies(icsk->icsk_user_timeout) - elapsed;
	remaining = max_t(u32, remaining, TCP_TIMEOUT_MIN);

	return min_t(u32, remaining, when);
}

/**
 *  tcp_write_err() - close socket and save error info
 *  @sk:  The socket the error has appeared on.
 *
 *  Returns: Nothing (void)
 */

static void tcp_write_err(struct sock *sk)
{
	sk->sk_err = sk->sk_err_soft ? : ETIMEDOUT;
	sk_error_report(sk);

	tcp_write_queue_purge(sk);
	tcp_done(sk);
	__NET_INC_STATS(sock_net(sk), LINUX_MIB_TCPABORTONTIMEOUT);
}

/**
 *  tcp_out_of_resources() - Close socket if out of resources
 *  @sk:        pointer to current socket
 *  @do_reset:  send a last packet with reset flag
 *
 *  Do not allow orphaned sockets to eat all our resources.
 *  This is direct violation of TCP specs, but it is required
 *  to prevent DoS attacks. It is called when a retransmission timeout
 *  or zero probe timeout occurs on orphaned socket.
 *
 *  Also close if our net namespace is exiting; in that case there is no
 *  hope of ever communicating again since all netns interfaces are already
 *  down (or about to be down), and we need to release our dst references,
 *  which have been moved to the netns loopback interface, so the namespace
 *  can finish exiting.  This condition is only possible if we are a kernel
 *  socket, as those do not hold references to the namespace.
 *
 *  Criteria is still not confirmed experimentally and may change.
 *  We kill the socket, if:
 *  1. If number of orphaned sockets exceeds an administratively configured
 *     limit.
 *  2. If we have strong memory pressure.
 *  3. If our net namespace is exiting.
 */
static int tcp_out_of_resources(struct sock *sk, bool do_reset)
{
	struct tcp_sock *tp = tcp_sk(sk);
	int shift = 0;

	/* If peer does not open window for long time, or did not transmit
	 * anything for long time, penalize it. */
	if ((s32)(tcp_jiffies32 - tp->lsndtime) > 2*TCP_RTO_MAX || !do_reset)
		shift++;

	/* If some dubious ICMP arrived, penalize even more. */
	if (sk->sk_err_soft)
		shift++;

	if (tcp_check_oom(sk, shift)) {
		/* Catch exceptional cases, when connection requires reset.
		 *      1. Last segment was sent recently. */
		if ((s32)(tcp_jiffies32 - tp->lsndtime) <= TCP_TIMEWAIT_LEN ||
		    /*  2. Window is closed. */
		    (!tp->snd_wnd && !tp->packets_out))
			do_reset = true;
		if (do_reset)
			tcp_send_active_reset(sk, GFP_ATOMIC);
		tcp_done(sk);
		__NET_INC_STATS(sock_net(sk), LINUX_MIB_TCPABORTONMEMORY);
		return 1;
	}

	if (!check_net(sock_net(sk))) {
		/* Not possible to send reset; just close */
		tcp_done(sk);
		return 1;
	}

	return 0;
}

/**
 *  tcp_orphan_retries() - Returns maximal number of retries on an orphaned socket
 *  @sk:    Pointer to the current socket.
 *  @alive: bool, socket alive state
 */
static int tcp_orphan_retries(struct sock *sk, bool alive)
{
	int retries = READ_ONCE(sock_net(sk)->ipv4.sysctl_tcp_orphan_retries); /* May be zero. */

	/* We know from an ICMP that something is wrong. */
	if (sk->sk_err_soft && !alive)
		retries = 0;

	/* However, if socket sent something recently, select some safe
	 * number of retries. 8 corresponds to >100 seconds with minimal
	 * RTO of 200msec. */
	if (retries == 0 && alive)
		retries = 8;
	return retries;
}

static void tcp_mtu_probing(struct inet_connection_sock *icsk, struct sock *sk)
{
	const struct net *net = sock_net(sk);
	int mss;

	/* Black hole detection */
	if (!READ_ONCE(net->ipv4.sysctl_tcp_mtu_probing))
		return;

	if (!icsk->icsk_mtup.enabled) {
		icsk->icsk_mtup.enabled = 1;
		icsk->icsk_mtup.probe_timestamp = tcp_jiffies32;
	} else {
		mss = tcp_mtu_to_mss(sk, icsk->icsk_mtup.search_low) >> 1;
		mss = min(READ_ONCE(net->ipv4.sysctl_tcp_base_mss), mss);
		mss = max(mss, READ_ONCE(net->ipv4.sysctl_tcp_mtu_probe_floor));
		mss = max(mss, READ_ONCE(net->ipv4.sysctl_tcp_min_snd_mss));
		icsk->icsk_mtup.search_low = tcp_mss_to_mtu(sk, mss);
	}
	tcp_sync_mss(sk, icsk->icsk_pmtu_cookie);
}

static unsigned int tcp_model_timeout(struct sock *sk,
				      unsigned int boundary,
				      unsigned int rto_base)
{
	unsigned int linear_backoff_thresh, timeout;

	linear_backoff_thresh = ilog2(TCP_RTO_MAX / rto_base);
	if (boundary <= linear_backoff_thresh)
		timeout = ((2 << boundary) - 1) * rto_base;
	else
		timeout = ((2 << linear_backoff_thresh) - 1) * rto_base +
			(boundary - linear_backoff_thresh) * TCP_RTO_MAX;
	return jiffies_to_msecs(timeout);
}
/**
 *  retransmits_timed_out() - returns true if this connection has timed out
 *  @sk:       The current socket
 *  @boundary: max number of retransmissions
 *  @timeout:  A custom timeout value.
 *             If set to 0 the default timeout is calculated and used.
 *             Using TCP_RTO_MIN and the number of unsuccessful retransmits.
 *
 * The default "timeout" value this function can calculate and use
 * is equivalent to the timeout of a TCP Connection
 * after "boundary" unsuccessful, exponentially backed-off
 * retransmissions with an initial RTO of TCP_RTO_MIN.
 */
static bool retransmits_timed_out(struct sock *sk,
				  unsigned int boundary,
				  unsigned int timeout)
{
	unsigned int start_ts;

	if (!inet_csk(sk)->icsk_retransmits)
		return false;

	start_ts = tcp_sk(sk)->retrans_stamp;
	if (likely(timeout == 0)) {
		unsigned int rto_base = TCP_RTO_MIN;

		if ((1 << sk->sk_state) & (TCPF_SYN_SENT | TCPF_SYN_RECV))
			rto_base = tcp_timeout_init(sk);
		timeout = tcp_model_timeout(sk, boundary, rto_base);
	}

	return (s32)(tcp_time_stamp(tcp_sk(sk)) - start_ts - timeout) >= 0;
}

/* A write timeout has occurred. Process the after effects. */
static int tcp_write_timeout(struct sock *sk)
{
	struct inet_connection_sock *icsk = inet_csk(sk);
	struct tcp_sock *tp = tcp_sk(sk);
	struct net *net = sock_net(sk);
	bool expired = false, do_reset;
	int retry_until;

	if ((1 << sk->sk_state) & (TCPF_SYN_SENT | TCPF_SYN_RECV)) {
		if (icsk->icsk_retransmits)
			__dst_negative_advice(sk);
		retry_until = icsk->icsk_syn_retries ? :
			READ_ONCE(net->ipv4.sysctl_tcp_syn_retries);
		expired = icsk->icsk_retransmits >= retry_until;
	} else {
		if (retransmits_timed_out(sk, READ_ONCE(net->ipv4.sysctl_tcp_retries1), 0)) {
			/* Black hole detection */
			tcp_mtu_probing(icsk, sk);

			__dst_negative_advice(sk);
		}

		retry_until = READ_ONCE(net->ipv4.sysctl_tcp_retries2);
		if (sock_flag(sk, SOCK_DEAD)) {
			const bool alive = icsk->icsk_rto < TCP_RTO_MAX;

			retry_until = tcp_orphan_retries(sk, alive);
			do_reset = alive ||
				!retransmits_timed_out(sk, retry_until, 0);

			if (tcp_out_of_resources(sk, do_reset))
				return 1;
		}
	}
	if (!expired)
		expired = retransmits_timed_out(sk, retry_until,
						icsk->icsk_user_timeout);
	tcp_fastopen_active_detect_blackhole(sk, expired);

	if (BPF_SOCK_OPS_TEST_FLAG(tp, BPF_SOCK_OPS_RTO_CB_FLAG))
		tcp_call_bpf_3arg(sk, BPF_SOCK_OPS_RTO_CB,
				  icsk->icsk_retransmits,
				  icsk->icsk_rto, (int)expired);

	if (expired) {
		/* Has it gone just too far? */
		tcp_write_err(sk);
		return 1;
	}

	if (sk_rethink_txhash(sk)) {
		tp->timeout_rehash++;
		__NET_INC_STATS(sock_net(sk), LINUX_MIB_TCPTIMEOUTREHASH);
	}

	return 0;
}

/* Called with BH disabled */
void tcp_delack_timer_handler(struct sock *sk)
{
	struct inet_connection_sock *icsk = inet_csk(sk);
	struct tcp_sock *tp = tcp_sk(sk);

	if ((1 << sk->sk_state) & (TCPF_CLOSE | TCPF_LISTEN))
		return;

	/* Handling the sack compression case */
	if (tp->compressed_ack) {
		tcp_mstamp_refresh(tp);
		tcp_sack_compress_send_ack(sk);
		return;
	}

	if (!(icsk->icsk_ack.pending & ICSK_ACK_TIMER))
		return;

	if (time_after(icsk->icsk_ack.timeout, jiffies)) {
		sk_reset_timer(sk, &icsk->icsk_delack_timer, icsk->icsk_ack.timeout);
		return;
	}
	icsk->icsk_ack.pending &= ~ICSK_ACK_TIMER;

	if (inet_csk_ack_scheduled(sk)) {
		if (!inet_csk_in_pingpong_mode(sk)) {
			/* Delayed ACK missed: inflate ATO. */
			icsk->icsk_ack.ato = min(icsk->icsk_ack.ato << 1, icsk->icsk_rto);
		} else {
			/* Delayed ACK missed: leave pingpong mode and
			 * deflate ATO.
			 */
			inet_csk_exit_pingpong_mode(sk);
			icsk->icsk_ack.ato      = TCP_ATO_MIN;
		}
		tcp_mstamp_refresh(tp);
		tcp_send_ack(sk);
		__NET_INC_STATS(sock_net(sk), LINUX_MIB_DELAYEDACKS);
	}
}


/**
 *  tcp_delack_timer() - The TCP delayed ACK timeout handler
 *  @t:  Pointer to the timer. (gets casted to struct sock *)
 *
 *  This function gets (indirectly) called when the kernel timer for a TCP packet
 *  of this socket expires. Calls tcp_delack_timer_handler() to do the actual work.
 *
 *  Returns: Nothing (void)
 */
static void tcp_delack_timer(struct timer_list *t)
{
	struct inet_connection_sock *icsk =
			from_timer(icsk, t, icsk_delack_timer);
	struct sock *sk = &icsk->icsk_inet.sk;

	bh_lock_sock(sk);
	if (!sock_owned_by_user(sk)) {
		tcp_delack_timer_handler(sk);
	} else {
		__NET_INC_STATS(sock_net(sk), LINUX_MIB_DELAYEDACKLOCKED);
		/* deleguate our work to tcp_release_cb() */
		if (!test_and_set_bit(TCP_DELACK_TIMER_DEFERRED, &sk->sk_tsq_flags))
			sock_hold(sk);
	}
	bh_unlock_sock(sk);
	sock_put(sk);
}

static void tcp_probe_timer(struct sock *sk)
{
	struct inet_connection_sock *icsk = inet_csk(sk);
	struct sk_buff *skb = tcp_send_head(sk);
	struct tcp_sock *tp = tcp_sk(sk);
	int max_probes;

	if (tp->packets_out || !skb) {
		icsk->icsk_probes_out = 0;
		icsk->icsk_probes_tstamp = 0;
		return;
	}

	/* RFC 1122 4.2.2.17 requires the sender to stay open indefinitely as
	 * long as the receiver continues to respond probes. We support this by
	 * default and reset icsk_probes_out with incoming ACKs. But if the
	 * socket is orphaned or the user specifies TCP_USER_TIMEOUT, we
	 * kill the socket when the retry count and the time exceeds the
	 * corresponding system limit. We also implement similar policy when
	 * we use RTO to probe window in tcp_retransmit_timer().
	 */
	if (!icsk->icsk_probes_tstamp)
		icsk->icsk_probes_tstamp = tcp_jiffies32;
	else if (icsk->icsk_user_timeout &&
		 (s32)(tcp_jiffies32 - icsk->icsk_probes_tstamp) >=
		 msecs_to_jiffies(icsk->icsk_user_timeout))
		goto abort;

	max_probes = READ_ONCE(sock_net(sk)->ipv4.sysctl_tcp_retries2);
	if (sock_flag(sk, SOCK_DEAD)) {
		const bool alive = inet_csk_rto_backoff(icsk, TCP_RTO_MAX) < TCP_RTO_MAX;

		max_probes = tcp_orphan_retries(sk, alive);
		if (!alive && icsk->icsk_backoff >= max_probes)
			goto abort;
		if (tcp_out_of_resources(sk, true))
			return;
	}

	if (icsk->icsk_probes_out >= max_probes) {
abort:		tcp_write_err(sk);
	} else {
		/* Only send another probe if we didn't close things up. */
		tcp_send_probe0(sk);
	}
}

/*
 *	Timer for Fast Open socket to retransmit SYNACK. Note that the
 *	sk here is the child socket, not the parent (listener) socket.
 */
static void tcp_fastopen_synack_timer(struct sock *sk, struct request_sock *req)
{
	struct inet_connection_sock *icsk = inet_csk(sk);
	struct tcp_sock *tp = tcp_sk(sk);
	int max_retries;

	req->rsk_ops->syn_ack_timeout(req);

	/* add one more retry for fastopen */
	max_retries = icsk->icsk_syn_retries ? :
		READ_ONCE(sock_net(sk)->ipv4.sysctl_tcp_synack_retries) + 1;

	if (req->num_timeout >= max_retries) {
		tcp_write_err(sk);
		return;
	}
	/* Lower cwnd after certain SYNACK timeout like tcp_init_transfer() */
	if (icsk->icsk_retransmits == 1)
		tcp_enter_loss(sk);
	/* XXX (TFO) - Unlike regular SYN-ACK retransmit, we ignore error
	 * returned from rtx_syn_ack() to make it more persistent like
	 * regular retransmit because if the child socket has been accepted
	 * it's not good to give up too easily.
	 */
	inet_rtx_syn_ack(sk, req);
	req->num_timeout++;
	icsk->icsk_retransmits++;
	if (!tp->retrans_stamp)
		tp->retrans_stamp = tcp_time_stamp(tp);
	inet_csk_reset_xmit_timer(sk, ICSK_TIME_RETRANS,
			  req->timeout << req->num_timeout, TCP_RTO_MAX);
}

static bool tcp_rtx_probe0_timed_out(const struct sock *sk,
				     const struct sk_buff *skb)
{
	const struct inet_connection_sock *icsk = inet_csk(sk);
	u32 user_timeout = READ_ONCE(icsk->icsk_user_timeout);
	const struct tcp_sock *tp = tcp_sk(sk);
	int timeout = TCP_RTO_MAX * 2;
<<<<<<< HEAD
	u32 rcv_delta, rtx_delta;

	rcv_delta = inet_csk(sk)->icsk_timeout - tp->rcv_tstamp;

	if (user_timeout) {
		/* If user application specified a TCP_USER_TIMEOUT,
		 * it does not want win 0 packets to 'reset the timer'
		 * while retransmits are not making progress.
		 */
		if (rtx_delta > user_timeout)
			return true;
		timeout = min_t(u32, timeout, msecs_to_jiffies(user_timeout));
	}
	if (rcv_delta <= timeout)
		return false;
=======
	u32 rtx_delta;
	s32 rcv_delta;
>>>>>>> 0befbddd

	rtx_delta = (u32)msecs_to_jiffies(tcp_time_stamp(tp) -
			(tp->retrans_stamp ?: tcp_skb_timestamp(skb)));

	if (user_timeout) {
		/* If user application specified a TCP_USER_TIMEOUT,
		 * it does not want win 0 packets to 'reset the timer'
		 * while retransmits are not making progress.
		 */
		if (rtx_delta > user_timeout)
			return true;
		timeout = min_t(u32, timeout, msecs_to_jiffies(user_timeout));
	}

	/* Note: timer interrupt might have been delayed by at least one jiffy,
	 * and tp->rcv_tstamp might very well have been written recently.
	 * rcv_delta can thus be negative.
	 */
	rcv_delta = icsk->icsk_timeout - tp->rcv_tstamp;
	if (rcv_delta <= timeout)
		return false;

	return rtx_delta > timeout;
}

/**
 *  tcp_retransmit_timer() - The TCP retransmit timeout handler
 *  @sk:  Pointer to the current socket.
 *
 *  This function gets called when the kernel timer for a TCP packet
 *  of this socket expires.
 *
 *  It handles retransmission, timer adjustment and other necessary measures.
 *
 *  Returns: Nothing (void)
 */
void tcp_retransmit_timer(struct sock *sk)
{
	struct tcp_sock *tp = tcp_sk(sk);
	struct net *net = sock_net(sk);
	struct inet_connection_sock *icsk = inet_csk(sk);
	struct request_sock *req;
	struct sk_buff *skb;

	req = rcu_dereference_protected(tp->fastopen_rsk,
					lockdep_sock_is_held(sk));
	if (req) {
		WARN_ON_ONCE(sk->sk_state != TCP_SYN_RECV &&
			     sk->sk_state != TCP_FIN_WAIT1);
		tcp_fastopen_synack_timer(sk, req);
		/* Before we receive ACK to our SYN-ACK don't retransmit
		 * anything else (e.g., data or FIN segments).
		 */
		return;
	}

	if (!tp->packets_out)
		return;

	skb = tcp_rtx_queue_head(sk);
	if (WARN_ON_ONCE(!skb))
		return;

	if (!tp->snd_wnd && !sock_flag(sk, SOCK_DEAD) &&
	    !((1 << sk->sk_state) & (TCPF_SYN_SENT | TCPF_SYN_RECV))) {
		/* Receiver dastardly shrinks window. Our retransmits
		 * become zero probes, but we should not timeout this
		 * connection. If the socket is an orphan, time it out,
		 * we cannot allow such beasts to hang infinitely.
		 */
		struct inet_sock *inet = inet_sk(sk);
		if (sk->sk_family == AF_INET) {
			net_dbg_ratelimited("Peer %pI4:%u/%u unexpectedly shrunk window %u:%u (repaired)\n",
					    &inet->inet_daddr,
					    ntohs(inet->inet_dport),
					    inet->inet_num,
					    tp->snd_una, tp->snd_nxt);
		}
#if IS_ENABLED(CONFIG_IPV6)
		else if (sk->sk_family == AF_INET6) {
			net_dbg_ratelimited("Peer %pI6:%u/%u unexpectedly shrunk window %u:%u (repaired)\n",
					    &sk->sk_v6_daddr,
					    ntohs(inet->inet_dport),
					    inet->inet_num,
					    tp->snd_una, tp->snd_nxt);
		}
#endif
		if (tcp_rtx_probe0_timed_out(sk, skb)) {
			tcp_write_err(sk);
			goto out;
		}
		tcp_enter_loss(sk);
		tcp_retransmit_skb(sk, skb, 1);
		__sk_dst_reset(sk);
		goto out_reset_timer;
	}

	__NET_INC_STATS(sock_net(sk), LINUX_MIB_TCPTIMEOUTS);
	if (tcp_write_timeout(sk))
		goto out;

	if (icsk->icsk_retransmits == 0) {
		int mib_idx = 0;

		if (icsk->icsk_ca_state == TCP_CA_Recovery) {
			if (tcp_is_sack(tp))
				mib_idx = LINUX_MIB_TCPSACKRECOVERYFAIL;
			else
				mib_idx = LINUX_MIB_TCPRENORECOVERYFAIL;
		} else if (icsk->icsk_ca_state == TCP_CA_Loss) {
			mib_idx = LINUX_MIB_TCPLOSSFAILURES;
		} else if ((icsk->icsk_ca_state == TCP_CA_Disorder) ||
			   tp->sacked_out) {
			if (tcp_is_sack(tp))
				mib_idx = LINUX_MIB_TCPSACKFAILURES;
			else
				mib_idx = LINUX_MIB_TCPRENOFAILURES;
		}
		if (mib_idx)
			__NET_INC_STATS(sock_net(sk), mib_idx);
	}

	tcp_enter_loss(sk);

	icsk->icsk_retransmits++;
	if (tcp_retransmit_skb(sk, tcp_rtx_queue_head(sk), 1) > 0) {
		/* Retransmission failed because of local congestion,
		 * Let senders fight for local resources conservatively.
		 */
		inet_csk_reset_xmit_timer(sk, ICSK_TIME_RETRANS,
					  TCP_RESOURCE_PROBE_INTERVAL,
					  TCP_RTO_MAX);
		goto out;
	}

	/* Increase the timeout each time we retransmit.  Note that
	 * we do not increase the rtt estimate.  rto is initialized
	 * from rtt, but increases here.  Jacobson (SIGCOMM 88) suggests
	 * that doubling rto each time is the least we can get away with.
	 * In KA9Q, Karn uses this for the first few times, and then
	 * goes to quadratic.  netBSD doubles, but only goes up to *64,
	 * and clamps at 1 to 64 sec afterwards.  Note that 120 sec is
	 * defined in the protocol as the maximum possible RTT.  I guess
	 * we'll have to use something other than TCP to talk to the
	 * University of Mars.
	 *
	 * PAWS allows us longer timeouts and large windows, so once
	 * implemented ftp to mars will work nicely. We will have to fix
	 * the 120 second clamps though!
	 */
	icsk->icsk_backoff++;

out_reset_timer:
	/* If stream is thin, use linear timeouts. Since 'icsk_backoff' is
	 * used to reset timer, set to 0. Recalculate 'icsk_rto' as this
	 * might be increased if the stream oscillates between thin and thick,
	 * thus the old value might already be too high compared to the value
	 * set by 'tcp_set_rto' in tcp_input.c which resets the rto without
	 * backoff. Limit to TCP_THIN_LINEAR_RETRIES before initiating
	 * exponential backoff behaviour to avoid continue hammering
	 * linear-timeout retransmissions into a black hole
	 */
	if (sk->sk_state == TCP_ESTABLISHED &&
	    (tp->thin_lto || READ_ONCE(net->ipv4.sysctl_tcp_thin_linear_timeouts)) &&
	    tcp_stream_is_thin(tp) &&
	    icsk->icsk_retransmits <= TCP_THIN_LINEAR_RETRIES) {
		icsk->icsk_backoff = 0;
		icsk->icsk_rto = clamp(__tcp_set_rto(tp),
				       tcp_rto_min(sk),
				       TCP_RTO_MAX);
	} else {
		/* Use normal (exponential) backoff */
		icsk->icsk_rto = min(icsk->icsk_rto << 1, TCP_RTO_MAX);
	}
	inet_csk_reset_xmit_timer(sk, ICSK_TIME_RETRANS,
				  tcp_clamp_rto_to_user_timeout(sk), TCP_RTO_MAX);
	if (retransmits_timed_out(sk, READ_ONCE(net->ipv4.sysctl_tcp_retries1) + 1, 0))
		__sk_dst_reset(sk);

out:;
}

/* Called with bottom-half processing disabled.
   Called by tcp_write_timer() */
void tcp_write_timer_handler(struct sock *sk)
{
	struct inet_connection_sock *icsk = inet_csk(sk);
	int event;

	if (((1 << sk->sk_state) & (TCPF_CLOSE | TCPF_LISTEN)) ||
	    !icsk->icsk_pending)
		return;

	if (time_after(icsk->icsk_timeout, jiffies)) {
		sk_reset_timer(sk, &icsk->icsk_retransmit_timer, icsk->icsk_timeout);
		return;
	}

	tcp_mstamp_refresh(tcp_sk(sk));
	event = icsk->icsk_pending;

	switch (event) {
	case ICSK_TIME_REO_TIMEOUT:
		tcp_rack_reo_timeout(sk);
		break;
	case ICSK_TIME_LOSS_PROBE:
		tcp_send_loss_probe(sk);
		break;
	case ICSK_TIME_RETRANS:
		icsk->icsk_pending = 0;
		tcp_retransmit_timer(sk);
		break;
	case ICSK_TIME_PROBE0:
		icsk->icsk_pending = 0;
		tcp_probe_timer(sk);
		break;
	}
}

static void tcp_write_timer(struct timer_list *t)
{
	struct inet_connection_sock *icsk =
			from_timer(icsk, t, icsk_retransmit_timer);
	struct sock *sk = &icsk->icsk_inet.sk;

	bh_lock_sock(sk);
	if (!sock_owned_by_user(sk)) {
		tcp_write_timer_handler(sk);
	} else {
		/* delegate our work to tcp_release_cb() */
		if (!test_and_set_bit(TCP_WRITE_TIMER_DEFERRED, &sk->sk_tsq_flags))
			sock_hold(sk);
	}
	bh_unlock_sock(sk);
	sock_put(sk);
}

void tcp_syn_ack_timeout(const struct request_sock *req)
{
	struct net *net = read_pnet(&inet_rsk(req)->ireq_net);

	__NET_INC_STATS(net, LINUX_MIB_TCPTIMEOUTS);
}
EXPORT_SYMBOL(tcp_syn_ack_timeout);

void tcp_set_keepalive(struct sock *sk, int val)
{
	if ((1 << sk->sk_state) & (TCPF_CLOSE | TCPF_LISTEN))
		return;

	if (val && !sock_flag(sk, SOCK_KEEPOPEN))
		inet_csk_reset_keepalive_timer(sk, keepalive_time_when(tcp_sk(sk)));
	else if (!val)
		inet_csk_delete_keepalive_timer(sk);
}
EXPORT_SYMBOL_GPL(tcp_set_keepalive);


static void tcp_keepalive_timer (struct timer_list *t)
{
	struct sock *sk = from_timer(sk, t, sk_timer);
	struct inet_connection_sock *icsk = inet_csk(sk);
	struct tcp_sock *tp = tcp_sk(sk);
	u32 elapsed;

	/* Only process if socket is not in use. */
	bh_lock_sock(sk);
	if (sock_owned_by_user(sk)) {
		/* Try again later. */
		inet_csk_reset_keepalive_timer (sk, HZ/20);
		goto out;
	}

	if (sk->sk_state == TCP_LISTEN) {
		pr_err("Hmm... keepalive on a LISTEN ???\n");
		goto out;
	}

	tcp_mstamp_refresh(tp);
	if (sk->sk_state == TCP_FIN_WAIT2 && sock_flag(sk, SOCK_DEAD)) {
		if (tp->linger2 >= 0) {
			const int tmo = tcp_fin_time(sk) - TCP_TIMEWAIT_LEN;

			if (tmo > 0) {
				tcp_time_wait(sk, TCP_FIN_WAIT2, tmo);
				goto out;
			}
		}
		tcp_send_active_reset(sk, GFP_ATOMIC);
		goto death;
	}

	if (!sock_flag(sk, SOCK_KEEPOPEN) ||
	    ((1 << sk->sk_state) & (TCPF_CLOSE | TCPF_SYN_SENT)))
		goto out;

	elapsed = keepalive_time_when(tp);

	/* It is alive without keepalive 8) */
	if (tp->packets_out || !tcp_write_queue_empty(sk))
		goto resched;

	elapsed = keepalive_time_elapsed(tp);

	if (elapsed >= keepalive_time_when(tp)) {
		/* If the TCP_USER_TIMEOUT option is enabled, use that
		 * to determine when to timeout instead.
		 */
		if ((icsk->icsk_user_timeout != 0 &&
		    elapsed >= msecs_to_jiffies(icsk->icsk_user_timeout) &&
		    icsk->icsk_probes_out > 0) ||
		    (icsk->icsk_user_timeout == 0 &&
		    icsk->icsk_probes_out >= keepalive_probes(tp))) {
			tcp_send_active_reset(sk, GFP_ATOMIC);
			tcp_write_err(sk);
			goto out;
		}
		if (tcp_write_wakeup(sk, LINUX_MIB_TCPKEEPALIVE) <= 0) {
			icsk->icsk_probes_out++;
			elapsed = keepalive_intvl_when(tp);
		} else {
			/* If keepalive was lost due to local congestion,
			 * try harder.
			 */
			elapsed = TCP_RESOURCE_PROBE_INTERVAL;
		}
	} else {
		/* It is tp->rcv_tstamp + keepalive_time_when(tp) */
		elapsed = keepalive_time_when(tp) - elapsed;
	}

resched:
	inet_csk_reset_keepalive_timer (sk, elapsed);
	goto out;

death:
	tcp_done(sk);

out:
	bh_unlock_sock(sk);
	sock_put(sk);
}

static enum hrtimer_restart tcp_compressed_ack_kick(struct hrtimer *timer)
{
	struct tcp_sock *tp = container_of(timer, struct tcp_sock, compressed_ack_timer);
	struct sock *sk = (struct sock *)tp;

	bh_lock_sock(sk);
	if (!sock_owned_by_user(sk)) {
		if (tp->compressed_ack) {
			/* Since we have to send one ack finally,
			 * subtract one from tp->compressed_ack to keep
			 * LINUX_MIB_TCPACKCOMPRESSED accurate.
			 */
			tp->compressed_ack--;
			tcp_send_ack(sk);
		}
	} else {
		if (!test_and_set_bit(TCP_DELACK_TIMER_DEFERRED,
				      &sk->sk_tsq_flags))
			sock_hold(sk);
	}
	bh_unlock_sock(sk);

	sock_put(sk);

	return HRTIMER_NORESTART;
}

void tcp_init_xmit_timers(struct sock *sk)
{
	inet_csk_init_xmit_timers(sk, &tcp_write_timer, &tcp_delack_timer,
				  &tcp_keepalive_timer);
	hrtimer_init(&tcp_sk(sk)->pacing_timer, CLOCK_MONOTONIC,
		     HRTIMER_MODE_ABS_PINNED_SOFT);
	tcp_sk(sk)->pacing_timer.function = tcp_pace_kick;

	hrtimer_init(&tcp_sk(sk)->compressed_ack_timer, CLOCK_MONOTONIC,
		     HRTIMER_MODE_REL_PINNED_SOFT);
	tcp_sk(sk)->compressed_ack_timer.function = tcp_compressed_ack_kick;
}<|MERGE_RESOLUTION|>--- conflicted
+++ resolved
@@ -448,26 +448,8 @@
 	u32 user_timeout = READ_ONCE(icsk->icsk_user_timeout);
 	const struct tcp_sock *tp = tcp_sk(sk);
 	int timeout = TCP_RTO_MAX * 2;
-<<<<<<< HEAD
-	u32 rcv_delta, rtx_delta;
-
-	rcv_delta = inet_csk(sk)->icsk_timeout - tp->rcv_tstamp;
-
-	if (user_timeout) {
-		/* If user application specified a TCP_USER_TIMEOUT,
-		 * it does not want win 0 packets to 'reset the timer'
-		 * while retransmits are not making progress.
-		 */
-		if (rtx_delta > user_timeout)
-			return true;
-		timeout = min_t(u32, timeout, msecs_to_jiffies(user_timeout));
-	}
-	if (rcv_delta <= timeout)
-		return false;
-=======
 	u32 rtx_delta;
 	s32 rcv_delta;
->>>>>>> 0befbddd
 
 	rtx_delta = (u32)msecs_to_jiffies(tcp_time_stamp(tp) -
 			(tp->retrans_stamp ?: tcp_skb_timestamp(skb)));

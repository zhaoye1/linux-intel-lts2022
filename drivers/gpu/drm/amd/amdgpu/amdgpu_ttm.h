--- conflicted
+++ resolved
@@ -91,10 +91,7 @@
 	u64		drv_vram_usage_start_offset;
 	u64		drv_vram_usage_size;
 	struct amdgpu_bo	*drv_vram_usage_reserved_bo;
-<<<<<<< HEAD
 	void		*drv_vram_usage_va;
-=======
->>>>>>> 2a69c8d4
 
 	/* PAGE_SIZE'd BO for process memory r/w over SDMA. */
 	struct amdgpu_bo	*sdma_access_bo;

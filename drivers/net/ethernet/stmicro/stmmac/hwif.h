/* SPDX-License-Identifier: (GPL-2.0 OR MIT) */
// Copyright (c) 2018 Synopsys, Inc. and/or its affiliates.
// stmmac HW Interface Callbacks

#ifndef __STMMAC_HWIF_H__
#define __STMMAC_HWIF_H__

#include <linux/netdevice.h>
#include <linux/stmmac.h>

#define stmmac_do_void_callback(__priv, __module, __cname,  __arg0, __args...) \
({ \
	int __result = -EINVAL; \
	if ((__priv)->hw->__module && (__priv)->hw->__module->__cname) { \
		(__priv)->hw->__module->__cname((__arg0), ##__args); \
		__result = 0; \
	} \
	__result; \
})
#define stmmac_do_callback(__priv, __module, __cname,  __arg0, __args...) \
({ \
	int __result = -EINVAL; \
	if ((__priv)->hw->__module && (__priv)->hw->__module->__cname) \
		__result = (__priv)->hw->__module->__cname((__arg0), ##__args); \
	__result; \
})

struct stmmac_extra_stats;
struct stmmac_safety_stats;
struct dma_desc;
struct dma_extended_desc;
struct dma_edesc;

/* Descriptors helpers */
struct stmmac_desc_ops {
	/* DMA RX descriptor ring initialization */
	void (*init_rx_desc)(struct dma_desc *p, int disable_rx_ic, int mode,
			int end, int bfsize);
	/* DMA TX descriptor ring initialization */
	void (*init_tx_desc)(struct dma_desc *p, int mode, int end);
	/* Invoked by the xmit function to prepare the tx descriptor */
	void (*prepare_tx_desc)(struct dma_desc *p, int is_fs, int len,
			bool csum_flag, int mode, bool tx_own, bool ls,
			unsigned int tot_pkt_len);
	void (*prepare_tso_tx_desc)(struct dma_desc *p, int is_fs, int len1,
			int len2, bool tx_own, bool ls, unsigned int tcphdrlen,
			unsigned int tcppayloadlen);
	/* Set/get the owner of the descriptor */
	void (*set_tx_owner)(struct dma_desc *p);
	int (*get_tx_owner)(struct dma_desc *p);
	/* Clean the tx descriptor as soon as the tx irq is received */
	void (*release_tx_desc)(struct dma_desc *p, int mode);
	/* Clear interrupt on tx frame completion. When this bit is
	 * set an interrupt happens as soon as the frame is transmitted */
	void (*set_tx_ic)(struct dma_desc *p);
	/* Last tx segment reports the transmit status */
	int (*get_tx_ls)(struct dma_desc *p);
	/* Get the tag of the descriptor */
	int (*get_rx_vlan_tci)(struct dma_desc *p);
	/* Get the valid status of descriptor */
	bool (*get_rx_vlan_valid)(struct dma_desc *p);
	/* Return the transmit status looking at the TDES1 */
	int (*tx_status)(void *data, struct stmmac_extra_stats *x,
			struct dma_desc *p, void __iomem *ioaddr);
	/* Get the buffer size from the descriptor */
	int (*get_tx_len)(struct dma_desc *p);
	/* Handle extra events on specific interrupts hw dependent */
	void (*set_rx_owner)(struct dma_desc *p, int disable_rx_ic);
	/* Get the receive frame size */
	int (*get_rx_frame_len)(struct dma_desc *p, int rx_coe_type);
	/* Return the reception status looking at the RDES1 */
	int (*rx_status)(void *data, struct stmmac_extra_stats *x,
			struct dma_desc *p);
	void (*rx_extended_status)(void *data, struct stmmac_extra_stats *x,
			struct dma_extended_desc *p);
	/* Set tx timestamp enable bit */
	void (*enable_tx_timestamp) (struct dma_desc *p);
	/* get tx timestamp status */
	int (*get_tx_timestamp_status) (struct dma_desc *p);
	/* get timestamp value */
	void (*get_timestamp)(void *desc, u32 ats, u64 *ts);
	/* get rx timestamp status */
	int (*get_rx_timestamp_status)(void *desc, void *next_desc, u32 ats);
	/* Display ring */
	void (*display_ring)(void *head, unsigned int size, bool rx,
			     dma_addr_t dma_rx_phy, unsigned int desc_size);
	/* set MSS via context descriptor */
	void (*set_mss)(struct dma_desc *p, unsigned int mss);
	/* set descriptor skbuff address */
	void (*set_addr)(struct dma_desc *p, dma_addr_t addr);
	/* clear descriptor */
	void (*clear)(struct dma_desc *p);
	/* RSS */
	int (*get_rx_hash)(struct dma_desc *p, u32 *hash,
			   enum pkt_hash_types *type);
	void (*get_rx_header_len)(struct dma_desc *p, unsigned int *len);
	void (*set_sec_addr)(struct dma_desc *p, dma_addr_t addr, bool buf2_valid);
	void (*set_sarc)(struct dma_desc *p, u32 sarc_type);
	void (*set_vlan_tag)(struct dma_desc *p, u16 tag, u16 inner_tag,
			     u32 inner_type);
	void (*set_vlan)(struct dma_desc *p, u32 type);
	void (*set_tbs)(struct dma_edesc *p, u32 sec, u32 nsec);
};

#define stmmac_init_rx_desc(__priv, __args...) \
	stmmac_do_void_callback(__priv, desc, init_rx_desc, __args)
#define stmmac_init_tx_desc(__priv, __args...) \
	stmmac_do_void_callback(__priv, desc, init_tx_desc, __args)
#define stmmac_prepare_tx_desc(__priv, __args...) \
	stmmac_do_void_callback(__priv, desc, prepare_tx_desc, __args)
#define stmmac_prepare_tso_tx_desc(__priv, __args...) \
	stmmac_do_void_callback(__priv, desc, prepare_tso_tx_desc, __args)
#define stmmac_set_tx_owner(__priv, __args...) \
	stmmac_do_void_callback(__priv, desc, set_tx_owner, __args)
#define stmmac_get_tx_owner(__priv, __args...) \
	stmmac_do_callback(__priv, desc, get_tx_owner, __args)
#define stmmac_release_tx_desc(__priv, __args...) \
	stmmac_do_void_callback(__priv, desc, release_tx_desc, __args)
#define stmmac_set_tx_ic(__priv, __args...) \
	stmmac_do_void_callback(__priv, desc, set_tx_ic, __args)
#define stmmac_get_tx_ls(__priv, __args...) \
	stmmac_do_callback(__priv, desc, get_tx_ls, __args)
#define stmmac_get_rx_vlan_tci(__priv, __args...) \
	stmmac_do_callback(__priv, desc, get_rx_vlan_tci, __args)
#define stmmac_get_rx_vlan_valid(__priv, __args...) \
	stmmac_do_callback(__priv, desc, get_rx_vlan_valid, __args)
#define stmmac_tx_status(__priv, __args...) \
	stmmac_do_callback(__priv, desc, tx_status, __args)
#define stmmac_get_tx_len(__priv, __args...) \
	stmmac_do_callback(__priv, desc, get_tx_len, __args)
#define stmmac_set_rx_owner(__priv, __args...) \
	stmmac_do_void_callback(__priv, desc, set_rx_owner, __args)
#define stmmac_get_rx_frame_len(__priv, __args...) \
	stmmac_do_callback(__priv, desc, get_rx_frame_len, __args)
#define stmmac_rx_status(__priv, __args...) \
	stmmac_do_callback(__priv, desc, rx_status, __args)
#define stmmac_rx_extended_status(__priv, __args...) \
	stmmac_do_void_callback(__priv, desc, rx_extended_status, __args)
#define stmmac_enable_tx_timestamp(__priv, __args...) \
	stmmac_do_void_callback(__priv, desc, enable_tx_timestamp, __args)
#define stmmac_get_tx_timestamp_status(__priv, __args...) \
	stmmac_do_callback(__priv, desc, get_tx_timestamp_status, __args)
#define stmmac_get_timestamp(__priv, __args...) \
	stmmac_do_void_callback(__priv, desc, get_timestamp, __args)
#define stmmac_get_rx_timestamp_status(__priv, __args...) \
	stmmac_do_callback(__priv, desc, get_rx_timestamp_status, __args)
#define stmmac_display_ring(__priv, __args...) \
	stmmac_do_void_callback(__priv, desc, display_ring, __args)
#define stmmac_set_mss(__priv, __args...) \
	stmmac_do_void_callback(__priv, desc, set_mss, __args)
#define stmmac_set_desc_addr(__priv, __args...) \
	stmmac_do_void_callback(__priv, desc, set_addr, __args)
#define stmmac_clear_desc(__priv, __args...) \
	stmmac_do_void_callback(__priv, desc, clear, __args)
#define stmmac_get_rx_hash(__priv, __args...) \
	stmmac_do_callback(__priv, desc, get_rx_hash, __args)
#define stmmac_get_rx_header_len(__priv, __args...) \
	stmmac_do_void_callback(__priv, desc, get_rx_header_len, __args)
#define stmmac_set_desc_sec_addr(__priv, __args...) \
	stmmac_do_void_callback(__priv, desc, set_sec_addr, __args)
#define stmmac_set_desc_sarc(__priv, __args...) \
	stmmac_do_void_callback(__priv, desc, set_sarc, __args)
#define stmmac_set_desc_vlan_tag(__priv, __args...) \
	stmmac_do_void_callback(__priv, desc, set_vlan_tag, __args)
#define stmmac_set_desc_vlan(__priv, __args...) \
	stmmac_do_void_callback(__priv, desc, set_vlan, __args)
#define stmmac_set_desc_tbs(__priv, __args...) \
	stmmac_do_void_callback(__priv, desc, set_tbs, __args)

struct stmmac_dma_cfg;
struct dma_features;

/* Specific DMA helpers */
struct stmmac_dma_ops {
	/* DMA core initialization */
	int (*reset)(void __iomem *ioaddr);
	void (*init)(void __iomem *ioaddr, struct stmmac_dma_cfg *dma_cfg,
		     int atds);
	void (*init_chan)(void __iomem *ioaddr,
			  struct stmmac_dma_cfg *dma_cfg, u32 chan);
	void (*init_rx_chan)(void __iomem *ioaddr,
			     struct stmmac_dma_cfg *dma_cfg,
			     dma_addr_t phy, u32 chan);
	void (*init_tx_chan)(void __iomem *ioaddr,
			     struct stmmac_dma_cfg *dma_cfg,
			     dma_addr_t phy, u32 chan);
	/* Configure the AXI Bus Mode Register */
	void (*axi)(void __iomem *ioaddr, struct stmmac_axi *axi);
	/* Dump DMA registers */
	void (*dump_regs)(void __iomem *ioaddr, u32 *reg_space);
	void (*dma_rx_mode)(void __iomem *ioaddr, int mode, u32 channel,
			    int fifosz, u8 qmode);
	void (*dma_tx_mode)(void __iomem *ioaddr, int mode, u32 channel,
			    int fifosz, u8 qmode);
	/* To track extra statistic (if supported) */
	void (*dma_diagnostic_fr) (void *data, struct stmmac_extra_stats *x,
				   void __iomem *ioaddr);
	void (*enable_dma_transmission) (void __iomem *ioaddr);
	void (*enable_dma_irq)(void __iomem *ioaddr, u32 chan,
			       bool rx, bool tx);
	void (*disable_dma_irq)(void __iomem *ioaddr, u32 chan,
				bool rx, bool tx);
	void (*start_tx)(void __iomem *ioaddr, u32 chan);
	void (*stop_tx)(void __iomem *ioaddr, u32 chan);
	void (*start_rx)(void __iomem *ioaddr, u32 chan);
	void (*stop_rx)(void __iomem *ioaddr, u32 chan);
	int (*dma_interrupt) (void __iomem *ioaddr,
			      struct stmmac_extra_stats *x, u32 chan, u32 dir);
	/* If supported then get the optional core features */
	int (*get_hw_feature)(void __iomem *ioaddr,
			      struct dma_features *dma_cap);
	/* Program the HW RX Watchdog */
	void (*rx_watchdog)(void __iomem *ioaddr, u32 riwt, u32 queue);
	void (*set_tx_ring_len)(void __iomem *ioaddr, u32 len, u32 chan);
	void (*set_rx_ring_len)(void __iomem *ioaddr, u32 len, u32 chan);
	void (*set_rx_tail_ptr)(void __iomem *ioaddr, u32 tail_ptr, u32 chan);
	void (*set_tx_tail_ptr)(void __iomem *ioaddr, u32 tail_ptr, u32 chan);
	void (*enable_tso)(void __iomem *ioaddr, bool en, u32 chan);
	void (*qmode)(void __iomem *ioaddr, u32 channel, u8 qmode);
	void (*set_bfsize)(void __iomem *ioaddr, int bfsize, u32 chan);
	void (*enable_sph)(void __iomem *ioaddr, bool en, u32 chan);
	int (*enable_tbs)(void __iomem *ioaddr, bool en, u32 chan);
};

#define stmmac_reset(__priv, __args...) \
	stmmac_do_callback(__priv, dma, reset, __args)
#define stmmac_dma_init(__priv, __args...) \
	stmmac_do_void_callback(__priv, dma, init, __args)
#define stmmac_init_chan(__priv, __args...) \
	stmmac_do_void_callback(__priv, dma, init_chan, __args)
#define stmmac_init_rx_chan(__priv, __args...) \
	stmmac_do_void_callback(__priv, dma, init_rx_chan, __args)
#define stmmac_init_tx_chan(__priv, __args...) \
	stmmac_do_void_callback(__priv, dma, init_tx_chan, __args)
#define stmmac_axi(__priv, __args...) \
	stmmac_do_void_callback(__priv, dma, axi, __args)
#define stmmac_dump_dma_regs(__priv, __args...) \
	stmmac_do_void_callback(__priv, dma, dump_regs, __args)
#define stmmac_dma_rx_mode(__priv, __args...) \
	stmmac_do_void_callback(__priv, dma, dma_rx_mode, __args)
#define stmmac_dma_tx_mode(__priv, __args...) \
	stmmac_do_void_callback(__priv, dma, dma_tx_mode, __args)
#define stmmac_dma_diagnostic_fr(__priv, __args...) \
	stmmac_do_void_callback(__priv, dma, dma_diagnostic_fr, __args)
#define stmmac_enable_dma_transmission(__priv, __args...) \
	stmmac_do_void_callback(__priv, dma, enable_dma_transmission, __args)
#define stmmac_enable_dma_irq(__priv, __args...) \
	stmmac_do_void_callback(__priv, dma, enable_dma_irq, __args)
#define stmmac_disable_dma_irq(__priv, __args...) \
	stmmac_do_void_callback(__priv, dma, disable_dma_irq, __args)
#define stmmac_start_tx(__priv, __args...) \
	stmmac_do_void_callback(__priv, dma, start_tx, __args)
#define stmmac_stop_tx(__priv, __args...) \
	stmmac_do_void_callback(__priv, dma, stop_tx, __args)
#define stmmac_start_rx(__priv, __args...) \
	stmmac_do_void_callback(__priv, dma, start_rx, __args)
#define stmmac_stop_rx(__priv, __args...) \
	stmmac_do_void_callback(__priv, dma, stop_rx, __args)
#define stmmac_dma_interrupt_status(__priv, __args...) \
	stmmac_do_callback(__priv, dma, dma_interrupt, __args)
#define stmmac_get_hw_feature(__priv, __args...) \
	stmmac_do_callback(__priv, dma, get_hw_feature, __args)
#define stmmac_rx_watchdog(__priv, __args...) \
	stmmac_do_void_callback(__priv, dma, rx_watchdog, __args)
#define stmmac_set_tx_ring_len(__priv, __args...) \
	stmmac_do_void_callback(__priv, dma, set_tx_ring_len, __args)
#define stmmac_set_rx_ring_len(__priv, __args...) \
	stmmac_do_void_callback(__priv, dma, set_rx_ring_len, __args)
#define stmmac_set_rx_tail_ptr(__priv, __args...) \
	stmmac_do_void_callback(__priv, dma, set_rx_tail_ptr, __args)
#define stmmac_set_tx_tail_ptr(__priv, __args...) \
	stmmac_do_void_callback(__priv, dma, set_tx_tail_ptr, __args)
#define stmmac_enable_tso(__priv, __args...) \
	stmmac_do_void_callback(__priv, dma, enable_tso, __args)
#define stmmac_dma_qmode(__priv, __args...) \
	stmmac_do_void_callback(__priv, dma, qmode, __args)
#define stmmac_set_dma_bfsize(__priv, __args...) \
	stmmac_do_void_callback(__priv, dma, set_bfsize, __args)
#define stmmac_enable_sph(__priv, __args...) \
	stmmac_do_void_callback(__priv, dma, enable_sph, __args)
#define stmmac_enable_tbs(__priv, __args...) \
	stmmac_do_callback(__priv, dma, enable_tbs, __args)

struct mac_device_info;
struct net_device;
struct rgmii_adv;
struct stmmac_tc_entry;
struct stmmac_pps_cfg;
struct stmmac_rss;
struct stmmac_est;

/* Helpers to program the MAC core */
struct stmmac_ops {
	/* MAC core initialization */
	void (*core_init)(struct mac_device_info *hw, struct net_device *dev);
	/* Enable the MAC RX/TX */
	void (*set_mac)(void __iomem *ioaddr, bool enable);
	/* Enable and verify that the IPC module is supported */
	int (*rx_ipc)(struct mac_device_info *hw);
	/* Enable RX Queues */
	void (*rx_queue_enable)(struct mac_device_info *hw, u8 mode, u32 queue);
	/* RX Queues Priority */
	void (*rx_queue_prio)(struct mac_device_info *hw, u32 prio, u32 queue);
	/* TX Queues Priority */
	void (*tx_queue_prio)(struct mac_device_info *hw, u32 prio, u32 queue);
	/* RX Queues Routing */
	void (*rx_queue_routing)(struct mac_device_info *hw, u8 packet,
				 u32 queue);
	/* Program RX Algorithms */
	void (*prog_mtl_rx_algorithms)(struct mac_device_info *hw, u32 rx_alg);
	/* Program TX Algorithms */
	void (*prog_mtl_tx_algorithms)(struct mac_device_info *hw, u32 tx_alg);
	/* Set MTL TX queues weight */
	void (*set_mtl_tx_queue_weight)(struct mac_device_info *hw,
					u32 weight, u32 queue);
	/* RX MTL queue to RX dma mapping */
	void (*map_mtl_to_dma)(struct mac_device_info *hw, u32 queue, u32 chan);
	/* Configure AV Algorithm */
	void (*config_cbs)(struct mac_device_info *hw, u32 send_slope,
			   u32 idle_slope, u32 high_credit, u32 low_credit,
			   u32 queue);
	/* Dump MAC registers */
	void (*dump_regs)(struct mac_device_info *hw, u32 *reg_space);
	/* Handle extra events on specific interrupts hw dependent */
	int (*host_irq_status)(struct mac_device_info *hw,
			       struct stmmac_extra_stats *x);
	/* Handle MTL interrupts */
	int (*host_mtl_irq_status)(struct mac_device_info *hw, u32 chan);
	/* Multicast filter setting */
	void (*set_filter)(struct mac_device_info *hw, struct net_device *dev);
	/* Flow control setting */
	void (*flow_ctrl)(struct mac_device_info *hw, unsigned int duplex,
			  unsigned int fc, unsigned int pause_time, u32 tx_cnt);
	/* Set power management mode (e.g. magic frame) */
	void (*pmt)(struct mac_device_info *hw, unsigned long mode);
	/* Set/Get Unicast MAC addresses */
	void (*set_umac_addr)(struct mac_device_info *hw,
			      const unsigned char *addr,
			      unsigned int reg_n);
	void (*get_umac_addr)(struct mac_device_info *hw, unsigned char *addr,
			      unsigned int reg_n);
	void (*set_eee_mode)(struct mac_device_info *hw,
			     bool en_tx_lpi_clockgating);
	void (*reset_eee_mode)(struct mac_device_info *hw);
	void (*set_eee_lpi_entry_timer)(struct mac_device_info *hw, int et);
	void (*set_eee_timer)(struct mac_device_info *hw, int ls, int tw);
	void (*set_eee_pls)(struct mac_device_info *hw, int link);
	void (*debug)(void __iomem *ioaddr, struct stmmac_extra_stats *x,
		      u32 rx_queues, u32 tx_queues);
	/* PCS calls */
	void (*pcs_ctrl_ane)(void __iomem *ioaddr, bool ane, bool srgmi_ral,
			     bool loopback);
	void (*pcs_rane)(void __iomem *ioaddr, bool restart);
	void (*pcs_get_adv_lp)(void __iomem *ioaddr, struct rgmii_adv *adv);
	/* Safety Features */
	int (*safety_feat_config)(void __iomem *ioaddr, unsigned int asp,
				  struct stmmac_safety_feature_cfg *safety_cfg);
	int (*safety_feat_irq_status)(struct net_device *ndev,
			void __iomem *ioaddr, unsigned int asp,
			struct stmmac_safety_stats *stats);
	int (*safety_feat_dump)(struct stmmac_safety_stats *stats,
			int index, unsigned long *count, const char **desc);
	/* Flexible RX Parser */
	int (*rxp_config)(void __iomem *ioaddr, struct stmmac_tc_entry *entries,
			  unsigned int count);
	/* Flexible PPS */
	int (*flex_pps_config)(void __iomem *ioaddr, int index,
			       struct stmmac_pps_cfg *cfg, bool enable,
			       u32 sub_second_inc, u32 systime_flags);
	/* Loopback for selftests */
	void (*set_mac_loopback)(void __iomem *ioaddr, bool enable);
	/* RSS */
	int (*rss_configure)(struct mac_device_info *hw,
			     struct stmmac_rss *cfg, u32 num_rxq);
	/* VLAN */
	void (*update_vlan_hash)(struct mac_device_info *hw, u32 hash,
				 __le16 perfect_match, bool is_double);
	void (*enable_vlan)(struct mac_device_info *hw, u32 type);
	void (*rx_hw_vlan)(struct net_device *dev, struct mac_device_info *hw,
			   struct dma_desc *rx_desc, struct sk_buff *skb);
	void (*set_hw_vlan_mode)(void __iomem *ioaddr,
				 netdev_features_t features);
	int (*add_hw_vlan_rx_fltr)(struct net_device *dev,
				   struct mac_device_info *hw,
				   __be16 proto, u16 vid);
	int (*del_hw_vlan_rx_fltr)(struct net_device *dev,
				   struct mac_device_info *hw,
				   __be16 proto, u16 vid);
	void (*restore_hw_vlan_rx_fltr)(struct net_device *dev,
					struct mac_device_info *hw);
	/* TX Timestamp */
	int (*get_mac_tx_timestamp)(struct mac_device_info *hw, u64 *ts);
	/* Source Address Insertion / Replacement */
	void (*sarc_configure)(void __iomem *ioaddr, int val);
	/* Filtering */
	int (*config_l3_filter)(struct mac_device_info *hw, u32 filter_no,
				bool en, bool ipv6, bool sa, bool inv,
				u32 match);
	int (*config_l4_filter)(struct mac_device_info *hw, u32 filter_no,
				bool en, bool udp, bool sa, bool inv,
				u32 match);
	void (*set_arp_offload)(struct mac_device_info *hw, bool en, u32 addr);
	int (*est_configure)(void __iomem *ioaddr, struct stmmac_est *cfg,
			     unsigned int ptp_rate);
	void (*est_irq_status)(void __iomem *ioaddr, struct net_device *dev,
			       struct stmmac_extra_stats *x, u32 txqcnt);
<<<<<<< HEAD
	void (*fpe_configure)(void __iomem *ioaddr, u32 num_txq, u32 num_rxq,
			      u32 txqpec, bool enable);
=======
	void (*fpe_configure)(void __iomem *ioaddr, struct stmmac_fpe_cfg *cfg,
			      u32 num_txq, u32 num_rxq,
			      bool enable);
>>>>>>> 4aa6747d
	void (*fpe_send_mpacket)(void __iomem *ioaddr,
				 struct stmmac_fpe_cfg *cfg,
				 enum stmmac_mpacket_type type);
	int (*fpe_irq_status)(void __iomem *ioaddr, struct net_device *dev);
};

#define stmmac_core_init(__priv, __args...) \
	stmmac_do_void_callback(__priv, mac, core_init, __args)
#define stmmac_mac_set(__priv, __args...) \
	stmmac_do_void_callback(__priv, mac, set_mac, __args)
#define stmmac_rx_ipc(__priv, __args...) \
	stmmac_do_callback(__priv, mac, rx_ipc, __args)
#define stmmac_rx_queue_enable(__priv, __args...) \
	stmmac_do_void_callback(__priv, mac, rx_queue_enable, __args)
#define stmmac_rx_queue_prio(__priv, __args...) \
	stmmac_do_void_callback(__priv, mac, rx_queue_prio, __args)
#define stmmac_tx_queue_prio(__priv, __args...) \
	stmmac_do_void_callback(__priv, mac, tx_queue_prio, __args)
#define stmmac_rx_queue_routing(__priv, __args...) \
	stmmac_do_void_callback(__priv, mac, rx_queue_routing, __args)
#define stmmac_prog_mtl_rx_algorithms(__priv, __args...) \
	stmmac_do_void_callback(__priv, mac, prog_mtl_rx_algorithms, __args)
#define stmmac_prog_mtl_tx_algorithms(__priv, __args...) \
	stmmac_do_void_callback(__priv, mac, prog_mtl_tx_algorithms, __args)
#define stmmac_set_mtl_tx_queue_weight(__priv, __args...) \
	stmmac_do_void_callback(__priv, mac, set_mtl_tx_queue_weight, __args)
#define stmmac_map_mtl_to_dma(__priv, __args...) \
	stmmac_do_void_callback(__priv, mac, map_mtl_to_dma, __args)
#define stmmac_config_cbs(__priv, __args...) \
	stmmac_do_void_callback(__priv, mac, config_cbs, __args)
#define stmmac_dump_mac_regs(__priv, __args...) \
	stmmac_do_void_callback(__priv, mac, dump_regs, __args)
#define stmmac_host_irq_status(__priv, __args...) \
	stmmac_do_callback(__priv, mac, host_irq_status, __args)
#define stmmac_host_mtl_irq_status(__priv, __args...) \
	stmmac_do_callback(__priv, mac, host_mtl_irq_status, __args)
#define stmmac_set_filter(__priv, __args...) \
	stmmac_do_void_callback(__priv, mac, set_filter, __args)
#define stmmac_flow_ctrl(__priv, __args...) \
	stmmac_do_void_callback(__priv, mac, flow_ctrl, __args)
#define stmmac_pmt(__priv, __args...) \
	stmmac_do_void_callback(__priv, mac, pmt, __args)
#define stmmac_set_umac_addr(__priv, __args...) \
	stmmac_do_void_callback(__priv, mac, set_umac_addr, __args)
#define stmmac_get_umac_addr(__priv, __args...) \
	stmmac_do_void_callback(__priv, mac, get_umac_addr, __args)
#define stmmac_set_eee_mode(__priv, __args...) \
	stmmac_do_void_callback(__priv, mac, set_eee_mode, __args)
#define stmmac_reset_eee_mode(__priv, __args...) \
	stmmac_do_void_callback(__priv, mac, reset_eee_mode, __args)
#define stmmac_set_eee_lpi_timer(__priv, __args...) \
	stmmac_do_void_callback(__priv, mac, set_eee_lpi_entry_timer, __args)
#define stmmac_set_eee_timer(__priv, __args...) \
	stmmac_do_void_callback(__priv, mac, set_eee_timer, __args)
#define stmmac_set_eee_pls(__priv, __args...) \
	stmmac_do_void_callback(__priv, mac, set_eee_pls, __args)
#define stmmac_mac_debug(__priv, __args...) \
	stmmac_do_void_callback(__priv, mac, debug, __args)
#define stmmac_pcs_ctrl_ane(__priv, __args...) \
	stmmac_do_void_callback(__priv, mac, pcs_ctrl_ane, __args)
#define stmmac_pcs_rane(__priv, __args...) \
	stmmac_do_void_callback(__priv, mac, pcs_rane, __args)
#define stmmac_pcs_get_adv_lp(__priv, __args...) \
	stmmac_do_void_callback(__priv, mac, pcs_get_adv_lp, __args)
#define stmmac_safety_feat_config(__priv, __args...) \
	stmmac_do_callback(__priv, mac, safety_feat_config, __args)
#define stmmac_safety_feat_irq_status(__priv, __args...) \
	stmmac_do_callback(__priv, mac, safety_feat_irq_status, __args)
#define stmmac_safety_feat_dump(__priv, __args...) \
	stmmac_do_callback(__priv, mac, safety_feat_dump, __args)
#define stmmac_rxp_config(__priv, __args...) \
	stmmac_do_callback(__priv, mac, rxp_config, __args)
#define stmmac_flex_pps_config(__priv, __args...) \
	stmmac_do_callback(__priv, mac, flex_pps_config, __args)
#define stmmac_set_mac_loopback(__priv, __args...) \
	stmmac_do_void_callback(__priv, mac, set_mac_loopback, __args)
#define stmmac_rss_configure(__priv, __args...) \
	stmmac_do_callback(__priv, mac, rss_configure, __args)
#define stmmac_update_vlan_hash(__priv, __args...) \
	stmmac_do_void_callback(__priv, mac, update_vlan_hash, __args)
#define stmmac_enable_vlan(__priv, __args...) \
	stmmac_do_void_callback(__priv, mac, enable_vlan, __args)
#define stmmac_rx_hw_vlan(__priv, __args...) \
	stmmac_do_void_callback(__priv, mac, rx_hw_vlan, __args)
#define stmmac_set_hw_vlan_mode(__priv, __args...) \
	stmmac_do_void_callback(__priv, mac, set_hw_vlan_mode, __args)
#define stmmac_add_hw_vlan_rx_fltr(__priv, __args...) \
	stmmac_do_callback(__priv, mac, add_hw_vlan_rx_fltr, __args)
#define stmmac_del_hw_vlan_rx_fltr(__priv, __args...) \
	stmmac_do_callback(__priv, mac, del_hw_vlan_rx_fltr, __args)
#define stmmac_restore_hw_vlan_rx_fltr(__priv, __args...) \
	stmmac_do_void_callback(__priv, mac, restore_hw_vlan_rx_fltr, __args)
#define stmmac_get_mac_tx_timestamp(__priv, __args...) \
	stmmac_do_callback(__priv, mac, get_mac_tx_timestamp, __args)
#define stmmac_sarc_configure(__priv, __args...) \
	stmmac_do_void_callback(__priv, mac, sarc_configure, __args)
#define stmmac_config_l3_filter(__priv, __args...) \
	stmmac_do_callback(__priv, mac, config_l3_filter, __args)
#define stmmac_config_l4_filter(__priv, __args...) \
	stmmac_do_callback(__priv, mac, config_l4_filter, __args)
#define stmmac_set_arp_offload(__priv, __args...) \
	stmmac_do_void_callback(__priv, mac, set_arp_offload, __args)
#define stmmac_est_configure(__priv, __args...) \
	stmmac_do_callback(__priv, mac, est_configure, __args)
#define stmmac_est_irq_status(__priv, __args...) \
	stmmac_do_void_callback(__priv, mac, est_irq_status, __args)
#define stmmac_fpe_configure(__priv, __args...) \
	stmmac_do_void_callback(__priv, mac, fpe_configure, __args)
#define stmmac_fpe_send_mpacket(__priv, __args...) \
	stmmac_do_void_callback(__priv, mac, fpe_send_mpacket, __args)
#define stmmac_fpe_irq_status(__priv, __args...) \
	stmmac_do_callback(__priv, mac, fpe_irq_status, __args)

struct stmmac_priv;

/* PTP and HW Timer helpers */
struct stmmac_hwtimestamp {
	void (*config_hw_tstamping) (void __iomem *ioaddr, u32 data);
	void (*config_sub_second_increment)(void __iomem *ioaddr, u32 ptp_clock,
					   int gmac4, u32 *ssinc);
	int (*init_systime) (void __iomem *ioaddr, u32 sec, u32 nsec);
	int (*config_addend) (void __iomem *ioaddr, u32 addend);
	int (*adjust_systime) (void __iomem *ioaddr, u32 sec, u32 nsec,
			       int add_sub, int gmac4);
	void (*get_systime) (void __iomem *ioaddr, u64 *systime);
	void (*get_ptptime)(void __iomem *ioaddr, u64 *ptp_time);
	void (*timestamp_interrupt)(struct stmmac_priv *priv);
};

#define stmmac_config_hw_tstamping(__priv, __args...) \
	stmmac_do_void_callback(__priv, ptp, config_hw_tstamping, __args)
#define stmmac_config_sub_second_increment(__priv, __args...) \
	stmmac_do_void_callback(__priv, ptp, config_sub_second_increment, __args)
#define stmmac_init_systime(__priv, __args...) \
	stmmac_do_callback(__priv, ptp, init_systime, __args)
#define stmmac_config_addend(__priv, __args...) \
	stmmac_do_callback(__priv, ptp, config_addend, __args)
#define stmmac_adjust_systime(__priv, __args...) \
	stmmac_do_callback(__priv, ptp, adjust_systime, __args)
#define stmmac_get_systime(__priv, __args...) \
	stmmac_do_void_callback(__priv, ptp, get_systime, __args)
#define stmmac_get_ptptime(__priv, __args...) \
	stmmac_do_void_callback(__priv, ptp, get_ptptime, __args)
#define stmmac_timestamp_interrupt(__priv, __args...) \
	stmmac_do_void_callback(__priv, ptp, timestamp_interrupt, __args)

/* Helpers to manage the descriptors for chain and ring modes */
struct stmmac_mode_ops {
	void (*init) (void *des, dma_addr_t phy_addr, unsigned int size,
		      unsigned int extend_desc);
	unsigned int (*is_jumbo_frm) (int len, int ehn_desc);
	int (*jumbo_frm)(void *priv, struct sk_buff *skb, int csum);
	int (*set_16kib_bfsize)(int mtu);
	void (*init_desc3)(struct dma_desc *p);
	void (*refill_desc3) (void *priv, struct dma_desc *p);
	void (*clean_desc3) (void *priv, struct dma_desc *p);
};

#define stmmac_mode_init(__priv, __args...) \
	stmmac_do_void_callback(__priv, mode, init, __args)
#define stmmac_is_jumbo_frm(__priv, __args...) \
	stmmac_do_callback(__priv, mode, is_jumbo_frm, __args)
#define stmmac_jumbo_frm(__priv, __args...) \
	stmmac_do_callback(__priv, mode, jumbo_frm, __args)
#define stmmac_set_16kib_bfsize(__priv, __args...) \
	stmmac_do_callback(__priv, mode, set_16kib_bfsize, __args)
#define stmmac_init_desc3(__priv, __args...) \
	stmmac_do_void_callback(__priv, mode, init_desc3, __args)
#define stmmac_refill_desc3(__priv, __args...) \
	stmmac_do_void_callback(__priv, mode, refill_desc3, __args)
#define stmmac_clean_desc3(__priv, __args...) \
	stmmac_do_void_callback(__priv, mode, clean_desc3, __args)

struct tc_cls_u32_offload;
struct tc_cbs_qopt_offload;
struct flow_cls_offload;
struct tc_taprio_qopt_offload;
struct tc_etf_qopt_offload;
struct tc_preempt_qopt_offload;

struct stmmac_tc_ops {
	int (*init)(struct stmmac_priv *priv);
	int (*setup_cls_u32)(struct stmmac_priv *priv,
			     struct tc_cls_u32_offload *cls);
	int (*setup_cbs)(struct stmmac_priv *priv,
			 struct tc_cbs_qopt_offload *qopt);
	int (*setup_cls)(struct stmmac_priv *priv,
			 struct flow_cls_offload *cls);
	int (*setup_taprio)(struct stmmac_priv *priv,
			    struct tc_taprio_qopt_offload *qopt);
	int (*setup_etf)(struct stmmac_priv *priv,
			 struct tc_etf_qopt_offload *qopt);
	int (*setup_preempt)(struct stmmac_priv *priv,
			     struct tc_preempt_qopt_offload *qopt);
};

#define stmmac_tc_init(__priv, __args...) \
	stmmac_do_callback(__priv, tc, init, __args)
#define stmmac_tc_setup_cls_u32(__priv, __args...) \
	stmmac_do_callback(__priv, tc, setup_cls_u32, __args)
#define stmmac_tc_setup_cbs(__priv, __args...) \
	stmmac_do_callback(__priv, tc, setup_cbs, __args)
#define stmmac_tc_setup_cls(__priv, __args...) \
	stmmac_do_callback(__priv, tc, setup_cls, __args)
#define stmmac_tc_setup_taprio(__priv, __args...) \
	stmmac_do_callback(__priv, tc, setup_taprio, __args)
#define stmmac_tc_setup_etf(__priv, __args...) \
	stmmac_do_callback(__priv, tc, setup_etf, __args)
#define stmmac_tc_setup_preempt(__priv, __args...) \
	stmmac_do_callback(__priv, tc, setup_preempt, __args)

struct stmmac_counters;

struct stmmac_mmc_ops {
	void (*ctrl)(void __iomem *ioaddr, unsigned int mode);
	void (*intr_all_mask)(void __iomem *ioaddr);
	void (*read)(void __iomem *ioaddr, struct stmmac_counters *mmc);
};

#define stmmac_mmc_ctrl(__priv, __args...) \
	stmmac_do_void_callback(__priv, mmc, ctrl, __args)
#define stmmac_mmc_intr_all_mask(__priv, __args...) \
	stmmac_do_void_callback(__priv, mmc, intr_all_mask, __args)
#define stmmac_mmc_read(__priv, __args...) \
	stmmac_do_void_callback(__priv, mmc, read, __args)

struct stmmac_regs_off {
	u32 ptp_off;
	u32 mmc_off;
};

extern const struct stmmac_ops dwmac100_ops;
extern const struct stmmac_dma_ops dwmac100_dma_ops;
extern const struct stmmac_ops dwmac1000_ops;
extern const struct stmmac_dma_ops dwmac1000_dma_ops;
extern const struct stmmac_ops dwmac4_ops;
extern const struct stmmac_dma_ops dwmac4_dma_ops;
extern const struct stmmac_ops dwmac410_ops;
extern const struct stmmac_dma_ops dwmac410_dma_ops;
extern const struct stmmac_ops dwmac510_ops;
extern const struct stmmac_tc_ops dwmac510_tc_ops;
extern const struct stmmac_ops dwxgmac210_ops;
extern const struct stmmac_ops dwxlgmac2_ops;
extern const struct stmmac_dma_ops dwxgmac210_dma_ops;
extern const struct stmmac_desc_ops dwxgmac210_desc_ops;
extern const struct stmmac_mmc_ops dwmac_mmc_ops;
extern const struct stmmac_mmc_ops dwxgmac_mmc_ops;

#define GMAC_VERSION		0x00000020	/* GMAC CORE Version */
#define GMAC4_VERSION		0x00000110	/* GMAC4+ CORE Version */

int stmmac_hwif_init(struct stmmac_priv *priv);

#endif /* __STMMAC_HWIF_H__ */<|MERGE_RESOLUTION|>--- conflicted
+++ resolved
@@ -404,14 +404,9 @@
 			     unsigned int ptp_rate);
 	void (*est_irq_status)(void __iomem *ioaddr, struct net_device *dev,
 			       struct stmmac_extra_stats *x, u32 txqcnt);
-<<<<<<< HEAD
-	void (*fpe_configure)(void __iomem *ioaddr, u32 num_txq, u32 num_rxq,
-			      u32 txqpec, bool enable);
-=======
 	void (*fpe_configure)(void __iomem *ioaddr, struct stmmac_fpe_cfg *cfg,
 			      u32 num_txq, u32 num_rxq,
-			      bool enable);
->>>>>>> 4aa6747d
+			      u32 txqpec, bool enable);
 	void (*fpe_send_mpacket)(void __iomem *ioaddr,
 				 struct stmmac_fpe_cfg *cfg,
 				 enum stmmac_mpacket_type type);

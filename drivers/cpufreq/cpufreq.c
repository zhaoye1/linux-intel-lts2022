--- conflicted
+++ resolved
@@ -1540,12 +1540,8 @@
 	if (cpufreq_driver->ready)
 		cpufreq_driver->ready(policy);
 
-<<<<<<< HEAD
-	if (cpufreq_thermal_control_enabled(cpufreq_driver)) {
-=======
 	/* Register cpufreq cooling only for a new policy */
 	if (new_policy && cpufreq_thermal_control_enabled(cpufreq_driver)) {
->>>>>>> 563b8244
 		policy->cdev = of_cpufreq_cooling_register(policy);
 		trace_android_vh_thermal_register(policy);
 	}
@@ -1631,15 +1627,6 @@
 	else
 		policy->last_policy = policy->policy;
 
-<<<<<<< HEAD
-	if (cpufreq_thermal_control_enabled(cpufreq_driver)) {
-		cpufreq_cooling_unregister(policy->cdev);
-		trace_android_vh_thermal_unregister(policy);
-		policy->cdev = NULL;
-	}
-
-=======
->>>>>>> 563b8244
 	if (has_target())
 		cpufreq_exit_governor(policy);
 

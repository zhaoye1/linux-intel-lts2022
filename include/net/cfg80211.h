--- conflicted
+++ resolved
@@ -5998,10 +5998,7 @@
 	} wext;
 #endif
 
-<<<<<<< HEAD
 	struct wiphy_work cqm_rssi_work;
-=======
->>>>>>> 563b8244
 	struct cfg80211_cqm_config *cqm_config;
 
 	struct list_head pmsr_list;
@@ -7898,12 +7895,8 @@
  * cfg80211_port_authorized - notify cfg80211 of successful security association
  *
  * @dev: network device
-<<<<<<< HEAD
- * @bssid: the BSSID of the AP
-=======
  * @peer_addr: BSSID of the AP/P2P GO in case of STA/GC or STA/GC MAC address
  *	in case of AP/P2P GO
->>>>>>> 563b8244
  * @td_bitmap: transition disable policy
  * @td_bitmap_len: Length of transition disable policy
  * @gfp: allocation flags
@@ -7918,11 +7911,7 @@
  * authentication offload. In this case the peer_mac passed is that of
  * associated STA/GC.
  */
-<<<<<<< HEAD
-void cfg80211_port_authorized(struct net_device *dev, const u8 *bssid,
-=======
 void cfg80211_port_authorized(struct net_device *dev, const u8 *peer_addr,
->>>>>>> 563b8244
 			      const u8* td_bitmap, u8 td_bitmap_len, gfp_t gfp);
 
 /**

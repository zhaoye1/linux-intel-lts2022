--- conflicted
+++ resolved
@@ -439,7 +439,6 @@
 	const char *name = req_driver->name;
 	int ret;
 
-<<<<<<< HEAD
 	ret = aperture_remove_conflicting_devices(base, size, name);
 	if (ret)
 		return ret;
@@ -453,8 +452,6 @@
 	struct drm_device *dev;
 	int ret;
 
-	ret = gma_remove_conflicting_framebuffers(pdev, &driver);
-=======
 	/*
 	 * We cannot yet easily find the framebuffer's location in memory. So
 	 * remove all framebuffers here.
@@ -463,7 +460,6 @@
 	 *       might be able to read the framebuffer range from the device.
 	 */
 	ret = drm_aperture_remove_framebuffers(true, &driver);
->>>>>>> 3858124e
 	if (ret)
 		return ret;
 

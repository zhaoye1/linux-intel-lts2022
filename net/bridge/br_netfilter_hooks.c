--- conflicted
+++ resolved
@@ -557,8 +557,6 @@
 	return NF_STOLEN;
 }
 
-<<<<<<< HEAD
-=======
 #if IS_ENABLED(CONFIG_NF_CONNTRACK)
 /* conntracks' nf_confirm logic cannot handle cloned skbs referencing
  * the same nf_conn entry, which will happen for multicast (broadcast)
@@ -650,7 +648,6 @@
 }
 #endif
 
->>>>>>> 8d688d67
 /* PF_BRIDGE/FORWARD *************************************************/
 static int br_nf_forward_finish(struct net *net, struct sock *sk, struct sk_buff *skb)
 {

/* SPDX-License-Identifier: GPL-2.0 */
/* interrupt.h */
#ifndef _LINUX_INTERRUPT_H
#define _LINUX_INTERRUPT_H

#include <linux/kernel.h>
#include <linux/bitops.h>
#include <linux/cpumask.h>
#include <linux/irqreturn.h>
#include <linux/irqnr.h>
#include <linux/hardirq.h>
#include <linux/irqflags.h>
#include <linux/hrtimer.h>
#include <linux/kref.h>
#include <linux/workqueue.h>
#include <linux/jump_label.h>

#include <linux/atomic.h>
#include <asm/ptrace.h>
#include <asm/irq.h>
#include <asm/sections.h>

/*
 * These correspond to the IORESOURCE_IRQ_* defines in
 * linux/ioport.h to select the interrupt line behaviour.  When
 * requesting an interrupt without specifying a IRQF_TRIGGER, the
 * setting should be assumed to be "as already configured", which
 * may be as per machine or firmware initialisation.
 */
#define IRQF_TRIGGER_NONE	0x00000000
#define IRQF_TRIGGER_RISING	0x00000001
#define IRQF_TRIGGER_FALLING	0x00000002
#define IRQF_TRIGGER_HIGH	0x00000004
#define IRQF_TRIGGER_LOW	0x00000008
#define IRQF_TRIGGER_MASK	(IRQF_TRIGGER_HIGH | IRQF_TRIGGER_LOW | \
				 IRQF_TRIGGER_RISING | IRQF_TRIGGER_FALLING)
#define IRQF_TRIGGER_PROBE	0x00000010

/*
 * These flags used only by the kernel as part of the
 * irq handling routines.
 *
 * IRQF_SHARED - allow sharing the irq among several devices
 * IRQF_PROBE_SHARED - set by callers when they expect sharing mismatches to occur
 * IRQF_TIMER - Flag to mark this interrupt as timer interrupt
 * IRQF_PERCPU - Interrupt is per cpu
 * IRQF_NOBALANCING - Flag to exclude this interrupt from irq balancing
 * IRQF_IRQPOLL - Interrupt is used for polling (only the interrupt that is
 *                registered first in a shared interrupt is considered for
 *                performance reasons)
 * IRQF_ONESHOT - Interrupt is not reenabled after the hardirq handler finished.
 *                Used by threaded interrupts which need to keep the
 *                irq line disabled until the threaded handler has been run.
 * IRQF_NO_SUSPEND - Do not disable this IRQ during suspend.  Does not guarantee
 *                   that this interrupt will wake the system from a suspended
 *                   state.  See Documentation/power/suspend-and-interrupts.rst
 * IRQF_FORCE_RESUME - Force enable it on resume even if IRQF_NO_SUSPEND is set
 * IRQF_NO_THREAD - Interrupt cannot be threaded
 * IRQF_EARLY_RESUME - Resume IRQ early during syscore instead of at device
 *                resume time.
 * IRQF_COND_SUSPEND - If the IRQ is shared with a NO_SUSPEND user, execute this
 *                interrupt handler after suspending interrupts. For system
 *                wakeup devices users need to implement wakeup detection in
 *                their interrupt handlers.
 * IRQF_NO_AUTOEN - Don't enable IRQ or NMI automatically when users request it.
 *                Users will enable it explicitly by enable_irq() or enable_nmi()
 *                later.
 * IRQF_NO_DEBUG - Exclude from runnaway detection for IPI and similar handlers,
 *		   depends on IRQF_PERCPU.
 */
#define IRQF_SHARED		0x00000080
#define IRQF_PROBE_SHARED	0x00000100
#define __IRQF_TIMER		0x00000200
#define IRQF_PERCPU		0x00000400
#define IRQF_NOBALANCING	0x00000800
#define IRQF_IRQPOLL		0x00001000
#define IRQF_ONESHOT		0x00002000
#define IRQF_NO_SUSPEND		0x00004000
#define IRQF_FORCE_RESUME	0x00008000
#define IRQF_NO_THREAD		0x00010000
#define IRQF_EARLY_RESUME	0x00020000
#define IRQF_COND_SUSPEND	0x00040000
#define IRQF_NO_AUTOEN		0x00080000
#define IRQF_NO_DEBUG		0x00100000

#define IRQF_TIMER		(__IRQF_TIMER | IRQF_NO_SUSPEND | IRQF_NO_THREAD)

/*
 * These values can be returned by request_any_context_irq() and
 * describe the context the interrupt will be run in.
 *
 * IRQC_IS_HARDIRQ - interrupt runs in hardirq context
 * IRQC_IS_NESTED - interrupt runs in a nested threaded context
 */
enum {
	IRQC_IS_HARDIRQ	= 0,
	IRQC_IS_NESTED,
};

typedef irqreturn_t (*irq_handler_t)(int, void *);

/**
 * struct irqaction - per interrupt action descriptor
 * @handler:	interrupt handler function
 * @name:	name of the device
 * @dev_id:	cookie to identify the device
 * @percpu_dev_id:	cookie to identify the device
 * @next:	pointer to the next irqaction for shared interrupts
 * @irq:	interrupt number
 * @flags:	flags (see IRQF_* above)
 * @thread_fn:	interrupt handler function for threaded interrupts
 * @thread:	thread pointer for threaded interrupts
 * @secondary:	pointer to secondary irqaction (force threading)
 * @thread_flags:	flags related to @thread
 * @thread_mask:	bitmask for keeping track of @thread activity
 * @dir:	pointer to the proc/irq/NN/name entry
 */
struct irqaction {
	irq_handler_t		handler;
	void			*dev_id;
	void __percpu		*percpu_dev_id;
	struct irqaction	*next;
	irq_handler_t		thread_fn;
	struct task_struct	*thread;
	struct irqaction	*secondary;
	unsigned int		irq;
	unsigned int		flags;
	unsigned long		thread_flags;
	unsigned long		thread_mask;
	const char		*name;
	struct proc_dir_entry	*dir;
} ____cacheline_internodealigned_in_smp;

extern irqreturn_t no_action(int cpl, void *dev_id);

/*
 * If a (PCI) device interrupt is not connected we set dev->irq to
 * IRQ_NOTCONNECTED. This causes request_irq() to fail with -ENOTCONN, so we
 * can distingiush that case from other error returns.
 *
 * 0x80000000 is guaranteed to be outside the available range of interrupts
 * and easy to distinguish from other possible incorrect values.
 */
#define IRQ_NOTCONNECTED	(1U << 31)

extern int __must_check
request_threaded_irq(unsigned int irq, irq_handler_t handler,
		     irq_handler_t thread_fn,
		     unsigned long flags, const char *name, void *dev);

/**
 * request_irq - Add a handler for an interrupt line
 * @irq:	The interrupt line to allocate
 * @handler:	Function to be called when the IRQ occurs.
 *		Primary handler for threaded interrupts
 *		If NULL, the default primary handler is installed
 * @flags:	Handling flags
 * @name:	Name of the device generating this interrupt
 * @dev:	A cookie passed to the handler function
 *
 * This call allocates an interrupt and establishes a handler; see
 * the documentation for request_threaded_irq() for details.
 */
static inline int __must_check
request_irq(unsigned int irq, irq_handler_t handler, unsigned long flags,
	    const char *name, void *dev)
{
	return request_threaded_irq(irq, handler, NULL, flags, name, dev);
}

extern int __must_check
request_any_context_irq(unsigned int irq, irq_handler_t handler,
			unsigned long flags, const char *name, void *dev_id);

extern int __must_check
__request_percpu_irq(unsigned int irq, irq_handler_t handler,
		     unsigned long flags, const char *devname,
		     void __percpu *percpu_dev_id);

extern int __must_check
request_nmi(unsigned int irq, irq_handler_t handler, unsigned long flags,
	    const char *name, void *dev);

static inline int __must_check
request_percpu_irq(unsigned int irq, irq_handler_t handler,
		   const char *devname, void __percpu *percpu_dev_id)
{
	return __request_percpu_irq(irq, handler, 0,
				    devname, percpu_dev_id);
}

extern int __must_check
request_percpu_nmi(unsigned int irq, irq_handler_t handler,
		   const char *devname, void __percpu *dev);

extern const void *free_irq(unsigned int, void *);
extern void free_percpu_irq(unsigned int, void __percpu *);

extern const void *free_nmi(unsigned int irq, void *dev_id);
extern void free_percpu_nmi(unsigned int irq, void __percpu *percpu_dev_id);

struct device;

extern int __must_check
devm_request_threaded_irq(struct device *dev, unsigned int irq,
			  irq_handler_t handler, irq_handler_t thread_fn,
			  unsigned long irqflags, const char *devname,
			  void *dev_id);

static inline int __must_check
devm_request_irq(struct device *dev, unsigned int irq, irq_handler_t handler,
		 unsigned long irqflags, const char *devname, void *dev_id)
{
	return devm_request_threaded_irq(dev, irq, handler, NULL, irqflags,
					 devname, dev_id);
}

extern int __must_check
devm_request_any_context_irq(struct device *dev, unsigned int irq,
		 irq_handler_t handler, unsigned long irqflags,
		 const char *devname, void *dev_id);

extern void devm_free_irq(struct device *dev, unsigned int irq, void *dev_id);

bool irq_has_action(unsigned int irq);
extern void disable_irq_nosync(unsigned int irq);
extern bool disable_hardirq(unsigned int irq);
extern void disable_irq(unsigned int irq);
extern void disable_percpu_irq(unsigned int irq);
extern void enable_irq(unsigned int irq);
extern void enable_percpu_irq(unsigned int irq, unsigned int type);
extern bool irq_percpu_is_enabled(unsigned int irq);
extern void irq_wake_thread(unsigned int irq, void *dev_id);

extern void disable_nmi_nosync(unsigned int irq);
extern void disable_percpu_nmi(unsigned int irq);
extern void enable_nmi(unsigned int irq);
extern void enable_percpu_nmi(unsigned int irq, unsigned int type);
extern int prepare_percpu_nmi(unsigned int irq);
extern void teardown_percpu_nmi(unsigned int irq);

extern int irq_inject_interrupt(unsigned int irq);

/* The following three functions are for the core kernel use only. */
extern void suspend_device_irqs(void);
extern void resume_device_irqs(void);
extern void rearm_wake_irq(unsigned int irq);

/**
 * struct irq_affinity_notify - context for notification of IRQ affinity changes
 * @irq:		Interrupt to which notification applies
 * @kref:		Reference count, for internal use
 * @work:		Work item, for internal use
 * @notify:		Function to be called on change.  This will be
 *			called in process context.
 * @release:		Function to be called on release.  This will be
 *			called in process context.  Once registered, the
 *			structure must only be freed when this function is
 *			called or later.
 */
struct irq_affinity_notify {
	unsigned int irq;
	struct kref kref;
	struct work_struct work;
	void (*notify)(struct irq_affinity_notify *, const cpumask_t *mask);
	void (*release)(struct kref *ref);
};

#define	IRQ_AFFINITY_MAX_SETS  4

/**
 * struct irq_affinity - Description for automatic irq affinity assignements
 * @pre_vectors:	Don't apply affinity to @pre_vectors at beginning of
 *			the MSI(-X) vector space
 * @post_vectors:	Don't apply affinity to @post_vectors at end of
 *			the MSI(-X) vector space
 * @nr_sets:		The number of interrupt sets for which affinity
 *			spreading is required
 * @set_size:		Array holding the size of each interrupt set
 * @calc_sets:		Callback for calculating the number and size
 *			of interrupt sets
 * @priv:		Private data for usage by @calc_sets, usually a
 *			pointer to driver/device specific data.
 */
struct irq_affinity {
	unsigned int	pre_vectors;
	unsigned int	post_vectors;
	unsigned int	nr_sets;
	unsigned int	set_size[IRQ_AFFINITY_MAX_SETS];
	void		(*calc_sets)(struct irq_affinity *, unsigned int nvecs);
	void		*priv;
};

/**
 * struct irq_affinity_desc - Interrupt affinity descriptor
 * @mask:	cpumask to hold the affinity assignment
 * @is_managed: 1 if the interrupt is managed internally
 */
struct irq_affinity_desc {
	struct cpumask	mask;
	unsigned int	is_managed : 1;
};

#if defined(CONFIG_SMP)

extern cpumask_var_t irq_default_affinity;

extern int irq_set_affinity(unsigned int irq, const struct cpumask *cpumask);
extern int irq_force_affinity(unsigned int irq, const struct cpumask *cpumask);

extern int irq_can_set_affinity(unsigned int irq);
extern int irq_select_affinity(unsigned int irq);

extern int __irq_apply_affinity_hint(unsigned int irq, const struct cpumask *m,
				     bool setaffinity);

/**
 * irq_update_affinity_hint - Update the affinity hint
 * @irq:	Interrupt to update
 * @m:		cpumask pointer (NULL to clear the hint)
 *
 * Updates the affinity hint, but does not change the affinity of the interrupt.
 */
static inline int
irq_update_affinity_hint(unsigned int irq, const struct cpumask *m)
{
	return __irq_apply_affinity_hint(irq, m, false);
}

/**
 * irq_set_affinity_and_hint - Update the affinity hint and apply the provided
 *			     cpumask to the interrupt
 * @irq:	Interrupt to update
 * @m:		cpumask pointer (NULL to clear the hint)
 *
 * Updates the affinity hint and if @m is not NULL it applies it as the
 * affinity of that interrupt.
 */
static inline int
irq_set_affinity_and_hint(unsigned int irq, const struct cpumask *m)
{
	return __irq_apply_affinity_hint(irq, m, true);
}

/*
 * Deprecated. Use irq_update_affinity_hint() or irq_set_affinity_and_hint()
 * instead.
 */
static inline int irq_set_affinity_hint(unsigned int irq, const struct cpumask *m)
{
	return irq_set_affinity_and_hint(irq, m);
}

extern int irq_update_affinity_desc(unsigned int irq,
				    struct irq_affinity_desc *affinity);

extern int
irq_set_affinity_notifier(unsigned int irq, struct irq_affinity_notify *notify);

struct irq_affinity_desc *
irq_create_affinity_masks(unsigned int nvec, struct irq_affinity *affd);

unsigned int irq_calc_affinity_vectors(unsigned int minvec, unsigned int maxvec,
				       const struct irq_affinity *affd);

#else /* CONFIG_SMP */

static inline int irq_set_affinity(unsigned int irq, const struct cpumask *m)
{
	return -EINVAL;
}

static inline int irq_force_affinity(unsigned int irq, const struct cpumask *cpumask)
{
	return 0;
}

static inline int irq_can_set_affinity(unsigned int irq)
{
	return 0;
}

static inline int irq_select_affinity(unsigned int irq)  { return 0; }

static inline int irq_update_affinity_hint(unsigned int irq,
					   const struct cpumask *m)
{
	return -EINVAL;
}

static inline int irq_set_affinity_and_hint(unsigned int irq,
					    const struct cpumask *m)
{
	return -EINVAL;
}

static inline int irq_set_affinity_hint(unsigned int irq,
					const struct cpumask *m)
{
	return -EINVAL;
}

static inline int irq_update_affinity_desc(unsigned int irq,
					   struct irq_affinity_desc *affinity)
{
	return -EINVAL;
}

static inline int
irq_set_affinity_notifier(unsigned int irq, struct irq_affinity_notify *notify)
{
	return 0;
}

static inline struct irq_affinity_desc *
irq_create_affinity_masks(unsigned int nvec, struct irq_affinity *affd)
{
	return NULL;
}

static inline unsigned int
irq_calc_affinity_vectors(unsigned int minvec, unsigned int maxvec,
			  const struct irq_affinity *affd)
{
	return maxvec;
}

#endif /* CONFIG_SMP */

/*
 * Special lockdep variants of irq disabling/enabling.
 * These should be used for locking constructs that
 * know that a particular irq context which is disabled,
 * and which is the only irq-context user of a lock,
 * that it's safe to take the lock in the irq-disabled
 * section without disabling hardirqs.
 *
 * On !CONFIG_LOCKDEP they are equivalent to the normal
 * irq disable/enable methods.
 */
static inline void disable_irq_nosync_lockdep(unsigned int irq)
{
	disable_irq_nosync(irq);
#ifdef CONFIG_LOCKDEP
	local_irq_disable();
#endif
}

static inline void disable_irq_nosync_lockdep_irqsave(unsigned int irq, unsigned long *flags)
{
	disable_irq_nosync(irq);
#ifdef CONFIG_LOCKDEP
	local_irq_save(*flags);
#endif
}

static inline void disable_irq_lockdep(unsigned int irq)
{
	disable_irq(irq);
#ifdef CONFIG_LOCKDEP
	local_irq_disable();
#endif
}

static inline void enable_irq_lockdep(unsigned int irq)
{
#ifdef CONFIG_LOCKDEP
	local_irq_enable();
#endif
	enable_irq(irq);
}

static inline void enable_irq_lockdep_irqrestore(unsigned int irq, unsigned long *flags)
{
#ifdef CONFIG_LOCKDEP
	local_irq_restore(*flags);
#endif
	enable_irq(irq);
}

/* IRQ wakeup (PM) control: */
extern int irq_set_irq_wake(unsigned int irq, unsigned int on);

static inline int enable_irq_wake(unsigned int irq)
{
	return irq_set_irq_wake(irq, 1);
}

static inline int disable_irq_wake(unsigned int irq)
{
	return irq_set_irq_wake(irq, 0);
}

/*
 * irq_get_irqchip_state/irq_set_irqchip_state specific flags
 */
enum irqchip_irq_state {
	IRQCHIP_STATE_PENDING,		/* Is interrupt pending? */
	IRQCHIP_STATE_ACTIVE,		/* Is interrupt in progress? */
	IRQCHIP_STATE_MASKED,		/* Is interrupt masked? */
	IRQCHIP_STATE_LINE_LEVEL,	/* Is IRQ line high? */
};

extern int irq_get_irqchip_state(unsigned int irq, enum irqchip_irq_state which,
				 bool *state);
extern int irq_set_irqchip_state(unsigned int irq, enum irqchip_irq_state which,
				 bool state);

#ifdef CONFIG_IRQ_FORCED_THREADING
# ifdef CONFIG_PREEMPT_RT
#  define force_irqthreads()	(true)
# else
DECLARE_STATIC_KEY_FALSE(force_irqthreads_key);
#  define force_irqthreads()	(static_branch_unlikely(&force_irqthreads_key))
# endif
#else
#define force_irqthreads()	(false)
#endif

#ifndef local_softirq_pending

#ifndef local_softirq_pending_ref
#define local_softirq_pending_ref irq_stat.__softirq_pending
#endif

#define local_softirq_pending()	(__this_cpu_read(local_softirq_pending_ref))
#define set_softirq_pending(x)	(__this_cpu_write(local_softirq_pending_ref, (x)))
#define or_softirq_pending(x)	(__this_cpu_or(local_softirq_pending_ref, (x)))

/**
 * __cpu_softirq_pending() - Checks to see if softirq is pending on a cpu
 *
 * This helper is inherently racy, as we're accessing per-cpu data w/o locks.
 * But peeking at the flag can still be useful when deciding where to place a
 * task.
 */
static inline u32 __cpu_softirq_pending(int cpu)
{
	return (u32)per_cpu(local_softirq_pending_ref, cpu);
}
#endif /* local_softirq_pending */

/* Some architectures might implement lazy enabling/disabling of
 * interrupts. In some cases, such as stop_machine, we might want
 * to ensure that after a local_irq_disable(), interrupts have
 * really been disabled in hardware. Such architectures need to
 * implement the following hook.
 */
#ifndef hard_irq_disable
#define hard_irq_disable()	do { } while(0)
#endif

/* PLEASE, avoid to allocate new softirqs, if you need not _really_ high
   frequency threaded job scheduling. For almost all the purposes
   tasklets are more than enough. F.e. all serial device BHs et
   al. should be converted to tasklets, not to softirqs.
 */

enum
{
	HI_SOFTIRQ=0,
	TIMER_SOFTIRQ,
	NET_TX_SOFTIRQ,
	NET_RX_SOFTIRQ,
	BLOCK_SOFTIRQ,
	IRQ_POLL_SOFTIRQ,
	TASKLET_SOFTIRQ,
	SCHED_SOFTIRQ,
	HRTIMER_SOFTIRQ,
	RCU_SOFTIRQ,    /* Preferable RCU should always be the last softirq */

	NR_SOFTIRQS
};

/*
 * The following vectors can be safely ignored after ksoftirqd is parked:
 *
 * _ RCU:
 * 	1) rcutree_migrate_callbacks() migrates the queue.
 * 	2) rcu_report_dead() reports the final quiescent states.
 *
 * _ IRQ_POLL: irq_poll_cpu_dead() migrates the queue
 *
 * _ (HR)TIMER_SOFTIRQ: (hr)timers_dead_cpu() migrates the queue
 */
#define SOFTIRQ_HOTPLUG_SAFE_MASK (BIT(TIMER_SOFTIRQ) | BIT(IRQ_POLL_SOFTIRQ) |\
				   BIT(HRTIMER_SOFTIRQ) | BIT(RCU_SOFTIRQ))

/* Softirq's where the handling might be long: */
#define LONG_SOFTIRQ_MASK (BIT(NET_TX_SOFTIRQ)    | \
			   BIT(NET_RX_SOFTIRQ)    | \
			   BIT(BLOCK_SOFTIRQ)     | \
<<<<<<< HEAD
			   BIT(IRQ_POLL_SOFTIRQ))
=======
			   BIT(IRQ_POLL_SOFTIRQ)  | \
			   BIT(TASKLET_SOFTIRQ))
>>>>>>> 563b8244

/* map softirq index to softirq name. update 'softirq_to_name' in
 * kernel/softirq.c when adding a new softirq.
 */
extern const char * const softirq_to_name[NR_SOFTIRQS];

/* softirq mask and active fields moved to irq_cpustat_t in
 * asm/hardirq.h to get better cache usage.  KAO
 */

struct softirq_action
{
	void	(*action)(struct softirq_action *);
};

asmlinkage void do_softirq(void);
asmlinkage void __do_softirq(void);

#ifdef CONFIG_PREEMPT_RT
extern void do_softirq_post_smp_call_flush(unsigned int was_pending);
#else
static inline void do_softirq_post_smp_call_flush(unsigned int unused)
{
	do_softirq();
}
#endif

extern void open_softirq(int nr, void (*action)(struct softirq_action *));
extern void softirq_init(void);
extern void __raise_softirq_irqoff(unsigned int nr);

extern void raise_softirq_irqoff(unsigned int nr);
extern void raise_softirq(unsigned int nr);

DECLARE_PER_CPU(struct task_struct *, ksoftirqd);

#ifdef CONFIG_RT_SOFTIRQ_AWARE_SCHED
DECLARE_PER_CPU(u32, active_softirqs);
#endif

static inline struct task_struct *this_cpu_ksoftirqd(void)
{
	return this_cpu_read(ksoftirqd);
}

/* Tasklets --- multithreaded analogue of BHs.

   This API is deprecated. Please consider using threaded IRQs instead:
   https://lore.kernel.org/lkml/20200716081538.2sivhkj4hcyrusem@linutronix.de

   Main feature differing them of generic softirqs: tasklet
   is running only on one CPU simultaneously.

   Main feature differing them of BHs: different tasklets
   may be run simultaneously on different CPUs.

   Properties:
   * If tasklet_schedule() is called, then tasklet is guaranteed
     to be executed on some cpu at least once after this.
   * If the tasklet is already scheduled, but its execution is still not
     started, it will be executed only once.
   * If this tasklet is already running on another CPU (or schedule is called
     from tasklet itself), it is rescheduled for later.
   * Tasklet is strictly serialized wrt itself, but not
     wrt another tasklets. If client needs some intertask synchronization,
     he makes it with spinlocks.
 */

struct tasklet_struct
{
	struct tasklet_struct *next;
	unsigned long state;
	atomic_t count;
	bool use_callback;
	union {
		void (*func)(unsigned long data);
		void (*callback)(struct tasklet_struct *t);
	};
	unsigned long data;
};

#define DECLARE_TASKLET(name, _callback)		\
struct tasklet_struct name = {				\
	.count = ATOMIC_INIT(0),			\
	.callback = _callback,				\
	.use_callback = true,				\
}

#define DECLARE_TASKLET_DISABLED(name, _callback)	\
struct tasklet_struct name = {				\
	.count = ATOMIC_INIT(1),			\
	.callback = _callback,				\
	.use_callback = true,				\
}

#define from_tasklet(var, callback_tasklet, tasklet_fieldname)	\
	container_of(callback_tasklet, typeof(*var), tasklet_fieldname)

#define DECLARE_TASKLET_OLD(name, _func)		\
struct tasklet_struct name = {				\
	.count = ATOMIC_INIT(0),			\
	.func = _func,					\
}

#define DECLARE_TASKLET_DISABLED_OLD(name, _func)	\
struct tasklet_struct name = {				\
	.count = ATOMIC_INIT(1),			\
	.func = _func,					\
}

enum
{
	TASKLET_STATE_SCHED,	/* Tasklet is scheduled for execution */
	TASKLET_STATE_RUN	/* Tasklet is running (SMP only) */
};

#if defined(CONFIG_SMP) || defined(CONFIG_PREEMPT_RT)
static inline int tasklet_trylock(struct tasklet_struct *t)
{
	return !test_and_set_bit(TASKLET_STATE_RUN, &(t)->state);
}

void tasklet_unlock(struct tasklet_struct *t);
void tasklet_unlock_wait(struct tasklet_struct *t);
void tasklet_unlock_spin_wait(struct tasklet_struct *t);

#else
static inline int tasklet_trylock(struct tasklet_struct *t) { return 1; }
static inline void tasklet_unlock(struct tasklet_struct *t) { }
static inline void tasklet_unlock_wait(struct tasklet_struct *t) { }
static inline void tasklet_unlock_spin_wait(struct tasklet_struct *t) { }
#endif

extern void __tasklet_schedule(struct tasklet_struct *t);

static inline void tasklet_schedule(struct tasklet_struct *t)
{
	if (!test_and_set_bit(TASKLET_STATE_SCHED, &t->state))
		__tasklet_schedule(t);
}

extern void __tasklet_hi_schedule(struct tasklet_struct *t);

static inline void tasklet_hi_schedule(struct tasklet_struct *t)
{
	if (!test_and_set_bit(TASKLET_STATE_SCHED, &t->state))
		__tasklet_hi_schedule(t);
}

static inline void tasklet_disable_nosync(struct tasklet_struct *t)
{
	atomic_inc(&t->count);
	smp_mb__after_atomic();
}

/*
 * Do not use in new code. Disabling tasklets from atomic contexts is
 * error prone and should be avoided.
 */
static inline void tasklet_disable_in_atomic(struct tasklet_struct *t)
{
	tasklet_disable_nosync(t);
	tasklet_unlock_spin_wait(t);
	smp_mb();
}

static inline void tasklet_disable(struct tasklet_struct *t)
{
	tasklet_disable_nosync(t);
	tasklet_unlock_wait(t);
	smp_mb();
}

static inline void tasklet_enable(struct tasklet_struct *t)
{
	smp_mb__before_atomic();
	atomic_dec(&t->count);
}

extern void tasklet_kill(struct tasklet_struct *t);
extern void tasklet_init(struct tasklet_struct *t,
			 void (*func)(unsigned long), unsigned long data);
extern void tasklet_setup(struct tasklet_struct *t,
			  void (*callback)(struct tasklet_struct *));

/*
 * Autoprobing for irqs:
 *
 * probe_irq_on() and probe_irq_off() provide robust primitives
 * for accurate IRQ probing during kernel initialization.  They are
 * reasonably simple to use, are not "fooled" by spurious interrupts,
 * and, unlike other attempts at IRQ probing, they do not get hung on
 * stuck interrupts (such as unused PS2 mouse interfaces on ASUS boards).
 *
 * For reasonably foolproof probing, use them as follows:
 *
 * 1. clear and/or mask the device's internal interrupt.
 * 2. sti();
 * 3. irqs = probe_irq_on();      // "take over" all unassigned idle IRQs
 * 4. enable the device and cause it to trigger an interrupt.
 * 5. wait for the device to interrupt, using non-intrusive polling or a delay.
 * 6. irq = probe_irq_off(irqs);  // get IRQ number, 0=none, negative=multiple
 * 7. service the device to clear its pending interrupt.
 * 8. loop again if paranoia is required.
 *
 * probe_irq_on() returns a mask of allocated irq's.
 *
 * probe_irq_off() takes the mask as a parameter,
 * and returns the irq number which occurred,
 * or zero if none occurred, or a negative irq number
 * if more than one irq occurred.
 */

#if !defined(CONFIG_GENERIC_IRQ_PROBE) 
static inline unsigned long probe_irq_on(void)
{
	return 0;
}
static inline int probe_irq_off(unsigned long val)
{
	return 0;
}
static inline unsigned int probe_irq_mask(unsigned long val)
{
	return 0;
}
#else
extern unsigned long probe_irq_on(void);	/* returns 0 on failure */
extern int probe_irq_off(unsigned long);	/* returns 0 or negative on failure */
extern unsigned int probe_irq_mask(unsigned long);	/* returns mask of ISA interrupts */
#endif

#ifdef CONFIG_PROC_FS
/* Initialize /proc/irq/ */
extern void init_irq_proc(void);
#else
static inline void init_irq_proc(void)
{
}
#endif

#ifdef CONFIG_IRQ_TIMINGS
void irq_timings_enable(void);
void irq_timings_disable(void);
u64 irq_timings_next_event(u64 now);
#endif

struct seq_file;
int show_interrupts(struct seq_file *p, void *v);
int arch_show_interrupts(struct seq_file *p, int prec);

extern int early_irq_init(void);
extern int arch_probe_nr_irqs(void);
extern int arch_early_irq_init(void);

/*
 * We want to know which function is an entrypoint of a hardirq or a softirq.
 */
#ifndef __irq_entry
# define __irq_entry	 __section(".irqentry.text")
#endif

#define __softirq_entry  __section(".softirqentry.text")

#endif<|MERGE_RESOLUTION|>--- conflicted
+++ resolved
@@ -590,12 +590,8 @@
 #define LONG_SOFTIRQ_MASK (BIT(NET_TX_SOFTIRQ)    | \
 			   BIT(NET_RX_SOFTIRQ)    | \
 			   BIT(BLOCK_SOFTIRQ)     | \
-<<<<<<< HEAD
-			   BIT(IRQ_POLL_SOFTIRQ))
-=======
 			   BIT(IRQ_POLL_SOFTIRQ)  | \
 			   BIT(TASKLET_SOFTIRQ))
->>>>>>> 563b8244
 
 /* map softirq index to softirq name. update 'softirq_to_name' in
  * kernel/softirq.c when adding a new softirq.

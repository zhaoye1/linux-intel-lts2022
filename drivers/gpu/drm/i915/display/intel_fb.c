// SPDX-License-Identifier: MIT
/*
 * Copyright © 2021 Intel Corporation
 */

#include <drm/drm_blend.h>
#include <drm/drm_framebuffer.h>
#include <drm/drm_modeset_helper.h>

#include "i915_drv.h"
#include "intel_display.h"
#include "intel_display_types.h"
#include "intel_dpt.h"
#include "intel_fb.h"

#define check_array_bounds(i915, a, i) drm_WARN_ON(&(i915)->drm, (i) >= ARRAY_SIZE(a))

/*
 * From the Sky Lake PRM:
 * "The Color Control Surface (CCS) contains the compression status of
 *  the cache-line pairs. The compression state of the cache-line pair
 *  is specified by 2 bits in the CCS. Each CCS cache-line represents
 *  an area on the main surface of 16 x16 sets of 128 byte Y-tiled
 *  cache-line-pairs. CCS is always Y tiled."
 *
 * Since cache line pairs refers to horizontally adjacent cache lines,
 * each cache line in the CCS corresponds to an area of 32x16 cache
 * lines on the main surface. Since each pixel is 4 bytes, this gives
 * us a ratio of one byte in the CCS for each 8x16 pixels in the
 * main surface.
 */
static const struct drm_format_info skl_ccs_formats[] = {
	{ .format = DRM_FORMAT_XRGB8888, .depth = 24, .num_planes = 2,
	  .cpp = { 4, 1, }, .hsub = 8, .vsub = 16, },
	{ .format = DRM_FORMAT_XBGR8888, .depth = 24, .num_planes = 2,
	  .cpp = { 4, 1, }, .hsub = 8, .vsub = 16, },
	{ .format = DRM_FORMAT_ARGB8888, .depth = 32, .num_planes = 2,
	  .cpp = { 4, 1, }, .hsub = 8, .vsub = 16, .has_alpha = true, },
	{ .format = DRM_FORMAT_ABGR8888, .depth = 32, .num_planes = 2,
	  .cpp = { 4, 1, }, .hsub = 8, .vsub = 16, .has_alpha = true, },
};

/*
 * Gen-12 compression uses 4 bits of CCS data for each cache line pair in the
 * main surface. And each 64B CCS cache line represents an area of 4x1 Y-tiles
 * in the main surface. With 4 byte pixels and each Y-tile having dimensions of
 * 32x32 pixels, the ratio turns out to 1B in the CCS for every 2x32 pixels in
 * the main surface.
 */
static const struct drm_format_info gen12_ccs_formats[] = {
	{ .format = DRM_FORMAT_XRGB8888, .depth = 24, .num_planes = 2,
	  .char_per_block = { 4, 1 }, .block_w = { 1, 2 }, .block_h = { 1, 1 },
	  .hsub = 1, .vsub = 1, },
	{ .format = DRM_FORMAT_XBGR8888, .depth = 24, .num_planes = 2,
	  .char_per_block = { 4, 1 }, .block_w = { 1, 2 }, .block_h = { 1, 1 },
	  .hsub = 1, .vsub = 1, },
	{ .format = DRM_FORMAT_ARGB8888, .depth = 32, .num_planes = 2,
	  .char_per_block = { 4, 1 }, .block_w = { 1, 2 }, .block_h = { 1, 1 },
	  .hsub = 1, .vsub = 1, .has_alpha = true },
	{ .format = DRM_FORMAT_ABGR8888, .depth = 32, .num_planes = 2,
	  .char_per_block = { 4, 1 }, .block_w = { 1, 2 }, .block_h = { 1, 1 },
	  .hsub = 1, .vsub = 1, .has_alpha = true },
	{ .format = DRM_FORMAT_YUYV, .num_planes = 2,
	  .char_per_block = { 2, 1 }, .block_w = { 1, 2 }, .block_h = { 1, 1 },
	  .hsub = 2, .vsub = 1, .is_yuv = true },
	{ .format = DRM_FORMAT_YVYU, .num_planes = 2,
	  .char_per_block = { 2, 1 }, .block_w = { 1, 2 }, .block_h = { 1, 1 },
	  .hsub = 2, .vsub = 1, .is_yuv = true },
	{ .format = DRM_FORMAT_UYVY, .num_planes = 2,
	  .char_per_block = { 2, 1 }, .block_w = { 1, 2 }, .block_h = { 1, 1 },
	  .hsub = 2, .vsub = 1, .is_yuv = true },
	{ .format = DRM_FORMAT_VYUY, .num_planes = 2,
	  .char_per_block = { 2, 1 }, .block_w = { 1, 2 }, .block_h = { 1, 1 },
	  .hsub = 2, .vsub = 1, .is_yuv = true },
	{ .format = DRM_FORMAT_XYUV8888, .num_planes = 2,
	  .char_per_block = { 4, 1 }, .block_w = { 1, 2 }, .block_h = { 1, 1 },
	  .hsub = 1, .vsub = 1, .is_yuv = true },
	{ .format = DRM_FORMAT_NV12, .num_planes = 4,
	  .char_per_block = { 1, 2, 1, 1 }, .block_w = { 1, 1, 4, 4 }, .block_h = { 1, 1, 1, 1 },
	  .hsub = 2, .vsub = 2, .is_yuv = true },
	{ .format = DRM_FORMAT_P010, .num_planes = 4,
	  .char_per_block = { 2, 4, 1, 1 }, .block_w = { 1, 1, 2, 2 }, .block_h = { 1, 1, 1, 1 },
	  .hsub = 2, .vsub = 2, .is_yuv = true },
	{ .format = DRM_FORMAT_P012, .num_planes = 4,
	  .char_per_block = { 2, 4, 1, 1 }, .block_w = { 1, 1, 2, 2 }, .block_h = { 1, 1, 1, 1 },
	  .hsub = 2, .vsub = 2, .is_yuv = true },
	{ .format = DRM_FORMAT_P016, .num_planes = 4,
	  .char_per_block = { 2, 4, 1, 1 }, .block_w = { 1, 1, 2, 2 }, .block_h = { 1, 1, 1, 1 },
	  .hsub = 2, .vsub = 2, .is_yuv = true },
};

/*
 * Same as gen12_ccs_formats[] above, but with additional surface used
 * to pass Clear Color information in plane 2 with 64 bits of data.
 */
static const struct drm_format_info gen12_ccs_cc_formats[] = {
	{ .format = DRM_FORMAT_XRGB8888, .depth = 24, .num_planes = 3,
	  .char_per_block = { 4, 1, 0 }, .block_w = { 1, 2, 2 }, .block_h = { 1, 1, 1 },
	  .hsub = 1, .vsub = 1, },
	{ .format = DRM_FORMAT_XBGR8888, .depth = 24, .num_planes = 3,
	  .char_per_block = { 4, 1, 0 }, .block_w = { 1, 2, 2 }, .block_h = { 1, 1, 1 },
	  .hsub = 1, .vsub = 1, },
	{ .format = DRM_FORMAT_ARGB8888, .depth = 32, .num_planes = 3,
	  .char_per_block = { 4, 1, 0 }, .block_w = { 1, 2, 2 }, .block_h = { 1, 1, 1 },
	  .hsub = 1, .vsub = 1, .has_alpha = true },
	{ .format = DRM_FORMAT_ABGR8888, .depth = 32, .num_planes = 3,
	  .char_per_block = { 4, 1, 0 }, .block_w = { 1, 2, 2 }, .block_h = { 1, 1, 1 },
	  .hsub = 1, .vsub = 1, .has_alpha = true },
};

static const struct drm_format_info gen12_flat_ccs_cc_formats[] = {
	{ .format = DRM_FORMAT_XRGB8888, .depth = 24, .num_planes = 2,
	  .char_per_block = { 4, 0 }, .block_w = { 1, 2 }, .block_h = { 1, 1 },
	  .hsub = 1, .vsub = 1, },
	{ .format = DRM_FORMAT_XBGR8888, .depth = 24, .num_planes = 2,
	  .char_per_block = { 4, 0 }, .block_w = { 1, 2 }, .block_h = { 1, 1 },
	  .hsub = 1, .vsub = 1, },
	{ .format = DRM_FORMAT_ARGB8888, .depth = 32, .num_planes = 2,
	  .char_per_block = { 4, 0 }, .block_w = { 1, 2 }, .block_h = { 1, 1 },
	  .hsub = 1, .vsub = 1, .has_alpha = true },
	{ .format = DRM_FORMAT_ABGR8888, .depth = 32, .num_planes = 2,
	  .char_per_block = { 4, 0 }, .block_w = { 1, 2 }, .block_h = { 1, 1 },
	  .hsub = 1, .vsub = 1, .has_alpha = true },
};

struct intel_modifier_desc {
	u64 modifier;
	struct {
		u8 from;
		u8 until;
	} display_ver;
#define DISPLAY_VER_ALL		{ 0, -1 }

	const struct drm_format_info *formats;
	int format_count;
#define FORMAT_OVERRIDE(format_list) \
	.formats = format_list, \
	.format_count = ARRAY_SIZE(format_list)

	u8 plane_caps;

	struct {
		u8 cc_planes:3;
		u8 packed_aux_planes:4;
		u8 planar_aux_planes:4;
	} ccs;
};

#define INTEL_PLANE_CAP_CCS_MASK	(INTEL_PLANE_CAP_CCS_RC | \
					 INTEL_PLANE_CAP_CCS_RC_CC | \
					 INTEL_PLANE_CAP_CCS_MC)
#define INTEL_PLANE_CAP_TILING_MASK	(INTEL_PLANE_CAP_TILING_X | \
					 INTEL_PLANE_CAP_TILING_Y | \
					 INTEL_PLANE_CAP_TILING_Yf | \
					 INTEL_PLANE_CAP_TILING_4)
#define INTEL_PLANE_CAP_TILING_NONE	0

static const struct intel_modifier_desc intel_modifiers[] = {
	{
		.modifier = I915_FORMAT_MOD_4_TILED_MTL_MC_CCS,
		.display_ver = { 14, 14 },
		.plane_caps = INTEL_PLANE_CAP_TILING_4 | INTEL_PLANE_CAP_CCS_MC,

		.ccs.packed_aux_planes = BIT(1),
		.ccs.planar_aux_planes = BIT(2) | BIT(3),

		FORMAT_OVERRIDE(gen12_ccs_formats),
	}, {
		.modifier = I915_FORMAT_MOD_4_TILED_MTL_RC_CCS,
		.display_ver = { 14, 14 },
		.plane_caps = INTEL_PLANE_CAP_TILING_4 | INTEL_PLANE_CAP_CCS_RC,

		.ccs.packed_aux_planes = BIT(1),

		FORMAT_OVERRIDE(gen12_ccs_formats),
	}, {
		.modifier = I915_FORMAT_MOD_4_TILED_MTL_RC_CCS_CC,
		.display_ver = { 14, 14 },
		.plane_caps = INTEL_PLANE_CAP_TILING_4 | INTEL_PLANE_CAP_CCS_RC_CC,

		.ccs.cc_planes = BIT(2),
		.ccs.packed_aux_planes = BIT(1),

		FORMAT_OVERRIDE(gen12_ccs_cc_formats),
	}, {
		.modifier = I915_FORMAT_MOD_4_TILED_DG2_MC_CCS,
		.display_ver = { 13, 13 },
		.plane_caps = INTEL_PLANE_CAP_TILING_4 | INTEL_PLANE_CAP_CCS_MC,
	}, {
		.modifier = I915_FORMAT_MOD_4_TILED_DG2_RC_CCS_CC,
		.display_ver = { 13, 13 },
		.plane_caps = INTEL_PLANE_CAP_TILING_4 | INTEL_PLANE_CAP_CCS_RC_CC,

		.ccs.cc_planes = BIT(1),

		FORMAT_OVERRIDE(gen12_flat_ccs_cc_formats),
	}, {
		.modifier = I915_FORMAT_MOD_4_TILED_DG2_RC_CCS,
		.display_ver = { 13, 13 },
		.plane_caps = INTEL_PLANE_CAP_TILING_4 | INTEL_PLANE_CAP_CCS_RC,
	}, {
		.modifier = I915_FORMAT_MOD_4_TILED,
		.display_ver = { 13, -1 },
		.plane_caps = INTEL_PLANE_CAP_TILING_4,
	}, {
		.modifier = I915_FORMAT_MOD_Y_TILED_GEN12_MC_CCS,
		.display_ver = { 12, 13 },
		.plane_caps = INTEL_PLANE_CAP_TILING_Y | INTEL_PLANE_CAP_CCS_MC,

		.ccs.packed_aux_planes = BIT(1),
		.ccs.planar_aux_planes = BIT(2) | BIT(3),

		FORMAT_OVERRIDE(gen12_ccs_formats),
	}, {
		.modifier = I915_FORMAT_MOD_Y_TILED_GEN12_RC_CCS,
		.display_ver = { 12, 13 },
		.plane_caps = INTEL_PLANE_CAP_TILING_Y | INTEL_PLANE_CAP_CCS_RC,

		.ccs.packed_aux_planes = BIT(1),

		FORMAT_OVERRIDE(gen12_ccs_formats),
	}, {
		.modifier = I915_FORMAT_MOD_Y_TILED_GEN12_RC_CCS_CC,
		.display_ver = { 12, 13 },
		.plane_caps = INTEL_PLANE_CAP_TILING_Y | INTEL_PLANE_CAP_CCS_RC_CC,

		.ccs.cc_planes = BIT(2),
		.ccs.packed_aux_planes = BIT(1),

		FORMAT_OVERRIDE(gen12_ccs_cc_formats),
	}, {
		.modifier = I915_FORMAT_MOD_Yf_TILED_CCS,
		.display_ver = { 9, 11 },
		.plane_caps = INTEL_PLANE_CAP_TILING_Yf | INTEL_PLANE_CAP_CCS_RC,

		.ccs.packed_aux_planes = BIT(1),

		FORMAT_OVERRIDE(skl_ccs_formats),
	}, {
		.modifier = I915_FORMAT_MOD_Y_TILED_CCS,
		.display_ver = { 9, 11 },
		.plane_caps = INTEL_PLANE_CAP_TILING_Y | INTEL_PLANE_CAP_CCS_RC,

		.ccs.packed_aux_planes = BIT(1),

		FORMAT_OVERRIDE(skl_ccs_formats),
	}, {
		.modifier = I915_FORMAT_MOD_Yf_TILED,
		.display_ver = { 9, 11 },
		.plane_caps = INTEL_PLANE_CAP_TILING_Yf,
	}, {
		.modifier = I915_FORMAT_MOD_Y_TILED,
		.display_ver = { 9, 13 },
		.plane_caps = INTEL_PLANE_CAP_TILING_Y,
	}, {
		.modifier = I915_FORMAT_MOD_X_TILED,
		.display_ver = DISPLAY_VER_ALL,
		.plane_caps = INTEL_PLANE_CAP_TILING_X,
	}, {
		.modifier = DRM_FORMAT_MOD_LINEAR,
		.display_ver = DISPLAY_VER_ALL,
	},
};

static const struct intel_modifier_desc *lookup_modifier_or_null(u64 modifier)
{
	int i;

	for (i = 0; i < ARRAY_SIZE(intel_modifiers); i++)
		if (intel_modifiers[i].modifier == modifier)
			return &intel_modifiers[i];

	return NULL;
}

static const struct intel_modifier_desc *lookup_modifier(u64 modifier)
{
	const struct intel_modifier_desc *md = lookup_modifier_or_null(modifier);

	if (WARN_ON(!md))
		return &intel_modifiers[0];

	return md;
}

static const struct drm_format_info *
lookup_format_info(const struct drm_format_info formats[],
		   int num_formats, u32 format)
{
	int i;

	for (i = 0; i < num_formats; i++) {
		if (formats[i].format == format)
			return &formats[i];
	}

	return NULL;
}

/**
 * intel_fb_get_format_info: Get a modifier specific format information
 * @cmd: FB add command structure
 *
 * Returns:
 * Returns the format information for @cmd->pixel_format specific to @cmd->modifier[0],
 * or %NULL if the modifier doesn't override the format.
 */
const struct drm_format_info *
intel_fb_get_format_info(const struct drm_mode_fb_cmd2 *cmd)
{
	const struct intel_modifier_desc *md = lookup_modifier_or_null(cmd->modifier[0]);

	if (!md || !md->formats)
		return NULL;

	return lookup_format_info(md->formats, md->format_count, cmd->pixel_format);
}

static bool plane_caps_contain_any(u8 caps, u8 mask)
{
	return caps & mask;
}

static bool plane_caps_contain_all(u8 caps, u8 mask)
{
	return (caps & mask) == mask;
}

/**
 * intel_fb_is_tiled_modifier: Check if a modifier is a tiled modifier type
 * @modifier: Modifier to check
 *
 * Returns:
 * Returns %true if @modifier is a tiled modifier.
 */
bool intel_fb_is_tiled_modifier(u64 modifier)
{
	return plane_caps_contain_any(lookup_modifier(modifier)->plane_caps,
				      INTEL_PLANE_CAP_TILING_MASK);
}

/**
 * intel_fb_is_ccs_modifier: Check if a modifier is a CCS modifier type
 * @modifier: Modifier to check
 *
 * Returns:
 * Returns %true if @modifier is a render, render with color clear or
 * media compression modifier.
 */
bool intel_fb_is_ccs_modifier(u64 modifier)
{
	return plane_caps_contain_any(lookup_modifier(modifier)->plane_caps,
				      INTEL_PLANE_CAP_CCS_MASK);
}

/**
 * intel_fb_is_rc_ccs_cc_modifier: Check if a modifier is an RC CCS CC modifier type
 * @modifier: Modifier to check
 *
 * Returns:
 * Returns %true if @modifier is a render with color clear modifier.
 */
bool intel_fb_is_rc_ccs_cc_modifier(u64 modifier)
{
	return plane_caps_contain_any(lookup_modifier(modifier)->plane_caps,
				      INTEL_PLANE_CAP_CCS_RC_CC);
}

/**
 * intel_fb_is_mc_ccs_modifier: Check if a modifier is an MC CCS modifier type
 * @modifier: Modifier to check
 *
 * Returns:
 * Returns %true if @modifier is a media compression modifier.
 */
bool intel_fb_is_mc_ccs_modifier(u64 modifier)
{
	return plane_caps_contain_any(lookup_modifier(modifier)->plane_caps,
				      INTEL_PLANE_CAP_CCS_MC);
}

static bool check_modifier_display_ver_range(const struct intel_modifier_desc *md,
					     u8 display_ver_from, u8 display_ver_until)
{
	return md->display_ver.from <= display_ver_until &&
		display_ver_from <= md->display_ver.until;
}

static bool plane_has_modifier(struct drm_i915_private *i915,
			       u8 plane_caps,
			       const struct intel_modifier_desc *md)
{
	if (!IS_DISPLAY_VER(i915, md->display_ver.from, md->display_ver.until))
		return false;

	if (!plane_caps_contain_all(plane_caps, md->plane_caps))
		return false;

	/*
	 * Separate AuxCCS and Flat CCS modifiers to be run only on platforms
	 * where supported.
	 */
	if (intel_fb_is_ccs_modifier(md->modifier) &&
	    HAS_FLAT_CCS(i915) != !md->ccs.packed_aux_planes)
		return false;

	return true;
}

/**
 * intel_fb_plane_get_modifiers: Get the modifiers for the given platform and plane capabilities
 * @i915: i915 device instance
 * @plane_caps: capabilities for the plane the modifiers are queried for
 *
 * Returns:
 * Returns the list of modifiers allowed by the @i915 platform and @plane_caps.
 * The caller must free the returned buffer.
 */
u64 *intel_fb_plane_get_modifiers(struct drm_i915_private *i915,
				  u8 plane_caps)
{
	u64 *list, *p;
	int count = 1;		/* +1 for invalid modifier terminator */
	int i;

	for (i = 0; i < ARRAY_SIZE(intel_modifiers); i++) {
		if (plane_has_modifier(i915, plane_caps, &intel_modifiers[i]))
			count++;
	}

	list = kmalloc_array(count, sizeof(*list), GFP_KERNEL);
	if (drm_WARN_ON(&i915->drm, !list))
		return NULL;

	p = list;
	for (i = 0; i < ARRAY_SIZE(intel_modifiers); i++) {
		if (plane_has_modifier(i915, plane_caps, &intel_modifiers[i]))
			*p++ = intel_modifiers[i].modifier;
	}
	*p++ = DRM_FORMAT_MOD_INVALID;

	return list;
}

/**
 * intel_fb_plane_supports_modifier: Determine if a modifier is supported by the given plane
 * @plane: Plane to check the modifier support for
 * @modifier: The modifier to check the support for
 *
 * Returns:
 * %true if the @modifier is supported on @plane.
 */
bool intel_fb_plane_supports_modifier(struct intel_plane *plane, u64 modifier)
{
	int i;

	for (i = 0; i < plane->base.modifier_count; i++)
		if (plane->base.modifiers[i] == modifier)
			return true;

	return false;
}

static bool format_is_yuv_semiplanar(const struct intel_modifier_desc *md,
				     const struct drm_format_info *info)
{
	if (!info->is_yuv)
		return false;

	if (hweight8(md->ccs.planar_aux_planes) == 2)
		return info->num_planes == 4;
	else
		return info->num_planes == 2;
}

/**
 * intel_format_info_is_yuv_semiplanar: Check if the given format is YUV semiplanar
 * @info: format to check
 * @modifier: modifier used with the format
 *
 * Returns:
 * %true if @info / @modifier is YUV semiplanar.
 */
bool intel_format_info_is_yuv_semiplanar(const struct drm_format_info *info,
					 u64 modifier)
{
	return format_is_yuv_semiplanar(lookup_modifier(modifier), info);
}

static u8 ccs_aux_plane_mask(const struct intel_modifier_desc *md,
			     const struct drm_format_info *format)
{
	if (format_is_yuv_semiplanar(md, format))
		return md->ccs.planar_aux_planes;
	else
		return md->ccs.packed_aux_planes;
}

/**
 * intel_fb_is_ccs_aux_plane: Check if a framebuffer color plane is a CCS AUX plane
 * @fb: Framebuffer
 * @color_plane: color plane index to check
 *
 * Returns:
 * Returns %true if @fb's color plane at index @color_plane is a CCS AUX plane.
 */
bool intel_fb_is_ccs_aux_plane(const struct drm_framebuffer *fb, int color_plane)
{
	const struct intel_modifier_desc *md = lookup_modifier(fb->modifier);

	return ccs_aux_plane_mask(md, fb->format) & BIT(color_plane);
}

/**
 * intel_fb_is_gen12_ccs_aux_plane: Check if a framebuffer color plane is a GEN12 CCS AUX plane
 * @fb: Framebuffer
 * @color_plane: color plane index to check
 *
 * Returns:
 * Returns %true if @fb's color plane at index @color_plane is a GEN12 CCS AUX plane.
 */
static bool intel_fb_is_gen12_ccs_aux_plane(const struct drm_framebuffer *fb, int color_plane)
{
	const struct intel_modifier_desc *md = lookup_modifier(fb->modifier);

	return check_modifier_display_ver_range(md, 12, 14) &&
	       ccs_aux_plane_mask(md, fb->format) & BIT(color_plane);
}

/**
 * intel_fb_rc_ccs_cc_plane: Get the CCS CC color plane index for a framebuffer
 * @fb: Framebuffer
 *
 * Returns:
 * Returns the index of the color clear plane for @fb, or -1 if @fb is not a
 * framebuffer using a render compression/color clear modifier.
 */
int intel_fb_rc_ccs_cc_plane(const struct drm_framebuffer *fb)
{
	const struct intel_modifier_desc *md = lookup_modifier(fb->modifier);

	if (!md->ccs.cc_planes)
		return -1;

	drm_WARN_ON_ONCE(fb->dev, hweight8(md->ccs.cc_planes) > 1);

	return ilog2((int)md->ccs.cc_planes);
}

static bool is_gen12_ccs_cc_plane(const struct drm_framebuffer *fb, int color_plane)
{
	return intel_fb_rc_ccs_cc_plane(fb) == color_plane;
}

static bool is_semiplanar_uv_plane(const struct drm_framebuffer *fb, int color_plane)
{
	return intel_format_info_is_yuv_semiplanar(fb->format, fb->modifier) &&
		color_plane == 1;
}

bool is_surface_linear(const struct drm_framebuffer *fb, int color_plane)
{
	return fb->modifier == DRM_FORMAT_MOD_LINEAR ||
	       intel_fb_is_gen12_ccs_aux_plane(fb, color_plane) ||
	       is_gen12_ccs_cc_plane(fb, color_plane);
}

int main_to_ccs_plane(const struct drm_framebuffer *fb, int main_plane)
{
	drm_WARN_ON(fb->dev, !intel_fb_is_ccs_modifier(fb->modifier) ||
		    (main_plane && main_plane >= fb->format->num_planes / 2));

	return fb->format->num_planes / 2 + main_plane;
}

int skl_ccs_to_main_plane(const struct drm_framebuffer *fb, int ccs_plane)
{
	drm_WARN_ON(fb->dev, !intel_fb_is_ccs_modifier(fb->modifier) ||
		    ccs_plane < fb->format->num_planes / 2);

	if (is_gen12_ccs_cc_plane(fb, ccs_plane))
		return 0;

	return ccs_plane - fb->format->num_planes / 2;
}

static unsigned int gen12_ccs_aux_stride(struct intel_framebuffer *fb, int ccs_plane)
{
	int main_plane = skl_ccs_to_main_plane(&fb->base, ccs_plane);
	unsigned int main_stride = fb->base.pitches[main_plane];
	unsigned int main_tile_width = intel_tile_width_bytes(&fb->base, main_plane);

	return DIV_ROUND_UP(main_stride, 4 * main_tile_width) * 64;
}

int skl_main_to_aux_plane(const struct drm_framebuffer *fb, int main_plane)
{
	const struct intel_modifier_desc *md = lookup_modifier(fb->modifier);
	struct drm_i915_private *i915 = to_i915(fb->dev);

	if (md->ccs.packed_aux_planes | md->ccs.planar_aux_planes)
		return main_to_ccs_plane(fb, main_plane);
	else if (DISPLAY_VER(i915) < 11 &&
		 format_is_yuv_semiplanar(md, fb->format))
		return 1;
	else
		return 0;
}

unsigned int intel_tile_size(const struct drm_i915_private *i915)
{
	return DISPLAY_VER(i915) == 2 ? 2048 : 4096;
}

unsigned int
intel_tile_width_bytes(const struct drm_framebuffer *fb, int color_plane)
{
	struct drm_i915_private *dev_priv = to_i915(fb->dev);
	unsigned int cpp = fb->format->cpp[color_plane];

	switch (fb->modifier) {
	case DRM_FORMAT_MOD_LINEAR:
		return intel_tile_size(dev_priv);
	case I915_FORMAT_MOD_X_TILED:
		if (DISPLAY_VER(dev_priv) == 2)
			return 128;
		else
			return 512;
	case I915_FORMAT_MOD_4_TILED_DG2_RC_CCS:
	case I915_FORMAT_MOD_4_TILED_DG2_RC_CCS_CC:
	case I915_FORMAT_MOD_4_TILED_DG2_MC_CCS:
	case I915_FORMAT_MOD_4_TILED:
		/*
		 * Each 4K tile consists of 64B(8*8) subtiles, with
		 * same shape as Y Tile(i.e 4*16B OWords)
		 */
		return 128;
	case I915_FORMAT_MOD_Y_TILED_CCS:
		if (intel_fb_is_ccs_aux_plane(fb, color_plane))
			return 128;
		fallthrough;
	case I915_FORMAT_MOD_4_TILED_MTL_RC_CCS:
	case I915_FORMAT_MOD_4_TILED_MTL_RC_CCS_CC:
	case I915_FORMAT_MOD_4_TILED_MTL_MC_CCS:
	case I915_FORMAT_MOD_Y_TILED_GEN12_RC_CCS:
	case I915_FORMAT_MOD_Y_TILED_GEN12_RC_CCS_CC:
	case I915_FORMAT_MOD_Y_TILED_GEN12_MC_CCS:
		if (intel_fb_is_ccs_aux_plane(fb, color_plane) ||
		    is_gen12_ccs_cc_plane(fb, color_plane))
			return 64;
		fallthrough;
	case I915_FORMAT_MOD_Y_TILED:
		if (DISPLAY_VER(dev_priv) == 2 || HAS_128_BYTE_Y_TILING(dev_priv))
			return 128;
		else
			return 512;
	case I915_FORMAT_MOD_Yf_TILED_CCS:
		if (intel_fb_is_ccs_aux_plane(fb, color_plane))
			return 128;
		fallthrough;
	case I915_FORMAT_MOD_Yf_TILED:
		switch (cpp) {
		case 1:
			return 64;
		case 2:
		case 4:
			return 128;
		case 8:
		case 16:
			return 256;
		default:
			MISSING_CASE(cpp);
			return cpp;
		}
		break;
	default:
		MISSING_CASE(fb->modifier);
		return cpp;
	}
}

unsigned int intel_tile_height(const struct drm_framebuffer *fb, int color_plane)
{
	return intel_tile_size(to_i915(fb->dev)) /
		intel_tile_width_bytes(fb, color_plane);
}

/*
 * Return the tile dimensions in pixel units, based on the (2 or 4 kbyte) GTT
 * page tile size.
 */
static void intel_tile_dims(const struct drm_framebuffer *fb, int color_plane,
			    unsigned int *tile_width,
			    unsigned int *tile_height)
{
	unsigned int tile_width_bytes = intel_tile_width_bytes(fb, color_plane);
	unsigned int cpp = fb->format->cpp[color_plane];

	*tile_width = tile_width_bytes / cpp;
	*tile_height = intel_tile_height(fb, color_plane);
}

/*
 * Return the tile dimensions in pixel units, based on the tile block size.
 * The block covers the full GTT page sized tile on all tiled surfaces and
 * it's a 64 byte portion of the tile on TGL+ CCS surfaces.
 */
static void intel_tile_block_dims(const struct drm_framebuffer *fb, int color_plane,
				  unsigned int *tile_width,
				  unsigned int *tile_height)
{
	intel_tile_dims(fb, color_plane, tile_width, tile_height);

	if (intel_fb_is_gen12_ccs_aux_plane(fb, color_plane))
		*tile_height = 1;
}

unsigned int intel_tile_row_size(const struct drm_framebuffer *fb, int color_plane)
{
	unsigned int tile_width, tile_height;

	intel_tile_dims(fb, color_plane, &tile_width, &tile_height);

	return fb->pitches[color_plane] * tile_height;
}

unsigned int
intel_fb_align_height(const struct drm_framebuffer *fb,
		      int color_plane, unsigned int height)
{
	unsigned int tile_height = intel_tile_height(fb, color_plane);

	return ALIGN(height, tile_height);
}

static unsigned int intel_fb_modifier_to_tiling(u64 fb_modifier)
{
	u8 tiling_caps = lookup_modifier(fb_modifier)->plane_caps &
			 INTEL_PLANE_CAP_TILING_MASK;

	switch (tiling_caps) {
	case INTEL_PLANE_CAP_TILING_Y:
		return I915_TILING_Y;
	case INTEL_PLANE_CAP_TILING_X:
		return I915_TILING_X;
	case INTEL_PLANE_CAP_TILING_4:
	case INTEL_PLANE_CAP_TILING_Yf:
	case INTEL_PLANE_CAP_TILING_NONE:
		return I915_TILING_NONE;
	default:
		MISSING_CASE(tiling_caps);
		return I915_TILING_NONE;
	}
}

bool intel_fb_modifier_uses_dpt(struct drm_i915_private *i915, u64 modifier)
{
	return HAS_DPT(i915) && modifier != DRM_FORMAT_MOD_LINEAR;
}

bool intel_fb_uses_dpt(const struct drm_framebuffer *fb)
{
	return fb && to_i915(fb->dev)->params.enable_dpt &&
		intel_fb_modifier_uses_dpt(to_i915(fb->dev), fb->modifier);
}

unsigned int intel_cursor_alignment(const struct drm_i915_private *i915)
{
	if (IS_I830(i915))
		return 16 * 1024;
	else if (IS_I85X(i915))
		return 256;
	else if (IS_I845G(i915) || IS_I865G(i915))
		return 32;
	else
		return 4 * 1024;
}

static unsigned int intel_linear_alignment(const struct drm_i915_private *dev_priv)
{
	if (DISPLAY_VER(dev_priv) >= 9)
		return 256 * 1024;
	else if (IS_I965G(dev_priv) || IS_I965GM(dev_priv) ||
		 IS_VALLEYVIEW(dev_priv) || IS_CHERRYVIEW(dev_priv))
		return 128 * 1024;
	else if (DISPLAY_VER(dev_priv) >= 4)
		return 4 * 1024;
	else
		return 0;
}

unsigned int intel_surf_alignment(const struct drm_framebuffer *fb,
				  int color_plane)
{
	struct drm_i915_private *dev_priv = to_i915(fb->dev);

	if (intel_fb_uses_dpt(fb))
		return 512 * 4096;

	/* AUX_DIST needs only 4K alignment */
	if (intel_fb_is_ccs_aux_plane(fb, color_plane))
		return 4096;

	if (is_semiplanar_uv_plane(fb, color_plane)) {
		/*
		 * TODO: cross-check wrt. the bspec stride in bytes * 64 bytes
		 * alignment for linear UV planes on all platforms.
		 */
		if (DISPLAY_VER(dev_priv) >= 12) {
			if (fb->modifier == DRM_FORMAT_MOD_LINEAR)
				return intel_linear_alignment(dev_priv);

			return intel_tile_row_size(fb, color_plane);
		}

		return 4096;
	}

	drm_WARN_ON(&dev_priv->drm, color_plane != 0);

	switch (fb->modifier) {
	case DRM_FORMAT_MOD_LINEAR:
		return intel_linear_alignment(dev_priv);
	case I915_FORMAT_MOD_X_TILED:
		if (HAS_ASYNC_FLIPS(dev_priv))
			return 256 * 1024;
		return 0;
	case I915_FORMAT_MOD_Y_TILED_GEN12_MC_CCS:
	case I915_FORMAT_MOD_Y_TILED_GEN12_RC_CCS:
	case I915_FORMAT_MOD_Y_TILED_GEN12_RC_CCS_CC:
	case I915_FORMAT_MOD_4_TILED_MTL_MC_CCS:
	case I915_FORMAT_MOD_4_TILED_MTL_RC_CCS:
	case I915_FORMAT_MOD_4_TILED_MTL_RC_CCS_CC:
		return 16 * 1024;
	case I915_FORMAT_MOD_Y_TILED_CCS:
	case I915_FORMAT_MOD_Yf_TILED_CCS:
	case I915_FORMAT_MOD_Y_TILED:
	case I915_FORMAT_MOD_4_TILED:
	case I915_FORMAT_MOD_Yf_TILED:
		return 1 * 1024 * 1024;
	case I915_FORMAT_MOD_4_TILED_DG2_RC_CCS:
	case I915_FORMAT_MOD_4_TILED_DG2_RC_CCS_CC:
	case I915_FORMAT_MOD_4_TILED_DG2_MC_CCS:
		return 16 * 1024;
	default:
		MISSING_CASE(fb->modifier);
		return 0;
	}
}

void intel_fb_plane_get_subsampling(int *hsub, int *vsub,
				    const struct drm_framebuffer *fb,
				    int color_plane)
{
	int main_plane;

	if (color_plane == 0) {
		*hsub = 1;
		*vsub = 1;

		return;
	}

	/*
	 * TODO: Deduct the subsampling from the char block for all CCS
	 * formats and planes.
	 */
	if (!intel_fb_is_gen12_ccs_aux_plane(fb, color_plane)) {
		*hsub = fb->format->hsub;
		*vsub = fb->format->vsub;

		return;
	}

	main_plane = skl_ccs_to_main_plane(fb, color_plane);
	*hsub = drm_format_info_block_width(fb->format, color_plane) /
		drm_format_info_block_width(fb->format, main_plane);

	/*
	 * The min stride check in the core framebuffer_check() function
	 * assumes that format->hsub applies to every plane except for the
	 * first plane. That's incorrect for the CCS AUX plane of the first
	 * plane, but for the above check to pass we must define the block
	 * width with that subsampling applied to it. Adjust the width here
	 * accordingly, so we can calculate the actual subsampling factor.
	 */
	if (main_plane == 0)
		*hsub *= fb->format->hsub;

	*vsub = 32;
}

static void intel_fb_plane_dims(const struct intel_framebuffer *fb, int color_plane, int *w, int *h)
{
	int main_plane = intel_fb_is_ccs_aux_plane(&fb->base, color_plane) ?
			 skl_ccs_to_main_plane(&fb->base, color_plane) : 0;
	unsigned int main_width = fb->base.width;
	unsigned int main_height = fb->base.height;
	int main_hsub, main_vsub;
	int hsub, vsub;

	intel_fb_plane_get_subsampling(&main_hsub, &main_vsub, &fb->base, main_plane);
	intel_fb_plane_get_subsampling(&hsub, &vsub, &fb->base, color_plane);

	*w = DIV_ROUND_UP(main_width, main_hsub * hsub);
	*h = DIV_ROUND_UP(main_height, main_vsub * vsub);
}

static u32 intel_adjust_tile_offset(int *x, int *y,
				    unsigned int tile_width,
				    unsigned int tile_height,
				    unsigned int tile_size,
				    unsigned int pitch_tiles,
				    u32 old_offset,
				    u32 new_offset)
{
	unsigned int pitch_pixels = pitch_tiles * tile_width;
	unsigned int tiles;

	WARN_ON(old_offset & (tile_size - 1));
	WARN_ON(new_offset & (tile_size - 1));
	WARN_ON(new_offset > old_offset);

	tiles = (old_offset - new_offset) / tile_size;

	*y += tiles / pitch_tiles * tile_height;
	*x += tiles % pitch_tiles * tile_width;

	/* minimize x in case it got needlessly big */
	*y += *x / pitch_pixels * tile_height;
	*x %= pitch_pixels;

	return new_offset;
}

static u32 intel_adjust_linear_offset(int *x, int *y,
				      unsigned int cpp,
				      unsigned int pitch,
				      u32 old_offset,
				      u32 new_offset)
{
	old_offset += *y * pitch + *x * cpp;

	*y = (old_offset - new_offset) / pitch;
	*x = ((old_offset - new_offset) - *y * pitch) / cpp;

	return new_offset;
}

static u32 intel_adjust_aligned_offset(int *x, int *y,
				       const struct drm_framebuffer *fb,
				       int color_plane,
				       unsigned int rotation,
				       unsigned int pitch,
				       u32 old_offset, u32 new_offset)
{
	struct drm_i915_private *i915 = to_i915(fb->dev);
	unsigned int cpp = fb->format->cpp[color_plane];

	drm_WARN_ON(&i915->drm, new_offset > old_offset);

	if (!is_surface_linear(fb, color_plane)) {
		unsigned int tile_size, tile_width, tile_height;
		unsigned int pitch_tiles;

		tile_size = intel_tile_size(i915);
		intel_tile_dims(fb, color_plane, &tile_width, &tile_height);

		if (drm_rotation_90_or_270(rotation)) {
			pitch_tiles = pitch / tile_height;
			swap(tile_width, tile_height);
		} else {
			pitch_tiles = pitch / (tile_width * cpp);
		}

		intel_adjust_tile_offset(x, y, tile_width, tile_height,
					 tile_size, pitch_tiles,
					 old_offset, new_offset);
	} else {
		intel_adjust_linear_offset(x, y, cpp, pitch,
					   old_offset, new_offset);
	}

	return new_offset;
}

/*
 * Adjust the tile offset by moving the difference into
 * the x/y offsets.
 */
u32 intel_plane_adjust_aligned_offset(int *x, int *y,
				      const struct intel_plane_state *state,
				      int color_plane,
				      u32 old_offset, u32 new_offset)
{
	return intel_adjust_aligned_offset(x, y, state->hw.fb, color_plane,
					   state->hw.rotation,
					   state->view.color_plane[color_plane].mapping_stride,
					   old_offset, new_offset);
}

/*
 * Computes the aligned offset to the base tile and adjusts
 * x, y. bytes per pixel is assumed to be a power-of-two.
 *
 * In the 90/270 rotated case, x and y are assumed
 * to be already rotated to match the rotated GTT view, and
 * pitch is the tile_height aligned framebuffer height.
 *
 * This function is used when computing the derived information
 * under intel_framebuffer, so using any of that information
 * here is not allowed. Anything under drm_framebuffer can be
 * used. This is why the user has to pass in the pitch since it
 * is specified in the rotated orientation.
 */
static u32 intel_compute_aligned_offset(struct drm_i915_private *i915,
					int *x, int *y,
					const struct drm_framebuffer *fb,
					int color_plane,
					unsigned int pitch,
					unsigned int rotation,
					u32 alignment)
{
	unsigned int cpp = fb->format->cpp[color_plane];
	u32 offset, offset_aligned;

	if (!is_surface_linear(fb, color_plane)) {
		unsigned int tile_size, tile_width, tile_height;
		unsigned int tile_rows, tiles, pitch_tiles;

		tile_size = intel_tile_size(i915);
		intel_tile_dims(fb, color_plane, &tile_width, &tile_height);

		if (drm_rotation_90_or_270(rotation)) {
			pitch_tiles = pitch / tile_height;
			swap(tile_width, tile_height);
		} else {
			pitch_tiles = pitch / (tile_width * cpp);
		}

		tile_rows = *y / tile_height;
		*y %= tile_height;

		tiles = *x / tile_width;
		*x %= tile_width;

		offset = (tile_rows * pitch_tiles + tiles) * tile_size;

		offset_aligned = offset;
		if (alignment)
			offset_aligned = rounddown(offset_aligned, alignment);

		intel_adjust_tile_offset(x, y, tile_width, tile_height,
					 tile_size, pitch_tiles,
					 offset, offset_aligned);
	} else {
		offset = *y * pitch + *x * cpp;
		offset_aligned = offset;
		if (alignment) {
			offset_aligned = rounddown(offset_aligned, alignment);
			*y = (offset % alignment) / pitch;
			*x = ((offset % alignment) - *y * pitch) / cpp;
		} else {
			*y = *x = 0;
		}
	}

	return offset_aligned;
}

u32 intel_plane_compute_aligned_offset(int *x, int *y,
				       const struct intel_plane_state *state,
				       int color_plane)
{
	struct intel_plane *intel_plane = to_intel_plane(state->uapi.plane);
	struct drm_i915_private *i915 = to_i915(intel_plane->base.dev);
	const struct drm_framebuffer *fb = state->hw.fb;
	unsigned int rotation = state->hw.rotation;
	int pitch = state->view.color_plane[color_plane].mapping_stride;
	u32 alignment;

	if (intel_plane->id == PLANE_CURSOR)
		alignment = intel_cursor_alignment(i915);
	else
		alignment = intel_surf_alignment(fb, color_plane);

	return intel_compute_aligned_offset(i915, x, y, fb, color_plane,
					    pitch, rotation, alignment);
}

/* Convert the fb->offset[] into x/y offsets */
static int intel_fb_offset_to_xy(int *x, int *y,
				 const struct drm_framebuffer *fb,
				 int color_plane)
{
	struct drm_i915_private *i915 = to_i915(fb->dev);
	unsigned int height;
	u32 alignment;

	if (DISPLAY_VER(i915) >= 12 &&
	    !intel_fb_needs_pot_stride_remap(to_intel_framebuffer(fb)) &&
	    is_semiplanar_uv_plane(fb, color_plane))
		alignment = intel_tile_row_size(fb, color_plane);
	else if (fb->modifier != DRM_FORMAT_MOD_LINEAR)
		alignment = intel_tile_size(i915);
	else
		alignment = 0;

	if (alignment != 0 && fb->offsets[color_plane] % alignment) {
		drm_dbg_kms(&i915->drm,
			    "Misaligned offset 0x%08x for color plane %d\n",
			    fb->offsets[color_plane], color_plane);
		return -EINVAL;
	}

	height = drm_framebuffer_plane_height(fb->height, fb, color_plane);
	height = ALIGN(height, intel_tile_height(fb, color_plane));

	/* Catch potential overflows early */
	if (add_overflows_t(u32, mul_u32_u32(height, fb->pitches[color_plane]),
			    fb->offsets[color_plane])) {
		drm_dbg_kms(&i915->drm,
			    "Bad offset 0x%08x or pitch %d for color plane %d\n",
			    fb->offsets[color_plane], fb->pitches[color_plane],
			    color_plane);
		return -ERANGE;
	}

	*x = 0;
	*y = 0;

	intel_adjust_aligned_offset(x, y,
				    fb, color_plane, DRM_MODE_ROTATE_0,
				    fb->pitches[color_plane],
				    fb->offsets[color_plane], 0);

	return 0;
}

static int intel_fb_check_ccs_xy(const struct drm_framebuffer *fb, int ccs_plane, int x, int y)
{
	struct drm_i915_private *i915 = to_i915(fb->dev);
	const struct intel_framebuffer *intel_fb = to_intel_framebuffer(fb);
	int main_plane;
	int hsub, vsub;
	int tile_width, tile_height;
	int ccs_x, ccs_y;
	int main_x, main_y;

	if (!intel_fb_is_ccs_aux_plane(fb, ccs_plane))
		return 0;

	/*
	 * While all the tile dimensions are based on a 2k or 4k GTT page size
	 * here the main and CCS coordinates must match only within a (64 byte
	 * on TGL+) block inside the tile.
	 */
	intel_tile_block_dims(fb, ccs_plane, &tile_width, &tile_height);
	intel_fb_plane_get_subsampling(&hsub, &vsub, fb, ccs_plane);

	tile_width *= hsub;
	tile_height *= vsub;

	ccs_x = (x * hsub) % tile_width;
	ccs_y = (y * vsub) % tile_height;

	main_plane = skl_ccs_to_main_plane(fb, ccs_plane);
	main_x = intel_fb->normal_view.color_plane[main_plane].x % tile_width;
	main_y = intel_fb->normal_view.color_plane[main_plane].y % tile_height;

	/*
	 * CCS doesn't have its own x/y offset register, so the intra CCS tile
	 * x/y offsets must match between CCS and the main surface.
	 */
	if (main_x != ccs_x || main_y != ccs_y) {
		drm_dbg_kms(&i915->drm,
			      "Bad CCS x/y (main %d,%d ccs %d,%d) full (main %d,%d ccs %d,%d)\n",
			      main_x, main_y,
			      ccs_x, ccs_y,
			      intel_fb->normal_view.color_plane[main_plane].x,
			      intel_fb->normal_view.color_plane[main_plane].y,
			      x, y);
		return -EINVAL;
	}

	return 0;
}

static bool intel_plane_can_remap(const struct intel_plane_state *plane_state)
{
	struct intel_plane *plane = to_intel_plane(plane_state->uapi.plane);
	struct drm_i915_private *i915 = to_i915(plane->base.dev);
	const struct drm_framebuffer *fb = plane_state->hw.fb;
	int i;

	/* We don't want to deal with remapping with cursors */
	if (plane->id == PLANE_CURSOR)
		return false;

	/*
	 * The display engine limits already match/exceed the
	 * render engine limits, so not much point in remapping.
	 * Would also need to deal with the fence POT alignment
	 * and gen2 2KiB GTT tile size.
	 */
	if (DISPLAY_VER(i915) < 4)
		return false;

	/*
	 * The new CCS hash mode isn't compatible with remapping as
	 * the virtual address of the pages affects the compressed data.
	 */
	if (intel_fb_is_ccs_modifier(fb->modifier))
		return false;

	/* Linear needs a page aligned stride for remapping */
	if (fb->modifier == DRM_FORMAT_MOD_LINEAR) {
		unsigned int alignment = intel_tile_size(i915) - 1;

		for (i = 0; i < fb->format->num_planes; i++) {
			if (fb->pitches[i] & alignment)
				return false;
		}
	}

	return true;
}

bool intel_fb_needs_pot_stride_remap(const struct intel_framebuffer *fb)
{
	struct drm_i915_private *i915 = to_i915(fb->base.dev);

	return (IS_ALDERLAKE_P(i915) || DISPLAY_VER(i915) >= 14) &&
		intel_fb_uses_dpt(&fb->base);
}

static int intel_fb_pitch(const struct intel_framebuffer *fb, int color_plane, unsigned int rotation)
{
	if (drm_rotation_90_or_270(rotation))
		return fb->rotated_view.color_plane[color_plane].mapping_stride;
	else if (intel_fb_needs_pot_stride_remap(fb))
		return fb->remapped_view.color_plane[color_plane].mapping_stride;
	else
		return fb->normal_view.color_plane[color_plane].mapping_stride;
}

static bool intel_plane_needs_remap(const struct intel_plane_state *plane_state)
{
	struct intel_plane *plane = to_intel_plane(plane_state->uapi.plane);
	const struct intel_framebuffer *fb = to_intel_framebuffer(plane_state->hw.fb);
	unsigned int rotation = plane_state->hw.rotation;
	u32 stride, max_stride;

	/*
	 * No remapping for invisible planes since we don't have
	 * an actual source viewport to remap.
	 */
	if (!plane_state->uapi.visible)
		return false;

	if (!intel_plane_can_remap(plane_state))
		return false;

	/*
	 * FIXME: aux plane limits on gen9+ are
	 * unclear in Bspec, for now no checking.
	 */
	stride = intel_fb_pitch(fb, 0, rotation);
	max_stride = plane->max_stride(plane, fb->base.format->format,
				       fb->base.modifier, rotation);

	return stride > max_stride;
}

static int convert_plane_offset_to_xy(const struct intel_framebuffer *fb, int color_plane,
				      int plane_width, int *x, int *y)
{
	struct drm_i915_gem_object *obj = intel_fb_obj(&fb->base);
	int ret;

	ret = intel_fb_offset_to_xy(x, y, &fb->base, color_plane);
	if (ret) {
		drm_dbg_kms(fb->base.dev,
			    "bad fb plane %d offset: 0x%x\n",
			    color_plane, fb->base.offsets[color_plane]);
		return ret;
	}

	ret = intel_fb_check_ccs_xy(&fb->base, color_plane, *x, *y);
	if (ret)
		return ret;

	/*
	 * The fence (if used) is aligned to the start of the object
	 * so having the framebuffer wrap around across the edge of the
	 * fenced region doesn't really work. We have no API to configure
	 * the fence start offset within the object (nor could we probably
	 * on gen2/3). So it's just easier if we just require that the
	 * fb layout agrees with the fence layout. We already check that the
	 * fb stride matches the fence stride elsewhere.
	 */
	if (color_plane == 0 && i915_gem_object_is_tiled(obj) &&
	    (*x + plane_width) * fb->base.format->cpp[color_plane] > fb->base.pitches[color_plane]) {
		drm_dbg_kms(fb->base.dev,
			    "bad fb plane %d offset: 0x%x\n",
			    color_plane, fb->base.offsets[color_plane]);
		return -EINVAL;
	}

	return 0;
}

static u32 calc_plane_aligned_offset(const struct intel_framebuffer *fb, int color_plane, int *x, int *y)
{
	struct drm_i915_private *i915 = to_i915(fb->base.dev);
	unsigned int tile_size = intel_tile_size(i915);
	u32 offset;

	offset = intel_compute_aligned_offset(i915, x, y, &fb->base, color_plane,
					      fb->base.pitches[color_plane],
					      DRM_MODE_ROTATE_0,
					      tile_size);

	return offset / tile_size;
}

struct fb_plane_view_dims {
	unsigned int width, height;
	unsigned int tile_width, tile_height;
};

static void init_plane_view_dims(const struct intel_framebuffer *fb, int color_plane,
				 unsigned int width, unsigned int height,
				 struct fb_plane_view_dims *dims)
{
	dims->width = width;
	dims->height = height;

	intel_tile_dims(&fb->base, color_plane, &dims->tile_width, &dims->tile_height);
}

static unsigned int
plane_view_src_stride_tiles(const struct intel_framebuffer *fb, int color_plane,
			    const struct fb_plane_view_dims *dims)
{
	return DIV_ROUND_UP(fb->base.pitches[color_plane],
			    dims->tile_width * fb->base.format->cpp[color_plane]);
}

static unsigned int
plane_view_dst_stride_tiles(const struct intel_framebuffer *fb, int color_plane,
			    unsigned int pitch_tiles)
{
	if (intel_fb_needs_pot_stride_remap(fb)) {
		/*
		 * ADL_P, the only platform needing a POT stride has a minimum
		 * of 8 main surface tiles.
		 */
		return roundup_pow_of_two(max(pitch_tiles, 8u));
	} else {
		return pitch_tiles;
	}
}

static unsigned int
plane_view_scanout_stride(const struct intel_framebuffer *fb, int color_plane,
			  unsigned int tile_width,
			  unsigned int src_stride_tiles, unsigned int dst_stride_tiles)
{
	struct drm_i915_private *i915 = to_i915(fb->base.dev);
	unsigned int stride_tiles;

<<<<<<< HEAD
	if (IS_ALDERLAKE_P(i915) || DISPLAY_VER(i915) >= 14)
=======
	if ((IS_ALDERLAKE_P(i915) || DISPLAY_VER(i915) >= 14) &&
	    src_stride_tiles < dst_stride_tiles)
>>>>>>> b7b53c32
		stride_tiles = src_stride_tiles;
	else
		stride_tiles = dst_stride_tiles;

	return stride_tiles * tile_width * fb->base.format->cpp[color_plane];
}

static unsigned int
plane_view_width_tiles(const struct intel_framebuffer *fb, int color_plane,
		       const struct fb_plane_view_dims *dims,
		       int x)
{
	return DIV_ROUND_UP(x + dims->width, dims->tile_width);
}

static unsigned int
plane_view_height_tiles(const struct intel_framebuffer *fb, int color_plane,
			const struct fb_plane_view_dims *dims,
			int y)
{
	return DIV_ROUND_UP(y + dims->height, dims->tile_height);
}

static unsigned int
plane_view_linear_tiles(const struct intel_framebuffer *fb, int color_plane,
			const struct fb_plane_view_dims *dims,
			int x, int y)
{
	struct drm_i915_private *i915 = to_i915(fb->base.dev);
	unsigned int size;

	size = (y + dims->height) * fb->base.pitches[color_plane] +
		x * fb->base.format->cpp[color_plane];

	return DIV_ROUND_UP(size, intel_tile_size(i915));
}

#define assign_chk_ovf(i915, var, val) ({ \
	drm_WARN_ON(&(i915)->drm, overflows_type(val, var)); \
	(var) = (val); \
})

#define assign_bfld_chk_ovf(i915, var, val) ({ \
	(var) = (val); \
	drm_WARN_ON(&(i915)->drm, (var) != (val)); \
	(var); \
})

static u32 calc_plane_remap_info(const struct intel_framebuffer *fb, int color_plane,
				 const struct fb_plane_view_dims *dims,
				 u32 obj_offset, u32 gtt_offset, int x, int y,
				 struct intel_fb_view *view)
{
	struct drm_i915_private *i915 = to_i915(fb->base.dev);
	struct intel_remapped_plane_info *remap_info = &view->gtt.remapped.plane[color_plane];
	struct i915_color_plane_view *color_plane_info = &view->color_plane[color_plane];
	unsigned int tile_width = dims->tile_width;
	unsigned int tile_height = dims->tile_height;
	unsigned int tile_size = intel_tile_size(i915);
	struct drm_rect r;
	u32 size = 0;

	assign_bfld_chk_ovf(i915, remap_info->offset, obj_offset);

	if (intel_fb_is_gen12_ccs_aux_plane(&fb->base, color_plane)) {
		remap_info->linear = 1;

		assign_chk_ovf(i915, remap_info->size,
			       plane_view_linear_tiles(fb, color_plane, dims, x, y));
	} else {
		remap_info->linear = 0;

		assign_chk_ovf(i915, remap_info->src_stride,
			       plane_view_src_stride_tiles(fb, color_plane, dims));
		assign_chk_ovf(i915, remap_info->width,
			       plane_view_width_tiles(fb, color_plane, dims, x));
		assign_chk_ovf(i915, remap_info->height,
			       plane_view_height_tiles(fb, color_plane, dims, y));
	}

	if (view->gtt.type == I915_GTT_VIEW_ROTATED) {
		drm_WARN_ON(&i915->drm, remap_info->linear);
		check_array_bounds(i915, view->gtt.rotated.plane, color_plane);

		assign_chk_ovf(i915, remap_info->dst_stride,
			       plane_view_dst_stride_tiles(fb, color_plane, remap_info->height));

		/* rotate the x/y offsets to match the GTT view */
		drm_rect_init(&r, x, y, dims->width, dims->height);
		drm_rect_rotate(&r,
				remap_info->width * tile_width,
				remap_info->height * tile_height,
				DRM_MODE_ROTATE_270);

		color_plane_info->x = r.x1;
		color_plane_info->y = r.y1;

		color_plane_info->mapping_stride = remap_info->dst_stride * tile_height;
		color_plane_info->scanout_stride = color_plane_info->mapping_stride;

		size += remap_info->dst_stride * remap_info->width;

		/* rotate the tile dimensions to match the GTT view */
		swap(tile_width, tile_height);
	} else {
		drm_WARN_ON(&i915->drm, view->gtt.type != I915_GTT_VIEW_REMAPPED);

		check_array_bounds(i915, view->gtt.remapped.plane, color_plane);

		if (view->gtt.remapped.plane_alignment) {
			unsigned int aligned_offset = ALIGN(gtt_offset,
							    view->gtt.remapped.plane_alignment);

			size += aligned_offset - gtt_offset;
			gtt_offset = aligned_offset;
		}

		color_plane_info->x = x;
		color_plane_info->y = y;

		if (remap_info->linear) {
			color_plane_info->mapping_stride = fb->base.pitches[color_plane];
			color_plane_info->scanout_stride = color_plane_info->mapping_stride;

			size += remap_info->size;
		} else {
			unsigned int dst_stride;

			/*
			 * The hardware automagically calculates the CCS AUX surface
			 * stride from the main surface stride so can't really remap a
			 * smaller subset (unless we'd remap in whole AUX page units).
			 */
			if (intel_fb_needs_pot_stride_remap(fb) &&
			    intel_fb_is_ccs_modifier(fb->base.modifier))
				dst_stride = remap_info->src_stride;
			else
				dst_stride = remap_info->width;

			dst_stride = plane_view_dst_stride_tiles(fb, color_plane, dst_stride);

			assign_chk_ovf(i915, remap_info->dst_stride, dst_stride);
			color_plane_info->mapping_stride = dst_stride *
							   tile_width *
							   fb->base.format->cpp[color_plane];
			color_plane_info->scanout_stride =
				plane_view_scanout_stride(fb, color_plane, tile_width,
							  remap_info->src_stride,
							  dst_stride);

			size += dst_stride * remap_info->height;
		}
	}

	/*
	 * We only keep the x/y offsets, so push all of the gtt offset into
	 * the x/y offsets.  x,y will hold the first pixel of the framebuffer
	 * plane from the start of the remapped/rotated gtt mapping.
	 */
	if (remap_info->linear)
		intel_adjust_linear_offset(&color_plane_info->x, &color_plane_info->y,
					   fb->base.format->cpp[color_plane],
					   color_plane_info->mapping_stride,
					   gtt_offset * tile_size, 0);
	else
		intel_adjust_tile_offset(&color_plane_info->x, &color_plane_info->y,
					 tile_width, tile_height,
					 tile_size, remap_info->dst_stride,
					 gtt_offset * tile_size, 0);

	return size;
}

#undef assign_chk_ovf

/* Return number of tiles @color_plane needs. */
static unsigned int
calc_plane_normal_size(const struct intel_framebuffer *fb, int color_plane,
		       const struct fb_plane_view_dims *dims,
		       int x, int y)
{
	unsigned int tiles;

	if (is_surface_linear(&fb->base, color_plane)) {
		tiles = plane_view_linear_tiles(fb, color_plane, dims, x, y);
	} else {
		tiles = plane_view_src_stride_tiles(fb, color_plane, dims) *
			plane_view_height_tiles(fb, color_plane, dims, y);
		/*
		 * If the plane isn't horizontally tile aligned,
		 * we need one more tile.
		 */
		if (x != 0)
			tiles++;
	}

	return tiles;
}

static void intel_fb_view_init(struct drm_i915_private *i915, struct intel_fb_view *view,
			       enum i915_gtt_view_type view_type)
{
	memset(view, 0, sizeof(*view));
	view->gtt.type = view_type;

	if (view_type == I915_GTT_VIEW_REMAPPED &&
	    (IS_ALDERLAKE_P(i915) || DISPLAY_VER(i915) >= 14))
		view->gtt.remapped.plane_alignment = SZ_2M / PAGE_SIZE;
}

bool intel_fb_supports_90_270_rotation(const struct intel_framebuffer *fb)
{
	if (DISPLAY_VER(to_i915(fb->base.dev)) >= 13)
		return false;

	return fb->base.modifier == I915_FORMAT_MOD_Y_TILED ||
	       fb->base.modifier == I915_FORMAT_MOD_Yf_TILED;
}

int intel_fill_fb_info(struct drm_i915_private *i915, struct intel_framebuffer *fb)
{
	struct drm_i915_gem_object *obj = intel_fb_obj(&fb->base);
	u32 gtt_offset_rotated = 0;
	u32 gtt_offset_remapped = 0;
	unsigned int max_size = 0;
	int i, num_planes = fb->base.format->num_planes;
	unsigned int tile_size = intel_tile_size(i915);

	intel_fb_view_init(i915, &fb->normal_view, I915_GTT_VIEW_NORMAL);

	drm_WARN_ON(&i915->drm,
		    intel_fb_supports_90_270_rotation(fb) &&
		    intel_fb_needs_pot_stride_remap(fb));

	if (intel_fb_supports_90_270_rotation(fb))
		intel_fb_view_init(i915, &fb->rotated_view, I915_GTT_VIEW_ROTATED);
	if (intel_fb_needs_pot_stride_remap(fb))
		intel_fb_view_init(i915, &fb->remapped_view, I915_GTT_VIEW_REMAPPED);

	for (i = 0; i < num_planes; i++) {
		struct fb_plane_view_dims view_dims;
		unsigned int width, height;
		unsigned int size;
		u32 offset;
		int x, y;
		int ret;

		/*
		 * Plane 2 of Render Compression with Clear Color fb modifier
		 * is consumed by the driver and not passed to DE. Skip the
		 * arithmetic related to alignment and offset calculation.
		 */
		if (is_gen12_ccs_cc_plane(&fb->base, i)) {
			if (IS_ALIGNED(fb->base.offsets[i], PAGE_SIZE))
				continue;
			else
				return -EINVAL;
		}

		intel_fb_plane_dims(fb, i, &width, &height);

		ret = convert_plane_offset_to_xy(fb, i, width, &x, &y);
		if (ret)
			return ret;

		init_plane_view_dims(fb, i, width, height, &view_dims);

		/*
		 * First pixel of the framebuffer from
		 * the start of the normal gtt mapping.
		 */
		fb->normal_view.color_plane[i].x = x;
		fb->normal_view.color_plane[i].y = y;
		fb->normal_view.color_plane[i].mapping_stride = fb->base.pitches[i];
		fb->normal_view.color_plane[i].scanout_stride =
			fb->normal_view.color_plane[i].mapping_stride;

		offset = calc_plane_aligned_offset(fb, i, &x, &y);

		if (intel_fb_supports_90_270_rotation(fb))
			gtt_offset_rotated += calc_plane_remap_info(fb, i, &view_dims,
								    offset, gtt_offset_rotated, x, y,
								    &fb->rotated_view);

		if (intel_fb_needs_pot_stride_remap(fb))
			gtt_offset_remapped += calc_plane_remap_info(fb, i, &view_dims,
								     offset, gtt_offset_remapped, x, y,
								     &fb->remapped_view);

		size = calc_plane_normal_size(fb, i, &view_dims, x, y);
		/* how many tiles in total needed in the bo */
		max_size = max(max_size, offset + size);
	}

	if (mul_u32_u32(max_size, tile_size) > obj->base.size) {
		drm_dbg_kms(&i915->drm,
			    "fb too big for bo (need %llu bytes, have %zu bytes)\n",
			    mul_u32_u32(max_size, tile_size), obj->base.size);
		return -EINVAL;
	}

	return 0;
}

static void intel_plane_remap_gtt(struct intel_plane_state *plane_state)
{
	struct drm_i915_private *i915 =
		to_i915(plane_state->uapi.plane->dev);
	struct drm_framebuffer *fb = plane_state->hw.fb;
	struct intel_framebuffer *intel_fb = to_intel_framebuffer(fb);
	unsigned int rotation = plane_state->hw.rotation;
	int i, num_planes = fb->format->num_planes;
	unsigned int src_x, src_y;
	unsigned int src_w, src_h;
	u32 gtt_offset = 0;

	intel_fb_view_init(i915, &plane_state->view,
			   drm_rotation_90_or_270(rotation) ? I915_GTT_VIEW_ROTATED :
							      I915_GTT_VIEW_REMAPPED);

	src_x = plane_state->uapi.src.x1 >> 16;
	src_y = plane_state->uapi.src.y1 >> 16;
	src_w = drm_rect_width(&plane_state->uapi.src) >> 16;
	src_h = drm_rect_height(&plane_state->uapi.src) >> 16;

	drm_WARN_ON(&i915->drm, intel_fb_is_ccs_modifier(fb->modifier));

	/* Make src coordinates relative to the viewport */
	drm_rect_translate(&plane_state->uapi.src,
			   -(src_x << 16), -(src_y << 16));

	/* Rotate src coordinates to match rotated GTT view */
	if (drm_rotation_90_or_270(rotation))
		drm_rect_rotate(&plane_state->uapi.src,
				src_w << 16, src_h << 16,
				DRM_MODE_ROTATE_270);

	for (i = 0; i < num_planes; i++) {
		unsigned int hsub = i ? fb->format->hsub : 1;
		unsigned int vsub = i ? fb->format->vsub : 1;
		struct fb_plane_view_dims view_dims;
		unsigned int width, height;
		unsigned int x, y;
		u32 offset;

		x = src_x / hsub;
		y = src_y / vsub;
		width = src_w / hsub;
		height = src_h / vsub;

		init_plane_view_dims(intel_fb, i, width, height, &view_dims);

		/*
		 * First pixel of the src viewport from the
		 * start of the normal gtt mapping.
		 */
		x += intel_fb->normal_view.color_plane[i].x;
		y += intel_fb->normal_view.color_plane[i].y;

		offset = calc_plane_aligned_offset(intel_fb, i, &x, &y);

		gtt_offset += calc_plane_remap_info(intel_fb, i, &view_dims,
						    offset, gtt_offset, x, y,
						    &plane_state->view);
	}
}

void intel_fb_fill_view(const struct intel_framebuffer *fb, unsigned int rotation,
			struct intel_fb_view *view)
{
	if (drm_rotation_90_or_270(rotation))
		*view = fb->rotated_view;
	else if (intel_fb_needs_pot_stride_remap(fb))
		*view = fb->remapped_view;
	else
		*view = fb->normal_view;
}

static
u32 intel_fb_max_stride(struct drm_i915_private *dev_priv,
			u32 pixel_format, u64 modifier)
{
	/*
	 * Arbitrary limit for gen4+ chosen to match the
	 * render engine max stride.
	 *
	 * The new CCS hash mode makes remapping impossible
	 */
	if (DISPLAY_VER(dev_priv) < 4 || intel_fb_is_ccs_modifier(modifier) ||
	    intel_fb_modifier_uses_dpt(dev_priv, modifier))
		return intel_plane_fb_max_stride(dev_priv, pixel_format, modifier);
	else if (DISPLAY_VER(dev_priv) >= 7)
		return 256 * 1024;
	else
		return 128 * 1024;
}

static u32
intel_fb_stride_alignment(const struct drm_framebuffer *fb, int color_plane)
{
	struct drm_i915_private *dev_priv = to_i915(fb->dev);
	u32 tile_width;

	if (is_surface_linear(fb, color_plane)) {
		u32 max_stride = intel_plane_fb_max_stride(dev_priv,
							   fb->format->format,
							   fb->modifier);

		/*
		 * To make remapping with linear generally feasible
		 * we need the stride to be page aligned.
		 */
		if (fb->pitches[color_plane] > max_stride &&
		    !intel_fb_is_ccs_modifier(fb->modifier))
			return intel_tile_size(dev_priv);
		else
			return 64;
	}

	tile_width = intel_tile_width_bytes(fb, color_plane);
	if (intel_fb_is_ccs_modifier(fb->modifier)) {
		/*
		 * On TGL the surface stride must be 4 tile aligned, mapped by
		 * one 64 byte cacheline on the CCS AUX surface.
		 */
		if (DISPLAY_VER(dev_priv) >= 12)
			tile_width *= 4;
		/*
		 * Display WA #0531: skl,bxt,kbl,glk
		 *
		 * Render decompression and plane width > 3840
		 * combined with horizontal panning requires the
		 * plane stride to be a multiple of 4. We'll just
		 * require the entire fb to accommodate that to avoid
		 * potential runtime errors at plane configuration time.
		 */
		else if ((DISPLAY_VER(dev_priv) == 9 || IS_GEMINILAKE(dev_priv)) &&
			 color_plane == 0 && fb->width > 3840)
			tile_width *= 4;
	}
	return tile_width;
}

static int intel_plane_check_stride(const struct intel_plane_state *plane_state)
{
	struct intel_plane *plane = to_intel_plane(plane_state->uapi.plane);
	const struct drm_framebuffer *fb = plane_state->hw.fb;
	unsigned int rotation = plane_state->hw.rotation;
	u32 stride, max_stride;

	/*
	 * We ignore stride for all invisible planes that
	 * can be remapped. Otherwise we could end up
	 * with a false positive when the remapping didn't
	 * kick in due the plane being invisible.
	 */
	if (intel_plane_can_remap(plane_state) &&
	    !plane_state->uapi.visible)
		return 0;

	/* FIXME other color planes? */
	stride = plane_state->view.color_plane[0].mapping_stride;
	max_stride = plane->max_stride(plane, fb->format->format,
				       fb->modifier, rotation);

	if (stride > max_stride) {
		DRM_DEBUG_KMS("[FB:%d] stride (%d) exceeds [PLANE:%d:%s] max stride (%d)\n",
			      fb->base.id, stride,
			      plane->base.base.id, plane->base.name, max_stride);
		return -EINVAL;
	}

	return 0;
}

int intel_plane_compute_gtt(struct intel_plane_state *plane_state)
{
	const struct intel_framebuffer *fb =
		to_intel_framebuffer(plane_state->hw.fb);
	unsigned int rotation = plane_state->hw.rotation;

	if (!fb)
		return 0;

	if (intel_plane_needs_remap(plane_state)) {
		intel_plane_remap_gtt(plane_state);

		/*
		 * Sometimes even remapping can't overcome
		 * the stride limitations :( Can happen with
		 * big plane sizes and suitably misaligned
		 * offsets.
		 */
		return intel_plane_check_stride(plane_state);
	}

	intel_fb_fill_view(fb, rotation, &plane_state->view);

	/* Rotate src coordinates to match rotated GTT view */
	if (drm_rotation_90_or_270(rotation))
		drm_rect_rotate(&plane_state->uapi.src,
				fb->base.width << 16, fb->base.height << 16,
				DRM_MODE_ROTATE_270);

	return intel_plane_check_stride(plane_state);
}

static void intel_user_framebuffer_destroy(struct drm_framebuffer *fb)
{
	struct intel_framebuffer *intel_fb = to_intel_framebuffer(fb);

	drm_framebuffer_cleanup(fb);

	if (intel_fb_uses_dpt(fb))
		intel_dpt_destroy(intel_fb->dpt_vm);

	intel_frontbuffer_put(intel_fb->frontbuffer);

	kfree(intel_fb);
}

static int intel_user_framebuffer_create_handle(struct drm_framebuffer *fb,
						struct drm_file *file,
						unsigned int *handle)
{
	struct drm_i915_gem_object *obj = intel_fb_obj(fb);
	struct drm_i915_private *i915 = to_i915(obj->base.dev);

	if (i915_gem_object_is_userptr(obj)) {
		drm_dbg(&i915->drm,
			"attempting to use a userptr for a framebuffer, denied\n");
		return -EINVAL;
	}

	return drm_gem_handle_create(file, &obj->base, handle);
}

static int intel_user_framebuffer_dirty(struct drm_framebuffer *fb,
					struct drm_file *file,
					unsigned int flags, unsigned int color,
					struct drm_clip_rect *clips,
					unsigned int num_clips)
{
	struct drm_i915_gem_object *obj = intel_fb_obj(fb);

	i915_gem_object_flush_if_display(obj);
	intel_frontbuffer_flush(to_intel_frontbuffer(fb), ORIGIN_DIRTYFB);

	return 0;
}

static const struct drm_framebuffer_funcs intel_fb_funcs = {
	.destroy = intel_user_framebuffer_destroy,
	.create_handle = intel_user_framebuffer_create_handle,
	.dirty = intel_user_framebuffer_dirty,
};

int intel_framebuffer_init(struct intel_framebuffer *intel_fb,
			   struct drm_i915_gem_object *obj,
			   struct drm_mode_fb_cmd2 *mode_cmd)
{
	struct drm_i915_private *dev_priv = to_i915(obj->base.dev);
	struct drm_framebuffer *fb = &intel_fb->base;
	u32 max_stride;
	unsigned int tiling, stride;
	int ret = -EINVAL;
	int i;

	intel_fb->frontbuffer = intel_frontbuffer_get(obj);
	if (!intel_fb->frontbuffer)
		return -ENOMEM;

	i915_gem_object_lock(obj, NULL);
	tiling = i915_gem_object_get_tiling(obj);
	stride = i915_gem_object_get_stride(obj);
	i915_gem_object_unlock(obj);

	if (mode_cmd->flags & DRM_MODE_FB_MODIFIERS) {
		/*
		 * If there's a fence, enforce that
		 * the fb modifier and tiling mode match.
		 */
		if (tiling != I915_TILING_NONE &&
		    tiling != intel_fb_modifier_to_tiling(mode_cmd->modifier[0])) {
			drm_dbg_kms(&dev_priv->drm,
				    "tiling_mode doesn't match fb modifier\n");
			goto err;
		}
	} else {
		if (tiling == I915_TILING_X) {
			mode_cmd->modifier[0] = I915_FORMAT_MOD_X_TILED;
		} else if (tiling == I915_TILING_Y) {
			drm_dbg_kms(&dev_priv->drm,
				    "No Y tiling for legacy addfb\n");
			goto err;
		}
	}

	if (!drm_any_plane_has_format(&dev_priv->drm,
				      mode_cmd->pixel_format,
				      mode_cmd->modifier[0])) {
		drm_dbg_kms(&dev_priv->drm,
			    "unsupported pixel format %p4cc / modifier 0x%llx\n",
			    &mode_cmd->pixel_format, mode_cmd->modifier[0]);
		goto err;
	}

	/*
	 * gen2/3 display engine uses the fence if present,
	 * so the tiling mode must match the fb modifier exactly.
	 */
	if (DISPLAY_VER(dev_priv) < 4 &&
	    tiling != intel_fb_modifier_to_tiling(mode_cmd->modifier[0])) {
		drm_dbg_kms(&dev_priv->drm,
			    "tiling_mode must match fb modifier exactly on gen2/3\n");
		goto err;
	}

	max_stride = intel_fb_max_stride(dev_priv, mode_cmd->pixel_format,
					 mode_cmd->modifier[0]);
	if (mode_cmd->pitches[0] > max_stride) {
		drm_dbg_kms(&dev_priv->drm,
			    "%s pitch (%u) must be at most %d\n",
			    mode_cmd->modifier[0] != DRM_FORMAT_MOD_LINEAR ?
			    "tiled" : "linear",
			    mode_cmd->pitches[0], max_stride);
		goto err;
	}

	/*
	 * If there's a fence, enforce that
	 * the fb pitch and fence stride match.
	 */
	if (tiling != I915_TILING_NONE && mode_cmd->pitches[0] != stride) {
		drm_dbg_kms(&dev_priv->drm,
			    "pitch (%d) must match tiling stride (%d)\n",
			    mode_cmd->pitches[0], stride);
		goto err;
	}

	/* FIXME need to adjust LINOFF/TILEOFF accordingly. */
	if (mode_cmd->offsets[0] != 0) {
		drm_dbg_kms(&dev_priv->drm,
			    "plane 0 offset (0x%08x) must be 0\n",
			    mode_cmd->offsets[0]);
		goto err;
	}

	drm_helper_mode_fill_fb_struct(&dev_priv->drm, fb, mode_cmd);

	for (i = 0; i < fb->format->num_planes; i++) {
		u32 stride_alignment;

		if (mode_cmd->handles[i] != mode_cmd->handles[0]) {
			drm_dbg_kms(&dev_priv->drm, "bad plane %d handle\n",
				    i);
			goto err;
		}

		stride_alignment = intel_fb_stride_alignment(fb, i);
		if (fb->pitches[i] & (stride_alignment - 1)) {
			drm_dbg_kms(&dev_priv->drm,
				    "plane %d pitch (%d) must be at least %u byte aligned\n",
				    i, fb->pitches[i], stride_alignment);
			goto err;
		}

		if (intel_fb_is_gen12_ccs_aux_plane(fb, i)) {
			int ccs_aux_stride = gen12_ccs_aux_stride(intel_fb, i);

			if (fb->pitches[i] != ccs_aux_stride) {
				drm_dbg_kms(&dev_priv->drm,
					    "ccs aux plane %d pitch (%d) must be %d\n",
					    i,
					    fb->pitches[i], ccs_aux_stride);
				goto err;
			}
		}

		fb->obj[i] = &obj->base;
	}

	ret = intel_fill_fb_info(dev_priv, intel_fb);
	if (ret)
		goto err;

	if (intel_fb_uses_dpt(fb)) {
		struct i915_address_space *vm;

		vm = intel_dpt_create(intel_fb);
		if (IS_ERR(vm)) {
			drm_dbg_kms(&dev_priv->drm, "failed to create DPT\n");
			ret = PTR_ERR(vm);
			goto err;
		}

		intel_fb->dpt_vm = vm;
	}

	ret = drm_framebuffer_init(&dev_priv->drm, fb, &intel_fb_funcs);
	if (ret) {
		drm_err(&dev_priv->drm, "framebuffer init failed %d\n", ret);
		goto err_free_dpt;
	}

	return 0;

err_free_dpt:
	if (intel_fb_uses_dpt(fb))
		intel_dpt_destroy(intel_fb->dpt_vm);
err:
	intel_frontbuffer_put(intel_fb->frontbuffer);
	return ret;
}

struct drm_framebuffer *
intel_user_framebuffer_create(struct drm_device *dev,
			      struct drm_file *filp,
			      const struct drm_mode_fb_cmd2 *user_mode_cmd)
{
	struct drm_framebuffer *fb;
	struct drm_i915_gem_object *obj;
	struct drm_mode_fb_cmd2 mode_cmd = *user_mode_cmd;
	struct drm_i915_private *i915;

	obj = i915_gem_object_lookup(filp, mode_cmd.handles[0]);
	if (!obj)
		return ERR_PTR(-ENOENT);

	/* object is backed with LMEM for discrete */
	i915 = to_i915(obj->base.dev);
	if (HAS_LMEM(i915) && !i915_gem_object_can_migrate(obj, INTEL_REGION_LMEM_0)) {
		/* object is "remote", not in local memory */
		i915_gem_object_put(obj);
		drm_dbg_kms(&i915->drm, "framebuffer must reside in local memory\n");
		return ERR_PTR(-EREMOTE);
	}

	fb = intel_framebuffer_create(obj, &mode_cmd);
	i915_gem_object_put(obj);

	return fb;
}

struct drm_framebuffer *
intel_framebuffer_create(struct drm_i915_gem_object *obj,
			 struct drm_mode_fb_cmd2 *mode_cmd)
{
	struct intel_framebuffer *intel_fb;
	int ret;

	intel_fb = kzalloc(sizeof(*intel_fb), GFP_KERNEL);
	if (!intel_fb)
		return ERR_PTR(-ENOMEM);

	ret = intel_framebuffer_init(intel_fb, obj, mode_cmd);
	if (ret)
		goto err;

	return &intel_fb->base;

err:
	kfree(intel_fb);
	return ERR_PTR(ret);
}<|MERGE_RESOLUTION|>--- conflicted
+++ resolved
@@ -1370,12 +1370,8 @@
 	struct drm_i915_private *i915 = to_i915(fb->base.dev);
 	unsigned int stride_tiles;
 
-<<<<<<< HEAD
-	if (IS_ALDERLAKE_P(i915) || DISPLAY_VER(i915) >= 14)
-=======
 	if ((IS_ALDERLAKE_P(i915) || DISPLAY_VER(i915) >= 14) &&
 	    src_stride_tiles < dst_stride_tiles)
->>>>>>> b7b53c32
 		stride_tiles = src_stride_tiles;
 	else
 		stride_tiles = dst_stride_tiles;

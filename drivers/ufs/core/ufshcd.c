--- conflicted
+++ resolved
@@ -5545,10 +5545,6 @@
 			}
 			ufshcd_add_command_trace(hba, task_tag, UFS_DEV_COMP);
 			complete(hba->dev_cmd.complete);
-<<<<<<< HEAD
-			ufshcd_clk_scaling_update_busy(hba);
-=======
->>>>>>> 563b8244
 		}
 	}
 }
@@ -6488,11 +6484,8 @@
 	if (is_mcq_enabled(hba)) {
 		struct ufshcd_lrb *lrbp;
 		int tag;
-<<<<<<< HEAD
-=======
 		struct ufs_hw_queue *hwq;
 		unsigned long flags;
->>>>>>> 563b8244
 
 		for (tag = 0; tag < hba->nutrs; tag++) {
 			lrbp = &hba->lrb[tag];
@@ -6506,14 +6499,11 @@
 				needs_reset = true;
 				goto out;
 			}
-<<<<<<< HEAD
-=======
 			hwq = ufshcd_mcq_req_to_hwq(hba, scsi_cmd_to_rq(lrbp->cmd));
 			spin_lock_irqsave(&hwq->cq_lock, flags);
 			if (ufshcd_cmd_inflight(lrbp->cmd))
 				ufshcd_release_scsi_cmd(hba, lrbp);
 			spin_unlock_irqrestore(&hwq->cq_lock, flags);
->>>>>>> 563b8244
 		}
 	} else {
 		/* Clear pending transfer requests */
@@ -7401,9 +7391,6 @@
 	/* Advanced RPMB starts from UFS 4.0, so its command type is UTP_CMD_TYPE_UFS_STORAGE */
 	lrbp->command_type = UTP_CMD_TYPE_UFS_STORAGE;
 
-<<<<<<< HEAD
-	ufshcd_prepare_req_desc_hdr(lrbp, &upiu_flags, dir, 2);
-=======
 	/*
 	 * According to UFSHCI 4.0 specification page 24, if EHSLUTRDS is 0, host controller takes
 	 * EHS length from CMD UPIU, and SW driver use EHS Length field in CMD UPIU. if it is 1,
@@ -7413,7 +7400,6 @@
 		ufshcd_prepare_req_desc_hdr(lrbp, &upiu_flags, dir, 2);
 	else
 		ufshcd_prepare_req_desc_hdr(lrbp, &upiu_flags, dir, 0);
->>>>>>> 563b8244
 
 	/* update the task tag and LUN in the request upiu */
 	req_upiu->header.dword_0 |= cpu_to_be32(upiu_flags << 16 | UFS_UPIU_RPMB_WLUN << 8 | tag);

--- conflicted
+++ resolved
@@ -291,15 +291,10 @@
 	}
 
 	if (erofs_inode_is_data_compressed(vi->datalayout)) {
-<<<<<<< HEAD
-		if (!erofs_is_fscache_mode(inode->i_sb) &&
-		    inode->i_sb->s_blocksize_bits == PAGE_SHIFT)
-=======
 		if (!erofs_is_fscache_mode(inode->i_sb)) {
 			DO_ONCE_LITE_IF(inode->i_sb->s_blocksize != PAGE_SIZE,
 				  erofs_info, inode->i_sb,
 				  "EXPERIMENTAL EROFS subpage compressed block support in use. Use at your own risk!");
->>>>>>> 563b8244
 			err = z_erofs_fill_inode(inode);
                 }
 		else

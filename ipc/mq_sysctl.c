// SPDX-License-Identifier: GPL-2.0-only
/*
 *  Copyright (C) 2007 IBM Corporation
 *
 *  Author: Cedric Le Goater <clg@fr.ibm.com>
 */

#include <linux/nsproxy.h>
#include <linux/ipc_namespace.h>
#include <linux/sysctl.h>

#include <linux/stat.h>
#include <linux/capability.h>
#include <linux/slab.h>
#include <linux/cred.h>

static int msg_max_limit_min = MIN_MSGMAX;
static int msg_max_limit_max = HARD_MSGMAX;

static int msg_maxsize_limit_min = MIN_MSGSIZEMAX;
static int msg_maxsize_limit_max = HARD_MSGSIZEMAX;

static struct ctl_table mq_sysctls[] = {
	{
		.procname	= "queues_max",
		.data		= &init_ipc_ns.mq_queues_max,
		.maxlen		= sizeof(int),
		.mode		= 0644,
		.proc_handler	= proc_dointvec,
	},
	{
		.procname	= "msg_max",
		.data		= &init_ipc_ns.mq_msg_max,
		.maxlen		= sizeof(int),
		.mode		= 0644,
		.proc_handler	= proc_dointvec_minmax,
		.extra1		= &msg_max_limit_min,
		.extra2		= &msg_max_limit_max,
	},
	{
		.procname	= "msgsize_max",
		.data		= &init_ipc_ns.mq_msgsize_max,
		.maxlen		= sizeof(int),
		.mode		= 0644,
		.proc_handler	= proc_dointvec_minmax,
		.extra1		= &msg_maxsize_limit_min,
		.extra2		= &msg_maxsize_limit_max,
	},
	{
		.procname	= "msg_default",
		.data		= &init_ipc_ns.mq_msg_default,
		.maxlen		= sizeof(int),
		.mode		= 0644,
		.proc_handler	= proc_dointvec_minmax,
		.extra1		= &msg_max_limit_min,
		.extra2		= &msg_max_limit_max,
	},
	{
		.procname	= "msgsize_default",
		.data		= &init_ipc_ns.mq_msgsize_default,
		.maxlen		= sizeof(int),
		.mode		= 0644,
		.proc_handler	= proc_dointvec_minmax,
		.extra1		= &msg_maxsize_limit_min,
		.extra2		= &msg_maxsize_limit_max,
	},
	{}
};

static struct ctl_table_set *set_lookup(struct ctl_table_root *root)
{
	return &current->nsproxy->ipc_ns->mq_set;
}

static int set_is_seen(struct ctl_table_set *set)
{
	return &current->nsproxy->ipc_ns->mq_set == set;
}

static void mq_set_ownership(struct ctl_table_header *head,
<<<<<<< HEAD
=======
			     struct ctl_table *table,
>>>>>>> d747db68
			     kuid_t *uid, kgid_t *gid)
{
	struct ipc_namespace *ns =
		container_of(head->set, struct ipc_namespace, mq_set);

	kuid_t ns_root_uid = make_kuid(ns->user_ns, 0);
	kgid_t ns_root_gid = make_kgid(ns->user_ns, 0);

	*uid = uid_valid(ns_root_uid) ? ns_root_uid : GLOBAL_ROOT_UID;
	*gid = gid_valid(ns_root_gid) ? ns_root_gid : GLOBAL_ROOT_GID;
}

static int mq_permissions(struct ctl_table_header *head, struct ctl_table *table)
{
	int mode = table->mode;
	kuid_t ns_root_uid;
	kgid_t ns_root_gid;

<<<<<<< HEAD
	mq_set_ownership(head, &ns_root_uid, &ns_root_gid);
=======
	mq_set_ownership(head, table, &ns_root_uid, &ns_root_gid);
>>>>>>> d747db68

	if (uid_eq(current_euid(), ns_root_uid))
		mode >>= 6;

	else if (in_egroup_p(ns_root_gid))
		mode >>= 3;

	mode &= 7;

	return (mode << 6) | (mode << 3) | mode;
}

static struct ctl_table_root set_root = {
	.lookup = set_lookup,
	.permissions = mq_permissions,
	.set_ownership = mq_set_ownership,
};

bool setup_mq_sysctls(struct ipc_namespace *ns)
{
	struct ctl_table *tbl;

	setup_sysctl_set(&ns->mq_set, &set_root, set_is_seen);

	tbl = kmemdup(mq_sysctls, sizeof(mq_sysctls), GFP_KERNEL);
	if (tbl) {
		int i;

		for (i = 0; i < ARRAY_SIZE(mq_sysctls); i++) {
			if (tbl[i].data == &init_ipc_ns.mq_queues_max)
				tbl[i].data = &ns->mq_queues_max;

			else if (tbl[i].data == &init_ipc_ns.mq_msg_max)
				tbl[i].data = &ns->mq_msg_max;

			else if (tbl[i].data == &init_ipc_ns.mq_msgsize_max)
				tbl[i].data = &ns->mq_msgsize_max;

			else if (tbl[i].data == &init_ipc_ns.mq_msg_default)
				tbl[i].data = &ns->mq_msg_default;

			else if (tbl[i].data == &init_ipc_ns.mq_msgsize_default)
				tbl[i].data = &ns->mq_msgsize_default;
			else
				tbl[i].data = NULL;
		}

		ns->mq_sysctls = __register_sysctl_table(&ns->mq_set, "fs/mqueue", tbl);
	}
	if (!ns->mq_sysctls) {
		kfree(tbl);
		retire_sysctl_set(&ns->mq_set);
		return false;
	}

	return true;
}

void retire_mq_sysctls(struct ipc_namespace *ns)
{
	struct ctl_table *tbl;

	tbl = ns->mq_sysctls->ctl_table_arg;
	unregister_sysctl_table(ns->mq_sysctls);
	retire_sysctl_set(&ns->mq_set);
	kfree(tbl);
}<|MERGE_RESOLUTION|>--- conflicted
+++ resolved
@@ -78,10 +78,7 @@
 }
 
 static void mq_set_ownership(struct ctl_table_header *head,
-<<<<<<< HEAD
-=======
 			     struct ctl_table *table,
->>>>>>> d747db68
 			     kuid_t *uid, kgid_t *gid)
 {
 	struct ipc_namespace *ns =
@@ -100,11 +97,7 @@
 	kuid_t ns_root_uid;
 	kgid_t ns_root_gid;
 
-<<<<<<< HEAD
-	mq_set_ownership(head, &ns_root_uid, &ns_root_gid);
-=======
 	mq_set_ownership(head, table, &ns_root_uid, &ns_root_gid);
->>>>>>> d747db68
 
 	if (uid_eq(current_euid(), ns_root_uid))
 		mode >>= 6;

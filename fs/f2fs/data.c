--- conflicted
+++ resolved
@@ -522,7 +522,6 @@
 {
 	WARN_ON_ONCE(!is_read_io(bio_op(bio)));
 	trace_f2fs_submit_read_bio(sbi->sb, type, bio);
-<<<<<<< HEAD
 
 	iostat_update_submit_ctx(bio, type);
 	submit_bio(bio);
@@ -562,47 +561,6 @@
 		if (f2fs_lfs_mode(sbi) && current->plug)
 			blk_finish_plug(current->plug);
 
-=======
-
-	iostat_update_submit_ctx(bio, type);
-	submit_bio(bio);
-}
-
-static void f2fs_align_write_bio(struct f2fs_sb_info *sbi, struct bio *bio)
-{
-	unsigned int start =
-		(bio->bi_iter.bi_size >> F2FS_BLKSIZE_BITS) % F2FS_IO_SIZE(sbi);
-
-	if (start == 0)
-		return;
-
-	/* fill dummy pages */
-	for (; start < F2FS_IO_SIZE(sbi); start++) {
-		struct page *page =
-			mempool_alloc(sbi->write_io_dummy,
-				      GFP_NOIO | __GFP_NOFAIL);
-		f2fs_bug_on(sbi, !page);
-
-		lock_page(page);
-
-		zero_user_segment(page, 0, PAGE_SIZE);
-		set_page_private_dummy(page);
-
-		if (bio_add_page(bio, page, PAGE_SIZE, 0) < PAGE_SIZE)
-			f2fs_bug_on(sbi, 1);
-	}
-}
-
-static void f2fs_submit_write_bio(struct f2fs_sb_info *sbi, struct bio *bio,
-				  enum page_type type)
-{
-	WARN_ON_ONCE(is_read_io(bio_op(bio)));
-
-	if (type == DATA || type == NODE) {
-		if (f2fs_lfs_mode(sbi) && current->plug)
-			blk_finish_plug(current->plug);
-
->>>>>>> 563b8244
 		if (F2FS_IO_ALIGNED(sbi)) {
 			f2fs_align_write_bio(sbi, bio);
 			/*
@@ -1106,12 +1064,8 @@
 		if (F2FS_IO_ALIGNED(sbi) &&
 				(fio->type == DATA || fio->type == NODE) &&
 				fio->new_blkaddr & F2FS_IO_SIZE_MASK(sbi)) {
-<<<<<<< HEAD
-			dec_page_count(sbi, WB_DATA_TYPE(bio_page));
-=======
 			dec_page_count(sbi, WB_DATA_TYPE(bio_page,
 						fio->compressed_page));
->>>>>>> 563b8244
 			fio->retry = 1;
 			goto skip;
 		}
@@ -1533,11 +1487,7 @@
 
 	dn->data_blkaddr = f2fs_data_blkaddr(dn);
 	if (dn->data_blkaddr == NULL_ADDR) {
-<<<<<<< HEAD
-		err = inc_valid_block_count(sbi, dn->inode, &count);
-=======
 		err = inc_valid_block_count(sbi, dn->inode, &count, true);
->>>>>>> 563b8244
 		if (unlikely(err))
 			return err;
 	}
@@ -2912,11 +2862,7 @@
 		.encrypted_page = NULL,
 		.submitted = 0,
 		.compr_blocks = compr_blocks,
-<<<<<<< HEAD
-		.need_lock = LOCK_RETRY,
-=======
 		.need_lock = compr_blocks ? LOCK_DONE : LOCK_RETRY,
->>>>>>> 563b8244
 		.post_read = f2fs_post_read_required(inode) ? 1 : 0,
 		.io_type = io_type,
 		.io_wbc = wbc,
@@ -3230,8 +3176,12 @@
 				goto continue_unlock;
 			}
 
-			if (PageWriteback(page)) {
-				if (wbc->sync_mode == WB_SYNC_NONE)
+			if (folio_test_writeback(folio)) {
+				if (wbc->sync_mode != WB_SYNC_NONE)
+					f2fs_wait_on_page_writeback(
+							&folio->page,
+							DATA, true, true);
+				else
 					goto continue_unlock;
 				f2fs_wait_on_page_writeback(page, DATA, true, true);
 			}

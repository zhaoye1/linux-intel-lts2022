--- conflicted
+++ resolved
@@ -40,15 +40,9 @@
 		.types = BIT(NL80211_IFTYPE_ADHOC)
 	}, {
 		.max = 16,
-<<<<<<< HEAD
-		.types = BIT(NL80211_IFTYPE_AP) |
-#ifdef CONFIG_MAC80211_MESH
-			 BIT(NL80211_IFTYPE_MESH_POINT)
-=======
 		.types = BIT(NL80211_IFTYPE_AP)
 #ifdef CONFIG_MAC80211_MESH
 			 | BIT(NL80211_IFTYPE_MESH_POINT)
->>>>>>> 6ee1d745
 #endif
 	}, {
 		.max = MT7915_MAX_INTERFACES,

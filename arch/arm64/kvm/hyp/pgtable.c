--- conflicted
+++ resolved
@@ -720,14 +720,6 @@
 		new = data->annotation;
 
 	/*
-<<<<<<< HEAD
-	 * Skip updating the PTE if we are trying to recreate the exact
-	 * same mapping or only change the access permissions. Instead,
-	 * the vCPU will exit one more time from guest if still needed
-	 * and then go through the path of relaxing permissions.
-	 */
-	if (!stage2_pte_needs_update(old, new))
-=======
 	 * Skip updating a guest PTE if we are trying to recreate the exact
 	 * same mapping or change only the access permissions. Instead,
 	 * the vCPU will exit one more time from the guest if still needed
@@ -737,7 +729,6 @@
 	 * checks before calling here.
 	 */
 	if (!stage2_pte_needs_update(pgt, old, new))
->>>>>>> 563b8244
 		return -EAGAIN;
 
 	if (pte_ops->pte_is_counted_cb(old, level))
@@ -896,13 +887,9 @@
 	 * of the page table page.
 	 */
 	if (mm_ops->page_count(childp) == 1) {
-<<<<<<< HEAD
-		stage2_put_pte(ptep, data->mmu, addr, level, mm_ops);
-=======
 		kvm_clear_pte(ptep);
 		kvm_call_hyp(__kvm_tlb_flush_vmid, data->mmu);
 		mm_ops->put_page(ptep);
->>>>>>> 563b8244
 		mm_ops->put_page(childp);
 	}
 }

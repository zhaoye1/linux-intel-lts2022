// SPDX-License-Identifier: GPL-2.0-only
/*
 * The input core
 *
 * Copyright (c) 1999-2002 Vojtech Pavlik
 */


#define pr_fmt(fmt) KBUILD_BASENAME ": " fmt

#include <linux/init.h>
#include <linux/types.h>
#include <linux/idr.h>
#include <linux/input/mt.h>
#include <linux/module.h>
#include <linux/slab.h>
#include <linux/random.h>
#include <linux/major.h>
#include <linux/proc_fs.h>
#include <linux/sched.h>
#include <linux/seq_file.h>
#include <linux/poll.h>
#include <linux/device.h>
#include <linux/mutex.h>
#include <linux/rcupdate.h>
#include "input-compat.h"
#include "input-core-private.h"
#include "input-poller.h"

MODULE_AUTHOR("Vojtech Pavlik <vojtech@suse.cz>");
MODULE_DESCRIPTION("Input core");
MODULE_LICENSE("GPL");

#define INPUT_MAX_CHAR_DEVICES		1024
#define INPUT_FIRST_DYNAMIC_DEV		256
static DEFINE_IDA(input_ida);

static LIST_HEAD(input_dev_list);
static LIST_HEAD(input_handler_list);

/*
 * input_mutex protects access to both input_dev_list and input_handler_list.
 * This also causes input_[un]register_device and input_[un]register_handler
 * be mutually exclusive which simplifies locking in drivers implementing
 * input handlers.
 */
static DEFINE_MUTEX(input_mutex);

static const struct input_value input_value_sync = { EV_SYN, SYN_REPORT, 1 };

static const unsigned int input_max_code[EV_CNT] = {
	[EV_KEY] = KEY_MAX,
	[EV_REL] = REL_MAX,
	[EV_ABS] = ABS_MAX,
	[EV_MSC] = MSC_MAX,
	[EV_SW] = SW_MAX,
	[EV_LED] = LED_MAX,
	[EV_SND] = SND_MAX,
	[EV_FF] = FF_MAX,
};

static inline int is_event_supported(unsigned int code,
				     unsigned long *bm, unsigned int max)
{
	return code <= max && test_bit(code, bm);
}

static int input_defuzz_abs_event(int value, int old_val, int fuzz)
{
	if (fuzz) {
		if (value > old_val - fuzz / 2 && value < old_val + fuzz / 2)
			return old_val;

		if (value > old_val - fuzz && value < old_val + fuzz)
			return (old_val * 3 + value) / 4;

		if (value > old_val - fuzz * 2 && value < old_val + fuzz * 2)
			return (old_val + value) / 2;
	}

	return value;
}

static void input_start_autorepeat(struct input_dev *dev, int code)
{
	if (test_bit(EV_REP, dev->evbit) &&
	    dev->rep[REP_PERIOD] && dev->rep[REP_DELAY] &&
	    dev->timer.function) {
		dev->repeat_key = code;
		mod_timer(&dev->timer,
			  jiffies + msecs_to_jiffies(dev->rep[REP_DELAY]));
	}
}

static void input_stop_autorepeat(struct input_dev *dev)
{
	del_timer(&dev->timer);
}

/*
 * Pass event first through all filters and then, if event has not been
 * filtered out, through all open handles. This function is called with
 * dev->event_lock held and interrupts disabled.
 */
static unsigned int input_to_handler(struct input_handle *handle,
			struct input_value *vals, unsigned int count)
{
	struct input_handler *handler = handle->handler;
	struct input_value *end = vals;
	struct input_value *v;

	if (handler->filter) {
		for (v = vals; v != vals + count; v++) {
			if (handler->filter(handle, v->type, v->code, v->value))
				continue;
			if (end != v)
				*end = *v;
			end++;
		}
		count = end - vals;
	}

	if (!count)
		return 0;

	if (handler->events)
		handler->events(handle, vals, count);
	else if (handler->event)
		for (v = vals; v != vals + count; v++)
			handler->event(handle, v->type, v->code, v->value);

	return count;
}

/*
 * Pass values first through all filters and then, if event has not been
 * filtered out, through all open handles. This function is called with
 * dev->event_lock held and interrupts disabled.
 */
static void input_pass_values(struct input_dev *dev,
			      struct input_value *vals, unsigned int count)
{
	struct input_handle *handle;
	struct input_value *v;

	lockdep_assert_held(&dev->event_lock);

	if (!count)
		return;

	rcu_read_lock();

	handle = rcu_dereference(dev->grab);
	if (handle) {
		count = input_to_handler(handle, vals, count);
	} else {
		list_for_each_entry_rcu(handle, &dev->h_list, d_node)
			if (handle->open) {
				count = input_to_handler(handle, vals, count);
				if (!count)
					break;
			}
	}

	rcu_read_unlock();

	/* trigger auto repeat for key events */
	if (test_bit(EV_REP, dev->evbit) && test_bit(EV_KEY, dev->evbit)) {
		for (v = vals; v != vals + count; v++) {
			if (v->type == EV_KEY && v->value != 2) {
				if (v->value)
					input_start_autorepeat(dev, v->code);
				else
					input_stop_autorepeat(dev);
			}
		}
	}
}

#define INPUT_IGNORE_EVENT	0
#define INPUT_PASS_TO_HANDLERS	1
#define INPUT_PASS_TO_DEVICE	2
#define INPUT_SLOT		4
#define INPUT_FLUSH		8
#define INPUT_PASS_TO_ALL	(INPUT_PASS_TO_HANDLERS | INPUT_PASS_TO_DEVICE)

static int input_handle_abs_event(struct input_dev *dev,
				  unsigned int code, int *pval)
{
	struct input_mt *mt = dev->mt;
	bool is_mt_event;
	int *pold;

	if (code == ABS_MT_SLOT) {
		/*
		 * "Stage" the event; we'll flush it later, when we
		 * get actual touch data.
		 */
		if (mt && *pval >= 0 && *pval < mt->num_slots)
			mt->slot = *pval;

		return INPUT_IGNORE_EVENT;
	}

	is_mt_event = input_is_mt_value(code);

	if (!is_mt_event) {
		pold = &dev->absinfo[code].value;
	} else if (mt) {
		pold = &mt->slots[mt->slot].abs[code - ABS_MT_FIRST];
	} else {
		/*
		 * Bypass filtering for multi-touch events when
		 * not employing slots.
		 */
		pold = NULL;
	}

	if (pold) {
		*pval = input_defuzz_abs_event(*pval, *pold,
						dev->absinfo[code].fuzz);
		if (*pold == *pval)
			return INPUT_IGNORE_EVENT;

		*pold = *pval;
	}

	/* Flush pending "slot" event */
	if (is_mt_event && mt && mt->slot != input_abs_get_val(dev, ABS_MT_SLOT)) {
		input_abs_set_val(dev, ABS_MT_SLOT, mt->slot);
		return INPUT_PASS_TO_HANDLERS | INPUT_SLOT;
	}

	return INPUT_PASS_TO_HANDLERS;
}

static int input_get_disposition(struct input_dev *dev,
			  unsigned int type, unsigned int code, int *pval)
{
	int disposition = INPUT_IGNORE_EVENT;
	int value = *pval;

	/* filter-out events from inhibited devices */
	if (dev->inhibited)
		return INPUT_IGNORE_EVENT;

	switch (type) {

	case EV_SYN:
		switch (code) {
		case SYN_CONFIG:
			disposition = INPUT_PASS_TO_ALL;
			break;

		case SYN_REPORT:
			disposition = INPUT_PASS_TO_HANDLERS | INPUT_FLUSH;
			break;
		case SYN_MT_REPORT:
			disposition = INPUT_PASS_TO_HANDLERS;
			break;
		}
		break;

	case EV_KEY:
		if (is_event_supported(code, dev->keybit, KEY_MAX)) {

			/* auto-repeat bypasses state updates */
			if (value == 2) {
				disposition = INPUT_PASS_TO_HANDLERS;
				break;
			}

			if (!!test_bit(code, dev->key) != !!value) {

				__change_bit(code, dev->key);
				disposition = INPUT_PASS_TO_HANDLERS;
			}
		}
		break;

	case EV_SW:
		if (is_event_supported(code, dev->swbit, SW_MAX) &&
		    !!test_bit(code, dev->sw) != !!value) {

			__change_bit(code, dev->sw);
			disposition = INPUT_PASS_TO_HANDLERS;
		}
		break;

	case EV_ABS:
		if (is_event_supported(code, dev->absbit, ABS_MAX))
			disposition = input_handle_abs_event(dev, code, &value);

		break;

	case EV_REL:
		if (is_event_supported(code, dev->relbit, REL_MAX) && value)
			disposition = INPUT_PASS_TO_HANDLERS;

		break;

	case EV_MSC:
		if (is_event_supported(code, dev->mscbit, MSC_MAX))
			disposition = INPUT_PASS_TO_ALL;

		break;

	case EV_LED:
		if (is_event_supported(code, dev->ledbit, LED_MAX) &&
		    !!test_bit(code, dev->led) != !!value) {

			__change_bit(code, dev->led);
			disposition = INPUT_PASS_TO_ALL;
		}
		break;

	case EV_SND:
		if (is_event_supported(code, dev->sndbit, SND_MAX)) {

			if (!!test_bit(code, dev->snd) != !!value)
				__change_bit(code, dev->snd);
			disposition = INPUT_PASS_TO_ALL;
		}
		break;

	case EV_REP:
		if (code <= REP_MAX && value >= 0 && dev->rep[code] != value) {
			dev->rep[code] = value;
			disposition = INPUT_PASS_TO_ALL;
		}
		break;

	case EV_FF:
		if (value >= 0)
			disposition = INPUT_PASS_TO_ALL;
		break;

	case EV_PWR:
		disposition = INPUT_PASS_TO_ALL;
		break;
	}

	*pval = value;
	return disposition;
}

static void input_event_dispose(struct input_dev *dev, int disposition,
				unsigned int type, unsigned int code, int value)
{
	if ((disposition & INPUT_PASS_TO_DEVICE) && dev->event)
		dev->event(dev, type, code, value);

	if (!dev->vals)
		return;

	if (disposition & INPUT_PASS_TO_HANDLERS) {
		struct input_value *v;

		if (disposition & INPUT_SLOT) {
			v = &dev->vals[dev->num_vals++];
			v->type = EV_ABS;
			v->code = ABS_MT_SLOT;
			v->value = dev->mt->slot;
		}

		v = &dev->vals[dev->num_vals++];
		v->type = type;
		v->code = code;
		v->value = value;
	}

	if (disposition & INPUT_FLUSH) {
		if (dev->num_vals >= 2)
			input_pass_values(dev, dev->vals, dev->num_vals);
		dev->num_vals = 0;
		/*
		 * Reset the timestamp on flush so we won't end up
		 * with a stale one. Note we only need to reset the
		 * monolithic one as we use its presence when deciding
		 * whether to generate a synthetic timestamp.
		 */
		dev->timestamp[INPUT_CLK_MONO] = ktime_set(0, 0);
	} else if (dev->num_vals >= dev->max_vals - 2) {
		dev->vals[dev->num_vals++] = input_value_sync;
		input_pass_values(dev, dev->vals, dev->num_vals);
		dev->num_vals = 0;
	}
}

void input_handle_event(struct input_dev *dev,
			unsigned int type, unsigned int code, int value)
{
	int disposition;

	lockdep_assert_held(&dev->event_lock);

	disposition = input_get_disposition(dev, type, code, &value);
	if (disposition != INPUT_IGNORE_EVENT) {
		if (type != EV_SYN)
			add_input_randomness(type, code, value);

		input_event_dispose(dev, disposition, type, code, value);
	}
}

/**
 * input_event() - report new input event
 * @dev: device that generated the event
 * @type: type of the event
 * @code: event code
 * @value: value of the event
 *
 * This function should be used by drivers implementing various input
 * devices to report input events. See also input_inject_event().
 *
 * NOTE: input_event() may be safely used right after input device was
 * allocated with input_allocate_device(), even before it is registered
 * with input_register_device(), but the event will not reach any of the
 * input handlers. Such early invocation of input_event() may be used
 * to 'seed' initial state of a switch or initial position of absolute
 * axis, etc.
 */
void input_event(struct input_dev *dev,
		 unsigned int type, unsigned int code, int value)
{
	unsigned long flags;

	if (is_event_supported(type, dev->evbit, EV_MAX)) {

		spin_lock_irqsave(&dev->event_lock, flags);
		input_handle_event(dev, type, code, value);
		spin_unlock_irqrestore(&dev->event_lock, flags);
	}
}
EXPORT_SYMBOL(input_event);

/**
 * input_inject_event() - send input event from input handler
 * @handle: input handle to send event through
 * @type: type of the event
 * @code: event code
 * @value: value of the event
 *
 * Similar to input_event() but will ignore event if device is
 * "grabbed" and handle injecting event is not the one that owns
 * the device.
 */
void input_inject_event(struct input_handle *handle,
			unsigned int type, unsigned int code, int value)
{
	struct input_dev *dev = handle->dev;
	struct input_handle *grab;
	unsigned long flags;

	if (is_event_supported(type, dev->evbit, EV_MAX)) {
		spin_lock_irqsave(&dev->event_lock, flags);

		rcu_read_lock();
		grab = rcu_dereference(dev->grab);
		if (!grab || grab == handle)
			input_handle_event(dev, type, code, value);
		rcu_read_unlock();

		spin_unlock_irqrestore(&dev->event_lock, flags);
	}
}
EXPORT_SYMBOL(input_inject_event);

/**
 * input_alloc_absinfo - allocates array of input_absinfo structs
 * @dev: the input device emitting absolute events
 *
 * If the absinfo struct the caller asked for is already allocated, this
 * functions will not do anything.
 */
void input_alloc_absinfo(struct input_dev *dev)
{
	if (dev->absinfo)
		return;

	dev->absinfo = kcalloc(ABS_CNT, sizeof(*dev->absinfo), GFP_KERNEL);
	if (!dev->absinfo) {
		dev_err(dev->dev.parent ?: &dev->dev,
			"%s: unable to allocate memory\n", __func__);
		/*
		 * We will handle this allocation failure in
		 * input_register_device() when we refuse to register input
		 * device with ABS bits but without absinfo.
		 */
	}
}
EXPORT_SYMBOL(input_alloc_absinfo);

void input_set_abs_params(struct input_dev *dev, unsigned int axis,
			  int min, int max, int fuzz, int flat)
{
	struct input_absinfo *absinfo;

	__set_bit(EV_ABS, dev->evbit);
	__set_bit(axis, dev->absbit);

	input_alloc_absinfo(dev);
	if (!dev->absinfo)
		return;

	absinfo = &dev->absinfo[axis];
	absinfo->minimum = min;
	absinfo->maximum = max;
	absinfo->fuzz = fuzz;
	absinfo->flat = flat;
}
EXPORT_SYMBOL(input_set_abs_params);

/**
 * input_copy_abs - Copy absinfo from one input_dev to another
 * @dst: Destination input device to copy the abs settings to
 * @dst_axis: ABS_* value selecting the destination axis
 * @src: Source input device to copy the abs settings from
 * @src_axis: ABS_* value selecting the source axis
 *
 * Set absinfo for the selected destination axis by copying it from
 * the specified source input device's source axis.
 * This is useful to e.g. setup a pen/stylus input-device for combined
 * touchscreen/pen hardware where the pen uses the same coordinates as
 * the touchscreen.
 */
void input_copy_abs(struct input_dev *dst, unsigned int dst_axis,
		    const struct input_dev *src, unsigned int src_axis)
{
	/* src must have EV_ABS and src_axis set */
	if (WARN_ON(!(test_bit(EV_ABS, src->evbit) &&
		      test_bit(src_axis, src->absbit))))
		return;

	/*
	 * input_alloc_absinfo() may have failed for the source. Our caller is
	 * expected to catch this when registering the input devices, which may
	 * happen after the input_copy_abs() call.
	 */
	if (!src->absinfo)
		return;

	input_set_capability(dst, EV_ABS, dst_axis);
	if (!dst->absinfo)
		return;

	dst->absinfo[dst_axis] = src->absinfo[src_axis];
}
EXPORT_SYMBOL(input_copy_abs);

/**
 * input_grab_device - grabs device for exclusive use
 * @handle: input handle that wants to own the device
 *
 * When a device is grabbed by an input handle all events generated by
 * the device are delivered only to this handle. Also events injected
 * by other input handles are ignored while device is grabbed.
 */
int input_grab_device(struct input_handle *handle)
{
	struct input_dev *dev = handle->dev;
	int retval;

	retval = mutex_lock_interruptible(&dev->mutex);
	if (retval)
		return retval;

	if (dev->grab) {
		retval = -EBUSY;
		goto out;
	}

	rcu_assign_pointer(dev->grab, handle);

 out:
	mutex_unlock(&dev->mutex);
	return retval;
}
EXPORT_SYMBOL(input_grab_device);

static void __input_release_device(struct input_handle *handle)
{
	struct input_dev *dev = handle->dev;
	struct input_handle *grabber;

	grabber = rcu_dereference_protected(dev->grab,
					    lockdep_is_held(&dev->mutex));
	if (grabber == handle) {
		rcu_assign_pointer(dev->grab, NULL);
		/* Make sure input_pass_values() notices that grab is gone */
		synchronize_rcu();

		list_for_each_entry(handle, &dev->h_list, d_node)
			if (handle->open && handle->handler->start)
				handle->handler->start(handle);
	}
}

/**
 * input_release_device - release previously grabbed device
 * @handle: input handle that owns the device
 *
 * Releases previously grabbed device so that other input handles can
 * start receiving input events. Upon release all handlers attached
 * to the device have their start() method called so they have a change
 * to synchronize device state with the rest of the system.
 */
void input_release_device(struct input_handle *handle)
{
	struct input_dev *dev = handle->dev;

	mutex_lock(&dev->mutex);
	__input_release_device(handle);
	mutex_unlock(&dev->mutex);
}
EXPORT_SYMBOL(input_release_device);

/**
 * input_open_device - open input device
 * @handle: handle through which device is being accessed
 *
 * This function should be called by input handlers when they
 * want to start receive events from given input device.
 */
int input_open_device(struct input_handle *handle)
{
	struct input_dev *dev = handle->dev;
	int retval;

	retval = mutex_lock_interruptible(&dev->mutex);
	if (retval)
		return retval;

	if (dev->going_away) {
		retval = -ENODEV;
		goto out;
	}

	handle->open++;

	if (dev->users++ || dev->inhibited) {
		/*
		 * Device is already opened and/or inhibited,
		 * so we can exit immediately and report success.
		 */
		goto out;
	}

	if (dev->open) {
		retval = dev->open(dev);
		if (retval) {
			dev->users--;
			handle->open--;
			/*
			 * Make sure we are not delivering any more events
			 * through this handle
			 */
			synchronize_rcu();
			goto out;
		}
	}

	if (dev->poller)
		input_dev_poller_start(dev->poller);

 out:
	mutex_unlock(&dev->mutex);
	return retval;
}
EXPORT_SYMBOL(input_open_device);

int input_flush_device(struct input_handle *handle, struct file *file)
{
	struct input_dev *dev = handle->dev;
	int retval;

	retval = mutex_lock_interruptible(&dev->mutex);
	if (retval)
		return retval;

	if (dev->flush)
		retval = dev->flush(dev, file);

	mutex_unlock(&dev->mutex);
	return retval;
}
EXPORT_SYMBOL(input_flush_device);

/**
 * input_close_device - close input device
 * @handle: handle through which device is being accessed
 *
 * This function should be called by input handlers when they
 * want to stop receive events from given input device.
 */
void input_close_device(struct input_handle *handle)
{
	struct input_dev *dev = handle->dev;

	mutex_lock(&dev->mutex);

	__input_release_device(handle);

	if (!--dev->users && !dev->inhibited) {
		if (dev->poller)
			input_dev_poller_stop(dev->poller);
		if (dev->close)
			dev->close(dev);
	}

	if (!--handle->open) {
		/*
		 * synchronize_rcu() makes sure that input_pass_values()
		 * completed and that no more input events are delivered
		 * through this handle
		 */
		synchronize_rcu();
	}

	mutex_unlock(&dev->mutex);
}
EXPORT_SYMBOL(input_close_device);

/*
 * Simulate keyup events for all keys that are marked as pressed.
 * The function must be called with dev->event_lock held.
 */
static bool input_dev_release_keys(struct input_dev *dev)
{
	bool need_sync = false;
	int code;

	lockdep_assert_held(&dev->event_lock);

	if (is_event_supported(EV_KEY, dev->evbit, EV_MAX)) {
		for_each_set_bit(code, dev->key, KEY_CNT) {
			input_handle_event(dev, EV_KEY, code, 0);
			need_sync = true;
		}
	}

	return need_sync;
}

/*
 * Prepare device for unregistering
 */
static void input_disconnect_device(struct input_dev *dev)
{
	struct input_handle *handle;

	/*
	 * Mark device as going away. Note that we take dev->mutex here
	 * not to protect access to dev->going_away but rather to ensure
	 * that there are no threads in the middle of input_open_device()
	 */
	mutex_lock(&dev->mutex);
	dev->going_away = true;
	mutex_unlock(&dev->mutex);

	spin_lock_irq(&dev->event_lock);

	/*
	 * Simulate keyup events for all pressed keys so that handlers
	 * are not left with "stuck" keys. The driver may continue
	 * generate events even after we done here but they will not
	 * reach any handlers.
	 */
	if (input_dev_release_keys(dev))
		input_handle_event(dev, EV_SYN, SYN_REPORT, 1);

	list_for_each_entry(handle, &dev->h_list, d_node)
		handle->open = 0;

	spin_unlock_irq(&dev->event_lock);
}

/**
 * input_scancode_to_scalar() - converts scancode in &struct input_keymap_entry
 * @ke: keymap entry containing scancode to be converted.
 * @scancode: pointer to the location where converted scancode should
 *	be stored.
 *
 * This function is used to convert scancode stored in &struct keymap_entry
 * into scalar form understood by legacy keymap handling methods. These
 * methods expect scancodes to be represented as 'unsigned int'.
 */
int input_scancode_to_scalar(const struct input_keymap_entry *ke,
			     unsigned int *scancode)
{
	switch (ke->len) {
	case 1:
		*scancode = *((u8 *)ke->scancode);
		break;

	case 2:
		*scancode = *((u16 *)ke->scancode);
		break;

	case 4:
		*scancode = *((u32 *)ke->scancode);
		break;

	default:
		return -EINVAL;
	}

	return 0;
}
EXPORT_SYMBOL(input_scancode_to_scalar);

/*
 * Those routines handle the default case where no [gs]etkeycode() is
 * defined. In this case, an array indexed by the scancode is used.
 */

static unsigned int input_fetch_keycode(struct input_dev *dev,
					unsigned int index)
{
	switch (dev->keycodesize) {
	case 1:
		return ((u8 *)dev->keycode)[index];

	case 2:
		return ((u16 *)dev->keycode)[index];

	default:
		return ((u32 *)dev->keycode)[index];
	}
}

static int input_default_getkeycode(struct input_dev *dev,
				    struct input_keymap_entry *ke)
{
	unsigned int index;
	int error;

	if (!dev->keycodesize)
		return -EINVAL;

	if (ke->flags & INPUT_KEYMAP_BY_INDEX)
		index = ke->index;
	else {
		error = input_scancode_to_scalar(ke, &index);
		if (error)
			return error;
	}

	if (index >= dev->keycodemax)
		return -EINVAL;

	ke->keycode = input_fetch_keycode(dev, index);
	ke->index = index;
	ke->len = sizeof(index);
	memcpy(ke->scancode, &index, sizeof(index));

	return 0;
}

static int input_default_setkeycode(struct input_dev *dev,
				    const struct input_keymap_entry *ke,
				    unsigned int *old_keycode)
{
	unsigned int index;
	int error;
	int i;

	if (!dev->keycodesize)
		return -EINVAL;

	if (ke->flags & INPUT_KEYMAP_BY_INDEX) {
		index = ke->index;
	} else {
		error = input_scancode_to_scalar(ke, &index);
		if (error)
			return error;
	}

	if (index >= dev->keycodemax)
		return -EINVAL;

	if (dev->keycodesize < sizeof(ke->keycode) &&
			(ke->keycode >> (dev->keycodesize * 8)))
		return -EINVAL;

	switch (dev->keycodesize) {
		case 1: {
			u8 *k = (u8 *)dev->keycode;
			*old_keycode = k[index];
			k[index] = ke->keycode;
			break;
		}
		case 2: {
			u16 *k = (u16 *)dev->keycode;
			*old_keycode = k[index];
			k[index] = ke->keycode;
			break;
		}
		default: {
			u32 *k = (u32 *)dev->keycode;
			*old_keycode = k[index];
			k[index] = ke->keycode;
			break;
		}
	}

	if (*old_keycode <= KEY_MAX) {
		__clear_bit(*old_keycode, dev->keybit);
		for (i = 0; i < dev->keycodemax; i++) {
			if (input_fetch_keycode(dev, i) == *old_keycode) {
				__set_bit(*old_keycode, dev->keybit);
				/* Setting the bit twice is useless, so break */
				break;
			}
		}
	}

	__set_bit(ke->keycode, dev->keybit);
	return 0;
}

/**
 * input_get_keycode - retrieve keycode currently mapped to a given scancode
 * @dev: input device which keymap is being queried
 * @ke: keymap entry
 *
 * This function should be called by anyone interested in retrieving current
 * keymap. Presently evdev handlers use it.
 */
int input_get_keycode(struct input_dev *dev, struct input_keymap_entry *ke)
{
	unsigned long flags;
	int retval;

	spin_lock_irqsave(&dev->event_lock, flags);
	retval = dev->getkeycode(dev, ke);
	spin_unlock_irqrestore(&dev->event_lock, flags);

	return retval;
}
EXPORT_SYMBOL(input_get_keycode);

/**
 * input_set_keycode - attribute a keycode to a given scancode
 * @dev: input device which keymap is being updated
 * @ke: new keymap entry
 *
 * This function should be called by anyone needing to update current
 * keymap. Presently keyboard and evdev handlers use it.
 */
int input_set_keycode(struct input_dev *dev,
		      const struct input_keymap_entry *ke)
{
	unsigned long flags;
	unsigned int old_keycode;
	int retval;

	if (ke->keycode > KEY_MAX)
		return -EINVAL;

	spin_lock_irqsave(&dev->event_lock, flags);

	retval = dev->setkeycode(dev, ke, &old_keycode);
	if (retval)
		goto out;

	/* Make sure KEY_RESERVED did not get enabled. */
	__clear_bit(KEY_RESERVED, dev->keybit);

	/*
	 * Simulate keyup event if keycode is not present
	 * in the keymap anymore
	 */
	if (old_keycode > KEY_MAX) {
		dev_warn(dev->dev.parent ?: &dev->dev,
			 "%s: got too big old keycode %#x\n",
			 __func__, old_keycode);
	} else if (test_bit(EV_KEY, dev->evbit) &&
		   !is_event_supported(old_keycode, dev->keybit, KEY_MAX) &&
		   __test_and_clear_bit(old_keycode, dev->key)) {
		/*
		 * We have to use input_event_dispose() here directly instead
		 * of input_handle_event() because the key we want to release
		 * here is considered no longer supported by the device and
		 * input_handle_event() will ignore it.
		 */
		input_event_dispose(dev, INPUT_PASS_TO_HANDLERS,
				    EV_KEY, old_keycode, 0);
		input_event_dispose(dev, INPUT_PASS_TO_HANDLERS | INPUT_FLUSH,
				    EV_SYN, SYN_REPORT, 1);
	}

 out:
	spin_unlock_irqrestore(&dev->event_lock, flags);

	return retval;
}
EXPORT_SYMBOL(input_set_keycode);

bool input_match_device_id(const struct input_dev *dev,
			   const struct input_device_id *id)
{
	if (id->flags & INPUT_DEVICE_ID_MATCH_BUS)
		if (id->bustype != dev->id.bustype)
			return false;

	if (id->flags & INPUT_DEVICE_ID_MATCH_VENDOR)
		if (id->vendor != dev->id.vendor)
			return false;

	if (id->flags & INPUT_DEVICE_ID_MATCH_PRODUCT)
		if (id->product != dev->id.product)
			return false;

	if (id->flags & INPUT_DEVICE_ID_MATCH_VERSION)
		if (id->version != dev->id.version)
			return false;

	if (!bitmap_subset(id->evbit, dev->evbit, EV_MAX) ||
	    !bitmap_subset(id->keybit, dev->keybit, KEY_MAX) ||
	    !bitmap_subset(id->relbit, dev->relbit, REL_MAX) ||
	    !bitmap_subset(id->absbit, dev->absbit, ABS_MAX) ||
	    !bitmap_subset(id->mscbit, dev->mscbit, MSC_MAX) ||
	    !bitmap_subset(id->ledbit, dev->ledbit, LED_MAX) ||
	    !bitmap_subset(id->sndbit, dev->sndbit, SND_MAX) ||
	    !bitmap_subset(id->ffbit, dev->ffbit, FF_MAX) ||
	    !bitmap_subset(id->swbit, dev->swbit, SW_MAX) ||
	    !bitmap_subset(id->propbit, dev->propbit, INPUT_PROP_MAX)) {
		return false;
	}

	return true;
}
EXPORT_SYMBOL(input_match_device_id);

static const struct input_device_id *input_match_device(struct input_handler *handler,
							struct input_dev *dev)
{
	const struct input_device_id *id;

	for (id = handler->id_table; id->flags || id->driver_info; id++) {
		if (input_match_device_id(dev, id) &&
		    (!handler->match || handler->match(handler, dev))) {
			return id;
		}
	}

	return NULL;
}

static int input_attach_handler(struct input_dev *dev, struct input_handler *handler)
{
	const struct input_device_id *id;
	int error;

	id = input_match_device(handler, dev);
	if (!id)
		return -ENODEV;

	error = handler->connect(handler, dev, id);
	if (error && error != -ENODEV)
		pr_err("failed to attach handler %s to device %s, error: %d\n",
		       handler->name, kobject_name(&dev->dev.kobj), error);

	return error;
}

#ifdef CONFIG_COMPAT

static int input_bits_to_string(char *buf, int buf_size,
				unsigned long bits, bool skip_empty)
{
	int len = 0;

	if (in_compat_syscall()) {
		u32 dword = bits >> 32;
		if (dword || !skip_empty)
			len += snprintf(buf, buf_size, "%x ", dword);

		dword = bits & 0xffffffffUL;
		if (dword || !skip_empty || len)
			len += snprintf(buf + len, max(buf_size - len, 0),
					"%x", dword);
	} else {
		if (bits || !skip_empty)
			len += snprintf(buf, buf_size, "%lx", bits);
	}

	return len;
}

#else /* !CONFIG_COMPAT */

static int input_bits_to_string(char *buf, int buf_size,
				unsigned long bits, bool skip_empty)
{
	return bits || !skip_empty ?
		snprintf(buf, buf_size, "%lx", bits) : 0;
}

#endif

#ifdef CONFIG_PROC_FS

static struct proc_dir_entry *proc_bus_input_dir;
static DECLARE_WAIT_QUEUE_HEAD(input_devices_poll_wait);
static int input_devices_state;

static inline void input_wakeup_procfs_readers(void)
{
	input_devices_state++;
	wake_up(&input_devices_poll_wait);
}

static __poll_t input_proc_devices_poll(struct file *file, poll_table *wait)
{
	poll_wait(file, &input_devices_poll_wait, wait);
	if (file->f_version != input_devices_state) {
		file->f_version = input_devices_state;
		return EPOLLIN | EPOLLRDNORM;
	}

	return 0;
}

union input_seq_state {
	struct {
		unsigned short pos;
		bool mutex_acquired;
	};
	void *p;
};

static void *input_devices_seq_start(struct seq_file *seq, loff_t *pos)
{
	union input_seq_state *state = (union input_seq_state *)&seq->private;
	int error;

	/* We need to fit into seq->private pointer */
	BUILD_BUG_ON(sizeof(union input_seq_state) != sizeof(seq->private));

	error = mutex_lock_interruptible(&input_mutex);
	if (error) {
		state->mutex_acquired = false;
		return ERR_PTR(error);
	}

	state->mutex_acquired = true;

	return seq_list_start(&input_dev_list, *pos);
}

static void *input_devices_seq_next(struct seq_file *seq, void *v, loff_t *pos)
{
	return seq_list_next(v, &input_dev_list, pos);
}

static void input_seq_stop(struct seq_file *seq, void *v)
{
	union input_seq_state *state = (union input_seq_state *)&seq->private;

	if (state->mutex_acquired)
		mutex_unlock(&input_mutex);
}

static void input_seq_print_bitmap(struct seq_file *seq, const char *name,
				   unsigned long *bitmap, int max)
{
	int i;
	bool skip_empty = true;
	char buf[18];

	seq_printf(seq, "B: %s=", name);

	for (i = BITS_TO_LONGS(max) - 1; i >= 0; i--) {
		if (input_bits_to_string(buf, sizeof(buf),
					 bitmap[i], skip_empty)) {
			skip_empty = false;
			seq_printf(seq, "%s%s", buf, i > 0 ? " " : "");
		}
	}

	/*
	 * If no output was produced print a single 0.
	 */
	if (skip_empty)
		seq_putc(seq, '0');

	seq_putc(seq, '\n');
}

static int input_devices_seq_show(struct seq_file *seq, void *v)
{
	struct input_dev *dev = container_of(v, struct input_dev, node);
	const char *path = kobject_get_path(&dev->dev.kobj, GFP_KERNEL);
	struct input_handle *handle;

	seq_printf(seq, "I: Bus=%04x Vendor=%04x Product=%04x Version=%04x\n",
		   dev->id.bustype, dev->id.vendor, dev->id.product, dev->id.version);

	seq_printf(seq, "N: Name=\"%s\"\n", dev->name ? dev->name : "");
	seq_printf(seq, "P: Phys=%s\n", dev->phys ? dev->phys : "");
	seq_printf(seq, "S: Sysfs=%s\n", path ? path : "");
	seq_printf(seq, "U: Uniq=%s\n", dev->uniq ? dev->uniq : "");
	seq_puts(seq, "H: Handlers=");

	list_for_each_entry(handle, &dev->h_list, d_node)
		seq_printf(seq, "%s ", handle->name);
	seq_putc(seq, '\n');

	input_seq_print_bitmap(seq, "PROP", dev->propbit, INPUT_PROP_MAX);

	input_seq_print_bitmap(seq, "EV", dev->evbit, EV_MAX);
	if (test_bit(EV_KEY, dev->evbit))
		input_seq_print_bitmap(seq, "KEY", dev->keybit, KEY_MAX);
	if (test_bit(EV_REL, dev->evbit))
		input_seq_print_bitmap(seq, "REL", dev->relbit, REL_MAX);
	if (test_bit(EV_ABS, dev->evbit))
		input_seq_print_bitmap(seq, "ABS", dev->absbit, ABS_MAX);
	if (test_bit(EV_MSC, dev->evbit))
		input_seq_print_bitmap(seq, "MSC", dev->mscbit, MSC_MAX);
	if (test_bit(EV_LED, dev->evbit))
		input_seq_print_bitmap(seq, "LED", dev->ledbit, LED_MAX);
	if (test_bit(EV_SND, dev->evbit))
		input_seq_print_bitmap(seq, "SND", dev->sndbit, SND_MAX);
	if (test_bit(EV_FF, dev->evbit))
		input_seq_print_bitmap(seq, "FF", dev->ffbit, FF_MAX);
	if (test_bit(EV_SW, dev->evbit))
		input_seq_print_bitmap(seq, "SW", dev->swbit, SW_MAX);

	seq_putc(seq, '\n');

	kfree(path);
	return 0;
}

static const struct seq_operations input_devices_seq_ops = {
	.start	= input_devices_seq_start,
	.next	= input_devices_seq_next,
	.stop	= input_seq_stop,
	.show	= input_devices_seq_show,
};

static int input_proc_devices_open(struct inode *inode, struct file *file)
{
	return seq_open(file, &input_devices_seq_ops);
}

static const struct proc_ops input_devices_proc_ops = {
	.proc_open	= input_proc_devices_open,
	.proc_poll	= input_proc_devices_poll,
	.proc_read	= seq_read,
	.proc_lseek	= seq_lseek,
	.proc_release	= seq_release,
};

static void *input_handlers_seq_start(struct seq_file *seq, loff_t *pos)
{
	union input_seq_state *state = (union input_seq_state *)&seq->private;
	int error;

	/* We need to fit into seq->private pointer */
	BUILD_BUG_ON(sizeof(union input_seq_state) != sizeof(seq->private));

	error = mutex_lock_interruptible(&input_mutex);
	if (error) {
		state->mutex_acquired = false;
		return ERR_PTR(error);
	}

	state->mutex_acquired = true;
	state->pos = *pos;

	return seq_list_start(&input_handler_list, *pos);
}

static void *input_handlers_seq_next(struct seq_file *seq, void *v, loff_t *pos)
{
	union input_seq_state *state = (union input_seq_state *)&seq->private;

	state->pos = *pos + 1;
	return seq_list_next(v, &input_handler_list, pos);
}

static int input_handlers_seq_show(struct seq_file *seq, void *v)
{
	struct input_handler *handler = container_of(v, struct input_handler, node);
	union input_seq_state *state = (union input_seq_state *)&seq->private;

	seq_printf(seq, "N: Number=%u Name=%s", state->pos, handler->name);
	if (handler->filter)
		seq_puts(seq, " (filter)");
	if (handler->legacy_minors)
		seq_printf(seq, " Minor=%d", handler->minor);
	seq_putc(seq, '\n');

	return 0;
}

static const struct seq_operations input_handlers_seq_ops = {
	.start	= input_handlers_seq_start,
	.next	= input_handlers_seq_next,
	.stop	= input_seq_stop,
	.show	= input_handlers_seq_show,
};

static int input_proc_handlers_open(struct inode *inode, struct file *file)
{
	return seq_open(file, &input_handlers_seq_ops);
}

static const struct proc_ops input_handlers_proc_ops = {
	.proc_open	= input_proc_handlers_open,
	.proc_read	= seq_read,
	.proc_lseek	= seq_lseek,
	.proc_release	= seq_release,
};

static int __init input_proc_init(void)
{
	struct proc_dir_entry *entry;

	proc_bus_input_dir = proc_mkdir("bus/input", NULL);
	if (!proc_bus_input_dir)
		return -ENOMEM;

	entry = proc_create("devices", 0, proc_bus_input_dir,
			    &input_devices_proc_ops);
	if (!entry)
		goto fail1;

	entry = proc_create("handlers", 0, proc_bus_input_dir,
			    &input_handlers_proc_ops);
	if (!entry)
		goto fail2;

	return 0;

 fail2:	remove_proc_entry("devices", proc_bus_input_dir);
 fail1: remove_proc_entry("bus/input", NULL);
	return -ENOMEM;
}

static void input_proc_exit(void)
{
	remove_proc_entry("devices", proc_bus_input_dir);
	remove_proc_entry("handlers", proc_bus_input_dir);
	remove_proc_entry("bus/input", NULL);
}

#else /* !CONFIG_PROC_FS */
static inline void input_wakeup_procfs_readers(void) { }
static inline int input_proc_init(void) { return 0; }
static inline void input_proc_exit(void) { }
#endif

#define INPUT_DEV_STRING_ATTR_SHOW(name)				\
static ssize_t input_dev_show_##name(struct device *dev,		\
				     struct device_attribute *attr,	\
				     char *buf)				\
{									\
	struct input_dev *input_dev = to_input_dev(dev);		\
									\
	return scnprintf(buf, PAGE_SIZE, "%s\n",			\
			 input_dev->name ? input_dev->name : "");	\
}									\
static DEVICE_ATTR(name, S_IRUGO, input_dev_show_##name, NULL)

INPUT_DEV_STRING_ATTR_SHOW(name);
INPUT_DEV_STRING_ATTR_SHOW(phys);
INPUT_DEV_STRING_ATTR_SHOW(uniq);

static int input_print_modalias_bits(char *buf, int size,
				     char name, const unsigned long *bm,
				     unsigned int min_bit, unsigned int max_bit)
{
	int bit = min_bit;
	int len = 0;

	len += snprintf(buf, max(size, 0), "%c", name);
	for_each_set_bit_from(bit, bm, max_bit)
		len += snprintf(buf + len, max(size - len, 0), "%X,", bit);
	return len;
}

<<<<<<< HEAD
static int input_print_modalias(char *buf, int size, const struct input_dev *id,
				int add_cr)
=======
static int input_print_modalias_parts(char *buf, int size, int full_len,
				      struct input_dev *id)
>>>>>>> a6398e37
{
	int len, klen, remainder, space;

	len = snprintf(buf, max(size, 0),
		       "input:b%04Xv%04Xp%04Xe%04X-",
		       id->id.bustype, id->id.vendor,
		       id->id.product, id->id.version);

	len += input_print_modalias_bits(buf + len, size - len,
				'e', id->evbit, 0, EV_MAX);

	/*
	 * Calculate the remaining space in the buffer making sure we
	 * have place for the terminating 0.
	 */
	space = max(size - (len + 1), 0);

	klen = input_print_modalias_bits(buf + len, size - len,
				'k', id->keybit, KEY_MIN_INTERESTING, KEY_MAX);
	len += klen;

	/*
	 * If we have more data than we can fit in the buffer, check
	 * if we can trim key data to fit in the rest. We will indicate
	 * that key data is incomplete by adding "+" sign at the end, like
	 * this: * "k1,2,3,45,+,".
	 *
	 * Note that we shortest key info (if present) is "k+," so we
	 * can only try to trim if key data is longer than that.
	 */
	if (full_len && size < full_len + 1 && klen > 3) {
		remainder = full_len - len;
		/*
		 * We can only trim if we have space for the remainder
		 * and also for at least "k+," which is 3 more characters.
		 */
		if (remainder <= space - 3) {
			/*
			 * We are guaranteed to have 'k' in the buffer, so
			 * we need at least 3 additional bytes for storing
			 * "+," in addition to the remainder.
			 */
			for (int i = size - 1 - remainder - 3; i >= 0; i--) {
				if (buf[i] == 'k' || buf[i] == ',') {
					strcpy(buf + i + 1, "+,");
					len = i + 3; /* Not counting '\0' */
					break;
				}
			}
		}
	}

	len += input_print_modalias_bits(buf + len, size - len,
				'r', id->relbit, 0, REL_MAX);
	len += input_print_modalias_bits(buf + len, size - len,
				'a', id->absbit, 0, ABS_MAX);
	len += input_print_modalias_bits(buf + len, size - len,
				'm', id->mscbit, 0, MSC_MAX);
	len += input_print_modalias_bits(buf + len, size - len,
				'l', id->ledbit, 0, LED_MAX);
	len += input_print_modalias_bits(buf + len, size - len,
				's', id->sndbit, 0, SND_MAX);
	len += input_print_modalias_bits(buf + len, size - len,
				'f', id->ffbit, 0, FF_MAX);
	len += input_print_modalias_bits(buf + len, size - len,
				'w', id->swbit, 0, SW_MAX);

	return len;
}

static int input_print_modalias(char *buf, int size, struct input_dev *id)
{
	int full_len;

	/*
	 * Printing is done in 2 passes: first one figures out total length
	 * needed for the modalias string, second one will try to trim key
	 * data in case when buffer is too small for the entire modalias.
	 * If the buffer is too small regardless, it will fill as much as it
	 * can (without trimming key data) into the buffer and leave it to
	 * the caller to figure out what to do with the result.
	 */
	full_len = input_print_modalias_parts(NULL, 0, 0, id);
	return input_print_modalias_parts(buf, size, full_len, id);
}

static ssize_t input_dev_show_modalias(struct device *dev,
				       struct device_attribute *attr,
				       char *buf)
{
	struct input_dev *id = to_input_dev(dev);
	ssize_t len;

	len = input_print_modalias(buf, PAGE_SIZE, id);
	if (len < PAGE_SIZE - 2)
		len += snprintf(buf + len, PAGE_SIZE - len, "\n");

	return min_t(int, len, PAGE_SIZE);
}
static DEVICE_ATTR(modalias, S_IRUGO, input_dev_show_modalias, NULL);

static int input_print_bitmap(char *buf, int buf_size, const unsigned long *bitmap,
			      int max, int add_cr);

static ssize_t input_dev_show_properties(struct device *dev,
					 struct device_attribute *attr,
					 char *buf)
{
	struct input_dev *input_dev = to_input_dev(dev);
	int len = input_print_bitmap(buf, PAGE_SIZE, input_dev->propbit,
				     INPUT_PROP_MAX, true);
	return min_t(int, len, PAGE_SIZE);
}
static DEVICE_ATTR(properties, S_IRUGO, input_dev_show_properties, NULL);

static int input_inhibit_device(struct input_dev *dev);
static int input_uninhibit_device(struct input_dev *dev);

static ssize_t inhibited_show(struct device *dev,
			      struct device_attribute *attr,
			      char *buf)
{
	struct input_dev *input_dev = to_input_dev(dev);

	return scnprintf(buf, PAGE_SIZE, "%d\n", input_dev->inhibited);
}

static ssize_t inhibited_store(struct device *dev,
			       struct device_attribute *attr, const char *buf,
			       size_t len)
{
	struct input_dev *input_dev = to_input_dev(dev);
	ssize_t rv;
	bool inhibited;

	if (strtobool(buf, &inhibited))
		return -EINVAL;

	if (inhibited)
		rv = input_inhibit_device(input_dev);
	else
		rv = input_uninhibit_device(input_dev);

	if (rv != 0)
		return rv;

	return len;
}

static DEVICE_ATTR_RW(inhibited);

static struct attribute *input_dev_attrs[] = {
	&dev_attr_name.attr,
	&dev_attr_phys.attr,
	&dev_attr_uniq.attr,
	&dev_attr_modalias.attr,
	&dev_attr_properties.attr,
	&dev_attr_inhibited.attr,
	NULL
};

static const struct attribute_group input_dev_attr_group = {
	.attrs	= input_dev_attrs,
};

#define INPUT_DEV_ID_ATTR(name)						\
static ssize_t input_dev_show_id_##name(struct device *dev,		\
					struct device_attribute *attr,	\
					char *buf)			\
{									\
	struct input_dev *input_dev = to_input_dev(dev);		\
	return scnprintf(buf, PAGE_SIZE, "%04x\n", input_dev->id.name);	\
}									\
static DEVICE_ATTR(name, S_IRUGO, input_dev_show_id_##name, NULL)

INPUT_DEV_ID_ATTR(bustype);
INPUT_DEV_ID_ATTR(vendor);
INPUT_DEV_ID_ATTR(product);
INPUT_DEV_ID_ATTR(version);

static struct attribute *input_dev_id_attrs[] = {
	&dev_attr_bustype.attr,
	&dev_attr_vendor.attr,
	&dev_attr_product.attr,
	&dev_attr_version.attr,
	NULL
};

static const struct attribute_group input_dev_id_attr_group = {
	.name	= "id",
	.attrs	= input_dev_id_attrs,
};

static int input_print_bitmap(char *buf, int buf_size, const unsigned long *bitmap,
			      int max, int add_cr)
{
	int i;
	int len = 0;
	bool skip_empty = true;

	for (i = BITS_TO_LONGS(max) - 1; i >= 0; i--) {
		len += input_bits_to_string(buf + len, max(buf_size - len, 0),
					    bitmap[i], skip_empty);
		if (len) {
			skip_empty = false;
			if (i > 0)
				len += snprintf(buf + len, max(buf_size - len, 0), " ");
		}
	}

	/*
	 * If no output was produced print a single 0.
	 */
	if (len == 0)
		len = snprintf(buf, buf_size, "%d", 0);

	if (add_cr)
		len += snprintf(buf + len, max(buf_size - len, 0), "\n");

	return len;
}

#define INPUT_DEV_CAP_ATTR(ev, bm)					\
static ssize_t input_dev_show_cap_##bm(struct device *dev,		\
				       struct device_attribute *attr,	\
				       char *buf)			\
{									\
	struct input_dev *input_dev = to_input_dev(dev);		\
	int len = input_print_bitmap(buf, PAGE_SIZE,			\
				     input_dev->bm##bit, ev##_MAX,	\
				     true);				\
	return min_t(int, len, PAGE_SIZE);				\
}									\
static DEVICE_ATTR(bm, S_IRUGO, input_dev_show_cap_##bm, NULL)

INPUT_DEV_CAP_ATTR(EV, ev);
INPUT_DEV_CAP_ATTR(KEY, key);
INPUT_DEV_CAP_ATTR(REL, rel);
INPUT_DEV_CAP_ATTR(ABS, abs);
INPUT_DEV_CAP_ATTR(MSC, msc);
INPUT_DEV_CAP_ATTR(LED, led);
INPUT_DEV_CAP_ATTR(SND, snd);
INPUT_DEV_CAP_ATTR(FF, ff);
INPUT_DEV_CAP_ATTR(SW, sw);

static struct attribute *input_dev_caps_attrs[] = {
	&dev_attr_ev.attr,
	&dev_attr_key.attr,
	&dev_attr_rel.attr,
	&dev_attr_abs.attr,
	&dev_attr_msc.attr,
	&dev_attr_led.attr,
	&dev_attr_snd.attr,
	&dev_attr_ff.attr,
	&dev_attr_sw.attr,
	NULL
};

static const struct attribute_group input_dev_caps_attr_group = {
	.name	= "capabilities",
	.attrs	= input_dev_caps_attrs,
};

static const struct attribute_group *input_dev_attr_groups[] = {
	&input_dev_attr_group,
	&input_dev_id_attr_group,
	&input_dev_caps_attr_group,
	&input_poller_attribute_group,
	NULL
};

static void input_dev_release(struct device *device)
{
	struct input_dev *dev = to_input_dev(device);

	input_ff_destroy(dev);
	input_mt_destroy_slots(dev);
	kfree(dev->poller);
	kfree(dev->absinfo);
	kfree(dev->vals);
	kfree(dev);

	module_put(THIS_MODULE);
}

/*
 * Input uevent interface - loading event handlers based on
 * device bitfields.
 */
static int input_add_uevent_bm_var(struct kobj_uevent_env *env,
				   const char *name, const unsigned long *bitmap, int max)
{
	int len;

	if (add_uevent_var(env, "%s", name))
		return -ENOMEM;

	len = input_print_bitmap(&env->buf[env->buflen - 1],
				 sizeof(env->buf) - env->buflen,
				 bitmap, max, false);
	if (len >= (sizeof(env->buf) - env->buflen))
		return -ENOMEM;

	env->buflen += len;
	return 0;
}

/*
 * This is a pretty gross hack. When building uevent data the driver core
 * may try adding more environment variables to kobj_uevent_env without
 * telling us, so we have no idea how much of the buffer we can use to
 * avoid overflows/-ENOMEM elsewhere. To work around this let's artificially
 * reduce amount of memory we will use for the modalias environment variable.
 *
 * The potential additions are:
 *
 * SEQNUM=18446744073709551615 - (%llu - 28 bytes)
 * HOME=/ (6 bytes)
 * PATH=/sbin:/bin:/usr/sbin:/usr/bin (34 bytes)
 *
 * 68 bytes total. Allow extra buffer - 96 bytes
 */
#define UEVENT_ENV_EXTRA_LEN	96

static int input_add_uevent_modalias_var(struct kobj_uevent_env *env,
					 const struct input_dev *dev)
{
	int len;

	if (add_uevent_var(env, "MODALIAS="))
		return -ENOMEM;

	len = input_print_modalias(&env->buf[env->buflen - 1],
				   (int)sizeof(env->buf) - env->buflen -
					UEVENT_ENV_EXTRA_LEN,
				   dev);
	if (len >= ((int)sizeof(env->buf) - env->buflen -
					UEVENT_ENV_EXTRA_LEN))
		return -ENOMEM;

	env->buflen += len;
	return 0;
}

#define INPUT_ADD_HOTPLUG_VAR(fmt, val...)				\
	do {								\
		int err = add_uevent_var(env, fmt, val);		\
		if (err)						\
			return err;					\
	} while (0)

#define INPUT_ADD_HOTPLUG_BM_VAR(name, bm, max)				\
	do {								\
		int err = input_add_uevent_bm_var(env, name, bm, max);	\
		if (err)						\
			return err;					\
	} while (0)

#define INPUT_ADD_HOTPLUG_MODALIAS_VAR(dev)				\
	do {								\
		int err = input_add_uevent_modalias_var(env, dev);	\
		if (err)						\
			return err;					\
	} while (0)

static int input_dev_uevent(const struct device *device, struct kobj_uevent_env *env)
{
	const struct input_dev *dev = to_input_dev(device);

	INPUT_ADD_HOTPLUG_VAR("PRODUCT=%x/%x/%x/%x",
				dev->id.bustype, dev->id.vendor,
				dev->id.product, dev->id.version);
	if (dev->name)
		INPUT_ADD_HOTPLUG_VAR("NAME=\"%s\"", dev->name);
	if (dev->phys)
		INPUT_ADD_HOTPLUG_VAR("PHYS=\"%s\"", dev->phys);
	if (dev->uniq)
		INPUT_ADD_HOTPLUG_VAR("UNIQ=\"%s\"", dev->uniq);

	INPUT_ADD_HOTPLUG_BM_VAR("PROP=", dev->propbit, INPUT_PROP_MAX);

	INPUT_ADD_HOTPLUG_BM_VAR("EV=", dev->evbit, EV_MAX);
	if (test_bit(EV_KEY, dev->evbit))
		INPUT_ADD_HOTPLUG_BM_VAR("KEY=", dev->keybit, KEY_MAX);
	if (test_bit(EV_REL, dev->evbit))
		INPUT_ADD_HOTPLUG_BM_VAR("REL=", dev->relbit, REL_MAX);
	if (test_bit(EV_ABS, dev->evbit))
		INPUT_ADD_HOTPLUG_BM_VAR("ABS=", dev->absbit, ABS_MAX);
	if (test_bit(EV_MSC, dev->evbit))
		INPUT_ADD_HOTPLUG_BM_VAR("MSC=", dev->mscbit, MSC_MAX);
	if (test_bit(EV_LED, dev->evbit))
		INPUT_ADD_HOTPLUG_BM_VAR("LED=", dev->ledbit, LED_MAX);
	if (test_bit(EV_SND, dev->evbit))
		INPUT_ADD_HOTPLUG_BM_VAR("SND=", dev->sndbit, SND_MAX);
	if (test_bit(EV_FF, dev->evbit))
		INPUT_ADD_HOTPLUG_BM_VAR("FF=", dev->ffbit, FF_MAX);
	if (test_bit(EV_SW, dev->evbit))
		INPUT_ADD_HOTPLUG_BM_VAR("SW=", dev->swbit, SW_MAX);

	INPUT_ADD_HOTPLUG_MODALIAS_VAR(dev);

	return 0;
}

#define INPUT_DO_TOGGLE(dev, type, bits, on)				\
	do {								\
		int i;							\
		bool active;						\
									\
		if (!test_bit(EV_##type, dev->evbit))			\
			break;						\
									\
		for_each_set_bit(i, dev->bits##bit, type##_CNT) {	\
			active = test_bit(i, dev->bits);		\
			if (!active && !on)				\
				continue;				\
									\
			dev->event(dev, EV_##type, i, on ? active : 0);	\
		}							\
	} while (0)

static void input_dev_toggle(struct input_dev *dev, bool activate)
{
	if (!dev->event)
		return;

	INPUT_DO_TOGGLE(dev, LED, led, activate);
	INPUT_DO_TOGGLE(dev, SND, snd, activate);

	if (activate && test_bit(EV_REP, dev->evbit)) {
		dev->event(dev, EV_REP, REP_PERIOD, dev->rep[REP_PERIOD]);
		dev->event(dev, EV_REP, REP_DELAY, dev->rep[REP_DELAY]);
	}
}

/**
 * input_reset_device() - reset/restore the state of input device
 * @dev: input device whose state needs to be reset
 *
 * This function tries to reset the state of an opened input device and
 * bring internal state and state if the hardware in sync with each other.
 * We mark all keys as released, restore LED state, repeat rate, etc.
 */
void input_reset_device(struct input_dev *dev)
{
	unsigned long flags;

	mutex_lock(&dev->mutex);
	spin_lock_irqsave(&dev->event_lock, flags);

	input_dev_toggle(dev, true);
	if (input_dev_release_keys(dev))
		input_handle_event(dev, EV_SYN, SYN_REPORT, 1);

	spin_unlock_irqrestore(&dev->event_lock, flags);
	mutex_unlock(&dev->mutex);
}
EXPORT_SYMBOL(input_reset_device);

static int input_inhibit_device(struct input_dev *dev)
{
	mutex_lock(&dev->mutex);

	if (dev->inhibited)
		goto out;

	if (dev->users) {
		if (dev->close)
			dev->close(dev);
		if (dev->poller)
			input_dev_poller_stop(dev->poller);
	}

	spin_lock_irq(&dev->event_lock);
	input_mt_release_slots(dev);
	input_dev_release_keys(dev);
	input_handle_event(dev, EV_SYN, SYN_REPORT, 1);
	input_dev_toggle(dev, false);
	spin_unlock_irq(&dev->event_lock);

	dev->inhibited = true;

out:
	mutex_unlock(&dev->mutex);
	return 0;
}

static int input_uninhibit_device(struct input_dev *dev)
{
	int ret = 0;

	mutex_lock(&dev->mutex);

	if (!dev->inhibited)
		goto out;

	if (dev->users) {
		if (dev->open) {
			ret = dev->open(dev);
			if (ret)
				goto out;
		}
		if (dev->poller)
			input_dev_poller_start(dev->poller);
	}

	dev->inhibited = false;
	spin_lock_irq(&dev->event_lock);
	input_dev_toggle(dev, true);
	spin_unlock_irq(&dev->event_lock);

out:
	mutex_unlock(&dev->mutex);
	return ret;
}

#ifdef CONFIG_PM_SLEEP
static int input_dev_suspend(struct device *dev)
{
	struct input_dev *input_dev = to_input_dev(dev);

	spin_lock_irq(&input_dev->event_lock);

	/*
	 * Keys that are pressed now are unlikely to be
	 * still pressed when we resume.
	 */
	if (input_dev_release_keys(input_dev))
		input_handle_event(input_dev, EV_SYN, SYN_REPORT, 1);

	/* Turn off LEDs and sounds, if any are active. */
	input_dev_toggle(input_dev, false);

	spin_unlock_irq(&input_dev->event_lock);

	return 0;
}

static int input_dev_resume(struct device *dev)
{
	struct input_dev *input_dev = to_input_dev(dev);

	spin_lock_irq(&input_dev->event_lock);

	/* Restore state of LEDs and sounds, if any were active. */
	input_dev_toggle(input_dev, true);

	spin_unlock_irq(&input_dev->event_lock);

	return 0;
}

static int input_dev_freeze(struct device *dev)
{
	struct input_dev *input_dev = to_input_dev(dev);

	spin_lock_irq(&input_dev->event_lock);

	/*
	 * Keys that are pressed now are unlikely to be
	 * still pressed when we resume.
	 */
	if (input_dev_release_keys(input_dev))
		input_handle_event(input_dev, EV_SYN, SYN_REPORT, 1);

	spin_unlock_irq(&input_dev->event_lock);

	return 0;
}

static int input_dev_poweroff(struct device *dev)
{
	struct input_dev *input_dev = to_input_dev(dev);

	spin_lock_irq(&input_dev->event_lock);

	/* Turn off LEDs and sounds, if any are active. */
	input_dev_toggle(input_dev, false);

	spin_unlock_irq(&input_dev->event_lock);

	return 0;
}

static const struct dev_pm_ops input_dev_pm_ops = {
	.suspend	= input_dev_suspend,
	.resume		= input_dev_resume,
	.freeze		= input_dev_freeze,
	.poweroff	= input_dev_poweroff,
	.restore	= input_dev_resume,
};
#endif /* CONFIG_PM */

static const struct device_type input_dev_type = {
	.groups		= input_dev_attr_groups,
	.release	= input_dev_release,
	.uevent		= input_dev_uevent,
#ifdef CONFIG_PM_SLEEP
	.pm		= &input_dev_pm_ops,
#endif
};

static char *input_devnode(struct device *dev, umode_t *mode)
{
	return kasprintf(GFP_KERNEL, "input/%s", dev_name(dev));
}

struct class input_class = {
	.name		= "input",
	.devnode	= input_devnode,
};
EXPORT_SYMBOL_GPL(input_class);

/**
 * input_allocate_device - allocate memory for new input device
 *
 * Returns prepared struct input_dev or %NULL.
 *
 * NOTE: Use input_free_device() to free devices that have not been
 * registered; input_unregister_device() should be used for already
 * registered devices.
 */
struct input_dev *input_allocate_device(void)
{
	static atomic_t input_no = ATOMIC_INIT(-1);
	struct input_dev *dev;

	dev = kzalloc(sizeof(*dev), GFP_KERNEL);
	if (dev) {
		dev->dev.type = &input_dev_type;
		dev->dev.class = &input_class;
		device_initialize(&dev->dev);
		mutex_init(&dev->mutex);
		spin_lock_init(&dev->event_lock);
		timer_setup(&dev->timer, NULL, 0);
		INIT_LIST_HEAD(&dev->h_list);
		INIT_LIST_HEAD(&dev->node);

		dev_set_name(&dev->dev, "input%lu",
			     (unsigned long)atomic_inc_return(&input_no));

		__module_get(THIS_MODULE);
	}

	return dev;
}
EXPORT_SYMBOL(input_allocate_device);

struct input_devres {
	struct input_dev *input;
};

static int devm_input_device_match(struct device *dev, void *res, void *data)
{
	struct input_devres *devres = res;

	return devres->input == data;
}

static void devm_input_device_release(struct device *dev, void *res)
{
	struct input_devres *devres = res;
	struct input_dev *input = devres->input;

	dev_dbg(dev, "%s: dropping reference to %s\n",
		__func__, dev_name(&input->dev));
	input_put_device(input);
}

/**
 * devm_input_allocate_device - allocate managed input device
 * @dev: device owning the input device being created
 *
 * Returns prepared struct input_dev or %NULL.
 *
 * Managed input devices do not need to be explicitly unregistered or
 * freed as it will be done automatically when owner device unbinds from
 * its driver (or binding fails). Once managed input device is allocated,
 * it is ready to be set up and registered in the same fashion as regular
 * input device. There are no special devm_input_device_[un]register()
 * variants, regular ones work with both managed and unmanaged devices,
 * should you need them. In most cases however, managed input device need
 * not be explicitly unregistered or freed.
 *
 * NOTE: the owner device is set up as parent of input device and users
 * should not override it.
 */
struct input_dev *devm_input_allocate_device(struct device *dev)
{
	struct input_dev *input;
	struct input_devres *devres;

	devres = devres_alloc(devm_input_device_release,
			      sizeof(*devres), GFP_KERNEL);
	if (!devres)
		return NULL;

	input = input_allocate_device();
	if (!input) {
		devres_free(devres);
		return NULL;
	}

	input->dev.parent = dev;
	input->devres_managed = true;

	devres->input = input;
	devres_add(dev, devres);

	return input;
}
EXPORT_SYMBOL(devm_input_allocate_device);

/**
 * input_free_device - free memory occupied by input_dev structure
 * @dev: input device to free
 *
 * This function should only be used if input_register_device()
 * was not called yet or if it failed. Once device was registered
 * use input_unregister_device() and memory will be freed once last
 * reference to the device is dropped.
 *
 * Device should be allocated by input_allocate_device().
 *
 * NOTE: If there are references to the input device then memory
 * will not be freed until last reference is dropped.
 */
void input_free_device(struct input_dev *dev)
{
	if (dev) {
		if (dev->devres_managed)
			WARN_ON(devres_destroy(dev->dev.parent,
						devm_input_device_release,
						devm_input_device_match,
						dev));
		input_put_device(dev);
	}
}
EXPORT_SYMBOL(input_free_device);

/**
 * input_set_timestamp - set timestamp for input events
 * @dev: input device to set timestamp for
 * @timestamp: the time at which the event has occurred
 *   in CLOCK_MONOTONIC
 *
 * This function is intended to provide to the input system a more
 * accurate time of when an event actually occurred. The driver should
 * call this function as soon as a timestamp is acquired ensuring
 * clock conversions in input_set_timestamp are done correctly.
 *
 * The system entering suspend state between timestamp acquisition and
 * calling input_set_timestamp can result in inaccurate conversions.
 */
void input_set_timestamp(struct input_dev *dev, ktime_t timestamp)
{
	dev->timestamp[INPUT_CLK_MONO] = timestamp;
	dev->timestamp[INPUT_CLK_REAL] = ktime_mono_to_real(timestamp);
	dev->timestamp[INPUT_CLK_BOOT] = ktime_mono_to_any(timestamp,
							   TK_OFFS_BOOT);
}
EXPORT_SYMBOL(input_set_timestamp);

/**
 * input_get_timestamp - get timestamp for input events
 * @dev: input device to get timestamp from
 *
 * A valid timestamp is a timestamp of non-zero value.
 */
ktime_t *input_get_timestamp(struct input_dev *dev)
{
	const ktime_t invalid_timestamp = ktime_set(0, 0);

	if (!ktime_compare(dev->timestamp[INPUT_CLK_MONO], invalid_timestamp))
		input_set_timestamp(dev, ktime_get());

	return dev->timestamp;
}
EXPORT_SYMBOL(input_get_timestamp);

/**
 * input_set_capability - mark device as capable of a certain event
 * @dev: device that is capable of emitting or accepting event
 * @type: type of the event (EV_KEY, EV_REL, etc...)
 * @code: event code
 *
 * In addition to setting up corresponding bit in appropriate capability
 * bitmap the function also adjusts dev->evbit.
 */
void input_set_capability(struct input_dev *dev, unsigned int type, unsigned int code)
{
	if (type < EV_CNT && input_max_code[type] &&
	    code > input_max_code[type]) {
		pr_err("%s: invalid code %u for type %u\n", __func__, code,
		       type);
		dump_stack();
		return;
	}

	switch (type) {
	case EV_KEY:
		__set_bit(code, dev->keybit);
		break;

	case EV_REL:
		__set_bit(code, dev->relbit);
		break;

	case EV_ABS:
		input_alloc_absinfo(dev);
		__set_bit(code, dev->absbit);
		break;

	case EV_MSC:
		__set_bit(code, dev->mscbit);
		break;

	case EV_SW:
		__set_bit(code, dev->swbit);
		break;

	case EV_LED:
		__set_bit(code, dev->ledbit);
		break;

	case EV_SND:
		__set_bit(code, dev->sndbit);
		break;

	case EV_FF:
		__set_bit(code, dev->ffbit);
		break;

	case EV_PWR:
		/* do nothing */
		break;

	default:
		pr_err("%s: unknown type %u (code %u)\n", __func__, type, code);
		dump_stack();
		return;
	}

	__set_bit(type, dev->evbit);
}
EXPORT_SYMBOL(input_set_capability);

static unsigned int input_estimate_events_per_packet(struct input_dev *dev)
{
	int mt_slots;
	int i;
	unsigned int events;

	if (dev->mt) {
		mt_slots = dev->mt->num_slots;
	} else if (test_bit(ABS_MT_TRACKING_ID, dev->absbit)) {
		mt_slots = dev->absinfo[ABS_MT_TRACKING_ID].maximum -
			   dev->absinfo[ABS_MT_TRACKING_ID].minimum + 1,
		mt_slots = clamp(mt_slots, 2, 32);
	} else if (test_bit(ABS_MT_POSITION_X, dev->absbit)) {
		mt_slots = 2;
	} else {
		mt_slots = 0;
	}

	events = mt_slots + 1; /* count SYN_MT_REPORT and SYN_REPORT */

	if (test_bit(EV_ABS, dev->evbit))
		for_each_set_bit(i, dev->absbit, ABS_CNT)
			events += input_is_mt_axis(i) ? mt_slots : 1;

	if (test_bit(EV_REL, dev->evbit))
		events += bitmap_weight(dev->relbit, REL_CNT);

	/* Make room for KEY and MSC events */
	events += 7;

	return events;
}

#define INPUT_CLEANSE_BITMASK(dev, type, bits)				\
	do {								\
		if (!test_bit(EV_##type, dev->evbit))			\
			memset(dev->bits##bit, 0,			\
				sizeof(dev->bits##bit));		\
	} while (0)

static void input_cleanse_bitmasks(struct input_dev *dev)
{
	INPUT_CLEANSE_BITMASK(dev, KEY, key);
	INPUT_CLEANSE_BITMASK(dev, REL, rel);
	INPUT_CLEANSE_BITMASK(dev, ABS, abs);
	INPUT_CLEANSE_BITMASK(dev, MSC, msc);
	INPUT_CLEANSE_BITMASK(dev, LED, led);
	INPUT_CLEANSE_BITMASK(dev, SND, snd);
	INPUT_CLEANSE_BITMASK(dev, FF, ff);
	INPUT_CLEANSE_BITMASK(dev, SW, sw);
}

static void __input_unregister_device(struct input_dev *dev)
{
	struct input_handle *handle, *next;

	input_disconnect_device(dev);

	mutex_lock(&input_mutex);

	list_for_each_entry_safe(handle, next, &dev->h_list, d_node)
		handle->handler->disconnect(handle);
	WARN_ON(!list_empty(&dev->h_list));

	del_timer_sync(&dev->timer);
	list_del_init(&dev->node);

	input_wakeup_procfs_readers();

	mutex_unlock(&input_mutex);

	device_del(&dev->dev);
}

static void devm_input_device_unregister(struct device *dev, void *res)
{
	struct input_devres *devres = res;
	struct input_dev *input = devres->input;

	dev_dbg(dev, "%s: unregistering device %s\n",
		__func__, dev_name(&input->dev));
	__input_unregister_device(input);
}

/*
 * Generate software autorepeat event. Note that we take
 * dev->event_lock here to avoid racing with input_event
 * which may cause keys get "stuck".
 */
static void input_repeat_key(struct timer_list *t)
{
	struct input_dev *dev = from_timer(dev, t, timer);
	unsigned long flags;

	spin_lock_irqsave(&dev->event_lock, flags);

	if (!dev->inhibited &&
	    test_bit(dev->repeat_key, dev->key) &&
	    is_event_supported(dev->repeat_key, dev->keybit, KEY_MAX)) {

		input_set_timestamp(dev, ktime_get());
		input_handle_event(dev, EV_KEY, dev->repeat_key, 2);
		input_handle_event(dev, EV_SYN, SYN_REPORT, 1);

		if (dev->rep[REP_PERIOD])
			mod_timer(&dev->timer, jiffies +
					msecs_to_jiffies(dev->rep[REP_PERIOD]));
	}

	spin_unlock_irqrestore(&dev->event_lock, flags);
}

/**
 * input_enable_softrepeat - enable software autorepeat
 * @dev: input device
 * @delay: repeat delay
 * @period: repeat period
 *
 * Enable software autorepeat on the input device.
 */
void input_enable_softrepeat(struct input_dev *dev, int delay, int period)
{
	dev->timer.function = input_repeat_key;
	dev->rep[REP_DELAY] = delay;
	dev->rep[REP_PERIOD] = period;
}
EXPORT_SYMBOL(input_enable_softrepeat);

bool input_device_enabled(struct input_dev *dev)
{
	lockdep_assert_held(&dev->mutex);

	return !dev->inhibited && dev->users > 0;
}
EXPORT_SYMBOL_GPL(input_device_enabled);

/**
 * input_register_device - register device with input core
 * @dev: device to be registered
 *
 * This function registers device with input core. The device must be
 * allocated with input_allocate_device() and all it's capabilities
 * set up before registering.
 * If function fails the device must be freed with input_free_device().
 * Once device has been successfully registered it can be unregistered
 * with input_unregister_device(); input_free_device() should not be
 * called in this case.
 *
 * Note that this function is also used to register managed input devices
 * (ones allocated with devm_input_allocate_device()). Such managed input
 * devices need not be explicitly unregistered or freed, their tear down
 * is controlled by the devres infrastructure. It is also worth noting
 * that tear down of managed input devices is internally a 2-step process:
 * registered managed input device is first unregistered, but stays in
 * memory and can still handle input_event() calls (although events will
 * not be delivered anywhere). The freeing of managed input device will
 * happen later, when devres stack is unwound to the point where device
 * allocation was made.
 */
int input_register_device(struct input_dev *dev)
{
	struct input_devres *devres = NULL;
	struct input_handler *handler;
	unsigned int packet_size;
	const char *path;
	int error;

	if (test_bit(EV_ABS, dev->evbit) && !dev->absinfo) {
		dev_err(&dev->dev,
			"Absolute device without dev->absinfo, refusing to register\n");
		return -EINVAL;
	}

	if (dev->devres_managed) {
		devres = devres_alloc(devm_input_device_unregister,
				      sizeof(*devres), GFP_KERNEL);
		if (!devres)
			return -ENOMEM;

		devres->input = dev;
	}

	/* Every input device generates EV_SYN/SYN_REPORT events. */
	__set_bit(EV_SYN, dev->evbit);

	/* KEY_RESERVED is not supposed to be transmitted to userspace. */
	__clear_bit(KEY_RESERVED, dev->keybit);

	/* Make sure that bitmasks not mentioned in dev->evbit are clean. */
	input_cleanse_bitmasks(dev);

	packet_size = input_estimate_events_per_packet(dev);
	if (dev->hint_events_per_packet < packet_size)
		dev->hint_events_per_packet = packet_size;

	dev->max_vals = dev->hint_events_per_packet + 2;
	dev->vals = kcalloc(dev->max_vals, sizeof(*dev->vals), GFP_KERNEL);
	if (!dev->vals) {
		error = -ENOMEM;
		goto err_devres_free;
	}

	/*
	 * If delay and period are pre-set by the driver, then autorepeating
	 * is handled by the driver itself and we don't do it in input.c.
	 */
	if (!dev->rep[REP_DELAY] && !dev->rep[REP_PERIOD])
		input_enable_softrepeat(dev, 250, 33);

	if (!dev->getkeycode)
		dev->getkeycode = input_default_getkeycode;

	if (!dev->setkeycode)
		dev->setkeycode = input_default_setkeycode;

	if (dev->poller)
		input_dev_poller_finalize(dev->poller);

	error = device_add(&dev->dev);
	if (error)
		goto err_free_vals;

	path = kobject_get_path(&dev->dev.kobj, GFP_KERNEL);
	pr_info("%s as %s\n",
		dev->name ? dev->name : "Unspecified device",
		path ? path : "N/A");
	kfree(path);

	error = mutex_lock_interruptible(&input_mutex);
	if (error)
		goto err_device_del;

	list_add_tail(&dev->node, &input_dev_list);

	list_for_each_entry(handler, &input_handler_list, node)
		input_attach_handler(dev, handler);

	input_wakeup_procfs_readers();

	mutex_unlock(&input_mutex);

	if (dev->devres_managed) {
		dev_dbg(dev->dev.parent, "%s: registering %s with devres.\n",
			__func__, dev_name(&dev->dev));
		devres_add(dev->dev.parent, devres);
	}
	return 0;

err_device_del:
	device_del(&dev->dev);
err_free_vals:
	kfree(dev->vals);
	dev->vals = NULL;
err_devres_free:
	devres_free(devres);
	return error;
}
EXPORT_SYMBOL(input_register_device);

/**
 * input_unregister_device - unregister previously registered device
 * @dev: device to be unregistered
 *
 * This function unregisters an input device. Once device is unregistered
 * the caller should not try to access it as it may get freed at any moment.
 */
void input_unregister_device(struct input_dev *dev)
{
	if (dev->devres_managed) {
		WARN_ON(devres_destroy(dev->dev.parent,
					devm_input_device_unregister,
					devm_input_device_match,
					dev));
		__input_unregister_device(dev);
		/*
		 * We do not do input_put_device() here because it will be done
		 * when 2nd devres fires up.
		 */
	} else {
		__input_unregister_device(dev);
		input_put_device(dev);
	}
}
EXPORT_SYMBOL(input_unregister_device);

/**
 * input_register_handler - register a new input handler
 * @handler: handler to be registered
 *
 * This function registers a new input handler (interface) for input
 * devices in the system and attaches it to all input devices that
 * are compatible with the handler.
 */
int input_register_handler(struct input_handler *handler)
{
	struct input_dev *dev;
	int error;

	error = mutex_lock_interruptible(&input_mutex);
	if (error)
		return error;

	INIT_LIST_HEAD(&handler->h_list);

	list_add_tail(&handler->node, &input_handler_list);

	list_for_each_entry(dev, &input_dev_list, node)
		input_attach_handler(dev, handler);

	input_wakeup_procfs_readers();

	mutex_unlock(&input_mutex);
	return 0;
}
EXPORT_SYMBOL(input_register_handler);

/**
 * input_unregister_handler - unregisters an input handler
 * @handler: handler to be unregistered
 *
 * This function disconnects a handler from its input devices and
 * removes it from lists of known handlers.
 */
void input_unregister_handler(struct input_handler *handler)
{
	struct input_handle *handle, *next;

	mutex_lock(&input_mutex);

	list_for_each_entry_safe(handle, next, &handler->h_list, h_node)
		handler->disconnect(handle);
	WARN_ON(!list_empty(&handler->h_list));

	list_del_init(&handler->node);

	input_wakeup_procfs_readers();

	mutex_unlock(&input_mutex);
}
EXPORT_SYMBOL(input_unregister_handler);

/**
 * input_handler_for_each_handle - handle iterator
 * @handler: input handler to iterate
 * @data: data for the callback
 * @fn: function to be called for each handle
 *
 * Iterate over @bus's list of devices, and call @fn for each, passing
 * it @data and stop when @fn returns a non-zero value. The function is
 * using RCU to traverse the list and therefore may be using in atomic
 * contexts. The @fn callback is invoked from RCU critical section and
 * thus must not sleep.
 */
int input_handler_for_each_handle(struct input_handler *handler, void *data,
				  int (*fn)(struct input_handle *, void *))
{
	struct input_handle *handle;
	int retval = 0;

	rcu_read_lock();

	list_for_each_entry_rcu(handle, &handler->h_list, h_node) {
		retval = fn(handle, data);
		if (retval)
			break;
	}

	rcu_read_unlock();

	return retval;
}
EXPORT_SYMBOL(input_handler_for_each_handle);

/**
 * input_register_handle - register a new input handle
 * @handle: handle to register
 *
 * This function puts a new input handle onto device's
 * and handler's lists so that events can flow through
 * it once it is opened using input_open_device().
 *
 * This function is supposed to be called from handler's
 * connect() method.
 */
int input_register_handle(struct input_handle *handle)
{
	struct input_handler *handler = handle->handler;
	struct input_dev *dev = handle->dev;
	int error;

	/*
	 * We take dev->mutex here to prevent race with
	 * input_release_device().
	 */
	error = mutex_lock_interruptible(&dev->mutex);
	if (error)
		return error;

	/*
	 * Filters go to the head of the list, normal handlers
	 * to the tail.
	 */
	if (handler->filter)
		list_add_rcu(&handle->d_node, &dev->h_list);
	else
		list_add_tail_rcu(&handle->d_node, &dev->h_list);

	mutex_unlock(&dev->mutex);

	/*
	 * Since we are supposed to be called from ->connect()
	 * which is mutually exclusive with ->disconnect()
	 * we can't be racing with input_unregister_handle()
	 * and so separate lock is not needed here.
	 */
	list_add_tail_rcu(&handle->h_node, &handler->h_list);

	if (handler->start)
		handler->start(handle);

	return 0;
}
EXPORT_SYMBOL(input_register_handle);

/**
 * input_unregister_handle - unregister an input handle
 * @handle: handle to unregister
 *
 * This function removes input handle from device's
 * and handler's lists.
 *
 * This function is supposed to be called from handler's
 * disconnect() method.
 */
void input_unregister_handle(struct input_handle *handle)
{
	struct input_dev *dev = handle->dev;

	list_del_rcu(&handle->h_node);

	/*
	 * Take dev->mutex to prevent race with input_release_device().
	 */
	mutex_lock(&dev->mutex);
	list_del_rcu(&handle->d_node);
	mutex_unlock(&dev->mutex);

	synchronize_rcu();
}
EXPORT_SYMBOL(input_unregister_handle);

/**
 * input_get_new_minor - allocates a new input minor number
 * @legacy_base: beginning or the legacy range to be searched
 * @legacy_num: size of legacy range
 * @allow_dynamic: whether we can also take ID from the dynamic range
 *
 * This function allocates a new device minor for from input major namespace.
 * Caller can request legacy minor by specifying @legacy_base and @legacy_num
 * parameters and whether ID can be allocated from dynamic range if there are
 * no free IDs in legacy range.
 */
int input_get_new_minor(int legacy_base, unsigned int legacy_num,
			bool allow_dynamic)
{
	/*
	 * This function should be called from input handler's ->connect()
	 * methods, which are serialized with input_mutex, so no additional
	 * locking is needed here.
	 */
	if (legacy_base >= 0) {
		int minor = ida_simple_get(&input_ida,
					   legacy_base,
					   legacy_base + legacy_num,
					   GFP_KERNEL);
		if (minor >= 0 || !allow_dynamic)
			return minor;
	}

	return ida_simple_get(&input_ida,
			      INPUT_FIRST_DYNAMIC_DEV, INPUT_MAX_CHAR_DEVICES,
			      GFP_KERNEL);
}
EXPORT_SYMBOL(input_get_new_minor);

/**
 * input_free_minor - release previously allocated minor
 * @minor: minor to be released
 *
 * This function releases previously allocated input minor so that it can be
 * reused later.
 */
void input_free_minor(unsigned int minor)
{
	ida_simple_remove(&input_ida, minor);
}
EXPORT_SYMBOL(input_free_minor);

static int __init input_init(void)
{
	int err;

	err = class_register(&input_class);
	if (err) {
		pr_err("unable to register input_dev class\n");
		return err;
	}

	err = input_proc_init();
	if (err)
		goto fail1;

	err = register_chrdev_region(MKDEV(INPUT_MAJOR, 0),
				     INPUT_MAX_CHAR_DEVICES, "input");
	if (err) {
		pr_err("unable to register char major %d", INPUT_MAJOR);
		goto fail2;
	}

	return 0;

 fail2:	input_proc_exit();
 fail1:	class_unregister(&input_class);
	return err;
}

static void __exit input_exit(void)
{
	input_proc_exit();
	unregister_chrdev_region(MKDEV(INPUT_MAJOR, 0),
				 INPUT_MAX_CHAR_DEVICES);
	class_unregister(&input_class);
}

subsys_initcall(input_init);
module_exit(input_exit);<|MERGE_RESOLUTION|>--- conflicted
+++ resolved
@@ -1383,13 +1383,8 @@
 	return len;
 }
 
-<<<<<<< HEAD
-static int input_print_modalias(char *buf, int size, const struct input_dev *id,
-				int add_cr)
-=======
 static int input_print_modalias_parts(char *buf, int size, int full_len,
-				      struct input_dev *id)
->>>>>>> a6398e37
+				      const struct input_dev *id)
 {
 	int len, klen, remainder, space;
 
@@ -1460,7 +1455,7 @@
 	return len;
 }
 
-static int input_print_modalias(char *buf, int size, struct input_dev *id)
+static int input_print_modalias(char *buf, int size, const struct input_dev *id)
 {
 	int full_len;
 

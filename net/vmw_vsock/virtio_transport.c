--- conflicted
+++ resolved
@@ -117,11 +117,7 @@
 		list_del_init(&pkt->list);
 		spin_unlock_bh(&vsock->send_pkt_list_lock);
 
-<<<<<<< HEAD
 		virtio_transport_deliver_tap_pkt(pkt);
-=======
-		reply = virtio_vsock_skb_reply(skb);
->>>>>>> 8d688d67
 
 		reply = pkt->reply;
 

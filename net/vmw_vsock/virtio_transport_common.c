// SPDX-License-Identifier: GPL-2.0-only
/*
 * common code for virtio vsock
 *
 * Copyright (C) 2013-2015 Red Hat, Inc.
 * Author: Asias He <asias@redhat.com>
 *         Stefan Hajnoczi <stefanha@redhat.com>
 */
#include <linux/spinlock.h>
#include <linux/module.h>
#include <linux/sched/signal.h>
#include <linux/ctype.h>
#include <linux/list.h>
#include <linux/virtio_vsock.h>
#include <uapi/linux/vsockmon.h>

#include <net/sock.h>
#include <net/af_vsock.h>

#define CREATE_TRACE_POINTS
#include <trace/events/vsock_virtio_transport_common.h>

/* How long to wait for graceful shutdown of a connection */
#define VSOCK_CLOSE_TIMEOUT (8 * HZ)

/* Threshold for detecting small packets to copy */
#define GOOD_COPY_LEN  128

uint virtio_transport_max_vsock_pkt_buf_size = 64 * 1024;
module_param(virtio_transport_max_vsock_pkt_buf_size, uint, 0444);
EXPORT_SYMBOL_GPL(virtio_transport_max_vsock_pkt_buf_size);

static const struct virtio_transport *
virtio_transport_get_ops(struct vsock_sock *vsk)
{
	const struct vsock_transport *t = vsock_core_get_transport(vsk);

	if (WARN_ON(!t))
		return NULL;

	return container_of(t, struct virtio_transport, transport);
}

static struct virtio_vsock_pkt *
virtio_transport_alloc_pkt(struct virtio_vsock_pkt_info *info,
			   size_t len,
			   u32 src_cid,
			   u32 src_port,
			   u32 dst_cid,
			   u32 dst_port)
{
	struct virtio_vsock_pkt *pkt;
	int err;

	pkt = kzalloc(sizeof(*pkt), GFP_KERNEL);
	if (!pkt)
		return NULL;

	pkt->hdr.type		= cpu_to_le16(info->type);
	pkt->hdr.op		= cpu_to_le16(info->op);
	pkt->hdr.src_cid	= cpu_to_le64(src_cid);
	pkt->hdr.dst_cid	= cpu_to_le64(dst_cid);
	pkt->hdr.src_port	= cpu_to_le32(src_port);
	pkt->hdr.dst_port	= cpu_to_le32(dst_port);
	pkt->hdr.flags		= cpu_to_le32(info->flags);
	pkt->len		= len;
	pkt->hdr.len		= cpu_to_le32(len);
	pkt->reply		= info->reply;
	pkt->vsk		= info->vsk;

	if (info->msg && len > 0) {
		pkt->buf = kmalloc(len, GFP_KERNEL);
		if (!pkt->buf)
			goto out_pkt;

		pkt->buf_len = len;

		err = memcpy_from_msg(pkt->buf, info->msg, len);
		if (err)
			goto out;

		if (msg_data_left(info->msg) == 0 &&
		    info->type == VIRTIO_VSOCK_TYPE_SEQPACKET) {
			pkt->hdr.flags |= cpu_to_le32(VIRTIO_VSOCK_SEQ_EOM);

			if (info->msg->msg_flags & MSG_EOR)
				pkt->hdr.flags |= cpu_to_le32(VIRTIO_VSOCK_SEQ_EOR);
		}
	}

	trace_virtio_transport_alloc_pkt(src_cid, src_port,
					 dst_cid, dst_port,
					 len,
					 info->type,
					 info->op,
					 info->flags);

	return pkt;

out:
	kfree(pkt->buf);
out_pkt:
	kfree(pkt);
	return NULL;
}

/* Packet capture */
static struct sk_buff *virtio_transport_build_skb(void *opaque)
{
	struct virtio_vsock_pkt *pkt = opaque;
	struct af_vsockmon_hdr *hdr;
	struct sk_buff *skb;
	size_t payload_len;
	void *payload_buf;

	/* A packet could be split to fit the RX buffer, so we can retrieve
	 * the payload length from the header and the buffer pointer taking
	 * care of the offset in the original packet.
	 */
	payload_len = le32_to_cpu(pkt->hdr.len);
	payload_buf = pkt->buf + pkt->off;

	skb = alloc_skb(sizeof(*hdr) + sizeof(pkt->hdr) + payload_len,
			GFP_ATOMIC);
	if (!skb)
		return NULL;

	hdr = skb_put(skb, sizeof(*hdr));

	/* pkt->hdr is little-endian so no need to byteswap here */
	hdr->src_cid = pkt->hdr.src_cid;
	hdr->src_port = pkt->hdr.src_port;
	hdr->dst_cid = pkt->hdr.dst_cid;
	hdr->dst_port = pkt->hdr.dst_port;

	hdr->transport = cpu_to_le16(AF_VSOCK_TRANSPORT_VIRTIO);
	hdr->len = cpu_to_le16(sizeof(pkt->hdr));
	memset(hdr->reserved, 0, sizeof(hdr->reserved));

	switch (le16_to_cpu(pkt->hdr.op)) {
	case VIRTIO_VSOCK_OP_REQUEST:
	case VIRTIO_VSOCK_OP_RESPONSE:
		hdr->op = cpu_to_le16(AF_VSOCK_OP_CONNECT);
		break;
	case VIRTIO_VSOCK_OP_RST:
	case VIRTIO_VSOCK_OP_SHUTDOWN:
		hdr->op = cpu_to_le16(AF_VSOCK_OP_DISCONNECT);
		break;
	case VIRTIO_VSOCK_OP_RW:
		hdr->op = cpu_to_le16(AF_VSOCK_OP_PAYLOAD);
		break;
	case VIRTIO_VSOCK_OP_CREDIT_UPDATE:
	case VIRTIO_VSOCK_OP_CREDIT_REQUEST:
		hdr->op = cpu_to_le16(AF_VSOCK_OP_CONTROL);
		break;
	default:
		hdr->op = cpu_to_le16(AF_VSOCK_OP_UNKNOWN);
		break;
	}

	skb_put_data(skb, &pkt->hdr, sizeof(pkt->hdr));

	if (payload_len) {
		skb_put_data(skb, payload_buf, payload_len);
	}

	return skb;
}

void virtio_transport_deliver_tap_pkt(struct virtio_vsock_pkt *pkt)
{
	if (pkt->tap_delivered)
		return;

	vsock_deliver_tap(virtio_transport_build_skb, pkt);
	pkt->tap_delivered = true;
}
EXPORT_SYMBOL_GPL(virtio_transport_deliver_tap_pkt);

static u16 virtio_transport_get_type(struct sock *sk)
{
	if (sk->sk_type == SOCK_STREAM)
		return VIRTIO_VSOCK_TYPE_STREAM;
	else
		return VIRTIO_VSOCK_TYPE_SEQPACKET;
}

/* This function can only be used on connecting/connected sockets,
 * since a socket assigned to a transport is required.
 *
 * Do not use on listener sockets!
 */
static int virtio_transport_send_pkt_info(struct vsock_sock *vsk,
					  struct virtio_vsock_pkt_info *info)
{
	u32 src_cid, src_port, dst_cid, dst_port;
	const struct virtio_transport *t_ops;
	struct virtio_vsock_sock *vvs;
	struct virtio_vsock_pkt *pkt;
	u32 pkt_len = info->pkt_len;

	info->type = virtio_transport_get_type(sk_vsock(vsk));

	t_ops = virtio_transport_get_ops(vsk);
	if (unlikely(!t_ops))
		return -EFAULT;

	src_cid = t_ops->transport.get_local_cid();
	src_port = vsk->local_addr.svm_port;
	if (!info->remote_cid) {
		dst_cid	= vsk->remote_addr.svm_cid;
		dst_port = vsk->remote_addr.svm_port;
	} else {
		dst_cid = info->remote_cid;
		dst_port = info->remote_port;
	}

	vvs = vsk->trans;

	/* we can send less than pkt_len bytes */
	if (pkt_len > VIRTIO_VSOCK_MAX_PKT_BUF_SIZE)
		pkt_len = VIRTIO_VSOCK_MAX_PKT_BUF_SIZE;

	/* virtio_transport_get_credit might return less than pkt_len credit */
	pkt_len = virtio_transport_get_credit(vvs, pkt_len);

	/* Do not send zero length OP_RW pkt */
	if (pkt_len == 0 && info->op == VIRTIO_VSOCK_OP_RW)
		return pkt_len;

	pkt = virtio_transport_alloc_pkt(info, pkt_len,
					 src_cid, src_port,
					 dst_cid, dst_port);
	if (!pkt) {
		virtio_transport_put_credit(vvs, pkt_len);
		return -ENOMEM;
	}

	virtio_transport_inc_tx_pkt(vvs, pkt);

	return t_ops->send_pkt(pkt);
}

static bool virtio_transport_inc_rx_pkt(struct virtio_vsock_sock *vvs,
					struct virtio_vsock_pkt *pkt)
{
	if (vvs->rx_bytes + pkt->len > vvs->buf_alloc)
		return false;

	vvs->rx_bytes += pkt->len;
	return true;
}

static void virtio_transport_dec_rx_pkt(struct virtio_vsock_sock *vvs,
					struct virtio_vsock_pkt *pkt)
{
	vvs->rx_bytes -= pkt->len;
	vvs->fwd_cnt += pkt->len;
}

void virtio_transport_inc_tx_pkt(struct virtio_vsock_sock *vvs, struct virtio_vsock_pkt *pkt)
{
	spin_lock_bh(&vvs->rx_lock);
	vvs->last_fwd_cnt = vvs->fwd_cnt;
	pkt->hdr.fwd_cnt = cpu_to_le32(vvs->fwd_cnt);
	pkt->hdr.buf_alloc = cpu_to_le32(vvs->buf_alloc);
	spin_unlock_bh(&vvs->rx_lock);
}
EXPORT_SYMBOL_GPL(virtio_transport_inc_tx_pkt);

u32 virtio_transport_get_credit(struct virtio_vsock_sock *vvs, u32 credit)
{
	u32 ret;

	spin_lock_bh(&vvs->tx_lock);
	ret = vvs->peer_buf_alloc - (vvs->tx_cnt - vvs->peer_fwd_cnt);
	if (ret > credit)
		ret = credit;
	vvs->tx_cnt += ret;
	spin_unlock_bh(&vvs->tx_lock);

	return ret;
}
EXPORT_SYMBOL_GPL(virtio_transport_get_credit);

void virtio_transport_put_credit(struct virtio_vsock_sock *vvs, u32 credit)
{
	spin_lock_bh(&vvs->tx_lock);
	vvs->tx_cnt -= credit;
	spin_unlock_bh(&vvs->tx_lock);
}
EXPORT_SYMBOL_GPL(virtio_transport_put_credit);

static int virtio_transport_send_credit_update(struct vsock_sock *vsk)
{
	struct virtio_vsock_pkt_info info = {
		.op = VIRTIO_VSOCK_OP_CREDIT_UPDATE,
		.vsk = vsk,
	};

	return virtio_transport_send_pkt_info(vsk, &info);
}

static ssize_t
virtio_transport_stream_do_peek(struct vsock_sock *vsk,
				struct msghdr *msg,
				size_t len)
{
	struct virtio_vsock_sock *vvs = vsk->trans;
	struct virtio_vsock_pkt *pkt;
	size_t bytes, total = 0, off;
	int err = -EFAULT;

	spin_lock_bh(&vvs->rx_lock);

	list_for_each_entry(pkt, &vvs->rx_queue, list) {
		off = pkt->off;

		if (total == len)
			break;

		while (total < len && off < pkt->len) {
			bytes = len - total;
			if (bytes > pkt->len - off)
				bytes = pkt->len - off;

			/* sk_lock is held by caller so no one else can dequeue.
			 * Unlock rx_lock since memcpy_to_msg() may sleep.
			 */
			spin_unlock_bh(&vvs->rx_lock);

			err = memcpy_to_msg(msg, pkt->buf + off, bytes);
			if (err)
				goto out;

			spin_lock_bh(&vvs->rx_lock);

			total += bytes;
			off += bytes;
		}
	}

	spin_unlock_bh(&vvs->rx_lock);

	return total;

out:
	if (total)
		err = total;
	return err;
}

static ssize_t
virtio_transport_stream_do_dequeue(struct vsock_sock *vsk,
				   struct msghdr *msg,
				   size_t len)
{
	struct virtio_vsock_sock *vvs = vsk->trans;
	struct virtio_vsock_pkt *pkt;
	size_t bytes, total = 0;
<<<<<<< HEAD
=======
	struct sk_buff *skb;
	u32 fwd_cnt_delta;
	bool low_rx_bytes;
	int err = -EFAULT;
>>>>>>> 883d1a95
	u32 free_space;
	int err = -EFAULT;

	spin_lock_bh(&vvs->rx_lock);
	while (total < len && !list_empty(&vvs->rx_queue)) {
		pkt = list_first_entry(&vvs->rx_queue,
				       struct virtio_vsock_pkt, list);

		bytes = len - total;
		if (bytes > pkt->len - pkt->off)
			bytes = pkt->len - pkt->off;

		/* sk_lock is held by caller so no one else can dequeue.
		 * Unlock rx_lock since memcpy_to_msg() may sleep.
		 */
		spin_unlock_bh(&vvs->rx_lock);

		err = memcpy_to_msg(msg, pkt->buf + pkt->off, bytes);
		if (err)
			goto out;

		spin_lock_bh(&vvs->rx_lock);

		total += bytes;
		pkt->off += bytes;
		if (pkt->off == pkt->len) {
			virtio_transport_dec_rx_pkt(vvs, pkt);
			list_del(&pkt->list);
			virtio_transport_free_pkt(pkt);
		}
	}

	fwd_cnt_delta = vvs->fwd_cnt - vvs->last_fwd_cnt;
	free_space = vvs->buf_alloc - fwd_cnt_delta;
	low_rx_bytes = (vvs->rx_bytes <
			sock_rcvlowat(sk_vsock(vsk), 0, INT_MAX));

	spin_unlock_bh(&vvs->rx_lock);

	/* To reduce the number of credit update messages,
	 * don't update credits as long as lots of space is available.
	 * Note: the limit chosen here is arbitrary. Setting the limit
	 * too high causes extra messages. Too low causes transmitter
	 * stalls. As stalls are in theory more expensive than extra
	 * messages, we set the limit to a high value. TODO: experiment
	 * with different values. Also send credit update message when
	 * number of bytes in rx queue is not enough to wake up reader.
	 */
	if (fwd_cnt_delta &&
	    (free_space < VIRTIO_VSOCK_MAX_PKT_BUF_SIZE || low_rx_bytes))
		virtio_transport_send_credit_update(vsk);

	return total;

out:
	if (total)
		err = total;
	return err;
}

static int virtio_transport_seqpacket_do_dequeue(struct vsock_sock *vsk,
						 struct msghdr *msg,
						 int flags)
{
	struct virtio_vsock_sock *vvs = vsk->trans;
	struct virtio_vsock_pkt *pkt;
	int dequeued_len = 0;
	size_t user_buf_len = msg_data_left(msg);
	bool msg_ready = false;

	spin_lock_bh(&vvs->rx_lock);

	if (vvs->msg_count == 0) {
		spin_unlock_bh(&vvs->rx_lock);
		return 0;
	}

	while (!msg_ready) {
		pkt = list_first_entry(&vvs->rx_queue, struct virtio_vsock_pkt, list);

		if (dequeued_len >= 0) {
			size_t pkt_len;
			size_t bytes_to_copy;

			pkt_len = (size_t)le32_to_cpu(pkt->hdr.len);
			bytes_to_copy = min(user_buf_len, pkt_len);

			if (bytes_to_copy) {
				int err;

				/* sk_lock is held by caller so no one else can dequeue.
				 * Unlock rx_lock since memcpy_to_msg() may sleep.
				 */
				spin_unlock_bh(&vvs->rx_lock);

				err = memcpy_to_msg(msg, pkt->buf, bytes_to_copy);
				if (err) {
					/* Copy of message failed. Rest of
					 * fragments will be freed without copy.
					 */
					dequeued_len = err;
				} else {
					user_buf_len -= bytes_to_copy;
				}

				spin_lock_bh(&vvs->rx_lock);
			}

			if (dequeued_len >= 0)
				dequeued_len += pkt_len;
		}

		if (le32_to_cpu(pkt->hdr.flags) & VIRTIO_VSOCK_SEQ_EOM) {
			msg_ready = true;
			vvs->msg_count--;

			if (le32_to_cpu(pkt->hdr.flags) & VIRTIO_VSOCK_SEQ_EOR)
				msg->msg_flags |= MSG_EOR;
		}

		virtio_transport_dec_rx_pkt(vvs, pkt);
		list_del(&pkt->list);
		virtio_transport_free_pkt(pkt);
	}

	spin_unlock_bh(&vvs->rx_lock);

	virtio_transport_send_credit_update(vsk);

	return dequeued_len;
}

ssize_t
virtio_transport_stream_dequeue(struct vsock_sock *vsk,
				struct msghdr *msg,
				size_t len, int flags)
{
	if (flags & MSG_PEEK)
		return virtio_transport_stream_do_peek(vsk, msg, len);
	else
		return virtio_transport_stream_do_dequeue(vsk, msg, len);
}
EXPORT_SYMBOL_GPL(virtio_transport_stream_dequeue);

ssize_t
virtio_transport_seqpacket_dequeue(struct vsock_sock *vsk,
				   struct msghdr *msg,
				   int flags)
{
	if (flags & MSG_PEEK)
		return -EOPNOTSUPP;

	return virtio_transport_seqpacket_do_dequeue(vsk, msg, flags);
}
EXPORT_SYMBOL_GPL(virtio_transport_seqpacket_dequeue);

int
virtio_transport_seqpacket_enqueue(struct vsock_sock *vsk,
				   struct msghdr *msg,
				   size_t len)
{
	struct virtio_vsock_sock *vvs = vsk->trans;

	spin_lock_bh(&vvs->tx_lock);

	if (len > vvs->peer_buf_alloc) {
		spin_unlock_bh(&vvs->tx_lock);
		return -EMSGSIZE;
	}

	spin_unlock_bh(&vvs->tx_lock);

	return virtio_transport_stream_enqueue(vsk, msg, len);
}
EXPORT_SYMBOL_GPL(virtio_transport_seqpacket_enqueue);

int
virtio_transport_dgram_dequeue(struct vsock_sock *vsk,
			       struct msghdr *msg,
			       size_t len, int flags)
{
	return -EOPNOTSUPP;
}
EXPORT_SYMBOL_GPL(virtio_transport_dgram_dequeue);

s64 virtio_transport_stream_has_data(struct vsock_sock *vsk)
{
	struct virtio_vsock_sock *vvs = vsk->trans;
	s64 bytes;

	spin_lock_bh(&vvs->rx_lock);
	bytes = vvs->rx_bytes;
	spin_unlock_bh(&vvs->rx_lock);

	return bytes;
}
EXPORT_SYMBOL_GPL(virtio_transport_stream_has_data);

u32 virtio_transport_seqpacket_has_data(struct vsock_sock *vsk)
{
	struct virtio_vsock_sock *vvs = vsk->trans;
	u32 msg_count;

	spin_lock_bh(&vvs->rx_lock);
	msg_count = vvs->msg_count;
	spin_unlock_bh(&vvs->rx_lock);

	return msg_count;
}
EXPORT_SYMBOL_GPL(virtio_transport_seqpacket_has_data);

static s64 virtio_transport_has_space(struct vsock_sock *vsk)
{
	struct virtio_vsock_sock *vvs = vsk->trans;
	s64 bytes;

	bytes = (s64)vvs->peer_buf_alloc - (vvs->tx_cnt - vvs->peer_fwd_cnt);
	if (bytes < 0)
		bytes = 0;

	return bytes;
}

s64 virtio_transport_stream_has_space(struct vsock_sock *vsk)
{
	struct virtio_vsock_sock *vvs = vsk->trans;
	s64 bytes;

	spin_lock_bh(&vvs->tx_lock);
	bytes = virtio_transport_has_space(vsk);
	spin_unlock_bh(&vvs->tx_lock);

	return bytes;
}
EXPORT_SYMBOL_GPL(virtio_transport_stream_has_space);

int virtio_transport_do_socket_init(struct vsock_sock *vsk,
				    struct vsock_sock *psk)
{
	struct virtio_vsock_sock *vvs;

	vvs = kzalloc(sizeof(*vvs), GFP_KERNEL);
	if (!vvs)
		return -ENOMEM;

	vsk->trans = vvs;
	vvs->vsk = vsk;
	if (psk && psk->trans) {
		struct virtio_vsock_sock *ptrans = psk->trans;

		vvs->peer_buf_alloc = ptrans->peer_buf_alloc;
	}

	if (vsk->buffer_size > VIRTIO_VSOCK_MAX_BUF_SIZE)
		vsk->buffer_size = VIRTIO_VSOCK_MAX_BUF_SIZE;

	vvs->buf_alloc = vsk->buffer_size;

	spin_lock_init(&vvs->rx_lock);
	spin_lock_init(&vvs->tx_lock);
	INIT_LIST_HEAD(&vvs->rx_queue);

	return 0;
}
EXPORT_SYMBOL_GPL(virtio_transport_do_socket_init);

/* sk_lock held by the caller */
void virtio_transport_notify_buffer_size(struct vsock_sock *vsk, u64 *val)
{
	struct virtio_vsock_sock *vvs = vsk->trans;

	if (*val > VIRTIO_VSOCK_MAX_BUF_SIZE)
		*val = VIRTIO_VSOCK_MAX_BUF_SIZE;

	vvs->buf_alloc = *val;

	virtio_transport_send_credit_update(vsk);
}
EXPORT_SYMBOL_GPL(virtio_transport_notify_buffer_size);

int
virtio_transport_notify_poll_in(struct vsock_sock *vsk,
				size_t target,
				bool *data_ready_now)
{
	*data_ready_now = vsock_stream_has_data(vsk) >= target;

	return 0;
}
EXPORT_SYMBOL_GPL(virtio_transport_notify_poll_in);

int
virtio_transport_notify_poll_out(struct vsock_sock *vsk,
				 size_t target,
				 bool *space_avail_now)
{
	s64 free_space;

	free_space = vsock_stream_has_space(vsk);
	if (free_space > 0)
		*space_avail_now = true;
	else if (free_space == 0)
		*space_avail_now = false;

	return 0;
}
EXPORT_SYMBOL_GPL(virtio_transport_notify_poll_out);

int virtio_transport_notify_recv_init(struct vsock_sock *vsk,
	size_t target, struct vsock_transport_recv_notify_data *data)
{
	return 0;
}
EXPORT_SYMBOL_GPL(virtio_transport_notify_recv_init);

int virtio_transport_notify_recv_pre_block(struct vsock_sock *vsk,
	size_t target, struct vsock_transport_recv_notify_data *data)
{
	return 0;
}
EXPORT_SYMBOL_GPL(virtio_transport_notify_recv_pre_block);

int virtio_transport_notify_recv_pre_dequeue(struct vsock_sock *vsk,
	size_t target, struct vsock_transport_recv_notify_data *data)
{
	return 0;
}
EXPORT_SYMBOL_GPL(virtio_transport_notify_recv_pre_dequeue);

int virtio_transport_notify_recv_post_dequeue(struct vsock_sock *vsk,
	size_t target, ssize_t copied, bool data_read,
	struct vsock_transport_recv_notify_data *data)
{
	return 0;
}
EXPORT_SYMBOL_GPL(virtio_transport_notify_recv_post_dequeue);

int virtio_transport_notify_send_init(struct vsock_sock *vsk,
	struct vsock_transport_send_notify_data *data)
{
	return 0;
}
EXPORT_SYMBOL_GPL(virtio_transport_notify_send_init);

int virtio_transport_notify_send_pre_block(struct vsock_sock *vsk,
	struct vsock_transport_send_notify_data *data)
{
	return 0;
}
EXPORT_SYMBOL_GPL(virtio_transport_notify_send_pre_block);

int virtio_transport_notify_send_pre_enqueue(struct vsock_sock *vsk,
	struct vsock_transport_send_notify_data *data)
{
	return 0;
}
EXPORT_SYMBOL_GPL(virtio_transport_notify_send_pre_enqueue);

int virtio_transport_notify_send_post_enqueue(struct vsock_sock *vsk,
	ssize_t written, struct vsock_transport_send_notify_data *data)
{
	return 0;
}
EXPORT_SYMBOL_GPL(virtio_transport_notify_send_post_enqueue);

u64 virtio_transport_stream_rcvhiwat(struct vsock_sock *vsk)
{
	return vsk->buffer_size;
}
EXPORT_SYMBOL_GPL(virtio_transport_stream_rcvhiwat);

bool virtio_transport_stream_is_active(struct vsock_sock *vsk)
{
	return true;
}
EXPORT_SYMBOL_GPL(virtio_transport_stream_is_active);

bool virtio_transport_stream_allow(u32 cid, u32 port)
{
	return true;
}
EXPORT_SYMBOL_GPL(virtio_transport_stream_allow);

int virtio_transport_dgram_bind(struct vsock_sock *vsk,
				struct sockaddr_vm *addr)
{
	return -EOPNOTSUPP;
}
EXPORT_SYMBOL_GPL(virtio_transport_dgram_bind);

bool virtio_transport_dgram_allow(u32 cid, u32 port)
{
	return false;
}
EXPORT_SYMBOL_GPL(virtio_transport_dgram_allow);

int virtio_transport_connect(struct vsock_sock *vsk)
{
	struct virtio_vsock_pkt_info info = {
		.op = VIRTIO_VSOCK_OP_REQUEST,
		.vsk = vsk,
	};

	return virtio_transport_send_pkt_info(vsk, &info);
}
EXPORT_SYMBOL_GPL(virtio_transport_connect);

int virtio_transport_shutdown(struct vsock_sock *vsk, int mode)
{
	struct virtio_vsock_pkt_info info = {
		.op = VIRTIO_VSOCK_OP_SHUTDOWN,
		.flags = (mode & RCV_SHUTDOWN ?
			  VIRTIO_VSOCK_SHUTDOWN_RCV : 0) |
			 (mode & SEND_SHUTDOWN ?
			  VIRTIO_VSOCK_SHUTDOWN_SEND : 0),
		.vsk = vsk,
	};

	return virtio_transport_send_pkt_info(vsk, &info);
}
EXPORT_SYMBOL_GPL(virtio_transport_shutdown);

int
virtio_transport_dgram_enqueue(struct vsock_sock *vsk,
			       struct sockaddr_vm *remote_addr,
			       struct msghdr *msg,
			       size_t dgram_len)
{
	return -EOPNOTSUPP;
}
EXPORT_SYMBOL_GPL(virtio_transport_dgram_enqueue);

ssize_t
virtio_transport_stream_enqueue(struct vsock_sock *vsk,
				struct msghdr *msg,
				size_t len)
{
	struct virtio_vsock_pkt_info info = {
		.op = VIRTIO_VSOCK_OP_RW,
		.msg = msg,
		.pkt_len = len,
		.vsk = vsk,
	};

	return virtio_transport_send_pkt_info(vsk, &info);
}
EXPORT_SYMBOL_GPL(virtio_transport_stream_enqueue);

void virtio_transport_destruct(struct vsock_sock *vsk)
{
	struct virtio_vsock_sock *vvs = vsk->trans;

	kfree(vvs);
}
EXPORT_SYMBOL_GPL(virtio_transport_destruct);

static int virtio_transport_reset(struct vsock_sock *vsk,
				  struct virtio_vsock_pkt *pkt)
{
	struct virtio_vsock_pkt_info info = {
		.op = VIRTIO_VSOCK_OP_RST,
		.reply = !!pkt,
		.vsk = vsk,
	};

	/* Send RST only if the original pkt is not a RST pkt */
	if (pkt && le16_to_cpu(pkt->hdr.op) == VIRTIO_VSOCK_OP_RST)
		return 0;

	return virtio_transport_send_pkt_info(vsk, &info);
}

/* Normally packets are associated with a socket.  There may be no socket if an
 * attempt was made to connect to a socket that does not exist.
 */
static int virtio_transport_reset_no_sock(const struct virtio_transport *t,
					  struct virtio_vsock_pkt *pkt)
{
	struct virtio_vsock_pkt *reply;
	struct virtio_vsock_pkt_info info = {
		.op = VIRTIO_VSOCK_OP_RST,
		.type = le16_to_cpu(pkt->hdr.type),
		.reply = true,
	};

	/* Send RST only if the original pkt is not a RST pkt */
	if (le16_to_cpu(pkt->hdr.op) == VIRTIO_VSOCK_OP_RST)
		return 0;

	reply = virtio_transport_alloc_pkt(&info, 0,
					   le64_to_cpu(pkt->hdr.dst_cid),
					   le32_to_cpu(pkt->hdr.dst_port),
					   le64_to_cpu(pkt->hdr.src_cid),
					   le32_to_cpu(pkt->hdr.src_port));
	if (!reply)
		return -ENOMEM;

	if (!t) {
		virtio_transport_free_pkt(reply);
		return -ENOTCONN;
	}

	return t->send_pkt(reply);
}

/* This function should be called with sk_lock held and SOCK_DONE set */
static void virtio_transport_remove_sock(struct vsock_sock *vsk)
{
	struct virtio_vsock_sock *vvs = vsk->trans;
	struct virtio_vsock_pkt *pkt, *tmp;

	/* We don't need to take rx_lock, as the socket is closing and we are
	 * removing it.
	 */
	list_for_each_entry_safe(pkt, tmp, &vvs->rx_queue, list) {
		list_del(&pkt->list);
		virtio_transport_free_pkt(pkt);
	}

	vsock_remove_sock(vsk);
}

static void virtio_transport_wait_close(struct sock *sk, long timeout)
{
	if (timeout) {
		DEFINE_WAIT_FUNC(wait, woken_wake_function);

		add_wait_queue(sk_sleep(sk), &wait);

		do {
			if (sk_wait_event(sk, &timeout,
					  sock_flag(sk, SOCK_DONE), &wait))
				break;
		} while (!signal_pending(current) && timeout);

		remove_wait_queue(sk_sleep(sk), &wait);
	}
}

static void virtio_transport_do_close(struct vsock_sock *vsk,
				      bool cancel_timeout)
{
	struct sock *sk = sk_vsock(vsk);

	sock_set_flag(sk, SOCK_DONE);
	vsk->peer_shutdown = SHUTDOWN_MASK;
	if (vsock_stream_has_data(vsk) <= 0)
		sk->sk_state = TCP_CLOSING;
	sk->sk_state_change(sk);

	if (vsk->close_work_scheduled &&
	    (!cancel_timeout || cancel_delayed_work(&vsk->close_work))) {
		vsk->close_work_scheduled = false;

		virtio_transport_remove_sock(vsk);

		/* Release refcnt obtained when we scheduled the timeout */
		sock_put(sk);
	}
}

static void virtio_transport_close_timeout(struct work_struct *work)
{
	struct vsock_sock *vsk =
		container_of(work, struct vsock_sock, close_work.work);
	struct sock *sk = sk_vsock(vsk);

	sock_hold(sk);
	lock_sock(sk);

	if (!sock_flag(sk, SOCK_DONE)) {
		(void)virtio_transport_reset(vsk, NULL);

		virtio_transport_do_close(vsk, false);
	}

	vsk->close_work_scheduled = false;

	release_sock(sk);
	sock_put(sk);
}

/* User context, vsk->sk is locked */
static bool virtio_transport_close(struct vsock_sock *vsk)
{
	struct sock *sk = &vsk->sk;

	if (!(sk->sk_state == TCP_ESTABLISHED ||
	      sk->sk_state == TCP_CLOSING))
		return true;

	/* Already received SHUTDOWN from peer, reply with RST */
	if ((vsk->peer_shutdown & SHUTDOWN_MASK) == SHUTDOWN_MASK) {
		(void)virtio_transport_reset(vsk, NULL);
		return true;
	}

	if ((sk->sk_shutdown & SHUTDOWN_MASK) != SHUTDOWN_MASK)
		(void)virtio_transport_shutdown(vsk, SHUTDOWN_MASK);

	if (sock_flag(sk, SOCK_LINGER) && !(current->flags & PF_EXITING))
		virtio_transport_wait_close(sk, sk->sk_lingertime);

	if (sock_flag(sk, SOCK_DONE)) {
		return true;
	}

	sock_hold(sk);
	INIT_DELAYED_WORK(&vsk->close_work,
			  virtio_transport_close_timeout);
	vsk->close_work_scheduled = true;
	schedule_delayed_work(&vsk->close_work, VSOCK_CLOSE_TIMEOUT);
	return false;
}

void virtio_transport_release(struct vsock_sock *vsk)
{
	struct sock *sk = &vsk->sk;
	bool remove_sock = true;

	if (sk->sk_type == SOCK_STREAM || sk->sk_type == SOCK_SEQPACKET)
		remove_sock = virtio_transport_close(vsk);

	if (remove_sock) {
		sock_set_flag(sk, SOCK_DONE);
		virtio_transport_remove_sock(vsk);
	}
}
EXPORT_SYMBOL_GPL(virtio_transport_release);

static int
virtio_transport_recv_connecting(struct sock *sk,
				 struct virtio_vsock_pkt *pkt)
{
	struct vsock_sock *vsk = vsock_sk(sk);
	int err;
	int skerr;

	switch (le16_to_cpu(pkt->hdr.op)) {
	case VIRTIO_VSOCK_OP_RESPONSE:
		sk->sk_state = TCP_ESTABLISHED;
		sk->sk_socket->state = SS_CONNECTED;
		vsock_insert_connected(vsk);
		sk->sk_state_change(sk);
		break;
	case VIRTIO_VSOCK_OP_INVALID:
		break;
	case VIRTIO_VSOCK_OP_RST:
		skerr = ECONNRESET;
		err = 0;
		goto destroy;
	default:
		skerr = EPROTO;
		err = -EINVAL;
		goto destroy;
	}
	return 0;

destroy:
	virtio_transport_reset(vsk, pkt);
	sk->sk_state = TCP_CLOSE;
	sk->sk_err = skerr;
	sk_error_report(sk);
	return err;
}

static void
virtio_transport_recv_enqueue(struct vsock_sock *vsk,
			      struct virtio_vsock_pkt *pkt)
{
	struct virtio_vsock_sock *vvs = vsk->trans;
	bool can_enqueue, free_pkt = false;

	pkt->len = le32_to_cpu(pkt->hdr.len);
	pkt->off = 0;

	spin_lock_bh(&vvs->rx_lock);

	can_enqueue = virtio_transport_inc_rx_pkt(vvs, pkt);
	if (!can_enqueue) {
		free_pkt = true;
		goto out;
	}

	if (le32_to_cpu(pkt->hdr.flags) & VIRTIO_VSOCK_SEQ_EOM)
		vvs->msg_count++;

	/* Try to copy small packets into the buffer of last packet queued,
	 * to avoid wasting memory queueing the entire buffer with a small
	 * payload.
	 */
	if (pkt->len <= GOOD_COPY_LEN && !list_empty(&vvs->rx_queue)) {
		struct virtio_vsock_pkt *last_pkt;

		last_pkt = list_last_entry(&vvs->rx_queue,
					   struct virtio_vsock_pkt, list);

		/* If there is space in the last packet queued, we copy the
		 * new packet in its buffer. We avoid this if the last packet
		 * queued has VIRTIO_VSOCK_SEQ_EOM set, because this is
		 * delimiter of SEQPACKET message, so 'pkt' is the first packet
		 * of a new message.
		 */
		if ((pkt->len <= last_pkt->buf_len - last_pkt->len) &&
		    !(le32_to_cpu(last_pkt->hdr.flags) & VIRTIO_VSOCK_SEQ_EOM)) {
			memcpy(last_pkt->buf + last_pkt->len, pkt->buf,
			       pkt->len);
			last_pkt->len += pkt->len;
			free_pkt = true;
			last_pkt->hdr.flags |= pkt->hdr.flags;
			goto out;
		}
	}

	list_add_tail(&pkt->list, &vvs->rx_queue);

out:
	spin_unlock_bh(&vvs->rx_lock);
	if (free_pkt)
		virtio_transport_free_pkt(pkt);
}

static int
virtio_transport_recv_connected(struct sock *sk,
				struct virtio_vsock_pkt *pkt)
{
	struct vsock_sock *vsk = vsock_sk(sk);
	int err = 0;

	switch (le16_to_cpu(pkt->hdr.op)) {
	case VIRTIO_VSOCK_OP_RW:
		virtio_transport_recv_enqueue(vsk, pkt);
		vsock_data_ready(sk);
		return err;
	case VIRTIO_VSOCK_OP_CREDIT_REQUEST:
		virtio_transport_send_credit_update(vsk);
		break;
	case VIRTIO_VSOCK_OP_CREDIT_UPDATE:
		sk->sk_write_space(sk);
		break;
	case VIRTIO_VSOCK_OP_SHUTDOWN:
		if (le32_to_cpu(pkt->hdr.flags) & VIRTIO_VSOCK_SHUTDOWN_RCV)
			vsk->peer_shutdown |= RCV_SHUTDOWN;
		if (le32_to_cpu(pkt->hdr.flags) & VIRTIO_VSOCK_SHUTDOWN_SEND)
			vsk->peer_shutdown |= SEND_SHUTDOWN;
		if (vsk->peer_shutdown == SHUTDOWN_MASK &&
		    vsock_stream_has_data(vsk) <= 0 &&
		    !sock_flag(sk, SOCK_DONE)) {
			(void)virtio_transport_reset(vsk, NULL);

			virtio_transport_do_close(vsk, true);
		}
		if (le32_to_cpu(pkt->hdr.flags))
			sk->sk_state_change(sk);
		break;
	case VIRTIO_VSOCK_OP_RST:
		virtio_transport_do_close(vsk, true);
		break;
	default:
		err = -EINVAL;
		break;
	}

	virtio_transport_free_pkt(pkt);
	return err;
}

static void
virtio_transport_recv_disconnecting(struct sock *sk,
				    struct virtio_vsock_pkt *pkt)
{
	struct vsock_sock *vsk = vsock_sk(sk);

	if (le16_to_cpu(pkt->hdr.op) == VIRTIO_VSOCK_OP_RST)
		virtio_transport_do_close(vsk, true);
}

static int
virtio_transport_send_response(struct vsock_sock *vsk,
			       struct virtio_vsock_pkt *pkt)
{
	struct virtio_vsock_pkt_info info = {
		.op = VIRTIO_VSOCK_OP_RESPONSE,
		.remote_cid = le64_to_cpu(pkt->hdr.src_cid),
		.remote_port = le32_to_cpu(pkt->hdr.src_port),
		.reply = true,
		.vsk = vsk,
	};

	return virtio_transport_send_pkt_info(vsk, &info);
}

static bool virtio_transport_space_update(struct sock *sk,
					  struct virtio_vsock_pkt *pkt)
{
	struct vsock_sock *vsk = vsock_sk(sk);
	struct virtio_vsock_sock *vvs = vsk->trans;
	bool space_available;

	/* Listener sockets are not associated with any transport, so we are
	 * not able to take the state to see if there is space available in the
	 * remote peer, but since they are only used to receive requests, we
	 * can assume that there is always space available in the other peer.
	 */
	if (!vvs)
		return true;

	/* buf_alloc and fwd_cnt is always included in the hdr */
	spin_lock_bh(&vvs->tx_lock);
	vvs->peer_buf_alloc = le32_to_cpu(pkt->hdr.buf_alloc);
	vvs->peer_fwd_cnt = le32_to_cpu(pkt->hdr.fwd_cnt);
	space_available = virtio_transport_has_space(vsk);
	spin_unlock_bh(&vvs->tx_lock);
	return space_available;
}

/* Handle server socket */
static int
virtio_transport_recv_listen(struct sock *sk, struct virtio_vsock_pkt *pkt,
			     struct virtio_transport *t)
{
	struct vsock_sock *vsk = vsock_sk(sk);
	struct vsock_sock *vchild;
	struct sock *child;
	int ret;

	if (le16_to_cpu(pkt->hdr.op) != VIRTIO_VSOCK_OP_REQUEST) {
		virtio_transport_reset_no_sock(t, pkt);
		return -EINVAL;
	}

	if (sk_acceptq_is_full(sk)) {
		virtio_transport_reset_no_sock(t, pkt);
		return -ENOMEM;
	}

	child = vsock_create_connected(sk);
	if (!child) {
		virtio_transport_reset_no_sock(t, pkt);
		return -ENOMEM;
	}

	sk_acceptq_added(sk);

	lock_sock_nested(child, SINGLE_DEPTH_NESTING);

	child->sk_state = TCP_ESTABLISHED;

	vchild = vsock_sk(child);
	vsock_addr_init(&vchild->local_addr, le64_to_cpu(pkt->hdr.dst_cid),
			le32_to_cpu(pkt->hdr.dst_port));
	vsock_addr_init(&vchild->remote_addr, le64_to_cpu(pkt->hdr.src_cid),
			le32_to_cpu(pkt->hdr.src_port));

	ret = vsock_assign_transport(vchild, vsk);
	/* Transport assigned (looking at remote_addr) must be the same
	 * where we received the request.
	 */
	if (ret || vchild->transport != &t->transport) {
		release_sock(child);
		virtio_transport_reset_no_sock(t, pkt);
		sock_put(child);
		return ret;
	}

	if (virtio_transport_space_update(child, pkt))
		child->sk_write_space(child);

	vsock_insert_connected(vchild);
	vsock_enqueue_accept(sk, child);
	virtio_transport_send_response(vchild, pkt);

	release_sock(child);

	sk->sk_data_ready(sk);
	return 0;
}

static bool virtio_transport_valid_type(u16 type)
{
	return (type == VIRTIO_VSOCK_TYPE_STREAM) ||
	       (type == VIRTIO_VSOCK_TYPE_SEQPACKET);
}

/* We are under the virtio-vsock's vsock->rx_lock or vhost-vsock's vq->mutex
 * lock.
 */
void virtio_transport_recv_pkt(struct virtio_transport *t,
			       struct virtio_vsock_pkt *pkt)
{
	struct sockaddr_vm src, dst;
	struct vsock_sock *vsk;
	struct sock *sk;
	bool space_available;

	vsock_addr_init(&src, le64_to_cpu(pkt->hdr.src_cid),
			le32_to_cpu(pkt->hdr.src_port));
	vsock_addr_init(&dst, le64_to_cpu(pkt->hdr.dst_cid),
			le32_to_cpu(pkt->hdr.dst_port));

	trace_virtio_transport_recv_pkt(src.svm_cid, src.svm_port,
					dst.svm_cid, dst.svm_port,
					le32_to_cpu(pkt->hdr.len),
					le16_to_cpu(pkt->hdr.type),
					le16_to_cpu(pkt->hdr.op),
					le32_to_cpu(pkt->hdr.flags),
					le32_to_cpu(pkt->hdr.buf_alloc),
					le32_to_cpu(pkt->hdr.fwd_cnt));

	if (!virtio_transport_valid_type(le16_to_cpu(pkt->hdr.type))) {
		(void)virtio_transport_reset_no_sock(t, pkt);
		goto free_pkt;
	}

	/* The socket must be in connected or bound table
	 * otherwise send reset back
	 */
	sk = vsock_find_connected_socket(&src, &dst);
	if (!sk) {
		sk = vsock_find_bound_socket(&dst);
		if (!sk) {
			(void)virtio_transport_reset_no_sock(t, pkt);
			goto free_pkt;
		}
	}

	if (virtio_transport_get_type(sk) != le16_to_cpu(pkt->hdr.type)) {
		(void)virtio_transport_reset_no_sock(t, pkt);
		sock_put(sk);
		goto free_pkt;
	}

	vsk = vsock_sk(sk);

	lock_sock(sk);

	/* Check if sk has been closed before lock_sock */
	if (sock_flag(sk, SOCK_DONE)) {
		(void)virtio_transport_reset_no_sock(t, pkt);
		release_sock(sk);
		sock_put(sk);
		goto free_pkt;
	}

	space_available = virtio_transport_space_update(sk, pkt);

	/* Update CID in case it has changed after a transport reset event */
	if (vsk->local_addr.svm_cid != VMADDR_CID_ANY)
		vsk->local_addr.svm_cid = dst.svm_cid;

	if (space_available)
		sk->sk_write_space(sk);

	switch (sk->sk_state) {
	case TCP_LISTEN:
		virtio_transport_recv_listen(sk, pkt, t);
		virtio_transport_free_pkt(pkt);
		break;
	case TCP_SYN_SENT:
		virtio_transport_recv_connecting(sk, pkt);
		virtio_transport_free_pkt(pkt);
		break;
	case TCP_ESTABLISHED:
		virtio_transport_recv_connected(sk, pkt);
		break;
	case TCP_CLOSING:
		virtio_transport_recv_disconnecting(sk, pkt);
		virtio_transport_free_pkt(pkt);
		break;
	default:
		(void)virtio_transport_reset_no_sock(t, pkt);
		virtio_transport_free_pkt(pkt);
		break;
	}

	release_sock(sk);

	/* Release refcnt obtained when we fetched this socket out of the
	 * bound or connected list.
	 */
	sock_put(sk);
	return;

free_pkt:
	virtio_transport_free_pkt(pkt);
}
EXPORT_SYMBOL_GPL(virtio_transport_recv_pkt);

void virtio_transport_free_pkt(struct virtio_vsock_pkt *pkt)
{
	kvfree(pkt->buf);
	kfree(pkt);
}
EXPORT_SYMBOL_GPL(virtio_transport_free_pkt);

MODULE_LICENSE("GPL v2");
MODULE_AUTHOR("Asias He");
MODULE_DESCRIPTION("common code for virtio vsock");<|MERGE_RESOLUTION|>--- conflicted
+++ resolved
@@ -358,13 +358,8 @@
 	struct virtio_vsock_sock *vvs = vsk->trans;
 	struct virtio_vsock_pkt *pkt;
 	size_t bytes, total = 0;
-<<<<<<< HEAD
-=======
-	struct sk_buff *skb;
 	u32 fwd_cnt_delta;
 	bool low_rx_bytes;
-	int err = -EFAULT;
->>>>>>> 883d1a95
 	u32 free_space;
 	int err = -EFAULT;
 

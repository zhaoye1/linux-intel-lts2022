config SUSPEND
	bool "Suspend to RAM and standby"
	depends on ARCH_SUSPEND_POSSIBLE
	default y
	---help---
	  Allow the system to enter sleep states in which main memory is
	  powered and thus its contents are preserved, such as the
	  suspend-to-RAM state (e.g. the ACPI S3 state).

config SUSPEND_FREEZER
	bool "Enable freezer for suspend to RAM/standby" \
		if ARCH_WANTS_FREEZER_CONTROL || BROKEN
	depends on SUSPEND
	default y
	help
	  This allows you to turn off the freezer for suspend. If this is
	  done, no tasks are frozen for suspend to RAM/standby.

	  Turning OFF this setting is NOT recommended! If in doubt, say Y.

config HIBERNATE_CALLBACKS
	bool

config HIBERNATION
	bool "Hibernation (aka 'suspend to disk')"
	depends on SWAP && ARCH_HIBERNATION_POSSIBLE
<<<<<<< HEAD
=======
	select HIBERNATE_CALLBACKS
>>>>>>> d762f438
	select LZO_COMPRESS
	select LZO_DECOMPRESS
	---help---
	  Enable the suspend to disk (STD) functionality, which is usually
	  called "hibernation" in user interfaces.  STD checkpoints the
	  system and powers it off; and restores that checkpoint on reboot.

	  You can suspend your machine with 'echo disk > /sys/power/state'
	  after placing resume=/dev/swappartition on the kernel command line
	  in your bootloader's configuration file.

	  Alternatively, you can use the additional userland tools available
	  from <http://suspend.sf.net>.

	  In principle it does not require ACPI or APM, although for example
	  ACPI will be used for the final steps when it is available.  One
	  of the reasons to use software suspend is that the firmware hooks
	  for suspend states like suspend-to-RAM (STR) often don't work very
	  well with Linux.

	  It creates an image which is saved in your active swap. Upon the next
	  boot, pass the 'resume=/dev/swappartition' argument to the kernel to
	  have it detect the saved image, restore memory state from it, and
	  continue to run as before. If you do not want the previous state to
	  be reloaded, then use the 'noresume' kernel command line argument.
	  Note, however, that fsck will be run on your filesystems and you will
	  need to run mkswap against the swap partition used for the suspend.

	  It also works with swap files to a limited extent (for details see
	  <file:Documentation/power/swsusp-and-swap-files.txt>).

	  Right now you may boot without resuming and resume later but in the
	  meantime you cannot use the swap partition(s)/file(s) involved in
	  suspending.  Also in this case you must not use the filesystems
	  that were mounted before the suspend.  In particular, you MUST NOT
	  MOUNT any journaled filesystems mounted before the suspend or they
	  will get corrupted in a nasty way.

	  For more information take a look at <file:Documentation/power/swsusp.txt>.

config PM_STD_PARTITION
	string "Default resume partition"
	depends on HIBERNATION
	default ""
	---help---
	  The default resume partition is the partition that the suspend-
	  to-disk implementation will look for a suspended disk image. 

	  The partition specified here will be different for almost every user. 
	  It should be a valid swap partition (at least for now) that is turned
	  on before suspending. 

	  The partition specified can be overridden by specifying:

		resume=/dev/<other device> 

	  which will set the resume partition to the device specified. 

	  Note there is currently not a way to specify which device to save the
	  suspended image to. It will simply pick the first available swap 
	  device.

config PM_SLEEP
	def_bool y
<<<<<<< HEAD
	depends on SUSPEND || HIBERNATION || XEN_SAVE_RESTORE
=======
	depends on SUSPEND || HIBERNATE_CALLBACKS
>>>>>>> d762f438

config PM_SLEEP_SMP
	def_bool y
	depends on SMP
	depends on ARCH_SUSPEND_POSSIBLE || ARCH_HIBERNATION_POSSIBLE
	depends on PM_SLEEP
	select HOTPLUG
	select HOTPLUG_CPU

config PM_RUNTIME
	bool "Run-time PM core functionality"
	depends on !IA64_HP_SIM
	---help---
	  Enable functionality allowing I/O devices to be put into energy-saving
	  (low power) states at run time (or autosuspended) after a specified
	  period of inactivity and woken up in response to a hardware-generated
	  wake-up event or a driver's request.

	  Hardware support is generally required for this functionality to work
	  and the bus type drivers of the buses the devices are on are
	  responsible for the actual handling of the autosuspend requests and
	  wake-up events.

config PM
	def_bool y
	depends on PM_SLEEP || PM_RUNTIME

config PM_DEBUG
	bool "Power Management Debug Support"
	depends on PM
	---help---
	This option enables various debugging support in the Power Management
	code. This is helpful when debugging and reporting PM bugs, like
	suspend support.

<<<<<<< HEAD
config PM_VERBOSE
	bool "Verbose Power Management debugging"
	depends on PM_DEBUG
	---help---
	This option enables verbose messages from the Power Management code.

=======
>>>>>>> d762f438
config PM_ADVANCED_DEBUG
	bool "Extra PM attributes in sysfs for low-level debugging/testing"
	depends on PM_DEBUG
	---help---
	Add extra sysfs attributes allowing one to access some Power Management
	fields of device objects from user space.  If you are not a kernel
	developer interested in debugging/testing Power Management, say "no".

config PM_TEST_SUSPEND
	bool "Test suspend/resume and wakealarm during bootup"
	depends on SUSPEND && PM_DEBUG && RTC_CLASS=y
	---help---
	This option will let you suspend your machine during bootup, and
	make it wake up a few seconds later using an RTC wakeup alarm.
	Enable this with a kernel parameter like "test_suspend=mem".

	You probably want to have your system's RTC driver statically
	linked, ensuring that it's available when this test runs.

config CAN_PM_TRACE
	def_bool y
	depends on PM_DEBUG && PM_SLEEP

config PM_TRACE
	bool
	help
	  This enables code to save the last PM event point across
	  reboot. The architecture needs to support this, x86 for
	  example does by saving things in the RTC, see below.

	  The architecture specific code must provide the extern
	  functions from <linux/resume-trace.h> as well as the
	  <asm/resume-trace.h> header with a TRACE_RESUME() macro.

	  The way the information is presented is architecture-
	  dependent, x86 will print the information during a
	  late_initcall.

config PM_TRACE_RTC
	bool "Suspend/resume event tracing"
	depends on CAN_PM_TRACE
	depends on X86
	select PM_TRACE
	---help---
	This enables some cheesy code to save the last PM event point in the
	RTC across reboots, so that you can debug a machine that just hangs
	during suspend (or more commonly, during resume).

	To use this debugging feature you should attempt to suspend the
	machine, reboot it and then run

		dmesg -s 1000000 | grep 'hash matches'

	CAUTION: this option will cause your machine's real-time clock to be
	set to an invalid time after a resume.

config APM_EMULATION
	tristate "Advanced Power Management Emulation"
	depends on PM && SYS_SUPPORTS_APM_EMULATION
	help
	  APM is a BIOS specification for saving power using several different
	  techniques. This is mostly useful for battery powered laptops with
	  APM compliant BIOSes. If you say Y here, the system time will be
	  reset after a RESUME operation, the /proc/apm device will provide
	  battery status information, and user-space programs will receive
	  notification of APM "events" (e.g. battery status change).

	  In order to use APM, you will need supporting software. For location
	  and more information, read <file:Documentation/power/pm.txt> and the
	  Battery Powered Linux mini-HOWTO, available from
	  <http://www.tldp.org/docs.html#howto>.

	  This driver does not spin down disk drives (see the hdparm(8)
	  manpage ("man 8 hdparm") for that), and it doesn't turn off
	  VESA-compliant "green" monitors.

	  Generally, if you don't have a battery in your machine, there isn't
	  much point in using this driver and you should say N. If you get
	  random kernel OOPSes or reboots that don't seem to be related to
	  anything, try disabling/enabling this option (or disabling/enabling
	  APM in your BIOS).

config ARCH_HAS_OPP
	bool

config PM_OPP
	bool "Operating Performance Point (OPP) Layer library"
	depends on ARCH_HAS_OPP
	---help---
	  SOCs have a standard set of tuples consisting of frequency and
	  voltage pairs that the device will support per voltage domain. This
	  is called Operating Performance Point or OPP. The actual definitions
	  of OPP varies over silicon within the same family of devices.

	  OPP layer organizes the data internally using device pointers
	  representing individual voltage domains and provides SOC
	  implementations a ready to use framework to manage OPPs.
	  For more information, read <file:Documentation/power/opp.txt>

config PM_RUNTIME_CLK
	def_bool y
	depends on PM_RUNTIME && HAVE_CLK<|MERGE_RESOLUTION|>--- conflicted
+++ resolved
@@ -24,10 +24,7 @@
 config HIBERNATION
 	bool "Hibernation (aka 'suspend to disk')"
 	depends on SWAP && ARCH_HIBERNATION_POSSIBLE
-<<<<<<< HEAD
-=======
 	select HIBERNATE_CALLBACKS
->>>>>>> d762f438
 	select LZO_COMPRESS
 	select LZO_DECOMPRESS
 	---help---
@@ -92,11 +89,7 @@
 
 config PM_SLEEP
 	def_bool y
-<<<<<<< HEAD
-	depends on SUSPEND || HIBERNATION || XEN_SAVE_RESTORE
-=======
 	depends on SUSPEND || HIBERNATE_CALLBACKS
->>>>>>> d762f438
 
 config PM_SLEEP_SMP
 	def_bool y
@@ -132,15 +125,6 @@
 	code. This is helpful when debugging and reporting PM bugs, like
 	suspend support.
 
-<<<<<<< HEAD
-config PM_VERBOSE
-	bool "Verbose Power Management debugging"
-	depends on PM_DEBUG
-	---help---
-	This option enables verbose messages from the Power Management code.
-
-=======
->>>>>>> d762f438
 config PM_ADVANCED_DEBUG
 	bool "Extra PM attributes in sysfs for low-level debugging/testing"
 	depends on PM_DEBUG

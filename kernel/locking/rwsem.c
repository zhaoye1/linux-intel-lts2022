// SPDX-License-Identifier: GPL-2.0
/* kernel/rwsem.c: R/W semaphores, public implementation
 *
 * Written by David Howells (dhowells@redhat.com).
 * Derived from asm-i386/semaphore.h
 *
 * Writer lock-stealing by Alex Shi <alex.shi@intel.com>
 * and Michel Lespinasse <walken@google.com>
 *
 * Optimistic spinning by Tim Chen <tim.c.chen@intel.com>
 * and Davidlohr Bueso <davidlohr@hp.com>. Based on mutexes.
 *
 * Rwsem count bit fields re-definition and rwsem rearchitecture by
 * Waiman Long <longman@redhat.com> and
 * Peter Zijlstra <peterz@infradead.org>.
 */

#include <linux/types.h>
#include <linux/kernel.h>
#include <linux/sched.h>
#include <linux/sched/rt.h>
#include <linux/sched/task.h>
#include <linux/sched/debug.h>
#include <linux/sched/wake_q.h>
#include <linux/sched/signal.h>
#include <linux/sched/clock.h>
#include <linux/export.h>
#include <linux/rwsem.h>
#include <linux/atomic.h>
#include <trace/events/lock.h>

#ifndef CONFIG_PREEMPT_RT
#include "lock_events.h"
#include <trace/hooks/dtask.h>
#include <trace/hooks/rwsem.h>

/*
 * The least significant 2 bits of the owner value has the following
 * meanings when set.
 *  - Bit 0: RWSEM_READER_OWNED - The rwsem is owned by readers
 *  - Bit 1: RWSEM_NONSPINNABLE - Cannot spin on a reader-owned lock
 *
 * When the rwsem is reader-owned and a spinning writer has timed out,
 * the nonspinnable bit will be set to disable optimistic spinning.

 * When a writer acquires a rwsem, it puts its task_struct pointer
 * into the owner field. It is cleared after an unlock.
 *
 * When a reader acquires a rwsem, it will also puts its task_struct
 * pointer into the owner field with the RWSEM_READER_OWNED bit set.
 * On unlock, the owner field will largely be left untouched. So
 * for a free or reader-owned rwsem, the owner value may contain
 * information about the last reader that acquires the rwsem.
 *
 * That information may be helpful in debugging cases where the system
 * seems to hang on a reader owned rwsem especially if only one reader
 * is involved. Ideally we would like to track all the readers that own
 * a rwsem, but the overhead is simply too big.
 *
 * A fast path reader optimistic lock stealing is supported when the rwsem
 * is previously owned by a writer and the following conditions are met:
 *  - rwsem is not currently writer owned
 *  - the handoff isn't set.
 */
#define RWSEM_READER_OWNED	(1UL << 0)
#define RWSEM_NONSPINNABLE	(1UL << 1)
#define RWSEM_OWNER_FLAGS_MASK	(RWSEM_READER_OWNED | RWSEM_NONSPINNABLE)

#ifdef CONFIG_DEBUG_RWSEMS
# define DEBUG_RWSEMS_WARN_ON(c, sem)	do {			\
	if (!debug_locks_silent &&				\
	    WARN_ONCE(c, "DEBUG_RWSEMS_WARN_ON(%s): count = 0x%lx, magic = 0x%lx, owner = 0x%lx, curr 0x%lx, list %sempty\n",\
		#c, atomic_long_read(&(sem)->count),		\
		(unsigned long) sem->magic,			\
		atomic_long_read(&(sem)->owner), (long)current,	\
		list_empty(&(sem)->wait_list) ? "" : "not "))	\
			debug_locks_off();			\
	} while (0)
#else
# define DEBUG_RWSEMS_WARN_ON(c, sem)
#endif

/*
 * On 64-bit architectures, the bit definitions of the count are:
 *
 * Bit  0    - writer locked bit
 * Bit  1    - waiters present bit
 * Bit  2    - lock handoff bit
 * Bits 3-7  - reserved
 * Bits 8-62 - 55-bit reader count
 * Bit  63   - read fail bit
 *
 * On 32-bit architectures, the bit definitions of the count are:
 *
 * Bit  0    - writer locked bit
 * Bit  1    - waiters present bit
 * Bit  2    - lock handoff bit
 * Bits 3-7  - reserved
 * Bits 8-30 - 23-bit reader count
 * Bit  31   - read fail bit
 *
 * It is not likely that the most significant bit (read fail bit) will ever
 * be set. This guard bit is still checked anyway in the down_read() fastpath
 * just in case we need to use up more of the reader bits for other purpose
 * in the future.
 *
 * atomic_long_fetch_add() is used to obtain reader lock, whereas
 * atomic_long_cmpxchg() will be used to obtain writer lock.
 *
 * There are three places where the lock handoff bit may be set or cleared.
 * 1) rwsem_mark_wake() for readers		-- set, clear
 * 2) rwsem_try_write_lock() for writers	-- set, clear
 * 3) rwsem_del_waiter()			-- clear
 *
 * For all the above cases, wait_lock will be held. A writer must also
 * be the first one in the wait_list to be eligible for setting the handoff
 * bit. So concurrent setting/clearing of handoff bit is not possible.
 */
#define RWSEM_WRITER_LOCKED	(1UL << 0)
#define RWSEM_FLAG_WAITERS	(1UL << 1)
#define RWSEM_FLAG_HANDOFF	(1UL << 2)
#define RWSEM_FLAG_READFAIL	(1UL << (BITS_PER_LONG - 1))

#define RWSEM_READER_SHIFT	8
#define RWSEM_READER_BIAS	(1UL << RWSEM_READER_SHIFT)
#define RWSEM_READER_MASK	(~(RWSEM_READER_BIAS - 1))
#define RWSEM_WRITER_MASK	RWSEM_WRITER_LOCKED
#define RWSEM_LOCK_MASK		(RWSEM_WRITER_MASK|RWSEM_READER_MASK)
#define RWSEM_READ_FAILED_MASK	(RWSEM_WRITER_MASK|RWSEM_FLAG_WAITERS|\
				 RWSEM_FLAG_HANDOFF|RWSEM_FLAG_READFAIL)

/*
 * All writes to owner are protected by WRITE_ONCE() to make sure that
 * store tearing can't happen as optimistic spinners may read and use
 * the owner value concurrently without lock. Read from owner, however,
 * may not need READ_ONCE() as long as the pointer value is only used
 * for comparison and isn't being dereferenced.
 *
 * Both rwsem_{set,clear}_owner() functions should be in the same
 * preempt disable section as the atomic op that changes sem->count.
 */
static inline void rwsem_set_owner(struct rw_semaphore *sem)
{
	lockdep_assert_preemption_disabled();
	atomic_long_set(&sem->owner, (long)current);
	trace_android_vh_record_rwsem_writer_owned(sem);
}

static inline void rwsem_clear_owner(struct rw_semaphore *sem)
{
	lockdep_assert_preemption_disabled();
	atomic_long_set(&sem->owner, 0);
	trace_android_vh_clear_rwsem_writer_owned(sem);
}

/*
 * Test the flags in the owner field.
 */
static inline bool rwsem_test_oflags(struct rw_semaphore *sem, long flags)
{
	return atomic_long_read(&sem->owner) & flags;
}

/*
 * The task_struct pointer of the last owning reader will be left in
 * the owner field.
 *
 * Note that the owner value just indicates the task has owned the rwsem
 * previously, it may not be the real owner or one of the real owners
 * anymore when that field is examined, so take it with a grain of salt.
 *
 * The reader non-spinnable bit is preserved.
 */
static inline void __rwsem_set_reader_owned(struct rw_semaphore *sem,
					    struct task_struct *owner)
{
	unsigned long val = (unsigned long)owner | RWSEM_READER_OWNED |
		(atomic_long_read(&sem->owner) & RWSEM_NONSPINNABLE);

	atomic_long_set(&sem->owner, val);
}

static inline void rwsem_set_reader_owned(struct rw_semaphore *sem)
{
	__rwsem_set_reader_owned(sem, current);
	trace_android_vh_record_rwsem_reader_owned(sem, NULL);
}

/*
 * Return true if the rwsem is owned by a reader.
 */
static inline bool is_rwsem_reader_owned(struct rw_semaphore *sem)
{
#ifdef CONFIG_DEBUG_RWSEMS
	/*
	 * Check the count to see if it is write-locked.
	 */
	long count = atomic_long_read(&sem->count);

	if (count & RWSEM_WRITER_MASK)
		return false;
#endif
	return rwsem_test_oflags(sem, RWSEM_READER_OWNED);
}

#ifdef CONFIG_DEBUG_RWSEMS
/*
 * With CONFIG_DEBUG_RWSEMS configured, it will make sure that if there
 * is a task pointer in owner of a reader-owned rwsem, it will be the
 * real owner or one of the real owners. The only exception is when the
 * unlock is done by up_read_non_owner().
 */
static inline void rwsem_clear_reader_owned(struct rw_semaphore *sem)
{
	unsigned long val = atomic_long_read(&sem->owner);

	trace_android_vh_clear_rwsem_reader_owned(sem);
	while ((val & ~RWSEM_OWNER_FLAGS_MASK) == (unsigned long)current) {
		if (atomic_long_try_cmpxchg(&sem->owner, &val,
					    val & RWSEM_OWNER_FLAGS_MASK))
			return;
	}
}
#else
static inline void rwsem_clear_reader_owned(struct rw_semaphore *sem)
{
	trace_android_vh_clear_rwsem_reader_owned(sem);
}
#endif

/*
 * Set the RWSEM_NONSPINNABLE bits if the RWSEM_READER_OWNED flag
 * remains set. Otherwise, the operation will be aborted.
 */
static inline void rwsem_set_nonspinnable(struct rw_semaphore *sem)
{
	unsigned long owner = atomic_long_read(&sem->owner);

	do {
		if (!(owner & RWSEM_READER_OWNED))
			break;
		if (owner & RWSEM_NONSPINNABLE)
			break;
	} while (!atomic_long_try_cmpxchg(&sem->owner, &owner,
					  owner | RWSEM_NONSPINNABLE));
}

static inline bool rwsem_read_trylock(struct rw_semaphore *sem, long *cntp)
{
	int ret = 0;

	*cntp = atomic_long_add_return_acquire(RWSEM_READER_BIAS, &sem->count);

	if (WARN_ON_ONCE(*cntp < 0))
		rwsem_set_nonspinnable(sem);

	if (!(*cntp & RWSEM_READ_FAILED_MASK)) {
		rwsem_set_reader_owned(sem);
		trace_android_vh_record_rwsem_lock_starttime(current, jiffies);
<<<<<<< HEAD
=======
		return true;
	}

	trace_android_vh_rwsem_read_trylock_failed(sem, cntp, &ret);
	if (ret) {
		rwsem_set_reader_owned(sem);
		trace_android_vh_record_rwsem_lock_starttime(current, jiffies);
>>>>>>> 6f4a686a
		return true;
	}

	return false;
}

static inline bool rwsem_write_trylock(struct rw_semaphore *sem)
{
	long tmp = RWSEM_UNLOCKED_VALUE;
	bool ret = false;

	preempt_disable();
	if (atomic_long_try_cmpxchg_acquire(&sem->count, &tmp, RWSEM_WRITER_LOCKED)) {
		trace_android_vh_record_rwsem_lock_starttime(current, jiffies);
		rwsem_set_owner(sem);
		ret = true;
	}

	preempt_enable();
	return ret;
}

/*
 * Return just the real task structure pointer of the owner
 */
static inline struct task_struct *rwsem_owner(struct rw_semaphore *sem)
{
	return (struct task_struct *)
		(atomic_long_read(&sem->owner) & ~RWSEM_OWNER_FLAGS_MASK);
}

/*
 * Return the real task structure pointer of the owner and the embedded
 * flags in the owner. pflags must be non-NULL.
 */
static inline struct task_struct *
rwsem_owner_flags(struct rw_semaphore *sem, unsigned long *pflags)
{
	unsigned long owner = atomic_long_read(&sem->owner);

	*pflags = owner & RWSEM_OWNER_FLAGS_MASK;
	return (struct task_struct *)(owner & ~RWSEM_OWNER_FLAGS_MASK);
}

/*
 * Guide to the rw_semaphore's count field.
 *
 * When the RWSEM_WRITER_LOCKED bit in count is set, the lock is owned
 * by a writer.
 *
 * The lock is owned by readers when
 * (1) the RWSEM_WRITER_LOCKED isn't set in count,
 * (2) some of the reader bits are set in count, and
 * (3) the owner field has RWSEM_READ_OWNED bit set.
 *
 * Having some reader bits set is not enough to guarantee a readers owned
 * lock as the readers may be in the process of backing out from the count
 * and a writer has just released the lock. So another writer may steal
 * the lock immediately after that.
 */

/*
 * Initialize an rwsem:
 */
void __init_rwsem(struct rw_semaphore *sem, const char *name,
		  struct lock_class_key *key)
{
#ifdef CONFIG_DEBUG_LOCK_ALLOC
	/*
	 * Make sure we are not reinitializing a held semaphore:
	 */
	debug_check_no_locks_freed((void *)sem, sizeof(*sem));
	lockdep_init_map_wait(&sem->dep_map, name, key, 0, LD_WAIT_SLEEP);
#endif
#ifdef CONFIG_DEBUG_RWSEMS
	sem->magic = sem;
#endif
	atomic_long_set(&sem->count, RWSEM_UNLOCKED_VALUE);
	raw_spin_lock_init(&sem->wait_lock);
	INIT_LIST_HEAD(&sem->wait_list);
	atomic_long_set(&sem->owner, 0L);
#ifdef CONFIG_RWSEM_SPIN_ON_OWNER
	osq_lock_init(&sem->osq);
#endif
<<<<<<< HEAD
=======
	android_init_vendor_data(sem, 1);
	android_init_oem_data(sem, 1);
>>>>>>> 6f4a686a
	trace_android_vh_rwsem_init(sem);
}
EXPORT_SYMBOL(__init_rwsem);

enum rwsem_waiter_type {
	RWSEM_WAITING_FOR_WRITE,
	RWSEM_WAITING_FOR_READ
};

struct rwsem_waiter {
	struct list_head list;
	struct task_struct *task;
	enum rwsem_waiter_type type;
	unsigned long timeout;
	bool handoff_set;
};
#define rwsem_first_waiter(sem) \
	list_first_entry(&sem->wait_list, struct rwsem_waiter, list)

enum rwsem_wake_type {
	RWSEM_WAKE_ANY,		/* Wake whatever's at head of wait list */
	RWSEM_WAKE_READERS,	/* Wake readers only */
	RWSEM_WAKE_READ_OWNED	/* Waker thread holds the read lock */
};

/*
 * The typical HZ value is either 250 or 1000. So set the minimum waiting
 * time to at least 4ms or 1 jiffy (if it is higher than 4ms) in the wait
 * queue before initiating the handoff protocol.
 */
#define RWSEM_WAIT_TIMEOUT	DIV_ROUND_UP(HZ, 250)

/*
 * Magic number to batch-wakeup waiting readers, even when writers are
 * also present in the queue. This both limits the amount of work the
 * waking thread must do and also prevents any potential counter overflow,
 * however unlikely.
 */
#define MAX_READERS_WAKEUP	0x100

static inline void
rwsem_add_waiter(struct rw_semaphore *sem, struct rwsem_waiter *waiter)
{
	lockdep_assert_held(&sem->wait_lock);
	list_add_tail(&waiter->list, &sem->wait_list);
	/* caller will set RWSEM_FLAG_WAITERS */
}

/*
 * Remove a waiter from the wait_list and clear flags.
 *
 * Both rwsem_mark_wake() and rwsem_try_write_lock() contain a full 'copy' of
 * this function. Modify with care.
 *
 * Return: true if wait_list isn't empty and false otherwise
 */
static inline bool
rwsem_del_waiter(struct rw_semaphore *sem, struct rwsem_waiter *waiter)
{
	lockdep_assert_held(&sem->wait_lock);
	list_del(&waiter->list);
	if (likely(!list_empty(&sem->wait_list)))
		return true;

	atomic_long_andnot(RWSEM_FLAG_HANDOFF | RWSEM_FLAG_WAITERS, &sem->count);
	return false;
}

/*
 * handle the lock release when processes blocked on it that can now run
 * - if we come here from up_xxxx(), then the RWSEM_FLAG_WAITERS bit must
 *   have been set.
 * - there must be someone on the queue
 * - the wait_lock must be held by the caller
 * - tasks are marked for wakeup, the caller must later invoke wake_up_q()
 *   to actually wakeup the blocked task(s) and drop the reference count,
 *   preferably when the wait_lock is released
 * - woken process blocks are discarded from the list after having task zeroed
 * - writers are only marked woken if downgrading is false
 *
 * Implies rwsem_del_waiter() for all woken readers.
 */
static void rwsem_mark_wake(struct rw_semaphore *sem,
			    enum rwsem_wake_type wake_type,
			    struct wake_q_head *wake_q)
{
	struct rwsem_waiter *waiter, *tmp;
	long oldcount, woken = 0, adjustment = 0;
	struct list_head wlist;

	lockdep_assert_held(&sem->wait_lock);

	/*
	 * Take a peek at the queue head waiter such that we can determine
	 * the wakeup(s) to perform.
	 */
	waiter = rwsem_first_waiter(sem);

	if (waiter->type == RWSEM_WAITING_FOR_WRITE) {
		if (wake_type == RWSEM_WAKE_ANY) {
			/*
			 * Mark writer at the front of the queue for wakeup.
			 * Until the task is actually later awoken later by
			 * the caller, other writers are able to steal it.
			 * Readers, on the other hand, will block as they
			 * will notice the queued writer.
			 */
			wake_q_add(wake_q, waiter->task);
			lockevent_inc(rwsem_wake_writer);
		}

		return;
	}

	/*
	 * No reader wakeup if there are too many of them already.
	 */
	if (unlikely(atomic_long_read(&sem->count) < 0))
		return;

	/*
	 * Writers might steal the lock before we grant it to the next reader.
	 * We prefer to do the first reader grant before counting readers
	 * so we can bail out early if a writer stole the lock.
	 */
	if (wake_type != RWSEM_WAKE_READ_OWNED) {
		struct task_struct *owner;

		adjustment = RWSEM_READER_BIAS;
		oldcount = atomic_long_fetch_add(adjustment, &sem->count);
		if (unlikely(oldcount & RWSEM_WRITER_MASK)) {
			/*
			 * When we've been waiting "too" long (for writers
			 * to give up the lock), request a HANDOFF to
			 * force the issue.
			 */
			if (time_after(jiffies, waiter->timeout)) {
				if (!(oldcount & RWSEM_FLAG_HANDOFF)) {
					adjustment -= RWSEM_FLAG_HANDOFF;
					lockevent_inc(rwsem_rlock_handoff);
				}
				waiter->handoff_set = true;
			}

			atomic_long_add(-adjustment, &sem->count);
			return;
		}
		/*
		 * Set it to reader-owned to give spinners an early
		 * indication that readers now have the lock.
		 * The reader nonspinnable bit seen at slowpath entry of
		 * the reader is copied over.
		 */
		owner = waiter->task;
		__rwsem_set_reader_owned(sem, owner);
	}

	/*
	 * Grant up to MAX_READERS_WAKEUP read locks to all the readers in the
	 * queue. We know that the woken will be at least 1 as we accounted
	 * for above. Note we increment the 'active part' of the count by the
	 * number of readers before waking any processes up.
	 *
	 * This is an adaptation of the phase-fair R/W locks where at the
	 * reader phase (first waiter is a reader), all readers are eligible
	 * to acquire the lock at the same time irrespective of their order
	 * in the queue. The writers acquire the lock according to their
	 * order in the queue.
	 *
	 * We have to do wakeup in 2 passes to prevent the possibility that
	 * the reader count may be decremented before it is incremented. It
	 * is because the to-be-woken waiter may not have slept yet. So it
	 * may see waiter->task got cleared, finish its critical section and
	 * do an unlock before the reader count increment.
	 *
	 * 1) Collect the read-waiters in a separate list, count them and
	 *    fully increment the reader count in rwsem.
	 * 2) For each waiters in the new list, clear waiter->task and
	 *    put them into wake_q to be woken up later.
	 */
	INIT_LIST_HEAD(&wlist);
	list_for_each_entry_safe(waiter, tmp, &sem->wait_list, list) {
		if (waiter->type == RWSEM_WAITING_FOR_WRITE)
			continue;

		woken++;
		list_move_tail(&waiter->list, &wlist);

		/*
		 * Limit # of readers that can be woken up per wakeup call.
		 */
		if (unlikely(woken >= MAX_READERS_WAKEUP))
			break;
	}

	adjustment = woken * RWSEM_READER_BIAS - adjustment;
	lockevent_cond_inc(rwsem_wake_reader, woken);

	oldcount = atomic_long_read(&sem->count);
	if (list_empty(&sem->wait_list)) {
		/*
		 * Combined with list_move_tail() above, this implies
		 * rwsem_del_waiter().
		 */
		adjustment -= RWSEM_FLAG_WAITERS;
		if (oldcount & RWSEM_FLAG_HANDOFF)
			adjustment -= RWSEM_FLAG_HANDOFF;
	} else if (woken) {
		/*
		 * When we've woken a reader, we no longer need to force
		 * writers to give up the lock and we can clear HANDOFF.
		 */
		if (oldcount & RWSEM_FLAG_HANDOFF)
			adjustment -= RWSEM_FLAG_HANDOFF;
	}

	if (adjustment)
		atomic_long_add(adjustment, &sem->count);
	trace_android_vh_record_rwsem_reader_owned(sem, &wlist);

	/* 2nd pass */
	list_for_each_entry_safe(waiter, tmp, &wlist, list) {
		struct task_struct *tsk;

		tsk = waiter->task;
		get_task_struct(tsk);

		/*
		 * Ensure calling get_task_struct() before setting the reader
		 * waiter to nil such that rwsem_down_read_slowpath() cannot
		 * race with do_exit() by always holding a reference count
		 * to the task to wakeup.
		 */
		smp_store_release(&waiter->task, NULL);
		/*
		 * Ensure issuing the wakeup (either by us or someone else)
		 * after setting the reader waiter to nil.
		 */
		wake_q_add_safe(wake_q, tsk);
	}
}

/*
 * Remove a waiter and try to wake up other waiters in the wait queue
 * This function is called from the out_nolock path of both the reader and
 * writer slowpaths with wait_lock held. It releases the wait_lock and
 * optionally wake up waiters before it returns.
 */
static inline void
rwsem_del_wake_waiter(struct rw_semaphore *sem, struct rwsem_waiter *waiter,
		      struct wake_q_head *wake_q)
		      __releases(&sem->wait_lock)
{
	bool first = rwsem_first_waiter(sem) == waiter;

	wake_q_init(wake_q);

	/*
	 * If the wait_list isn't empty and the waiter to be deleted is
	 * the first waiter, we wake up the remaining waiters as they may
	 * be eligible to acquire or spin on the lock.
	 */
	if (rwsem_del_waiter(sem, waiter) && first)
		rwsem_mark_wake(sem, RWSEM_WAKE_ANY, wake_q);
	raw_spin_unlock_irq(&sem->wait_lock);
	if (!wake_q_empty(wake_q))
		wake_up_q(wake_q);
}

/*
 * This function must be called with the sem->wait_lock held to prevent
 * race conditions between checking the rwsem wait list and setting the
 * sem->count accordingly.
 *
 * Implies rwsem_del_waiter() on success.
 */
static inline bool rwsem_try_write_lock(struct rw_semaphore *sem,
					struct rwsem_waiter *waiter)
{
	struct rwsem_waiter *first = rwsem_first_waiter(sem);
	long count, new;

	lockdep_assert_held(&sem->wait_lock);

	count = atomic_long_read(&sem->count);
	do {
		bool has_handoff = !!(count & RWSEM_FLAG_HANDOFF);

		if (has_handoff) {
			/*
			 * Honor handoff bit and yield only when the first
			 * waiter is the one that set it. Otherwisee, we
			 * still try to acquire the rwsem.
			 */
			if (first->handoff_set && (waiter != first))
				return false;
		}

		new = count;

		if (count & RWSEM_LOCK_MASK) {
			/*
			 * A waiter (first or not) can set the handoff bit
			 * if it is an RT task or wait in the wait queue
			 * for too long.
			 */
			if (has_handoff || (!rt_task(waiter->task) &&
					    !time_after(jiffies, waiter->timeout)))
				return false;

			new |= RWSEM_FLAG_HANDOFF;
		} else {
			new |= RWSEM_WRITER_LOCKED;
			new &= ~RWSEM_FLAG_HANDOFF;

			if (list_is_singular(&sem->wait_list))
				new &= ~RWSEM_FLAG_WAITERS;
		}
	} while (!atomic_long_try_cmpxchg_acquire(&sem->count, &count, new));

	/*
	 * We have either acquired the lock with handoff bit cleared or set
	 * the handoff bit. Only the first waiter can have its handoff_set
	 * set here to enable optimistic spinning in slowpath loop.
	 */
	if (new & RWSEM_FLAG_HANDOFF) {
		first->handoff_set = true;
		lockevent_inc(rwsem_wlock_handoff);
		return false;
	}

	/*
	 * Have rwsem_try_write_lock() fully imply rwsem_del_waiter() on
	 * success.
	 */
	list_del(&waiter->list);
	rwsem_set_owner(sem);
	return true;
}

/*
 * The rwsem_spin_on_owner() function returns the following 4 values
 * depending on the lock owner state.
 *   OWNER_NULL  : owner is currently NULL
 *   OWNER_WRITER: when owner changes and is a writer
 *   OWNER_READER: when owner changes and the new owner may be a reader.
 *   OWNER_NONSPINNABLE:
 *		   when optimistic spinning has to stop because either the
 *		   owner stops running, is unknown, or its timeslice has
 *		   been used up.
 */
enum owner_state {
	OWNER_NULL		= 1 << 0,
	OWNER_WRITER		= 1 << 1,
	OWNER_READER		= 1 << 2,
	OWNER_NONSPINNABLE	= 1 << 3,
};

#ifdef CONFIG_RWSEM_SPIN_ON_OWNER
/*
 * Try to acquire write lock before the writer has been put on wait queue.
 */
static inline bool rwsem_try_write_lock_unqueued(struct rw_semaphore *sem)
{
	long count = atomic_long_read(&sem->count);

	while (!(count & (RWSEM_LOCK_MASK|RWSEM_FLAG_HANDOFF))) {
		if (atomic_long_try_cmpxchg_acquire(&sem->count, &count,
					count | RWSEM_WRITER_LOCKED)) {
			rwsem_set_owner(sem);
			lockevent_inc(rwsem_opt_lock);
			return true;
		}
	}
	return false;
}

static inline bool rwsem_can_spin_on_owner(struct rw_semaphore *sem)
{
	struct task_struct *owner;
	unsigned long flags;
	bool ret = true;

	if (need_resched()) {
		lockevent_inc(rwsem_opt_fail);
		return false;
	}

	preempt_disable();
	/*
	 * Disable preemption is equal to the RCU read-side crital section,
	 * thus the task_strcut structure won't go away.
	 */
	owner = rwsem_owner_flags(sem, &flags);
	/*
	 * Don't check the read-owner as the entry may be stale.
	 */
	if ((flags & RWSEM_NONSPINNABLE) ||
	    (owner && !(flags & RWSEM_READER_OWNED) && !owner_on_cpu(owner)))
		ret = false;
	preempt_enable();
	trace_android_vh_rwsem_can_spin_on_owner(sem, &ret);

	lockevent_cond_inc(rwsem_opt_fail, !ret);
	return ret;
}

#define OWNER_SPINNABLE		(OWNER_NULL | OWNER_WRITER | OWNER_READER)

static inline enum owner_state
rwsem_owner_state(struct task_struct *owner, unsigned long flags)
{
	if (flags & RWSEM_NONSPINNABLE)
		return OWNER_NONSPINNABLE;

	if (flags & RWSEM_READER_OWNED)
		return OWNER_READER;

	return owner ? OWNER_WRITER : OWNER_NULL;
}

static noinline enum owner_state
rwsem_spin_on_owner(struct rw_semaphore *sem)
{
	struct task_struct *new, *owner;
	unsigned long flags, new_flags;
	enum owner_state state;
	int cnt = 0;
	bool time_out = false;

	lockdep_assert_preemption_disabled();

	owner = rwsem_owner_flags(sem, &flags);
	state = rwsem_owner_state(owner, flags);
	if (state != OWNER_WRITER)
		return state;

	for (;;) {
		trace_android_vh_rwsem_opt_spin_start(sem, &time_out, &cnt, true);
		if (time_out)
			break;
		/*
		 * When a waiting writer set the handoff flag, it may spin
		 * on the owner as well. Once that writer acquires the lock,
		 * we can spin on it. So we don't need to quit even when the
		 * handoff bit is set.
		 */
		new = rwsem_owner_flags(sem, &new_flags);
		if ((new != owner) || (new_flags != flags)) {
			state = rwsem_owner_state(new, new_flags);
			break;
		}

		/*
		 * Ensure we emit the owner->on_cpu, dereference _after_
		 * checking sem->owner still matches owner, if that fails,
		 * owner might point to free()d memory, if it still matches,
		 * our spinning context already disabled preemption which is
		 * equal to RCU read-side crital section ensures the memory
		 * stays valid.
		 */
		barrier();

		if (need_resched() || !owner_on_cpu(owner)) {
			state = OWNER_NONSPINNABLE;
			break;
		}

		cpu_relax();
	}

	return state;
}

/*
 * Calculate reader-owned rwsem spinning threshold for writer
 *
 * The more readers own the rwsem, the longer it will take for them to
 * wind down and free the rwsem. So the empirical formula used to
 * determine the actual spinning time limit here is:
 *
 *   Spinning threshold = (10 + nr_readers/2)us
 *
 * The limit is capped to a maximum of 25us (30 readers). This is just
 * a heuristic and is subjected to change in the future.
 */
static inline u64 rwsem_rspin_threshold(struct rw_semaphore *sem)
{
	long count = atomic_long_read(&sem->count);
	int readers = count >> RWSEM_READER_SHIFT;
	u64 delta;

	if (readers > 30)
		readers = 30;
	delta = (20 + readers) * NSEC_PER_USEC / 2;

	return sched_clock() + delta;
}

static bool rwsem_optimistic_spin(struct rw_semaphore *sem)
{
	bool taken = false;
	int prev_owner_state = OWNER_NULL;
	int loop = 0;
	u64 rspin_threshold = 0;
	int cnt = 0;
	bool time_out = false;

	preempt_disable();

	/* sem->wait_lock should not be held when doing optimistic spinning */
	if (!osq_lock(&sem->osq))
		goto done;

	/*
	 * Optimistically spin on the owner field and attempt to acquire the
	 * lock whenever the owner changes. Spinning will be stopped when:
	 *  1) the owning writer isn't running; or
	 *  2) readers own the lock and spinning time has exceeded limit.
	 */
	for (;;) {
		enum owner_state owner_state;

		trace_android_vh_rwsem_opt_spin_start(sem, &time_out, &cnt, false);
		if (time_out)
			break;
		owner_state = rwsem_spin_on_owner(sem);
		if (!(owner_state & OWNER_SPINNABLE))
			break;

		/*
		 * Try to acquire the lock
		 */
		taken = rwsem_try_write_lock_unqueued(sem);

		if (taken)
			break;

		/*
		 * Time-based reader-owned rwsem optimistic spinning
		 */
		if (owner_state == OWNER_READER) {
			/*
			 * Re-initialize rspin_threshold every time when
			 * the owner state changes from non-reader to reader.
			 * This allows a writer to steal the lock in between
			 * 2 reader phases and have the threshold reset at
			 * the beginning of the 2nd reader phase.
			 */
			if (prev_owner_state != OWNER_READER) {
				if (rwsem_test_oflags(sem, RWSEM_NONSPINNABLE))
					break;
				rspin_threshold = rwsem_rspin_threshold(sem);
				loop = 0;
			}

			/*
			 * Check time threshold once every 16 iterations to
			 * avoid calling sched_clock() too frequently so
			 * as to reduce the average latency between the times
			 * when the lock becomes free and when the spinner
			 * is ready to do a trylock.
			 */
			else if (!(++loop & 0xf) && (sched_clock() > rspin_threshold)) {
				rwsem_set_nonspinnable(sem);
				lockevent_inc(rwsem_opt_nospin);
				break;
			}
		}

		/*
		 * An RT task cannot do optimistic spinning if it cannot
		 * be sure the lock holder is running or live-lock may
		 * happen if the current task and the lock holder happen
		 * to run in the same CPU. However, aborting optimistic
		 * spinning while a NULL owner is detected may miss some
		 * opportunity where spinning can continue without causing
		 * problem.
		 *
		 * There are 2 possible cases where an RT task may be able
		 * to continue spinning.
		 *
		 * 1) The lock owner is in the process of releasing the
		 *    lock, sem->owner is cleared but the lock has not
		 *    been released yet.
		 * 2) The lock was free and owner cleared, but another
		 *    task just comes in and acquire the lock before
		 *    we try to get it. The new owner may be a spinnable
		 *    writer.
		 *
		 * To take advantage of two scenarios listed above, the RT
		 * task is made to retry one more time to see if it can
		 * acquire the lock or continue spinning on the new owning
		 * writer. Of course, if the time lag is long enough or the
		 * new owner is not a writer or spinnable, the RT task will
		 * quit spinning.
		 *
		 * If the owner is a writer, the need_resched() check is
		 * done inside rwsem_spin_on_owner(). If the owner is not
		 * a writer, need_resched() check needs to be done here.
		 */
		if (owner_state != OWNER_WRITER) {
			if (need_resched())
				break;
			if (rt_task(current) &&
			   (prev_owner_state != OWNER_WRITER))
				break;
		}
		prev_owner_state = owner_state;

		/*
		 * The cpu_relax() call is a compiler barrier which forces
		 * everything in this loop to be re-loaded. We don't need
		 * memory barriers as we'll eventually observe the right
		 * values at the cost of a few extra spins.
		 */
		cpu_relax();
	}
	osq_unlock(&sem->osq);
	trace_android_vh_rwsem_opt_spin_finish(sem, taken);
done:
	preempt_enable();
	lockevent_cond_inc(rwsem_opt_fail, !taken);
	return taken;
}

/*
 * Clear the owner's RWSEM_NONSPINNABLE bit if it is set. This should
 * only be called when the reader count reaches 0.
 */
static inline void clear_nonspinnable(struct rw_semaphore *sem)
{
	if (unlikely(rwsem_test_oflags(sem, RWSEM_NONSPINNABLE)))
		atomic_long_andnot(RWSEM_NONSPINNABLE, &sem->owner);
}

#else
static inline bool rwsem_can_spin_on_owner(struct rw_semaphore *sem)
{
	return false;
}

static inline bool rwsem_optimistic_spin(struct rw_semaphore *sem)
{
	return false;
}

static inline void clear_nonspinnable(struct rw_semaphore *sem) { }

static inline enum owner_state
rwsem_spin_on_owner(struct rw_semaphore *sem)
{
	return OWNER_NONSPINNABLE;
}
#endif

/*
 * Prepare to wake up waiter(s) in the wait queue by putting them into the
 * given wake_q if the rwsem lock owner isn't a writer. If rwsem is likely
 * reader-owned, wake up read lock waiters in queue front or wake up any
 * front waiter otherwise.

 * This is being called from both reader and writer slow paths.
 */
static inline void rwsem_cond_wake_waiter(struct rw_semaphore *sem, long count,
					  struct wake_q_head *wake_q)
{
	enum rwsem_wake_type wake_type;

	if (count & RWSEM_WRITER_MASK)
		return;

	if (count & RWSEM_READER_MASK) {
		wake_type = RWSEM_WAKE_READERS;
	} else {
		wake_type = RWSEM_WAKE_ANY;
		clear_nonspinnable(sem);
	}
	rwsem_mark_wake(sem, wake_type, wake_q);
}

/*
 * Wait for the read lock to be granted
 */
static struct rw_semaphore __sched *
rwsem_down_read_slowpath(struct rw_semaphore *sem, long count, unsigned int state)
{
	long adjustment = -RWSEM_READER_BIAS;
	long rcnt = (count >> RWSEM_READER_SHIFT);
	struct rwsem_waiter waiter;
	DEFINE_WAKE_Q(wake_q);
	bool already_on_list = false;
<<<<<<< HEAD
=======
	bool steal = true;
	bool rspin = false;
>>>>>>> 6f4a686a

	/*
	 * To prevent a constant stream of readers from starving a sleeping
	 * waiter, don't attempt optimistic lock stealing if the lock is
	 * currently owned by readers.
	 */
	if ((atomic_long_read(&sem->owner) & RWSEM_READER_OWNED) &&
	    (rcnt > 1) && !(count & RWSEM_WRITER_LOCKED))
		goto queue;

	/*
	 * Reader optimistic lock stealing.
	 */
	trace_android_vh_rwsem_direct_rsteal(sem, &steal);
	if (steal && !(count & (RWSEM_WRITER_LOCKED | RWSEM_FLAG_HANDOFF))) {
		rwsem_set_reader_owned(sem);
		lockevent_inc(rwsem_rlock_steal);

		/*
		 * Wake up other readers in the wait queue if it is
		 * the first reader.
		 */
wake_readers:
		if ((rcnt == 1 || rspin) && (count & RWSEM_FLAG_WAITERS)) {
			raw_spin_lock_irq(&sem->wait_lock);
			if (!list_empty(&sem->wait_list))
				rwsem_mark_wake(sem, RWSEM_WAKE_READ_OWNED,
						&wake_q);
			raw_spin_unlock_irq(&sem->wait_lock);
			wake_up_q(&wake_q);
		}
		trace_android_vh_record_rwsem_lock_starttime(current, jiffies);
		return sem;
	}
	/*
	 * Reader optimistic spinning and stealing.
	 */
	trace_android_vh_rwsem_optimistic_rspin(sem, &adjustment, &rspin);
	if (rspin)
		goto wake_readers;

queue:
	waiter.task = current;
	waiter.type = RWSEM_WAITING_FOR_READ;
	waiter.timeout = jiffies + RWSEM_WAIT_TIMEOUT;
	waiter.handoff_set = false;

	raw_spin_lock_irq(&sem->wait_lock);
	if (list_empty(&sem->wait_list)) {
		/*
		 * In case the wait queue is empty and the lock isn't owned
		 * by a writer, this reader can exit the slowpath and return
		 * immediately as its RWSEM_READER_BIAS has already been set
		 * in the count.
		 */
		if (!(atomic_long_read(&sem->count) & RWSEM_WRITER_MASK)) {
			/* Provide lock ACQUIRE */
			smp_acquire__after_ctrl_dep();
			raw_spin_unlock_irq(&sem->wait_lock);
			rwsem_set_reader_owned(sem);
			lockevent_inc(rwsem_rlock_fast);
			trace_android_vh_record_rwsem_lock_starttime(
							current, jiffies);
			return sem;
		}
		adjustment += RWSEM_FLAG_WAITERS;
	}
	trace_android_vh_alter_rwsem_list_add(
					&waiter,
					sem, &already_on_list);
	if (!already_on_list)
		rwsem_add_waiter(sem, &waiter);

	/* we're now waiting on the lock, but no longer actively locking */
	count = atomic_long_add_return(adjustment, &sem->count);

	rwsem_cond_wake_waiter(sem, count, &wake_q);
	trace_android_vh_rwsem_wake(sem);
	raw_spin_unlock_irq(&sem->wait_lock);

	if (!wake_q_empty(&wake_q))
		wake_up_q(&wake_q);

	trace_contention_begin(sem, LCB_F_READ);

	/* wait to be given the lock */
	trace_android_vh_rwsem_read_wait_start(sem);
	for (;;) {
		set_current_state(state);
		if (!smp_load_acquire(&waiter.task)) {
			/* Matches rwsem_mark_wake()'s smp_store_release(). */
			break;
		}
		if (signal_pending_state(state, current)) {
			raw_spin_lock_irq(&sem->wait_lock);
			if (waiter.task)
				goto out_nolock;
			raw_spin_unlock_irq(&sem->wait_lock);
			/* Ordered by sem->wait_lock against rwsem_mark_wake(). */
			break;
		}
		schedule_preempt_disabled();
		lockevent_inc(rwsem_sleep_reader);
	}

	__set_current_state(TASK_RUNNING);
	trace_android_vh_rwsem_read_wait_finish(sem);
	lockevent_inc(rwsem_rlock);
	trace_contention_end(sem, 0);
	trace_android_vh_record_rwsem_lock_starttime(current, jiffies);
	return sem;

out_nolock:
	rwsem_del_wake_waiter(sem, &waiter, &wake_q);
	__set_current_state(TASK_RUNNING);
	trace_android_vh_rwsem_read_wait_finish(sem);
	lockevent_inc(rwsem_rlock_fail);
	trace_contention_end(sem, -EINTR);
	return ERR_PTR(-EINTR);
}

/*
 * Wait until we successfully acquire the write lock
 */
static struct rw_semaphore __sched *
rwsem_down_write_slowpath(struct rw_semaphore *sem, int state)
{
	struct rwsem_waiter waiter;
	DEFINE_WAKE_Q(wake_q);
	bool already_on_list = false;

	/* do optimistic spinning and steal lock if possible */
	if (rwsem_can_spin_on_owner(sem) && rwsem_optimistic_spin(sem)) {
		/* rwsem_optimistic_spin() implies ACQUIRE on success */
		trace_android_vh_record_rwsem_lock_starttime(current, jiffies);
		return sem;
	}

	/*
	 * Optimistic spinning failed, proceed to the slowpath
	 * and block until we can acquire the sem.
	 */
	waiter.task = current;
	waiter.type = RWSEM_WAITING_FOR_WRITE;
	waiter.timeout = jiffies + RWSEM_WAIT_TIMEOUT;
	waiter.handoff_set = false;

	raw_spin_lock_irq(&sem->wait_lock);
	trace_android_vh_alter_rwsem_list_add(
					&waiter,
					sem, &already_on_list);
	if (!already_on_list)
		rwsem_add_waiter(sem, &waiter);

	/* we're now waiting on the lock */
	if (rwsem_first_waiter(sem) != &waiter) {
		rwsem_cond_wake_waiter(sem, atomic_long_read(&sem->count),
				       &wake_q);
		if (!wake_q_empty(&wake_q)) {
			/*
			 * We want to minimize wait_lock hold time especially
			 * when a large number of readers are to be woken up.
			 */
			raw_spin_unlock_irq(&sem->wait_lock);
			wake_up_q(&wake_q);
			raw_spin_lock_irq(&sem->wait_lock);
		}
	} else {
		atomic_long_or(RWSEM_FLAG_WAITERS, &sem->count);
	}

	trace_android_vh_rwsem_wake(sem);
	/* wait until we successfully acquire the lock */
	trace_android_vh_rwsem_write_wait_start(sem);
	set_current_state(state);
	trace_contention_begin(sem, LCB_F_WRITE);

	for (;;) {
		if (rwsem_try_write_lock(sem, &waiter)) {
			/* rwsem_try_write_lock() implies ACQUIRE on success */
			break;
		}

		raw_spin_unlock_irq(&sem->wait_lock);

		if (signal_pending_state(state, current))
			goto out_nolock;

		/*
		 * After setting the handoff bit and failing to acquire
		 * the lock, attempt to spin on owner to accelerate lock
		 * transfer. If the previous owner is a on-cpu writer and it
		 * has just released the lock, OWNER_NULL will be returned.
		 * In this case, we attempt to acquire the lock again
		 * without sleeping.
		 */
		if (waiter.handoff_set) {
			enum owner_state owner_state;

			preempt_disable();
			owner_state = rwsem_spin_on_owner(sem);
			preempt_enable();

			if (owner_state == OWNER_NULL)
				goto trylock_again;
		}

		schedule();
		lockevent_inc(rwsem_sleep_writer);
		set_current_state(state);
trylock_again:
		raw_spin_lock_irq(&sem->wait_lock);
	}
	__set_current_state(TASK_RUNNING);
	trace_android_vh_rwsem_write_wait_finish(sem);
	raw_spin_unlock_irq(&sem->wait_lock);
	lockevent_inc(rwsem_wlock);
	trace_contention_end(sem, 0);
	trace_android_vh_record_rwsem_lock_starttime(current, jiffies);
	return sem;

out_nolock:
	__set_current_state(TASK_RUNNING);
	trace_android_vh_rwsem_write_wait_finish(sem);
	raw_spin_lock_irq(&sem->wait_lock);
	rwsem_del_wake_waiter(sem, &waiter, &wake_q);
	lockevent_inc(rwsem_wlock_fail);
	trace_contention_end(sem, -EINTR);
	return ERR_PTR(-EINTR);
}

/*
 * handle waking up a waiter on the semaphore
 * - up_read/up_write has decremented the active part of count if we come here
 */
static struct rw_semaphore *rwsem_wake(struct rw_semaphore *sem)
{
	unsigned long flags;
	DEFINE_WAKE_Q(wake_q);

	raw_spin_lock_irqsave(&sem->wait_lock, flags);

	if (!list_empty(&sem->wait_list))
		rwsem_mark_wake(sem, RWSEM_WAKE_ANY, &wake_q);
	trace_android_vh_rwsem_wake_finish(sem);

	raw_spin_unlock_irqrestore(&sem->wait_lock, flags);
	wake_up_q(&wake_q);

	return sem;
}

/*
 * downgrade a write lock into a read lock
 * - caller incremented waiting part of count and discovered it still negative
 * - just wake up any readers at the front of the queue
 */
static struct rw_semaphore *rwsem_downgrade_wake(struct rw_semaphore *sem)
{
	unsigned long flags;
	DEFINE_WAKE_Q(wake_q);

	raw_spin_lock_irqsave(&sem->wait_lock, flags);

	if (!list_empty(&sem->wait_list))
		rwsem_mark_wake(sem, RWSEM_WAKE_READ_OWNED, &wake_q);

	raw_spin_unlock_irqrestore(&sem->wait_lock, flags);
	wake_up_q(&wake_q);

	return sem;
}

/*
 * lock for reading
 */
static __always_inline int __down_read_common(struct rw_semaphore *sem, int state)
{
	int ret = 0;
	long count;

	preempt_disable();
	if (!rwsem_read_trylock(sem, &count)) {
		if (IS_ERR(rwsem_down_read_slowpath(sem, count, state))) {
			ret = -EINTR;
			goto out;
		}
		DEBUG_RWSEMS_WARN_ON(!is_rwsem_reader_owned(sem), sem);
	}
out:
	preempt_enable();
	return ret;
}

static __always_inline void __down_read(struct rw_semaphore *sem)
{
	__down_read_common(sem, TASK_UNINTERRUPTIBLE);
}

static __always_inline int __down_read_interruptible(struct rw_semaphore *sem)
{
	return __down_read_common(sem, TASK_INTERRUPTIBLE);
}

static __always_inline int __down_read_killable(struct rw_semaphore *sem)
{
	return __down_read_common(sem, TASK_KILLABLE);
}

static inline int __down_read_trylock(struct rw_semaphore *sem)
{
	int ret = 0;
	long tmp;

	DEBUG_RWSEMS_WARN_ON(sem->magic != sem, sem);

	preempt_disable();
	tmp = atomic_long_read(&sem->count);
	while (!(tmp & RWSEM_READ_FAILED_MASK)) {
		if (atomic_long_try_cmpxchg_acquire(&sem->count, &tmp,
						    tmp + RWSEM_READER_BIAS)) {
			rwsem_set_reader_owned(sem);
			ret = 1;
			trace_android_vh_record_rwsem_lock_starttime(current, jiffies);
			break;
		}
	}

	if (!ret) {
		trace_android_vh_rwsem_read_trylock_failed(sem, NULL, &ret);
		if (ret) {
			rwsem_set_reader_owned(sem);
			trace_android_vh_record_rwsem_lock_starttime(current, jiffies);
		}
	}

	preempt_enable();
	return ret;
}

/*
 * lock for writing
 */
static __always_inline int __down_write_common(struct rw_semaphore *sem, int state)
{
	if (unlikely(!rwsem_write_trylock(sem))) {
		if (IS_ERR(rwsem_down_write_slowpath(sem, state)))
			return -EINTR;
	}

	return 0;
}

static __always_inline void __down_write(struct rw_semaphore *sem)
{
	__down_write_common(sem, TASK_UNINTERRUPTIBLE);
}

static __always_inline int __down_write_killable(struct rw_semaphore *sem)
{
	return __down_write_common(sem, TASK_KILLABLE);
}

static inline int __down_write_trylock(struct rw_semaphore *sem)
{
	DEBUG_RWSEMS_WARN_ON(sem->magic != sem, sem);
	return rwsem_write_trylock(sem);
}

/*
 * unlock after reading
 */
static inline void __up_read(struct rw_semaphore *sem)
{
	long tmp;

	DEBUG_RWSEMS_WARN_ON(sem->magic != sem, sem);
	DEBUG_RWSEMS_WARN_ON(!is_rwsem_reader_owned(sem), sem);

	preempt_disable();
	rwsem_clear_reader_owned(sem);
	tmp = atomic_long_add_return_release(-RWSEM_READER_BIAS, &sem->count);
	DEBUG_RWSEMS_WARN_ON(tmp < 0, sem);
	if (unlikely((tmp & (RWSEM_LOCK_MASK|RWSEM_FLAG_WAITERS)) ==
		      RWSEM_FLAG_WAITERS)) {
		clear_nonspinnable(sem);
		rwsem_wake(sem);
	}
	trace_android_vh_record_rwsem_lock_starttime(current, 0);
	preempt_enable();
}

/*
 * unlock after writing
 */
static inline void __up_write(struct rw_semaphore *sem)
{
	long tmp;

	DEBUG_RWSEMS_WARN_ON(sem->magic != sem, sem);
	/*
	 * sem->owner may differ from current if the ownership is transferred
	 * to an anonymous writer by setting the RWSEM_NONSPINNABLE bits.
	 */
	DEBUG_RWSEMS_WARN_ON((rwsem_owner(sem) != current) &&
			    !rwsem_test_oflags(sem, RWSEM_NONSPINNABLE), sem);

	preempt_disable();
	rwsem_clear_owner(sem);
	tmp = atomic_long_fetch_add_release(-RWSEM_WRITER_LOCKED, &sem->count);
	preempt_enable();
	if (unlikely(tmp & RWSEM_FLAG_WAITERS))
		rwsem_wake(sem);
	trace_android_vh_record_rwsem_lock_starttime(current, 0);
}

/*
 * downgrade write lock to read lock
 */
static inline void __downgrade_write(struct rw_semaphore *sem)
{
	long tmp;

	/*
	 * When downgrading from exclusive to shared ownership,
	 * anything inside the write-locked region cannot leak
	 * into the read side. In contrast, anything in the
	 * read-locked region is ok to be re-ordered into the
	 * write side. As such, rely on RELEASE semantics.
	 */
	DEBUG_RWSEMS_WARN_ON(rwsem_owner(sem) != current, sem);
	tmp = atomic_long_fetch_add_release(
		-RWSEM_WRITER_LOCKED+RWSEM_READER_BIAS, &sem->count);
	rwsem_set_reader_owned(sem);
	if (tmp & RWSEM_FLAG_WAITERS)
		rwsem_downgrade_wake(sem);
}

#else /* !CONFIG_PREEMPT_RT */

#define RT_MUTEX_BUILD_MUTEX
#include "rtmutex.c"

#define rwbase_set_and_save_current_state(state)	\
	set_current_state(state)

#define rwbase_restore_current_state()			\
	__set_current_state(TASK_RUNNING)

#define rwbase_rtmutex_lock_state(rtm, state)		\
	__rt_mutex_lock(rtm, state)

#define rwbase_rtmutex_slowlock_locked(rtm, state)	\
	__rt_mutex_slowlock_locked(rtm, NULL, state)

#define rwbase_rtmutex_unlock(rtm)			\
	__rt_mutex_unlock(rtm)

#define rwbase_rtmutex_trylock(rtm)			\
	__rt_mutex_trylock(rtm)

#define rwbase_signal_pending_state(state, current)	\
	signal_pending_state(state, current)

#define rwbase_schedule()				\
	schedule()

#include "rwbase_rt.c"

void __init_rwsem(struct rw_semaphore *sem, const char *name,
		  struct lock_class_key *key)
{
	init_rwbase_rt(&(sem)->rwbase);

#ifdef CONFIG_DEBUG_LOCK_ALLOC
	debug_check_no_locks_freed((void *)sem, sizeof(*sem));
	lockdep_init_map_wait(&sem->dep_map, name, key, 0, LD_WAIT_SLEEP);
#endif
}
EXPORT_SYMBOL(__init_rwsem);

static inline void __down_read(struct rw_semaphore *sem)
{
	rwbase_read_lock(&sem->rwbase, TASK_UNINTERRUPTIBLE);
}

static inline int __down_read_interruptible(struct rw_semaphore *sem)
{
	return rwbase_read_lock(&sem->rwbase, TASK_INTERRUPTIBLE);
}

static inline int __down_read_killable(struct rw_semaphore *sem)
{
	return rwbase_read_lock(&sem->rwbase, TASK_KILLABLE);
}

static inline int __down_read_trylock(struct rw_semaphore *sem)
{
	return rwbase_read_trylock(&sem->rwbase);
}

static inline void __up_read(struct rw_semaphore *sem)
{
	rwbase_read_unlock(&sem->rwbase, TASK_NORMAL);
}

static inline void __sched __down_write(struct rw_semaphore *sem)
{
	rwbase_write_lock(&sem->rwbase, TASK_UNINTERRUPTIBLE);
}

static inline int __sched __down_write_killable(struct rw_semaphore *sem)
{
	return rwbase_write_lock(&sem->rwbase, TASK_KILLABLE);
}

static inline int __down_write_trylock(struct rw_semaphore *sem)
{
	return rwbase_write_trylock(&sem->rwbase);
}

static inline void __up_write(struct rw_semaphore *sem)
{
	rwbase_write_unlock(&sem->rwbase);
}

static inline void __downgrade_write(struct rw_semaphore *sem)
{
	rwbase_write_downgrade(&sem->rwbase);
}

/* Debug stubs for the common API */
#define DEBUG_RWSEMS_WARN_ON(c, sem)

static inline void __rwsem_set_reader_owned(struct rw_semaphore *sem,
					    struct task_struct *owner)
{
}

static inline bool is_rwsem_reader_owned(struct rw_semaphore *sem)
{
	int count = atomic_read(&sem->rwbase.readers);

	return count < 0 && count != READER_BIAS;
}

#endif /* CONFIG_PREEMPT_RT */

/*
 * lock for reading
 */
void __sched down_read(struct rw_semaphore *sem)
{
	might_sleep();
	rwsem_acquire_read(&sem->dep_map, 0, 0, _RET_IP_);

	LOCK_CONTENDED(sem, __down_read_trylock, __down_read);
}
EXPORT_SYMBOL(down_read);

int __sched down_read_interruptible(struct rw_semaphore *sem)
{
	might_sleep();
	rwsem_acquire_read(&sem->dep_map, 0, 0, _RET_IP_);

	if (LOCK_CONTENDED_RETURN(sem, __down_read_trylock, __down_read_interruptible)) {
		rwsem_release(&sem->dep_map, _RET_IP_);
		return -EINTR;
	}

	return 0;
}
EXPORT_SYMBOL(down_read_interruptible);

int __sched down_read_killable(struct rw_semaphore *sem)
{
	might_sleep();
	rwsem_acquire_read(&sem->dep_map, 0, 0, _RET_IP_);

	if (LOCK_CONTENDED_RETURN(sem, __down_read_trylock, __down_read_killable)) {
		rwsem_release(&sem->dep_map, _RET_IP_);
		return -EINTR;
	}

	return 0;
}
EXPORT_SYMBOL(down_read_killable);

/*
 * trylock for reading -- returns 1 if successful, 0 if contention
 */
int down_read_trylock(struct rw_semaphore *sem)
{
	int ret = __down_read_trylock(sem);

	if (ret == 1)
		rwsem_acquire_read(&sem->dep_map, 0, 1, _RET_IP_);
	return ret;
}
EXPORT_SYMBOL(down_read_trylock);

/*
 * lock for writing
 */
void __sched down_write(struct rw_semaphore *sem)
{
	might_sleep();
	rwsem_acquire(&sem->dep_map, 0, 0, _RET_IP_);
	LOCK_CONTENDED(sem, __down_write_trylock, __down_write);
}
EXPORT_SYMBOL(down_write);

/*
 * lock for writing
 */
int __sched down_write_killable(struct rw_semaphore *sem)
{
	might_sleep();
	rwsem_acquire(&sem->dep_map, 0, 0, _RET_IP_);

	if (LOCK_CONTENDED_RETURN(sem, __down_write_trylock,
				  __down_write_killable)) {
		rwsem_release(&sem->dep_map, _RET_IP_);
		return -EINTR;
	}

	return 0;
}
EXPORT_SYMBOL(down_write_killable);

/*
 * trylock for writing -- returns 1 if successful, 0 if contention
 */
int down_write_trylock(struct rw_semaphore *sem)
{
	int ret = __down_write_trylock(sem);

	if (ret == 1)
		rwsem_acquire(&sem->dep_map, 0, 1, _RET_IP_);

	return ret;
}
EXPORT_SYMBOL(down_write_trylock);

/*
 * release a read lock
 */
void up_read(struct rw_semaphore *sem)
{
	rwsem_release(&sem->dep_map, _RET_IP_);
	__up_read(sem);
}
EXPORT_SYMBOL(up_read);

/*
 * release a write lock
 */
void up_write(struct rw_semaphore *sem)
{
	rwsem_release(&sem->dep_map, _RET_IP_);
	trace_android_vh_rwsem_write_finished(sem);
	__up_write(sem);
}
EXPORT_SYMBOL(up_write);

/*
 * downgrade write lock to read lock
 */
void downgrade_write(struct rw_semaphore *sem)
{
	lock_downgrade(&sem->dep_map, _RET_IP_);
	trace_android_vh_rwsem_write_finished(sem);
	__downgrade_write(sem);
}
EXPORT_SYMBOL(downgrade_write);

#ifdef CONFIG_DEBUG_LOCK_ALLOC

void down_read_nested(struct rw_semaphore *sem, int subclass)
{
	might_sleep();
	rwsem_acquire_read(&sem->dep_map, subclass, 0, _RET_IP_);
	LOCK_CONTENDED(sem, __down_read_trylock, __down_read);
}
EXPORT_SYMBOL(down_read_nested);

int down_read_killable_nested(struct rw_semaphore *sem, int subclass)
{
	might_sleep();
	rwsem_acquire_read(&sem->dep_map, subclass, 0, _RET_IP_);

	if (LOCK_CONTENDED_RETURN(sem, __down_read_trylock, __down_read_killable)) {
		rwsem_release(&sem->dep_map, _RET_IP_);
		return -EINTR;
	}

	return 0;
}
EXPORT_SYMBOL(down_read_killable_nested);

void _down_write_nest_lock(struct rw_semaphore *sem, struct lockdep_map *nest)
{
	might_sleep();
	rwsem_acquire_nest(&sem->dep_map, 0, 0, nest, _RET_IP_);
	LOCK_CONTENDED(sem, __down_write_trylock, __down_write);
}
EXPORT_SYMBOL(_down_write_nest_lock);

void down_read_non_owner(struct rw_semaphore *sem)
{
	might_sleep();
	__down_read(sem);
	/*
	 * The owner value for a reader-owned lock is mostly for debugging
	 * purpose only and is not critical to the correct functioning of
	 * rwsem. So it is perfectly fine to set it in a preempt-enabled
	 * context here.
	 */
	__rwsem_set_reader_owned(sem, NULL);
}
EXPORT_SYMBOL(down_read_non_owner);

void down_write_nested(struct rw_semaphore *sem, int subclass)
{
	might_sleep();
	rwsem_acquire(&sem->dep_map, subclass, 0, _RET_IP_);
	LOCK_CONTENDED(sem, __down_write_trylock, __down_write);
}
EXPORT_SYMBOL(down_write_nested);

int __sched down_write_killable_nested(struct rw_semaphore *sem, int subclass)
{
	might_sleep();
	rwsem_acquire(&sem->dep_map, subclass, 0, _RET_IP_);

	if (LOCK_CONTENDED_RETURN(sem, __down_write_trylock,
				  __down_write_killable)) {
		rwsem_release(&sem->dep_map, _RET_IP_);
		return -EINTR;
	}

	return 0;
}
EXPORT_SYMBOL(down_write_killable_nested);

void up_read_non_owner(struct rw_semaphore *sem)
{
	DEBUG_RWSEMS_WARN_ON(!is_rwsem_reader_owned(sem), sem);
	__up_read(sem);
}
EXPORT_SYMBOL(up_read_non_owner);

#endif<|MERGE_RESOLUTION|>--- conflicted
+++ resolved
@@ -257,8 +257,6 @@
 	if (!(*cntp & RWSEM_READ_FAILED_MASK)) {
 		rwsem_set_reader_owned(sem);
 		trace_android_vh_record_rwsem_lock_starttime(current, jiffies);
-<<<<<<< HEAD
-=======
 		return true;
 	}
 
@@ -266,7 +264,6 @@
 	if (ret) {
 		rwsem_set_reader_owned(sem);
 		trace_android_vh_record_rwsem_lock_starttime(current, jiffies);
->>>>>>> 6f4a686a
 		return true;
 	}
 
@@ -351,11 +348,8 @@
 #ifdef CONFIG_RWSEM_SPIN_ON_OWNER
 	osq_lock_init(&sem->osq);
 #endif
-<<<<<<< HEAD
-=======
 	android_init_vendor_data(sem, 1);
 	android_init_oem_data(sem, 1);
->>>>>>> 6f4a686a
 	trace_android_vh_rwsem_init(sem);
 }
 EXPORT_SYMBOL(__init_rwsem);
@@ -1048,11 +1042,8 @@
 	struct rwsem_waiter waiter;
 	DEFINE_WAKE_Q(wake_q);
 	bool already_on_list = false;
-<<<<<<< HEAD
-=======
 	bool steal = true;
 	bool rspin = false;
->>>>>>> 6f4a686a
 
 	/*
 	 * To prevent a constant stream of readers from starving a sleeping

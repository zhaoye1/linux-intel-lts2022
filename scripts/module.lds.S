/*
 * Common module linker script, always used when linking a module.
 * Archs are free to supply their own linker scripts.  ld will
 * combine them automatically.
 */
#ifdef CONFIG_UNWIND_TABLES
#define DISCARD_EH_FRAME
#else
#define DISCARD_EH_FRAME	*(.eh_frame)
#endif

SECTIONS {
	/DISCARD/ : {
		*(.discard)
		*(.discard.*)
	}

	__ksymtab		0 : { *(SORT(___ksymtab+*)) }
	__ksymtab_gpl		0 : { *(SORT(___ksymtab_gpl+*)) }
	__kcrctab		0 : { *(SORT(___kcrctab+*)) }
	__kcrctab_gpl		0 : { *(SORT(___kcrctab_gpl+*)) }

	.ctors			0 : ALIGN(8) { *(SORT(.ctors.*)) *(.ctors) }
	.init_array		0 : ALIGN(8) { *(SORT(.init_array.*)) *(.init_array) }

	.altinstructions	0 : ALIGN(8) { KEEP(*(.altinstructions)) }
	__bug_table		0 : ALIGN(8) { KEEP(*(__bug_table)) }
	__jump_table		0 : ALIGN(8) { KEEP(*(__jump_table)) }

	__patchable_function_entries : { *(__patchable_function_entries) }

#ifdef CONFIG_ARCH_USES_CFI_TRAPS
	__kcfi_traps 		: { KEEP(*(.kcfi_traps)) }
#endif

#if IS_ENABLED(CONFIG_CRYPTO_FIPS140_MOD)
	/*
	 * The FIPS140 module incorporates copies of builtin code, which gets
	 * integrity checked at module load time, and registered in a way that
	 * ensures that the integrity checked versions supersede the builtin
	 * ones.  These objects are compiled as builtin code, and so their init
	 * hooks will be exported from the binary in the same way as builtin
	 * initcalls are, i.e., annotated with a level that defines the order
	 * in which the hooks are expected to be invoked.
	 */
#define INIT_CALLS_LEVEL(level)						\
		KEEP(*(.initcall##level##.init*))			\
		KEEP(*(.initcall##level##s.init*))

	.initcalls : {
		*(.initcalls._start)
		INIT_CALLS_LEVEL(0)
		INIT_CALLS_LEVEL(1)
		INIT_CALLS_LEVEL(2)
		INIT_CALLS_LEVEL(3)
		INIT_CALLS_LEVEL(4)
		INIT_CALLS_LEVEL(5)
		INIT_CALLS_LEVEL(rootfs)
		INIT_CALLS_LEVEL(6)
		INIT_CALLS_LEVEL(7)
		*(.initcalls._end)
	}
#endif

<<<<<<< HEAD
#if defined(CONFIG_LTO_CLANG) || IS_ENABLED(CONFIG_CRYPTO_FIPS140_MOD)
=======
#if defined(CONFIG_LTO_CLANG) || defined(CONFIG_CRYPTO_FIPS140_MERGE_MOD_SECTIONS)
>>>>>>> 563b8244
	/*
	 * With CONFIG_LTO_CLANG, LLD always enables -fdata-sections and
	 * -ffunction-sections, which increases the size of the final module.
	 * Merge the split sections in the final binary.
	 */
	.bss : {
		*(.bss .bss.[0-9a-zA-Z_]*)
		*(.bss..L*)
	}

	.data : {
		*(.data .data.[0-9a-zA-Z_]*)
		*(.data..L*)
	}

	.rodata : {
		*(.rodata.._start)
		*(.rodata .rodata.[0-9a-zA-Z_]*)
		*(.rodata..L*)
		*(.rodata.._end)
	}

	.text : {
		*(.text.._start)
		*(.text .text.[0-9a-zA-Z_]*)
		*(.text.._end)
		*(.text.._fips140_unchecked)
	}
#endif
}

/* bring in arch-specific sections */
#include <asm/module.lds.h><|MERGE_RESOLUTION|>--- conflicted
+++ resolved
@@ -62,11 +62,7 @@
 	}
 #endif
 
-<<<<<<< HEAD
-#if defined(CONFIG_LTO_CLANG) || IS_ENABLED(CONFIG_CRYPTO_FIPS140_MOD)
-=======
 #if defined(CONFIG_LTO_CLANG) || defined(CONFIG_CRYPTO_FIPS140_MERGE_MOD_SECTIONS)
->>>>>>> 563b8244
 	/*
 	 * With CONFIG_LTO_CLANG, LLD always enables -fdata-sections and
 	 * -ffunction-sections, which increases the size of the final module.

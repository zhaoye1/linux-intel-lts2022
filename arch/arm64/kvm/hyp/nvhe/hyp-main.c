--- conflicted
+++ resolved
@@ -841,7 +841,6 @@
 		ret = __kvm_vcpu_run(&hyp_vcpu->vcpu);
 
 		sync_hyp_vcpu(hyp_vcpu, ret);
-<<<<<<< HEAD
 
 		if (hyp_vcpu->vcpu.arch.fp_state == FP_STATE_GUEST_OWNED) {
 			/*
@@ -882,48 +881,6 @@
 	if (ret)
 		goto out;
 
-=======
-
-		if (hyp_vcpu->vcpu.arch.fp_state == FP_STATE_GUEST_OWNED) {
-			/*
-			 * The guest has used the FP, trap all accesses
-			 * from the host (both FP and SVE).
-			 */
-			u64 reg = CPTR_EL2_TFP;
-
-			if (system_supports_sve())
-				reg |= CPTR_EL2_TZ;
-
-			sysreg_clear_set(cptr_el2, 0, reg);
-		}
-	} else {
-		/* The host is fully trusted, run its vCPU directly. */
-		ret = __kvm_vcpu_run(host_vcpu);
-	}
-out:
-	cpu_reg(host_ctxt, 1) =  ret;
-}
-
-static void handle___pkvm_host_map_guest(struct kvm_cpu_context *host_ctxt)
-{
-	DECLARE_REG(u64, pfn, host_ctxt, 1);
-	DECLARE_REG(u64, gfn, host_ctxt, 2);
-	struct pkvm_hyp_vcpu *hyp_vcpu;
-	int ret = -EINVAL;
-
-	if (!is_protected_kvm_enabled())
-		goto out;
-
-	hyp_vcpu = pkvm_get_loaded_hyp_vcpu();
-	if (!hyp_vcpu)
-		goto out;
-
-	/* Top-up our per-vcpu memcache from the host's */
-	ret = pkvm_refill_memcache(hyp_vcpu);
-	if (ret)
-		goto out;
-
->>>>>>> 563b8244
 	if (pkvm_hyp_vcpu_is_protected(hyp_vcpu))
 		ret = __pkvm_host_donate_guest(pfn, gfn, hyp_vcpu);
 	else
@@ -936,7 +893,6 @@
 {
 	struct pkvm_hyp_vcpu *hyp_vcpu;
 	struct kvm_vcpu *host_vcpu;
-<<<<<<< HEAD
 
 	host_vcpu = get_host_hyp_vcpus(host_ctxt, 1, &hyp_vcpu);
 	if (!host_vcpu)
@@ -947,18 +903,6 @@
 		if (pkvm_hyp_vcpu_is_protected(hyp_vcpu))
 			return;
 
-=======
-
-	host_vcpu = get_host_hyp_vcpus(host_ctxt, 1, &hyp_vcpu);
-	if (!host_vcpu)
-		return;
-
-	if (hyp_vcpu) {
-		/* This only applies to non-protected VMs */
-		if (pkvm_hyp_vcpu_is_protected(hyp_vcpu))
-			return;
-
->>>>>>> 563b8244
 		__kvm_adjust_pc(&hyp_vcpu->vcpu);
 	} else {
 		__kvm_adjust_pc(host_vcpu);
@@ -1026,21 +970,12 @@
 {
 	struct pkvm_hyp_vcpu *hyp_vcpu;
 	struct kvm_vcpu *host_vcpu;
-<<<<<<< HEAD
 
 	host_vcpu = get_host_hyp_vcpus_from_vgic_v3_cpu_if(host_ctxt, 1,
 							   &hyp_vcpu);
 	if (!host_vcpu)
 		return;
 
-=======
-
-	host_vcpu = get_host_hyp_vcpus_from_vgic_v3_cpu_if(host_ctxt, 1,
-							   &hyp_vcpu);
-	if (!host_vcpu)
-		return;
-
->>>>>>> 563b8244
 	if (unlikely(hyp_vcpu)) {
 		struct vgic_v3_cpu_if *hyp_cpu_if, *host_cpu_if;
 		int i;
@@ -1072,17 +1007,10 @@
 	if (unlikely(hyp_vcpu)) {
 		struct vgic_v3_cpu_if *hyp_cpu_if, *host_cpu_if;
 		int i;
-<<<<<<< HEAD
 
 		hyp_cpu_if = &hyp_vcpu->vcpu.arch.vgic_cpu.vgic_v3;
 		host_cpu_if = &host_vcpu->arch.vgic_cpu.vgic_v3;
 
-=======
-
-		hyp_cpu_if = &hyp_vcpu->vcpu.arch.vgic_cpu.vgic_v3;
-		host_cpu_if = &host_vcpu->arch.vgic_cpu.vgic_v3;
-
->>>>>>> 563b8244
 		hyp_cpu_if->vgic_vmcr = host_cpu_if->vgic_vmcr;
 		/* Should be a one-off */
 		hyp_cpu_if->vgic_sre = (ICC_SRE_EL1_DIB |
@@ -1245,7 +1173,6 @@
 }
 
 static void handle___pkvm_iommu_finalize(struct kvm_cpu_context *host_ctxt)
-<<<<<<< HEAD
 {
 	DECLARE_REG(int, err, host_ctxt, 1);
 
@@ -1283,45 +1210,6 @@
 	cpu_reg(host_ctxt, 1) = __pkvm_init_module(ptr);
 }
 
-=======
-{
-	DECLARE_REG(int, err, host_ctxt, 1);
-
-	cpu_reg(host_ctxt, 1) = __pkvm_iommu_finalize(err);
-}
-
-static void handle___pkvm_alloc_module_va(struct kvm_cpu_context *host_ctxt)
-{
-	DECLARE_REG(u64, nr_pages, host_ctxt, 1);
-
-	cpu_reg(host_ctxt, 1) = (u64)__pkvm_alloc_module_va(nr_pages);
-}
-
-static void handle___pkvm_map_module_page(struct kvm_cpu_context *host_ctxt)
-{
-	DECLARE_REG(u64, pfn, host_ctxt, 1);
-	DECLARE_REG(void *, va, host_ctxt, 2);
-	DECLARE_REG(enum kvm_pgtable_prot, prot, host_ctxt, 3);
-
-	cpu_reg(host_ctxt, 1) = (u64)__pkvm_map_module_page(pfn, va, prot, false);
-}
-
-static void handle___pkvm_unmap_module_page(struct kvm_cpu_context *host_ctxt)
-{
-	DECLARE_REG(u64, pfn, host_ctxt, 1);
-	DECLARE_REG(void *, va, host_ctxt, 2);
-
-	__pkvm_unmap_module_page(pfn, va);
-}
-
-static void handle___pkvm_init_module(struct kvm_cpu_context *host_ctxt)
-{
-	DECLARE_REG(void *, ptr, host_ctxt, 1);
-
-	cpu_reg(host_ctxt, 1) = __pkvm_init_module(ptr);
-}
-
->>>>>>> 563b8244
 static void handle___pkvm_register_hcall(struct kvm_cpu_context *host_ctxt)
 {
 	DECLARE_REG(unsigned long, hfn_hyp_va, host_ctxt, 1);
@@ -1446,11 +1334,7 @@
 	hcall_t hfn;
 
 	if (handle_host_dynamic_hcall(host_ctxt) == HCALL_HANDLED)
-<<<<<<< HEAD
-		return;
-=======
 		goto end;
->>>>>>> 563b8244
 
 	/*
 	 * If pKVM has been initialised then reject any calls to the
@@ -1478,8 +1362,6 @@
 end:
 	trace_host_hcall(id, 0);
 
-	trace_host_hcall(id, 0);
-
 	return;
 inval:
 	trace_host_hcall(id, 1);

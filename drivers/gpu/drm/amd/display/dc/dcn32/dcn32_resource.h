/*
 * Copyright 2020 Advanced Micro Devices, Inc.
 *
 * Permission is hereby granted, free of charge, to any person obtaining a
 * copy of this software and associated documentation files (the "Software"),
 * to deal in the Software without restriction, including without limitation
 * the rights to use, copy, modify, merge, publish, distribute, sublicense,
 * and/or sell copies of the Software, and to permit persons to whom the
 * Software is furnished to do so, subject to the following conditions:
 *
 * The above copyright notice and this permission notice shall be included in
 * all copies or substantial portions of the Software.
 *
 * THE SOFTWARE IS PROVIDED "AS IS", WITHOUT WARRANTY OF ANY KIND, EXPRESS OR
 * IMPLIED, INCLUDING BUT NOT LIMITED TO THE WARRANTIES OF MERCHANTABILITY,
 * FITNESS FOR A PARTICULAR PURPOSE AND NONINFRINGEMENT.  IN NO EVENT SHALL
 * THE COPYRIGHT HOLDER(S) OR AUTHOR(S) BE LIABLE FOR ANY CLAIM, DAMAGES OR
 * OTHER LIABILITY, WHETHER IN AN ACTION OF CONTRACT, TORT OR OTHERWISE,
 * ARISING FROM, OUT OF OR IN CONNECTION WITH THE SOFTWARE OR THE USE OR
 * OTHER DEALINGS IN THE SOFTWARE.
 *
 * Authors: AMD
 *
 */

#ifndef _DCN32_RESOURCE_H_
#define _DCN32_RESOURCE_H_

#include "core_types.h"

#define DCN3_2_DEFAULT_DET_SIZE 256
#define DCN3_2_MAX_DET_SIZE 1152
#define DCN3_2_MIN_DET_SIZE 128
#define DCN3_2_MIN_COMPBUF_SIZE_KB 128
#define DCN3_2_DET_SEG_SIZE 64
#define DCN3_2_MALL_MBLK_SIZE_BYTES 65536 // 64 * 1024
#define DCN3_2_MBLK_WIDTH 128
#define DCN3_2_MBLK_HEIGHT_4BPE 128
#define DCN3_2_MBLK_HEIGHT_8BPE 64
#define DCN3_2_VMIN_DISPCLK_HZ 717000000

#define TO_DCN32_RES_POOL(pool)\
	container_of(pool, struct dcn32_resource_pool, base)

extern struct _vcs_dpi_ip_params_st dcn3_2_ip;
extern struct _vcs_dpi_soc_bounding_box_st dcn3_2_soc;

struct dcn32_resource_pool {
	struct resource_pool base;
};

struct resource_pool *dcn32_create_resource_pool(
		const struct dc_init_data *init_data,
		struct dc *dc);

struct panel_cntl *dcn32_panel_cntl_create(
		const struct panel_cntl_init_data *init_data);

bool dcn32_acquire_post_bldn_3dlut(
		struct resource_context *res_ctx,
		const struct resource_pool *pool,
		int mpcc_id,
		struct dc_3dlut **lut,
		struct dc_transfer_func **shaper);

bool dcn32_release_post_bldn_3dlut(
		struct resource_context *res_ctx,
		const struct resource_pool *pool,
		struct dc_3dlut **lut,
		struct dc_transfer_func **shaper);

bool dcn32_remove_phantom_pipes(struct dc *dc,
		struct dc_state *context, bool fast_update);

void dcn32_retain_phantom_pipes(struct dc *dc,
		struct dc_state *context);

void dcn32_add_phantom_pipes(struct dc *dc,
		struct dc_state *context,
		display_e2e_pipe_params_st *pipes,
		unsigned int pipe_cnt,
		unsigned int index);

bool dcn32_validate_bandwidth(struct dc *dc,
		struct dc_state *context,
		bool fast_validate);

int dcn32_populate_dml_pipes_from_context(
	struct dc *dc, struct dc_state *context,
	display_e2e_pipe_params_st *pipes,
	bool fast_validate);

void dcn32_calculate_wm_and_dlg(
		struct dc *dc, struct dc_state *context,
		display_e2e_pipe_params_st *pipes,
		int pipe_cnt,
		int vlevel);

uint32_t dcn32_helper_mall_bytes_to_ways(
		struct dc *dc,
		uint32_t total_size_in_mall_bytes);

uint32_t dcn32_helper_calculate_mall_bytes_for_cursor(
		struct dc *dc,
		struct pipe_ctx *pipe_ctx,
		bool ignore_cursor_buf);

uint32_t dcn32_helper_calculate_num_ways_for_subvp(
		struct dc *dc,
		struct dc_state *context);

void dcn32_merge_pipes_for_subvp(struct dc *dc,
		struct dc_state *context);

bool dcn32_all_pipes_have_stream_and_plane(struct dc *dc,
		struct dc_state *context);

bool dcn32_subvp_in_use(struct dc *dc,
		struct dc_state *context);

bool dcn32_mpo_in_use(struct dc_state *context);

bool dcn32_any_surfaces_rotated(struct dc *dc, struct dc_state *context);
bool dcn32_is_center_timing(struct pipe_ctx *pipe);

struct pipe_ctx *dcn32_acquire_idle_pipe_for_head_pipe_in_layer(
		struct dc_state *state,
		const struct resource_pool *pool,
		struct dc_stream_state *stream,
		struct pipe_ctx *head_pipe);

void dcn32_determine_det_override(struct dc *dc,
		struct dc_state *context,
		display_e2e_pipe_params_st *pipes);

void dcn32_set_det_allocations(struct dc *dc, struct dc_state *context,
	display_e2e_pipe_params_st *pipes);

void dcn32_save_mall_state(struct dc *dc,
		struct dc_state *context,
		struct mall_temp_config *temp_config);

void dcn32_restore_mall_state(struct dc *dc,
		struct dc_state *context,
		struct mall_temp_config *temp_config);

bool dcn32_allow_subvp_with_active_margin(struct pipe_ctx *pipe);

<<<<<<< HEAD
=======
unsigned int dcn32_calc_num_avail_chans_for_mall(struct dc *dc, int num_chans);

>>>>>>> ca1c9012
/* definitions for run time init of reg offsets */

/* CLK SRC */
#define CS_COMMON_REG_LIST_DCN3_0_RI(index, pllid)                             \
  (                                                                            \
  SRI_ARR_ALPHABET(PIXCLK_RESYNC_CNTL, PHYPLL, index, pllid),                  \
      SRII_ARR_2(PHASE, DP_DTO, 0, index),                                     \
      SRII_ARR_2(PHASE, DP_DTO, 1, index),                                     \
      SRII_ARR_2(PHASE, DP_DTO, 2, index),                                     \
      SRII_ARR_2(PHASE, DP_DTO, 3, index),                                     \
      SRII_ARR_2(MODULO, DP_DTO, 0, index),                                    \
      SRII_ARR_2(MODULO, DP_DTO, 1, index),                                    \
      SRII_ARR_2(MODULO, DP_DTO, 2, index),                                    \
      SRII_ARR_2(MODULO, DP_DTO, 3, index),                                    \
      SRII_ARR_2(PIXEL_RATE_CNTL, OTG, 0, index),                              \
      SRII_ARR_2(PIXEL_RATE_CNTL, OTG, 1, index),                              \
      SRII_ARR_2(PIXEL_RATE_CNTL, OTG, 2, index),                              \
      SRII_ARR_2(PIXEL_RATE_CNTL, OTG, 3, index)                               \
  )

/* ABM */
#define ABM_DCN32_REG_LIST_RI(id)                                              \
  ( \
  SRI_ARR(DC_ABM1_HG_SAMPLE_RATE, ABM, id),                                    \
      SRI_ARR(DC_ABM1_LS_SAMPLE_RATE, ABM, id),                                \
      SRI_ARR(BL1_PWM_BL_UPDATE_SAMPLE_RATE, ABM, id),                         \
      SRI_ARR(DC_ABM1_HG_MISC_CTRL, ABM, id),                                  \
      SRI_ARR(DC_ABM1_IPCSC_COEFF_SEL, ABM, id),                               \
      SRI_ARR(BL1_PWM_CURRENT_ABM_LEVEL, ABM, id),                             \
      SRI_ARR(BL1_PWM_TARGET_ABM_LEVEL, ABM, id),                              \
      SRI_ARR(BL1_PWM_USER_LEVEL, ABM, id),                                    \
      SRI_ARR(DC_ABM1_LS_MIN_MAX_PIXEL_VALUE_THRES, ABM, id),                  \
      SRI_ARR(DC_ABM1_HGLS_REG_READ_PROGRESS, ABM, id),                        \
      SRI_ARR(DC_ABM1_ACE_OFFSET_SLOPE_0, ABM, id),                            \
      SRI_ARR(DC_ABM1_ACE_THRES_12, ABM, id), NBIO_SR_ARR(BIOS_SCRATCH_2, id)  \
  )

/* Audio */
#define AUD_COMMON_REG_LIST_RI(id)                                             \
  ( \
  SRI_ARR(AZALIA_F0_CODEC_ENDPOINT_INDEX, AZF0ENDPOINT, id),                   \
      SRI_ARR(AZALIA_F0_CODEC_ENDPOINT_DATA, AZF0ENDPOINT, id),                \
      SR_ARR(AZALIA_F0_CODEC_FUNCTION_PARAMETER_STREAM_FORMATS, id),           \
      SR_ARR(AZALIA_F0_CODEC_FUNCTION_PARAMETER_SUPPORTED_SIZE_RATES, id),     \
      SR_ARR(AZALIA_F0_CODEC_FUNCTION_PARAMETER_POWER_STATES, id),             \
      SR_ARR(DCCG_AUDIO_DTO_SOURCE, id), SR_ARR(DCCG_AUDIO_DTO0_MODULE, id),   \
      SR_ARR(DCCG_AUDIO_DTO0_PHASE, id), SR_ARR(DCCG_AUDIO_DTO1_MODULE, id),   \
      SR_ARR(DCCG_AUDIO_DTO1_PHASE, id)                                        \
  )

/* VPG */

#define VPG_DCN3_REG_LIST_RI(id)                                               \
  ( \
  SRI_ARR(VPG_GENERIC_STATUS, VPG, id),                                        \
      SRI_ARR(VPG_GENERIC_PACKET_ACCESS_CTRL, VPG, id),                        \
      SRI_ARR(VPG_GENERIC_PACKET_DATA, VPG, id),                               \
      SRI_ARR(VPG_GSP_FRAME_UPDATE_CTRL, VPG, id),                             \
      SRI_ARR(VPG_GSP_IMMEDIATE_UPDATE_CTRL, VPG, id)                          \
  )

/* AFMT */
#define AFMT_DCN3_REG_LIST_RI(id)                                              \
  ( \
  SRI_ARR(AFMT_INFOFRAME_CONTROL0, AFMT, id),                                  \
      SRI_ARR(AFMT_VBI_PACKET_CONTROL, AFMT, id),                              \
      SRI_ARR(AFMT_AUDIO_PACKET_CONTROL, AFMT, id),                            \
      SRI_ARR(AFMT_AUDIO_PACKET_CONTROL2, AFMT, id),                           \
      SRI_ARR(AFMT_AUDIO_SRC_CONTROL, AFMT, id),                               \
      SRI_ARR(AFMT_60958_0, AFMT, id), SRI_ARR(AFMT_60958_1, AFMT, id),        \
      SRI_ARR(AFMT_60958_2, AFMT, id), SRI_ARR(AFMT_MEM_PWR, AFMT, id)         \
  )

/* APG */
#define APG_DCN31_REG_LIST_RI(id)                                              \
  (\
  SRI_ARR(APG_CONTROL, APG, id), SRI_ARR(APG_CONTROL2, APG, id),               \
      SRI_ARR(APG_MEM_PWR, APG, id), SRI_ARR(APG_DBG_GEN_CONTROL, APG, id)     \
  )

/* Stream encoder */
#define SE_DCN32_REG_LIST_RI(id)                                               \
  ( \
  SRI_ARR(AFMT_CNTL, DIG, id), SRI_ARR(DIG_FE_CNTL, DIG, id),                  \
      SRI_ARR(HDMI_CONTROL, DIG, id), SRI_ARR(HDMI_DB_CONTROL, DIG, id),       \
      SRI_ARR(HDMI_GC, DIG, id),                                               \
      SRI_ARR(HDMI_GENERIC_PACKET_CONTROL0, DIG, id),                          \
      SRI_ARR(HDMI_GENERIC_PACKET_CONTROL1, DIG, id),                          \
      SRI_ARR(HDMI_GENERIC_PACKET_CONTROL2, DIG, id),                          \
      SRI_ARR(HDMI_GENERIC_PACKET_CONTROL3, DIG, id),                          \
      SRI_ARR(HDMI_GENERIC_PACKET_CONTROL4, DIG, id),                          \
      SRI_ARR(HDMI_GENERIC_PACKET_CONTROL5, DIG, id),                          \
      SRI_ARR(HDMI_GENERIC_PACKET_CONTROL6, DIG, id),                          \
      SRI_ARR(HDMI_GENERIC_PACKET_CONTROL7, DIG, id),                          \
      SRI_ARR(HDMI_GENERIC_PACKET_CONTROL8, DIG, id),                          \
      SRI_ARR(HDMI_GENERIC_PACKET_CONTROL9, DIG, id),                          \
      SRI_ARR(HDMI_GENERIC_PACKET_CONTROL10, DIG, id),                         \
      SRI_ARR(HDMI_INFOFRAME_CONTROL0, DIG, id),                               \
      SRI_ARR(HDMI_INFOFRAME_CONTROL1, DIG, id),                               \
      SRI_ARR(HDMI_VBI_PACKET_CONTROL, DIG, id),                               \
      SRI_ARR(HDMI_AUDIO_PACKET_CONTROL, DIG, id),                             \
      SRI_ARR(HDMI_ACR_PACKET_CONTROL, DIG, id),                               \
      SRI_ARR(HDMI_ACR_32_0, DIG, id), SRI_ARR(HDMI_ACR_32_1, DIG, id),        \
      SRI_ARR(HDMI_ACR_44_0, DIG, id), SRI_ARR(HDMI_ACR_44_1, DIG, id),        \
      SRI_ARR(HDMI_ACR_48_0, DIG, id), SRI_ARR(HDMI_ACR_48_1, DIG, id),        \
      SRI_ARR(DP_DB_CNTL, DP, id), SRI_ARR(DP_MSA_MISC, DP, id),               \
      SRI_ARR(DP_MSA_VBID_MISC, DP, id), SRI_ARR(DP_MSA_COLORIMETRY, DP, id),  \
      SRI_ARR(DP_MSA_TIMING_PARAM1, DP, id),                                   \
      SRI_ARR(DP_MSA_TIMING_PARAM2, DP, id),                                   \
      SRI_ARR(DP_MSA_TIMING_PARAM3, DP, id),                                   \
      SRI_ARR(DP_MSA_TIMING_PARAM4, DP, id),                                   \
      SRI_ARR(DP_MSE_RATE_CNTL, DP, id), SRI_ARR(DP_MSE_RATE_UPDATE, DP, id),  \
      SRI_ARR(DP_PIXEL_FORMAT, DP, id), SRI_ARR(DP_SEC_CNTL, DP, id),          \
      SRI_ARR(DP_SEC_CNTL1, DP, id), SRI_ARR(DP_SEC_CNTL2, DP, id),            \
      SRI_ARR(DP_SEC_CNTL5, DP, id), SRI_ARR(DP_SEC_CNTL6, DP, id),            \
      SRI_ARR(DP_STEER_FIFO, DP, id), SRI_ARR(DP_VID_M, DP, id),               \
      SRI_ARR(DP_VID_N, DP, id), SRI_ARR(DP_VID_STREAM_CNTL, DP, id),          \
      SRI_ARR(DP_VID_TIMING, DP, id), SRI_ARR(DP_SEC_AUD_N, DP, id),           \
      SRI_ARR(DP_SEC_TIMESTAMP, DP, id), SRI_ARR(DP_DSC_CNTL, DP, id),         \
      SRI_ARR(DP_SEC_METADATA_TRANSMISSION, DP, id),                           \
      SRI_ARR(HDMI_METADATA_PACKET_CONTROL, DIG, id),                          \
      SRI_ARR(DP_SEC_FRAMING4, DP, id), SRI_ARR(DP_GSP11_CNTL, DP, id),        \
      SRI_ARR(DME_CONTROL, DME, id),                                           \
      SRI_ARR(DP_SEC_METADATA_TRANSMISSION, DP, id),                           \
      SRI_ARR(HDMI_METADATA_PACKET_CONTROL, DIG, id),                          \
      SRI_ARR(DIG_FE_CNTL, DIG, id), SRI_ARR(DIG_CLOCK_PATTERN, DIG, id),      \
      SRI_ARR(DIG_FIFO_CTRL0, DIG, id)                                         \
  )

/* Aux regs */

#define AUX_REG_LIST_RI(id)                                                    \
  ( \
  SRI_ARR(AUX_CONTROL, DP_AUX, id), SRI_ARR(AUX_DPHY_RX_CONTROL0, DP_AUX, id), \
      SRI_ARR(AUX_DPHY_RX_CONTROL1, DP_AUX, id)                                \
  )

#define DCN2_AUX_REG_LIST_RI(id)                                               \
  ( \
  AUX_REG_LIST_RI(id), SRI_ARR(AUX_DPHY_TX_CONTROL, DP_AUX, id)                \
  )

/* HDP */
#define HPD_REG_LIST_RI(id) SRI_ARR(DC_HPD_CONTROL, HPD, id)

/* Link encoder */
#define LE_DCN3_REG_LIST_RI(id)                                                \
  ( \
  SRI_ARR(DIG_BE_CNTL, DIG, id), SRI_ARR(DIG_BE_EN_CNTL, DIG, id),             \
      SRI_ARR(TMDS_CTL_BITS, DIG, id),                                         \
      SRI_ARR(TMDS_DCBALANCER_CONTROL, DIG, id), SRI_ARR(DP_CONFIG, DP, id),   \
      SRI_ARR(DP_DPHY_CNTL, DP, id), SRI_ARR(DP_DPHY_PRBS_CNTL, DP, id),       \
      SRI_ARR(DP_DPHY_SCRAM_CNTL, DP, id), SRI_ARR(DP_DPHY_SYM0, DP, id),      \
      SRI_ARR(DP_DPHY_SYM1, DP, id), SRI_ARR(DP_DPHY_SYM2, DP, id),            \
      SRI_ARR(DP_DPHY_TRAINING_PATTERN_SEL, DP, id),                           \
      SRI_ARR(DP_LINK_CNTL, DP, id), SRI_ARR(DP_LINK_FRAMING_CNTL, DP, id),    \
      SRI_ARR(DP_MSE_SAT0, DP, id), SRI_ARR(DP_MSE_SAT1, DP, id),              \
      SRI_ARR(DP_MSE_SAT2, DP, id), SRI_ARR(DP_MSE_SAT_UPDATE, DP, id),        \
      SRI_ARR(DP_SEC_CNTL, DP, id), SRI_ARR(DP_VID_STREAM_CNTL, DP, id),       \
      SRI_ARR(DP_DPHY_FAST_TRAINING, DP, id), SRI_ARR(DP_SEC_CNTL1, DP, id),   \
      SRI_ARR(DP_DPHY_BS_SR_SWAP_CNTL, DP, id),                                \
      SRI_ARR(DP_DPHY_HBR2_PATTERN_CONTROL, DP, id)                            \
  )

#define LE_DCN31_REG_LIST_RI(id)                                               \
  ( \
  LE_DCN3_REG_LIST_RI(id), SRI_ARR(DP_DPHY_INTERNAL_CTRL, DP, id),             \
      SR_ARR(DIO_LINKA_CNTL, id), SR_ARR(DIO_LINKB_CNTL, id),                  \
      SR_ARR(DIO_LINKC_CNTL, id), SR_ARR(DIO_LINKD_CNTL, id),                  \
      SR_ARR(DIO_LINKE_CNTL, id), SR_ARR(DIO_LINKF_CNTL, id)                   \
  )

#define UNIPHY_DCN2_REG_LIST_RI(id, phyid)                                     \
  ( \
  SRI_ARR_ALPHABET(CLOCK_ENABLE, SYMCLK, id, phyid),                           \
      SRI_ARR_ALPHABET(CHANNEL_XBAR_CNTL, UNIPHY, id, phyid)                   \
  )

/* HPO DP stream encoder */
#define DCN3_1_HPO_DP_STREAM_ENC_REG_LIST_RI(id)                               \
  ( \
  SR_ARR(DP_STREAM_MAPPER_CONTROL0, id),                                       \
      SR_ARR(DP_STREAM_MAPPER_CONTROL1, id),                                   \
      SR_ARR(DP_STREAM_MAPPER_CONTROL2, id),                                   \
      SR_ARR(DP_STREAM_MAPPER_CONTROL3, id),                                   \
      SRI_ARR(DP_STREAM_ENC_CLOCK_CONTROL, DP_STREAM_ENC, id),                 \
      SRI_ARR(DP_STREAM_ENC_INPUT_MUX_CONTROL, DP_STREAM_ENC, id),             \
      SRI_ARR(DP_STREAM_ENC_AUDIO_CONTROL, DP_STREAM_ENC, id),                 \
      SRI_ARR(DP_STREAM_ENC_CLOCK_RAMP_ADJUSTER_FIFO_STATUS_CONTROL0, DP_STREAM_ENC, id), \
      SRI_ARR(DP_SYM32_ENC_CONTROL, DP_SYM32_ENC, id),                         \
      SRI_ARR(DP_SYM32_ENC_VID_PIXEL_FORMAT, DP_SYM32_ENC, id),                \
      SRI_ARR(DP_SYM32_ENC_VID_PIXEL_FORMAT_DOUBLE_BUFFER_CONTROL, DP_SYM32_ENC, id), \
      SRI_ARR(DP_SYM32_ENC_VID_MSA0, DP_SYM32_ENC, id),                        \
      SRI_ARR(DP_SYM32_ENC_VID_MSA1, DP_SYM32_ENC, id),                        \
      SRI_ARR(DP_SYM32_ENC_VID_MSA2, DP_SYM32_ENC, id),                        \
      SRI_ARR(DP_SYM32_ENC_VID_MSA3, DP_SYM32_ENC, id),                        \
      SRI_ARR(DP_SYM32_ENC_VID_MSA4, DP_SYM32_ENC, id),                        \
      SRI_ARR(DP_SYM32_ENC_VID_MSA5, DP_SYM32_ENC, id),                        \
      SRI_ARR(DP_SYM32_ENC_VID_MSA6, DP_SYM32_ENC, id),                        \
      SRI_ARR(DP_SYM32_ENC_VID_MSA7, DP_SYM32_ENC, id),                        \
      SRI_ARR(DP_SYM32_ENC_VID_MSA8, DP_SYM32_ENC, id),                        \
      SRI_ARR(DP_SYM32_ENC_VID_MSA_CONTROL, DP_SYM32_ENC, id),                 \
      SRI_ARR(DP_SYM32_ENC_VID_MSA_DOUBLE_BUFFER_CONTROL, DP_SYM32_ENC, id),   \
      SRI_ARR(DP_SYM32_ENC_VID_FIFO_CONTROL, DP_SYM32_ENC, id),                \
      SRI_ARR(DP_SYM32_ENC_VID_STREAM_CONTROL, DP_SYM32_ENC, id),              \
      SRI_ARR(DP_SYM32_ENC_VID_VBID_CONTROL, DP_SYM32_ENC, id),                \
      SRI_ARR(DP_SYM32_ENC_SDP_CONTROL, DP_SYM32_ENC, id),                     \
      SRI_ARR(DP_SYM32_ENC_SDP_GSP_CONTROL0, DP_SYM32_ENC, id),                \
      SRI_ARR(DP_SYM32_ENC_SDP_GSP_CONTROL2, DP_SYM32_ENC, id),                \
      SRI_ARR(DP_SYM32_ENC_SDP_GSP_CONTROL3, DP_SYM32_ENC, id),                \
      SRI_ARR(DP_SYM32_ENC_SDP_GSP_CONTROL5, DP_SYM32_ENC, id),                \
      SRI_ARR(DP_SYM32_ENC_SDP_GSP_CONTROL11, DP_SYM32_ENC, id),               \
      SRI_ARR(DP_SYM32_ENC_SDP_METADATA_PACKET_CONTROL, DP_SYM32_ENC, id),     \
      SRI_ARR(DP_SYM32_ENC_SDP_AUDIO_CONTROL0, DP_SYM32_ENC, id),              \
      SRI_ARR(DP_SYM32_ENC_VID_CRC_CONTROL, DP_SYM32_ENC, id),                 \
      SRI_ARR(DP_SYM32_ENC_HBLANK_CONTROL, DP_SYM32_ENC, id)                   \
  )

/* HPO DP link encoder regs */
#define DCN3_1_HPO_DP_LINK_ENC_REG_LIST_RI(id)                                 \
  ( \
  SRI_ARR(DP_LINK_ENC_CLOCK_CONTROL, DP_LINK_ENC, id),                         \
      SRI_ARR(DP_DPHY_SYM32_CONTROL, DP_DPHY_SYM32, id),                       \
      SRI_ARR(DP_DPHY_SYM32_STATUS, DP_DPHY_SYM32, id),                        \
      SRI_ARR(DP_DPHY_SYM32_TP_CONFIG, DP_DPHY_SYM32, id),                     \
      SRI_ARR(DP_DPHY_SYM32_TP_PRBS_SEED0, DP_DPHY_SYM32, id),                 \
      SRI_ARR(DP_DPHY_SYM32_TP_PRBS_SEED1, DP_DPHY_SYM32, id),                 \
      SRI_ARR(DP_DPHY_SYM32_TP_PRBS_SEED2, DP_DPHY_SYM32, id),                 \
      SRI_ARR(DP_DPHY_SYM32_TP_PRBS_SEED3, DP_DPHY_SYM32, id),                 \
      SRI_ARR(DP_DPHY_SYM32_TP_SQ_PULSE, DP_DPHY_SYM32, id),                   \
      SRI_ARR(DP_DPHY_SYM32_TP_CUSTOM0, DP_DPHY_SYM32, id),                    \
      SRI_ARR(DP_DPHY_SYM32_TP_CUSTOM1, DP_DPHY_SYM32, id),                    \
      SRI_ARR(DP_DPHY_SYM32_TP_CUSTOM2, DP_DPHY_SYM32, id),                    \
      SRI_ARR(DP_DPHY_SYM32_TP_CUSTOM3, DP_DPHY_SYM32, id),                    \
      SRI_ARR(DP_DPHY_SYM32_TP_CUSTOM4, DP_DPHY_SYM32, id),                    \
      SRI_ARR(DP_DPHY_SYM32_TP_CUSTOM5, DP_DPHY_SYM32, id),                    \
      SRI_ARR(DP_DPHY_SYM32_TP_CUSTOM6, DP_DPHY_SYM32, id),                    \
      SRI_ARR(DP_DPHY_SYM32_TP_CUSTOM7, DP_DPHY_SYM32, id),                    \
      SRI_ARR(DP_DPHY_SYM32_TP_CUSTOM8, DP_DPHY_SYM32, id),                    \
      SRI_ARR(DP_DPHY_SYM32_TP_CUSTOM9, DP_DPHY_SYM32, id),                    \
      SRI_ARR(DP_DPHY_SYM32_TP_CUSTOM10, DP_DPHY_SYM32, id),                   \
      SRI_ARR(DP_DPHY_SYM32_SAT_VC0, DP_DPHY_SYM32, id),                       \
      SRI_ARR(DP_DPHY_SYM32_SAT_VC1, DP_DPHY_SYM32, id),                       \
      SRI_ARR(DP_DPHY_SYM32_SAT_VC2, DP_DPHY_SYM32, id),                       \
      SRI_ARR(DP_DPHY_SYM32_SAT_VC3, DP_DPHY_SYM32, id),                       \
      SRI_ARR(DP_DPHY_SYM32_VC_RATE_CNTL0, DP_DPHY_SYM32, id),                 \
      SRI_ARR(DP_DPHY_SYM32_VC_RATE_CNTL1, DP_DPHY_SYM32, id),                 \
      SRI_ARR(DP_DPHY_SYM32_VC_RATE_CNTL2, DP_DPHY_SYM32, id),                 \
      SRI_ARR(DP_DPHY_SYM32_VC_RATE_CNTL3, DP_DPHY_SYM32, id),                 \
      SRI_ARR(DP_DPHY_SYM32_SAT_UPDATE, DP_DPHY_SYM32, id)                     \
  )

/* DPP */
#define DPP_REG_LIST_DCN30_COMMON_RI(id)                                       \
  ( \
  SRI_ARR(CM_DEALPHA, CM, id), SRI_ARR(CM_MEM_PWR_STATUS, CM, id),             \
      SRI_ARR(CM_BIAS_CR_R, CM, id), SRI_ARR(CM_BIAS_Y_G_CB_B, CM, id),        \
      SRI_ARR(PRE_DEGAM, CNVC_CFG, id), SRI_ARR(CM_GAMCOR_CONTROL, CM, id),    \
      SRI_ARR(CM_GAMCOR_LUT_CONTROL, CM, id),                                  \
      SRI_ARR(CM_GAMCOR_LUT_INDEX, CM, id),                                    \
      SRI_ARR(CM_GAMCOR_LUT_INDEX, CM, id),                                    \
      SRI_ARR(CM_GAMCOR_LUT_DATA, CM, id),                                     \
      SRI_ARR(CM_GAMCOR_RAMB_START_CNTL_B, CM, id),                            \
      SRI_ARR(CM_GAMCOR_RAMB_START_CNTL_G, CM, id),                            \
      SRI_ARR(CM_GAMCOR_RAMB_START_CNTL_R, CM, id),                            \
      SRI_ARR(CM_GAMCOR_RAMB_START_SLOPE_CNTL_B, CM, id),                      \
      SRI_ARR(CM_GAMCOR_RAMB_START_SLOPE_CNTL_G, CM, id),                      \
      SRI_ARR(CM_GAMCOR_RAMB_START_SLOPE_CNTL_R, CM, id),                      \
      SRI_ARR(CM_GAMCOR_RAMB_END_CNTL1_B, CM, id),                             \
      SRI_ARR(CM_GAMCOR_RAMB_END_CNTL2_B, CM, id),                             \
      SRI_ARR(CM_GAMCOR_RAMB_END_CNTL1_G, CM, id),                             \
      SRI_ARR(CM_GAMCOR_RAMB_END_CNTL2_G, CM, id),                             \
      SRI_ARR(CM_GAMCOR_RAMB_END_CNTL1_R, CM, id),                             \
      SRI_ARR(CM_GAMCOR_RAMB_END_CNTL2_R, CM, id),                             \
      SRI_ARR(CM_GAMCOR_RAMB_REGION_0_1, CM, id),                              \
      SRI_ARR(CM_GAMCOR_RAMB_REGION_32_33, CM, id),                            \
      SRI_ARR(CM_GAMCOR_RAMB_OFFSET_B, CM, id),                                \
      SRI_ARR(CM_GAMCOR_RAMB_OFFSET_G, CM, id),                                \
      SRI_ARR(CM_GAMCOR_RAMB_OFFSET_R, CM, id),                                \
      SRI_ARR(CM_GAMCOR_RAMB_START_BASE_CNTL_B, CM, id),                       \
      SRI_ARR(CM_GAMCOR_RAMB_START_BASE_CNTL_G, CM, id),                       \
      SRI_ARR(CM_GAMCOR_RAMB_START_BASE_CNTL_R, CM, id),                       \
      SRI_ARR(CM_GAMCOR_RAMA_START_CNTL_B, CM, id),                            \
      SRI_ARR(CM_GAMCOR_RAMA_START_CNTL_G, CM, id),                            \
      SRI_ARR(CM_GAMCOR_RAMA_START_CNTL_R, CM, id),                            \
      SRI_ARR(CM_GAMCOR_RAMA_START_SLOPE_CNTL_B, CM, id),                      \
      SRI_ARR(CM_GAMCOR_RAMA_START_SLOPE_CNTL_G, CM, id),                      \
      SRI_ARR(CM_GAMCOR_RAMA_START_SLOPE_CNTL_R, CM, id),                      \
      SRI_ARR(CM_GAMCOR_RAMA_END_CNTL1_B, CM, id),                             \
      SRI_ARR(CM_GAMCOR_RAMA_END_CNTL2_B, CM, id),                             \
      SRI_ARR(CM_GAMCOR_RAMA_END_CNTL1_G, CM, id),                             \
      SRI_ARR(CM_GAMCOR_RAMA_END_CNTL2_G, CM, id),                             \
      SRI_ARR(CM_GAMCOR_RAMA_END_CNTL1_R, CM, id),                             \
      SRI_ARR(CM_GAMCOR_RAMA_END_CNTL2_R, CM, id),                             \
      SRI_ARR(CM_GAMCOR_RAMA_REGION_0_1, CM, id),                              \
      SRI_ARR(CM_GAMCOR_RAMA_REGION_32_33, CM, id),                            \
      SRI_ARR(CM_GAMCOR_RAMA_OFFSET_B, CM, id),                                \
      SRI_ARR(CM_GAMCOR_RAMA_OFFSET_G, CM, id),                                \
      SRI_ARR(CM_GAMCOR_RAMA_OFFSET_R, CM, id),                                \
      SRI_ARR(CM_GAMCOR_RAMA_START_BASE_CNTL_B, CM, id),                       \
      SRI_ARR(CM_GAMCOR_RAMA_START_BASE_CNTL_G, CM, id),                       \
      SRI_ARR(CM_GAMCOR_RAMA_START_BASE_CNTL_R, CM, id),                       \
      SRI_ARR(CM_GAMUT_REMAP_CONTROL, CM, id),                                 \
      SRI_ARR(CM_GAMUT_REMAP_C11_C12, CM, id),                                 \
      SRI_ARR(CM_GAMUT_REMAP_C13_C14, CM, id),                                 \
      SRI_ARR(CM_GAMUT_REMAP_C21_C22, CM, id),                                 \
      SRI_ARR(CM_GAMUT_REMAP_C23_C24, CM, id),                                 \
      SRI_ARR(CM_GAMUT_REMAP_C31_C32, CM, id),                                 \
      SRI_ARR(CM_GAMUT_REMAP_C33_C34, CM, id),                                 \
      SRI_ARR(CM_GAMUT_REMAP_B_C11_C12, CM, id),                               \
      SRI_ARR(CM_GAMUT_REMAP_B_C13_C14, CM, id),                               \
      SRI_ARR(CM_GAMUT_REMAP_B_C21_C22, CM, id),                               \
      SRI_ARR(CM_GAMUT_REMAP_B_C23_C24, CM, id),                               \
      SRI_ARR(CM_GAMUT_REMAP_B_C31_C32, CM, id),                               \
      SRI_ARR(CM_GAMUT_REMAP_B_C33_C34, CM, id),                               \
      SRI_ARR(DSCL_EXT_OVERSCAN_LEFT_RIGHT, DSCL, id),                         \
      SRI_ARR(DSCL_EXT_OVERSCAN_TOP_BOTTOM, DSCL, id),                         \
      SRI_ARR(OTG_H_BLANK, DSCL, id), SRI_ARR(OTG_V_BLANK, DSCL, id),          \
      SRI_ARR(SCL_MODE, DSCL, id), SRI_ARR(LB_DATA_FORMAT, DSCL, id),          \
      SRI_ARR(LB_MEMORY_CTRL, DSCL, id), SRI_ARR(DSCL_AUTOCAL, DSCL, id),      \
      SRI_ARR(SCL_TAP_CONTROL, DSCL, id),                                      \
      SRI_ARR(SCL_COEF_RAM_TAP_SELECT, DSCL, id),                              \
      SRI_ARR(SCL_COEF_RAM_TAP_DATA, DSCL, id),                                \
      SRI_ARR(DSCL_2TAP_CONTROL, DSCL, id), SRI_ARR(MPC_SIZE, DSCL, id),       \
      SRI_ARR(SCL_HORZ_FILTER_SCALE_RATIO, DSCL, id),                          \
      SRI_ARR(SCL_VERT_FILTER_SCALE_RATIO, DSCL, id),                          \
      SRI_ARR(SCL_HORZ_FILTER_SCALE_RATIO_C, DSCL, id),                        \
      SRI_ARR(SCL_VERT_FILTER_SCALE_RATIO_C, DSCL, id),                        \
      SRI_ARR(SCL_HORZ_FILTER_INIT, DSCL, id),                                 \
      SRI_ARR(SCL_HORZ_FILTER_INIT_C, DSCL, id),                               \
      SRI_ARR(SCL_VERT_FILTER_INIT, DSCL, id),                                 \
      SRI_ARR(SCL_VERT_FILTER_INIT_C, DSCL, id),                               \
      SRI_ARR(RECOUT_START, DSCL, id), SRI_ARR(RECOUT_SIZE, DSCL, id),         \
      SRI_ARR(PRE_DEALPHA, CNVC_CFG, id), SRI_ARR(PRE_REALPHA, CNVC_CFG, id),  \
      SRI_ARR(PRE_CSC_MODE, CNVC_CFG, id),                                     \
      SRI_ARR(PRE_CSC_C11_C12, CNVC_CFG, id),                                  \
      SRI_ARR(PRE_CSC_C33_C34, CNVC_CFG, id),                                  \
      SRI_ARR(PRE_CSC_B_C11_C12, CNVC_CFG, id),                                \
      SRI_ARR(PRE_CSC_B_C33_C34, CNVC_CFG, id),                                \
      SRI_ARR(CM_POST_CSC_CONTROL, CM, id),                                    \
      SRI_ARR(CM_POST_CSC_C11_C12, CM, id),                                    \
      SRI_ARR(CM_POST_CSC_C33_C34, CM, id),                                    \
      SRI_ARR(CM_POST_CSC_B_C11_C12, CM, id),                                  \
      SRI_ARR(CM_POST_CSC_B_C33_C34, CM, id),                                  \
      SRI_ARR(CM_MEM_PWR_CTRL, CM, id), SRI_ARR(CM_CONTROL, CM, id),           \
      SRI_ARR(FORMAT_CONTROL, CNVC_CFG, id),                                   \
      SRI_ARR(CNVC_SURFACE_PIXEL_FORMAT, CNVC_CFG, id),                        \
      SRI_ARR(CURSOR0_CONTROL, CNVC_CUR, id),                                  \
      SRI_ARR(CURSOR0_COLOR0, CNVC_CUR, id),                                   \
      SRI_ARR(CURSOR0_COLOR1, CNVC_CUR, id),                                   \
      SRI_ARR(CURSOR0_FP_SCALE_BIAS, CNVC_CUR, id),                            \
      SRI_ARR(DPP_CONTROL, DPP_TOP, id), SRI_ARR(CM_HDR_MULT_COEF, CM, id),    \
      SRI_ARR(CURSOR_CONTROL, CURSOR0_, id),                                   \
      SRI_ARR(ALPHA_2BIT_LUT, CNVC_CFG, id),                                   \
      SRI_ARR(FCNV_FP_BIAS_R, CNVC_CFG, id),                                   \
      SRI_ARR(FCNV_FP_BIAS_G, CNVC_CFG, id),                                   \
      SRI_ARR(FCNV_FP_BIAS_B, CNVC_CFG, id),                                   \
      SRI_ARR(FCNV_FP_SCALE_R, CNVC_CFG, id),                                  \
      SRI_ARR(FCNV_FP_SCALE_G, CNVC_CFG, id),                                  \
      SRI_ARR(FCNV_FP_SCALE_B, CNVC_CFG, id),                                  \
      SRI_ARR(COLOR_KEYER_CONTROL, CNVC_CFG, id),                              \
      SRI_ARR(COLOR_KEYER_ALPHA, CNVC_CFG, id),                                \
      SRI_ARR(COLOR_KEYER_RED, CNVC_CFG, id),                                  \
      SRI_ARR(COLOR_KEYER_GREEN, CNVC_CFG, id),                                \
      SRI_ARR(COLOR_KEYER_BLUE, CNVC_CFG, id),                                 \
      SRI_ARR(CURSOR_CONTROL, CURSOR0_, id),                                   \
      SRI_ARR(OBUF_MEM_PWR_CTRL, DSCL, id),                                    \
      SRI_ARR(DSCL_MEM_PWR_STATUS, DSCL, id),                                  \
      SRI_ARR(DSCL_MEM_PWR_CTRL, DSCL, id)                                     \
  )

/* OPP */
#define OPP_REG_LIST_DCN_RI(id)                                                \
  ( \
  SRI_ARR(FMT_BIT_DEPTH_CONTROL, FMT, id), SRI_ARR(FMT_CONTROL, FMT, id),      \
      SRI_ARR(FMT_DITHER_RAND_R_SEED, FMT, id),                                \
      SRI_ARR(FMT_DITHER_RAND_G_SEED, FMT, id),                                \
      SRI_ARR(FMT_DITHER_RAND_B_SEED, FMT, id),                                \
      SRI_ARR(FMT_CLAMP_CNTL, FMT, id),                                        \
      SRI_ARR(FMT_DYNAMIC_EXP_CNTL, FMT, id),                                  \
      SRI_ARR(FMT_MAP420_MEMORY_CONTROL, FMT, id),                             \
      SRI_ARR(OPPBUF_CONTROL, OPPBUF, id),                                     \
      SRI_ARR(OPPBUF_3D_PARAMETERS_0, OPPBUF, id),                             \
      SRI_ARR(OPPBUF_3D_PARAMETERS_1, OPPBUF, id),                             \
      SRI_ARR(OPP_PIPE_CONTROL, OPP_PIPE, id)                                  \
  )

#define OPP_REG_LIST_DCN10_RI(id) OPP_REG_LIST_DCN_RI(id)

#define OPP_DPG_REG_LIST_RI(id)                                                \
  ( \
  SRI_ARR(DPG_CONTROL, DPG, id), SRI_ARR(DPG_DIMENSIONS, DPG, id),             \
      SRI_ARR(DPG_OFFSET_SEGMENT, DPG, id), SRI_ARR(DPG_COLOUR_B_CB, DPG, id), \
      SRI_ARR(DPG_COLOUR_G_Y, DPG, id), SRI_ARR(DPG_COLOUR_R_CR, DPG, id),     \
      SRI_ARR(DPG_RAMP_CONTROL, DPG, id), SRI_ARR(DPG_STATUS, DPG, id)         \
  )

#define OPP_REG_LIST_DCN30_RI(id)                                              \
  ( \
  OPP_REG_LIST_DCN10_RI(id), OPP_DPG_REG_LIST_RI(id),                          \
      SRI_ARR(FMT_422_CONTROL, FMT, id)                                        \
  )

/* Aux engine regs */
#define AUX_COMMON_REG_LIST0_RI(id)                                            \
  ( \
  SRI_ARR(AUX_CONTROL, DP_AUX, id), SRI_ARR(AUX_ARB_CONTROL, DP_AUX, id),      \
      SRI_ARR(AUX_SW_DATA, DP_AUX, id), SRI_ARR(AUX_SW_CONTROL, DP_AUX, id),   \
      SRI_ARR(AUX_INTERRUPT_CONTROL, DP_AUX, id),                              \
      SRI_ARR(AUX_DPHY_RX_CONTROL1, DP_AUX, id),                               \
      SRI_ARR(AUX_SW_STATUS, DP_AUX, id)                                       \
  )

/* DWBC */
#define DWBC_COMMON_REG_LIST_DCN30_RI(id)                                      \
  ( \
  SR_ARR(DWB_ENABLE_CLK_CTRL, id), SR_ARR(DWB_MEM_PWR_CTRL, id),               \
      SR_ARR(FC_MODE_CTRL, id), SR_ARR(FC_FLOW_CTRL, id),                      \
      SR_ARR(FC_WINDOW_START, id), SR_ARR(FC_WINDOW_SIZE, id),                 \
      SR_ARR(FC_SOURCE_SIZE, id), SR_ARR(DWB_UPDATE_CTRL, id),                 \
      SR_ARR(DWB_CRC_CTRL, id), SR_ARR(DWB_CRC_MASK_R_G, id),                  \
      SR_ARR(DWB_CRC_MASK_B_A, id), SR_ARR(DWB_CRC_VAL_R_G, id),               \
      SR_ARR(DWB_CRC_VAL_B_A, id), SR_ARR(DWB_OUT_CTRL, id),                   \
      SR_ARR(DWB_MMHUBBUB_BACKPRESSURE_CNT_EN, id),                            \
      SR_ARR(DWB_MMHUBBUB_BACKPRESSURE_CNT, id),                               \
      SR_ARR(DWB_HOST_READ_CONTROL, id), SR_ARR(DWB_SOFT_RESET, id),           \
      SR_ARR(DWB_HDR_MULT_COEF, id), SR_ARR(DWB_GAMUT_REMAP_MODE, id),         \
      SR_ARR(DWB_GAMUT_REMAP_COEF_FORMAT, id),                                 \
      SR_ARR(DWB_GAMUT_REMAPA_C11_C12, id),                                    \
      SR_ARR(DWB_GAMUT_REMAPA_C13_C14, id),                                    \
      SR_ARR(DWB_GAMUT_REMAPA_C21_C22, id),                                    \
      SR_ARR(DWB_GAMUT_REMAPA_C23_C24, id),                                    \
      SR_ARR(DWB_GAMUT_REMAPA_C31_C32, id),                                    \
      SR_ARR(DWB_GAMUT_REMAPA_C33_C34, id),                                    \
      SR_ARR(DWB_GAMUT_REMAPB_C11_C12, id),                                    \
      SR_ARR(DWB_GAMUT_REMAPB_C13_C14, id),                                    \
      SR_ARR(DWB_GAMUT_REMAPB_C21_C22, id),                                    \
      SR_ARR(DWB_GAMUT_REMAPB_C23_C24, id),                                    \
      SR_ARR(DWB_GAMUT_REMAPB_C31_C32, id),                                    \
      SR_ARR(DWB_GAMUT_REMAPB_C33_C34, id), SR_ARR(DWB_OGAM_CONTROL, id),      \
      SR_ARR(DWB_OGAM_LUT_INDEX, id), SR_ARR(DWB_OGAM_LUT_DATA, id),           \
      SR_ARR(DWB_OGAM_LUT_CONTROL, id),                                        \
      SR_ARR(DWB_OGAM_RAMA_START_CNTL_B, id),                                  \
      SR_ARR(DWB_OGAM_RAMA_START_CNTL_G, id),                                  \
      SR_ARR(DWB_OGAM_RAMA_START_CNTL_R, id),                                  \
      SR_ARR(DWB_OGAM_RAMA_START_BASE_CNTL_B, id),                             \
      SR_ARR(DWB_OGAM_RAMA_START_SLOPE_CNTL_B, id),                            \
      SR_ARR(DWB_OGAM_RAMA_START_BASE_CNTL_G, id),                             \
      SR_ARR(DWB_OGAM_RAMA_START_SLOPE_CNTL_G, id),                            \
      SR_ARR(DWB_OGAM_RAMA_START_BASE_CNTL_R, id),                             \
      SR_ARR(DWB_OGAM_RAMA_START_SLOPE_CNTL_R, id),                            \
      SR_ARR(DWB_OGAM_RAMA_END_CNTL1_B, id),                                   \
      SR_ARR(DWB_OGAM_RAMA_END_CNTL2_B, id),                                   \
      SR_ARR(DWB_OGAM_RAMA_END_CNTL1_G, id),                                   \
      SR_ARR(DWB_OGAM_RAMA_END_CNTL2_G, id),                                   \
      SR_ARR(DWB_OGAM_RAMA_END_CNTL1_R, id),                                   \
      SR_ARR(DWB_OGAM_RAMA_END_CNTL2_R, id),                                   \
      SR_ARR(DWB_OGAM_RAMA_OFFSET_B, id), SR_ARR(DWB_OGAM_RAMA_OFFSET_G, id),  \
      SR_ARR(DWB_OGAM_RAMA_OFFSET_R, id),                                      \
      SR_ARR(DWB_OGAM_RAMA_REGION_0_1, id),                                    \
      SR_ARR(DWB_OGAM_RAMA_REGION_2_3, id),                                    \
      SR_ARR(DWB_OGAM_RAMA_REGION_4_5, id),                                    \
      SR_ARR(DWB_OGAM_RAMA_REGION_6_7, id),                                    \
      SR_ARR(DWB_OGAM_RAMA_REGION_8_9, id),                                    \
      SR_ARR(DWB_OGAM_RAMA_REGION_10_11, id),                                  \
      SR_ARR(DWB_OGAM_RAMA_REGION_12_13, id),                                  \
      SR_ARR(DWB_OGAM_RAMA_REGION_14_15, id),                                  \
      SR_ARR(DWB_OGAM_RAMA_REGION_16_17, id),                                  \
      SR_ARR(DWB_OGAM_RAMA_REGION_18_19, id),                                  \
      SR_ARR(DWB_OGAM_RAMA_REGION_20_21, id),                                  \
      SR_ARR(DWB_OGAM_RAMA_REGION_22_23, id),                                  \
      SR_ARR(DWB_OGAM_RAMA_REGION_24_25, id),                                  \
      SR_ARR(DWB_OGAM_RAMA_REGION_26_27, id),                                  \
      SR_ARR(DWB_OGAM_RAMA_REGION_28_29, id),                                  \
      SR_ARR(DWB_OGAM_RAMA_REGION_30_31, id),                                  \
      SR_ARR(DWB_OGAM_RAMA_REGION_32_33, id),                                  \
      SR_ARR(DWB_OGAM_RAMB_START_CNTL_B, id),                                  \
      SR_ARR(DWB_OGAM_RAMB_START_CNTL_G, id),                                  \
      SR_ARR(DWB_OGAM_RAMB_START_CNTL_R, id),                                  \
      SR_ARR(DWB_OGAM_RAMB_START_BASE_CNTL_B, id),                             \
      SR_ARR(DWB_OGAM_RAMB_START_SLOPE_CNTL_B, id),                            \
      SR_ARR(DWB_OGAM_RAMB_START_BASE_CNTL_G, id),                             \
      SR_ARR(DWB_OGAM_RAMB_START_SLOPE_CNTL_G, id),                            \
      SR_ARR(DWB_OGAM_RAMB_START_BASE_CNTL_R, id),                             \
      SR_ARR(DWB_OGAM_RAMB_START_SLOPE_CNTL_R, id),                            \
      SR_ARR(DWB_OGAM_RAMB_END_CNTL1_B, id),                                   \
      SR_ARR(DWB_OGAM_RAMB_END_CNTL2_B, id),                                   \
      SR_ARR(DWB_OGAM_RAMB_END_CNTL1_G, id),                                   \
      SR_ARR(DWB_OGAM_RAMB_END_CNTL2_G, id),                                   \
      SR_ARR(DWB_OGAM_RAMB_END_CNTL1_R, id),                                   \
      SR_ARR(DWB_OGAM_RAMB_END_CNTL2_R, id),                                   \
      SR_ARR(DWB_OGAM_RAMB_OFFSET_B, id), SR_ARR(DWB_OGAM_RAMB_OFFSET_G, id),  \
      SR_ARR(DWB_OGAM_RAMB_OFFSET_R, id),                                      \
      SR_ARR(DWB_OGAM_RAMB_REGION_0_1, id),                                    \
      SR_ARR(DWB_OGAM_RAMB_REGION_2_3, id),                                    \
      SR_ARR(DWB_OGAM_RAMB_REGION_4_5, id),                                    \
      SR_ARR(DWB_OGAM_RAMB_REGION_6_7, id),                                    \
      SR_ARR(DWB_OGAM_RAMB_REGION_8_9, id),                                    \
      SR_ARR(DWB_OGAM_RAMB_REGION_10_11, id),                                  \
      SR_ARR(DWB_OGAM_RAMB_REGION_12_13, id),                                  \
      SR_ARR(DWB_OGAM_RAMB_REGION_14_15, id),                                  \
      SR_ARR(DWB_OGAM_RAMB_REGION_16_17, id),                                  \
      SR_ARR(DWB_OGAM_RAMB_REGION_18_19, id),                                  \
      SR_ARR(DWB_OGAM_RAMB_REGION_20_21, id),                                  \
      SR_ARR(DWB_OGAM_RAMB_REGION_22_23, id),                                  \
      SR_ARR(DWB_OGAM_RAMB_REGION_24_25, id),                                  \
      SR_ARR(DWB_OGAM_RAMB_REGION_26_27, id),                                  \
      SR_ARR(DWB_OGAM_RAMB_REGION_28_29, id),                                  \
      SR_ARR(DWB_OGAM_RAMB_REGION_30_31, id),                                  \
      SR_ARR(DWB_OGAM_RAMB_REGION_32_33, id)                                   \
  )

/* MCIF */

#define MCIF_WB_COMMON_REG_LIST_DCN32_RI(inst)                                 \
  ( \
  SRI2_ARR(MCIF_WB_BUFMGR_SW_CONTROL, MCIF_WB, inst),                          \
      SRI2_ARR(MCIF_WB_BUFMGR_STATUS, MCIF_WB, inst),                          \
      SRI2_ARR(MCIF_WB_BUF_PITCH, MCIF_WB, inst),                              \
      SRI2_ARR(MCIF_WB_BUF_1_STATUS, MCIF_WB, inst),                           \
      SRI2_ARR(MCIF_WB_BUF_1_STATUS2, MCIF_WB, inst),                          \
      SRI2_ARR(MCIF_WB_BUF_2_STATUS, MCIF_WB, inst),                           \
      SRI2_ARR(MCIF_WB_BUF_2_STATUS2, MCIF_WB, inst),                          \
      SRI2_ARR(MCIF_WB_BUF_3_STATUS, MCIF_WB, inst),                           \
      SRI2_ARR(MCIF_WB_BUF_3_STATUS2, MCIF_WB, inst),                          \
      SRI2_ARR(MCIF_WB_BUF_4_STATUS, MCIF_WB, inst),                           \
      SRI2_ARR(MCIF_WB_BUF_4_STATUS2, MCIF_WB, inst),                          \
      SRI2_ARR(MCIF_WB_ARBITRATION_CONTROL, MCIF_WB, inst),                    \
      SRI2_ARR(MCIF_WB_SCLK_CHANGE, MCIF_WB, inst),                            \
      SRI2_ARR(MCIF_WB_TEST_DEBUG_INDEX, MCIF_WB, inst),                       \
      SRI2_ARR(MCIF_WB_TEST_DEBUG_DATA, MCIF_WB, inst),                        \
      SRI2_ARR(MCIF_WB_BUF_1_ADDR_Y, MCIF_WB, inst),                           \
      SRI2_ARR(MCIF_WB_BUF_1_ADDR_C, MCIF_WB, inst),                           \
      SRI2_ARR(MCIF_WB_BUF_2_ADDR_Y, MCIF_WB, inst),                           \
      SRI2_ARR(MCIF_WB_BUF_2_ADDR_C, MCIF_WB, inst),                           \
      SRI2_ARR(MCIF_WB_BUF_3_ADDR_Y, MCIF_WB, inst),                           \
      SRI2_ARR(MCIF_WB_BUF_3_ADDR_C, MCIF_WB, inst),                           \
      SRI2_ARR(MCIF_WB_BUF_4_ADDR_Y, MCIF_WB, inst),                           \
      SRI2_ARR(MCIF_WB_BUF_4_ADDR_C, MCIF_WB, inst),                           \
      SRI2_ARR(MCIF_WB_BUFMGR_VCE_CONTROL, MCIF_WB, inst),                     \
      SRI2_ARR(MCIF_WB_NB_PSTATE_LATENCY_WATERMARK, MMHUBBUB, inst),           \
      SRI2_ARR(MCIF_WB_NB_PSTATE_CONTROL, MCIF_WB, inst),                      \
      SRI2_ARR(MCIF_WB_WATERMARK, MMHUBBUB, inst),                             \
      SRI2_ARR(MCIF_WB_CLOCK_GATER_CONTROL, MCIF_WB, inst),                    \
      SRI2_ARR(MCIF_WB_SELF_REFRESH_CONTROL, MCIF_WB, inst),                   \
      SRI2_ARR(MULTI_LEVEL_QOS_CTRL, MCIF_WB, inst),                           \
      SRI2_ARR(MCIF_WB_SECURITY_LEVEL, MCIF_WB, inst),                         \
      SRI2_ARR(MCIF_WB_BUF_LUMA_SIZE, MCIF_WB, inst),                          \
      SRI2_ARR(MCIF_WB_BUF_CHROMA_SIZE, MCIF_WB, inst),                        \
      SRI2_ARR(MCIF_WB_BUF_1_ADDR_Y_HIGH, MCIF_WB, inst),                      \
      SRI2_ARR(MCIF_WB_BUF_1_ADDR_C_HIGH, MCIF_WB, inst),                      \
      SRI2_ARR(MCIF_WB_BUF_2_ADDR_Y_HIGH, MCIF_WB, inst),                      \
      SRI2_ARR(MCIF_WB_BUF_2_ADDR_C_HIGH, MCIF_WB, inst),                      \
      SRI2_ARR(MCIF_WB_BUF_3_ADDR_Y_HIGH, MCIF_WB, inst),                      \
      SRI2_ARR(MCIF_WB_BUF_3_ADDR_C_HIGH, MCIF_WB, inst),                      \
      SRI2_ARR(MCIF_WB_BUF_4_ADDR_Y_HIGH, MCIF_WB, inst),                      \
      SRI2_ARR(MCIF_WB_BUF_4_ADDR_C_HIGH, MCIF_WB, inst),                      \
      SRI2_ARR(MCIF_WB_BUF_1_RESOLUTION, MCIF_WB, inst),                       \
      SRI2_ARR(MCIF_WB_BUF_2_RESOLUTION, MCIF_WB, inst),                       \
      SRI2_ARR(MCIF_WB_BUF_3_RESOLUTION, MCIF_WB, inst),                       \
      SRI2_ARR(MCIF_WB_BUF_4_RESOLUTION, MCIF_WB, inst),                       \
      SRI2_ARR(MMHUBBUB_MEM_PWR_CNTL, MMHUBBUB, inst),                         \
      SRI2_ARR(MMHUBBUB_WARMUP_ADDR_REGION, MMHUBBUB, inst),                   \
      SRI2_ARR(MMHUBBUB_WARMUP_BASE_ADDR_HIGH, MMHUBBUB, inst),                \
      SRI2_ARR(MMHUBBUB_WARMUP_BASE_ADDR_LOW, MMHUBBUB, inst),                 \
      SRI2_ARR(MMHUBBUB_WARMUP_CONTROL_STATUS, MMHUBBUB, inst)                 \
  )

/* DSC */

#define DSC_REG_LIST_DCN20_RI(id)                                              \
  ( \
  SRI_ARR(DSC_TOP_CONTROL, DSC_TOP, id),                                       \
      SRI_ARR(DSC_DEBUG_CONTROL, DSC_TOP, id),                                 \
      SRI_ARR(DSCC_CONFIG0, DSCC, id), SRI_ARR(DSCC_CONFIG1, DSCC, id),        \
      SRI_ARR(DSCC_STATUS, DSCC, id),                                          \
      SRI_ARR(DSCC_INTERRUPT_CONTROL_STATUS, DSCC, id),                        \
      SRI_ARR(DSCC_PPS_CONFIG0, DSCC, id),                                     \
      SRI_ARR(DSCC_PPS_CONFIG1, DSCC, id),                                     \
      SRI_ARR(DSCC_PPS_CONFIG2, DSCC, id),                                     \
      SRI_ARR(DSCC_PPS_CONFIG3, DSCC, id),                                     \
      SRI_ARR(DSCC_PPS_CONFIG4, DSCC, id),                                     \
      SRI_ARR(DSCC_PPS_CONFIG5, DSCC, id),                                     \
      SRI_ARR(DSCC_PPS_CONFIG6, DSCC, id),                                     \
      SRI_ARR(DSCC_PPS_CONFIG7, DSCC, id),                                     \
      SRI_ARR(DSCC_PPS_CONFIG8, DSCC, id),                                     \
      SRI_ARR(DSCC_PPS_CONFIG9, DSCC, id),                                     \
      SRI_ARR(DSCC_PPS_CONFIG10, DSCC, id),                                    \
      SRI_ARR(DSCC_PPS_CONFIG11, DSCC, id),                                    \
      SRI_ARR(DSCC_PPS_CONFIG12, DSCC, id),                                    \
      SRI_ARR(DSCC_PPS_CONFIG13, DSCC, id),                                    \
      SRI_ARR(DSCC_PPS_CONFIG14, DSCC, id),                                    \
      SRI_ARR(DSCC_PPS_CONFIG15, DSCC, id),                                    \
      SRI_ARR(DSCC_PPS_CONFIG16, DSCC, id),                                    \
      SRI_ARR(DSCC_PPS_CONFIG17, DSCC, id),                                    \
      SRI_ARR(DSCC_PPS_CONFIG18, DSCC, id),                                    \
      SRI_ARR(DSCC_PPS_CONFIG19, DSCC, id),                                    \
      SRI_ARR(DSCC_PPS_CONFIG20, DSCC, id),                                    \
      SRI_ARR(DSCC_PPS_CONFIG21, DSCC, id),                                    \
      SRI_ARR(DSCC_PPS_CONFIG22, DSCC, id),                                    \
      SRI_ARR(DSCC_MEM_POWER_CONTROL, DSCC, id),                               \
      SRI_ARR(DSCC_R_Y_SQUARED_ERROR_LOWER, DSCC, id),                         \
      SRI_ARR(DSCC_R_Y_SQUARED_ERROR_UPPER, DSCC, id),                         \
      SRI_ARR(DSCC_G_CB_SQUARED_ERROR_LOWER, DSCC, id),                        \
      SRI_ARR(DSCC_G_CB_SQUARED_ERROR_UPPER, DSCC, id),                        \
      SRI_ARR(DSCC_B_CR_SQUARED_ERROR_LOWER, DSCC, id),                        \
      SRI_ARR(DSCC_B_CR_SQUARED_ERROR_UPPER, DSCC, id),                        \
      SRI_ARR(DSCC_MAX_ABS_ERROR0, DSCC, id),                                  \
      SRI_ARR(DSCC_MAX_ABS_ERROR1, DSCC, id),                                  \
      SRI_ARR(DSCC_RATE_BUFFER0_MAX_FULLNESS_LEVEL, DSCC, id),                 \
      SRI_ARR(DSCC_RATE_BUFFER1_MAX_FULLNESS_LEVEL, DSCC, id),                 \
      SRI_ARR(DSCC_RATE_BUFFER2_MAX_FULLNESS_LEVEL, DSCC, id),                 \
      SRI_ARR(DSCC_RATE_BUFFER3_MAX_FULLNESS_LEVEL, DSCC, id),                 \
      SRI_ARR(DSCC_RATE_CONTROL_BUFFER0_MAX_FULLNESS_LEVEL, DSCC, id),         \
      SRI_ARR(DSCC_RATE_CONTROL_BUFFER1_MAX_FULLNESS_LEVEL, DSCC, id),         \
      SRI_ARR(DSCC_RATE_CONTROL_BUFFER2_MAX_FULLNESS_LEVEL, DSCC, id),         \
      SRI_ARR(DSCC_RATE_CONTROL_BUFFER3_MAX_FULLNESS_LEVEL, DSCC, id),         \
      SRI_ARR(DSCCIF_CONFIG0, DSCCIF, id),                                     \
      SRI_ARR(DSCCIF_CONFIG1, DSCCIF, id),                                     \
      SRI_ARR(DSCRM_DSC_FORWARD_CONFIG, DSCRM, id)                             \
  )

/* MPC */

#define MPC_DWB_MUX_REG_LIST_DCN3_0_RI(inst)                                   \
  SRII_DWB(DWB_MUX, MUX, MPC_DWB, inst)

#define MPC_OUT_MUX_COMMON_REG_LIST_DCN1_0_RI(inst)                            \
  ( \
  SRII(MUX, MPC_OUT, inst), VUPDATE_SRII(CUR, VUPDATE_LOCK_SET, inst)          \
  )

#define MPC_OUT_MUX_REG_LIST_DCN3_0_RI(inst)                                   \
  ( \
  MPC_OUT_MUX_COMMON_REG_LIST_DCN1_0_RI(inst), SRII(CSC_MODE, MPC_OUT, inst),  \
      SRII(CSC_C11_C12_A, MPC_OUT, inst), SRII(CSC_C33_C34_A, MPC_OUT, inst),  \
      SRII(CSC_C11_C12_B, MPC_OUT, inst), SRII(CSC_C33_C34_B, MPC_OUT, inst),  \
      SRII(DENORM_CONTROL, MPC_OUT, inst),                                     \
      SRII(DENORM_CLAMP_G_Y, MPC_OUT, inst),                                   \
      SRII(DENORM_CLAMP_B_CB, MPC_OUT, inst), SR(MPC_OUT_CSC_COEF_FORMAT)      \
  )

#define MPC_COMMON_REG_LIST_DCN1_0_RI(inst)                                    \
  ( \
  SRII(MPCC_TOP_SEL, MPCC, inst), SRII(MPCC_BOT_SEL, MPCC, inst),              \
      SRII(MPCC_CONTROL, MPCC, inst), SRII(MPCC_STATUS, MPCC, inst),           \
      SRII(MPCC_OPP_ID, MPCC, inst), SRII(MPCC_BG_G_Y, MPCC, inst),            \
      SRII(MPCC_BG_R_CR, MPCC, inst), SRII(MPCC_BG_B_CB, MPCC, inst),          \
      SRII(MPCC_SM_CONTROL, MPCC, inst),                                       \
      SRII(MPCC_UPDATE_LOCK_SEL, MPCC, inst)                                   \
  )

#define MPC_REG_LIST_DCN3_0_RI(inst)                                           \
  ( \
  MPC_COMMON_REG_LIST_DCN1_0_RI(inst), SRII(MPCC_TOP_GAIN, MPCC, inst),        \
      SRII(MPCC_BOT_GAIN_INSIDE, MPCC, inst),                                  \
      SRII(MPCC_BOT_GAIN_OUTSIDE, MPCC, inst),                                 \
      SRII(MPCC_MEM_PWR_CTRL, MPCC, inst),                                     \
      SRII(MPCC_OGAM_LUT_INDEX, MPCC_OGAM, inst),                              \
      SRII(MPCC_OGAM_LUT_DATA, MPCC_OGAM, inst),                               \
      SRII(MPCC_GAMUT_REMAP_COEF_FORMAT, MPCC_OGAM, inst),                     \
      SRII(MPCC_GAMUT_REMAP_MODE, MPCC_OGAM, inst),                            \
      SRII(MPC_GAMUT_REMAP_C11_C12_A, MPCC_OGAM, inst),                        \
      SRII(MPC_GAMUT_REMAP_C33_C34_A, MPCC_OGAM, inst),                        \
      SRII(MPC_GAMUT_REMAP_C11_C12_B, MPCC_OGAM, inst),                        \
      SRII(MPC_GAMUT_REMAP_C33_C34_B, MPCC_OGAM, inst),                        \
      SRII(MPCC_OGAM_RAMA_START_CNTL_B, MPCC_OGAM, inst),                      \
      SRII(MPCC_OGAM_RAMA_START_CNTL_G, MPCC_OGAM, inst),                      \
      SRII(MPCC_OGAM_RAMA_START_CNTL_R, MPCC_OGAM, inst),                      \
      SRII(MPCC_OGAM_RAMA_START_SLOPE_CNTL_B, MPCC_OGAM, inst),                \
      SRII(MPCC_OGAM_RAMA_START_SLOPE_CNTL_G, MPCC_OGAM, inst),                \
      SRII(MPCC_OGAM_RAMA_START_SLOPE_CNTL_R, MPCC_OGAM, inst),                \
      SRII(MPCC_OGAM_RAMA_END_CNTL1_B, MPCC_OGAM, inst),                       \
      SRII(MPCC_OGAM_RAMA_END_CNTL2_B, MPCC_OGAM, inst),                       \
      SRII(MPCC_OGAM_RAMA_END_CNTL1_G, MPCC_OGAM, inst),                       \
      SRII(MPCC_OGAM_RAMA_END_CNTL2_G, MPCC_OGAM, inst),                       \
      SRII(MPCC_OGAM_RAMA_END_CNTL1_R, MPCC_OGAM, inst),                       \
      SRII(MPCC_OGAM_RAMA_END_CNTL2_R, MPCC_OGAM, inst),                       \
      SRII(MPCC_OGAM_RAMA_REGION_0_1, MPCC_OGAM, inst),                        \
      SRII(MPCC_OGAM_RAMA_REGION_32_33, MPCC_OGAM, inst),                      \
      SRII(MPCC_OGAM_RAMA_OFFSET_B, MPCC_OGAM, inst),                          \
      SRII(MPCC_OGAM_RAMA_OFFSET_G, MPCC_OGAM, inst),                          \
      SRII(MPCC_OGAM_RAMA_OFFSET_R, MPCC_OGAM, inst),                          \
      SRII(MPCC_OGAM_RAMA_START_BASE_CNTL_B, MPCC_OGAM, inst),                 \
      SRII(MPCC_OGAM_RAMA_START_BASE_CNTL_G, MPCC_OGAM, inst),                 \
      SRII(MPCC_OGAM_RAMA_START_BASE_CNTL_R, MPCC_OGAM, inst),                 \
      SRII(MPCC_OGAM_RAMB_START_CNTL_B, MPCC_OGAM, inst),                      \
      SRII(MPCC_OGAM_RAMB_START_CNTL_G, MPCC_OGAM, inst),                      \
      SRII(MPCC_OGAM_RAMB_START_CNTL_R, MPCC_OGAM, inst),                      \
      SRII(MPCC_OGAM_RAMB_START_SLOPE_CNTL_B, MPCC_OGAM, inst),                \
      SRII(MPCC_OGAM_RAMB_START_SLOPE_CNTL_G, MPCC_OGAM, inst),                \
      SRII(MPCC_OGAM_RAMB_START_SLOPE_CNTL_R, MPCC_OGAM, inst),                \
      SRII(MPCC_OGAM_RAMB_END_CNTL1_B, MPCC_OGAM, inst),                       \
      SRII(MPCC_OGAM_RAMB_END_CNTL2_B, MPCC_OGAM, inst),                       \
      SRII(MPCC_OGAM_RAMB_END_CNTL1_G, MPCC_OGAM, inst),                       \
      SRII(MPCC_OGAM_RAMB_END_CNTL2_G, MPCC_OGAM, inst),                       \
      SRII(MPCC_OGAM_RAMB_END_CNTL1_R, MPCC_OGAM, inst),                       \
      SRII(MPCC_OGAM_RAMB_END_CNTL2_R, MPCC_OGAM, inst),                       \
      SRII(MPCC_OGAM_RAMB_REGION_0_1, MPCC_OGAM, inst),                        \
      SRII(MPCC_OGAM_RAMB_REGION_32_33, MPCC_OGAM, inst),                      \
      SRII(MPCC_OGAM_RAMB_OFFSET_B, MPCC_OGAM, inst),                          \
      SRII(MPCC_OGAM_RAMB_OFFSET_G, MPCC_OGAM, inst),                          \
      SRII(MPCC_OGAM_RAMB_OFFSET_R, MPCC_OGAM, inst),                          \
      SRII(MPCC_OGAM_RAMB_START_BASE_CNTL_B, MPCC_OGAM, inst),                 \
      SRII(MPCC_OGAM_RAMB_START_BASE_CNTL_G, MPCC_OGAM, inst),                 \
      SRII(MPCC_OGAM_RAMB_START_BASE_CNTL_R, MPCC_OGAM, inst),                 \
      SRII(MPCC_OGAM_CONTROL, MPCC_OGAM, inst),                                \
      SRII(MPCC_OGAM_LUT_CONTROL, MPCC_OGAM, inst)                             \
  )

#define MPC_REG_LIST_DCN3_2_RI(inst) \
	MPC_REG_LIST_DCN3_0_RI(inst),\
	SRII(MPCC_MOVABLE_CM_LOCATION_CONTROL, MPCC, inst),\
	SRII(MPCC_MCM_SHAPER_CONTROL, MPCC_MCM, inst),\
	SRII(MPCC_MCM_SHAPER_OFFSET_R, MPCC_MCM, inst),\
	SRII(MPCC_MCM_SHAPER_OFFSET_G, MPCC_MCM, inst),\
	SRII(MPCC_MCM_SHAPER_OFFSET_B, MPCC_MCM, inst),\
	SRII(MPCC_MCM_SHAPER_SCALE_R, MPCC_MCM, inst),\
	SRII(MPCC_MCM_SHAPER_SCALE_G_B, MPCC_MCM, inst),\
	SRII(MPCC_MCM_SHAPER_LUT_INDEX, MPCC_MCM, inst),\
	SRII(MPCC_MCM_SHAPER_LUT_DATA, MPCC_MCM, inst),\
	SRII(MPCC_MCM_SHAPER_LUT_WRITE_EN_MASK, MPCC_MCM, inst),\
	SRII(MPCC_MCM_SHAPER_RAMA_START_CNTL_B, MPCC_MCM, inst),\
	SRII(MPCC_MCM_SHAPER_RAMA_START_CNTL_G, MPCC_MCM, inst),\
	SRII(MPCC_MCM_SHAPER_RAMA_START_CNTL_R, MPCC_MCM, inst),\
	SRII(MPCC_MCM_SHAPER_RAMA_END_CNTL_B, MPCC_MCM, inst),\
	SRII(MPCC_MCM_SHAPER_RAMA_END_CNTL_G, MPCC_MCM, inst),\
	SRII(MPCC_MCM_SHAPER_RAMA_END_CNTL_R, MPCC_MCM, inst),\
	SRII(MPCC_MCM_SHAPER_RAMA_REGION_0_1, MPCC_MCM, inst),\
	SRII(MPCC_MCM_SHAPER_RAMA_REGION_2_3, MPCC_MCM, inst),\
	SRII(MPCC_MCM_SHAPER_RAMA_REGION_4_5, MPCC_MCM, inst),\
	SRII(MPCC_MCM_SHAPER_RAMA_REGION_6_7, MPCC_MCM, inst),\
	SRII(MPCC_MCM_SHAPER_RAMA_REGION_8_9, MPCC_MCM, inst),\
	SRII(MPCC_MCM_SHAPER_RAMA_REGION_10_11, MPCC_MCM, inst),\
	SRII(MPCC_MCM_SHAPER_RAMA_REGION_12_13, MPCC_MCM, inst),\
	SRII(MPCC_MCM_SHAPER_RAMA_REGION_14_15, MPCC_MCM, inst),\
	SRII(MPCC_MCM_SHAPER_RAMA_REGION_16_17, MPCC_MCM, inst),\
	SRII(MPCC_MCM_SHAPER_RAMA_REGION_18_19, MPCC_MCM, inst),\
	SRII(MPCC_MCM_SHAPER_RAMA_REGION_20_21, MPCC_MCM, inst),\
	SRII(MPCC_MCM_SHAPER_RAMA_REGION_22_23, MPCC_MCM, inst),\
	SRII(MPCC_MCM_SHAPER_RAMA_REGION_24_25, MPCC_MCM, inst),\
	SRII(MPCC_MCM_SHAPER_RAMA_REGION_26_27, MPCC_MCM, inst),\
	SRII(MPCC_MCM_SHAPER_RAMA_REGION_28_29, MPCC_MCM, inst),\
	SRII(MPCC_MCM_SHAPER_RAMA_REGION_30_31, MPCC_MCM, inst),\
	SRII(MPCC_MCM_SHAPER_RAMA_REGION_32_33, MPCC_MCM, inst),\
	SRII(MPCC_MCM_SHAPER_RAMB_START_CNTL_B, MPCC_MCM, inst),\
	SRII(MPCC_MCM_SHAPER_RAMB_START_CNTL_G, MPCC_MCM, inst),\
	SRII(MPCC_MCM_SHAPER_RAMB_START_CNTL_R, MPCC_MCM, inst),\
	SRII(MPCC_MCM_SHAPER_RAMB_END_CNTL_B, MPCC_MCM, inst),\
	SRII(MPCC_MCM_SHAPER_RAMB_END_CNTL_G, MPCC_MCM, inst),\
	SRII(MPCC_MCM_SHAPER_RAMB_END_CNTL_R, MPCC_MCM, inst),\
	SRII(MPCC_MCM_SHAPER_RAMB_REGION_0_1, MPCC_MCM, inst),\
	SRII(MPCC_MCM_SHAPER_RAMB_REGION_2_3, MPCC_MCM, inst),\
	SRII(MPCC_MCM_SHAPER_RAMB_REGION_4_5, MPCC_MCM, inst),\
	SRII(MPCC_MCM_SHAPER_RAMB_REGION_6_7, MPCC_MCM, inst),\
	SRII(MPCC_MCM_SHAPER_RAMB_REGION_8_9, MPCC_MCM, inst),\
	SRII(MPCC_MCM_SHAPER_RAMB_REGION_10_11, MPCC_MCM, inst),\
	SRII(MPCC_MCM_SHAPER_RAMB_REGION_12_13, MPCC_MCM, inst),\
	SRII(MPCC_MCM_SHAPER_RAMB_REGION_14_15, MPCC_MCM, inst),\
	SRII(MPCC_MCM_SHAPER_RAMB_REGION_16_17, MPCC_MCM, inst),\
	SRII(MPCC_MCM_SHAPER_RAMB_REGION_18_19, MPCC_MCM, inst),\
	SRII(MPCC_MCM_SHAPER_RAMB_REGION_20_21, MPCC_MCM, inst),\
	SRII(MPCC_MCM_SHAPER_RAMB_REGION_22_23, MPCC_MCM, inst),\
	SRII(MPCC_MCM_SHAPER_RAMB_REGION_24_25, MPCC_MCM, inst),\
	SRII(MPCC_MCM_SHAPER_RAMB_REGION_26_27, MPCC_MCM, inst),\
	SRII(MPCC_MCM_SHAPER_RAMB_REGION_28_29, MPCC_MCM, inst),\
	SRII(MPCC_MCM_SHAPER_RAMB_REGION_30_31, MPCC_MCM, inst),\
	SRII(MPCC_MCM_SHAPER_RAMB_REGION_32_33, MPCC_MCM, inst),\
	SRII(MPCC_MCM_3DLUT_MODE, MPCC_MCM, inst), /*TODO: may need to add other 3DLUT regs*/\
	SRII(MPCC_MCM_3DLUT_INDEX, MPCC_MCM, inst),\
	SRII(MPCC_MCM_3DLUT_DATA, MPCC_MCM, inst),\
	SRII(MPCC_MCM_3DLUT_DATA_30BIT, MPCC_MCM, inst),\
	SRII(MPCC_MCM_3DLUT_READ_WRITE_CONTROL, MPCC_MCM, inst),\
	SRII(MPCC_MCM_3DLUT_OUT_NORM_FACTOR, MPCC_MCM, inst),\
	SRII(MPCC_MCM_3DLUT_OUT_OFFSET_R, MPCC_MCM, inst),\
	SRII(MPCC_MCM_3DLUT_OUT_OFFSET_G, MPCC_MCM, inst),\
	SRII(MPCC_MCM_3DLUT_OUT_OFFSET_B, MPCC_MCM, inst),\
	SRII(MPCC_MCM_1DLUT_CONTROL, MPCC_MCM, inst),\
	SRII(MPCC_MCM_1DLUT_LUT_INDEX, MPCC_MCM, inst),\
	SRII(MPCC_MCM_1DLUT_LUT_DATA, MPCC_MCM, inst),\
	SRII(MPCC_MCM_1DLUT_LUT_CONTROL, MPCC_MCM, inst),\
	SRII(MPCC_MCM_1DLUT_RAMA_START_CNTL_B, MPCC_MCM, inst),\
	SRII(MPCC_MCM_1DLUT_RAMA_START_CNTL_G, MPCC_MCM, inst),\
	SRII(MPCC_MCM_1DLUT_RAMA_START_CNTL_R, MPCC_MCM, inst),\
	SRII(MPCC_MCM_1DLUT_RAMA_START_SLOPE_CNTL_B, MPCC_MCM, inst),\
	SRII(MPCC_MCM_1DLUT_RAMA_START_SLOPE_CNTL_G, MPCC_MCM, inst),\
	SRII(MPCC_MCM_1DLUT_RAMA_START_SLOPE_CNTL_R, MPCC_MCM, inst),\
	SRII(MPCC_MCM_1DLUT_RAMA_START_BASE_CNTL_B, MPCC_MCM, inst),\
	SRII(MPCC_MCM_1DLUT_RAMA_START_BASE_CNTL_G, MPCC_MCM, inst),\
	SRII(MPCC_MCM_1DLUT_RAMA_START_BASE_CNTL_R, MPCC_MCM, inst),\
	SRII(MPCC_MCM_1DLUT_RAMA_END_CNTL1_B, MPCC_MCM, inst),\
	SRII(MPCC_MCM_1DLUT_RAMA_END_CNTL2_B, MPCC_MCM, inst),\
	SRII(MPCC_MCM_1DLUT_RAMA_END_CNTL1_G, MPCC_MCM, inst),\
	SRII(MPCC_MCM_1DLUT_RAMA_END_CNTL2_G, MPCC_MCM, inst),\
	SRII(MPCC_MCM_1DLUT_RAMA_END_CNTL1_R, MPCC_MCM, inst),\
	SRII(MPCC_MCM_1DLUT_RAMA_END_CNTL2_R, MPCC_MCM, inst),\
	SRII(MPCC_MCM_1DLUT_RAMA_OFFSET_B, MPCC_MCM, inst),\
	SRII(MPCC_MCM_1DLUT_RAMA_OFFSET_G, MPCC_MCM, inst),\
	SRII(MPCC_MCM_1DLUT_RAMA_OFFSET_R, MPCC_MCM, inst),\
	SRII(MPCC_MCM_1DLUT_RAMA_REGION_0_1, MPCC_MCM, inst),\
	SRII(MPCC_MCM_1DLUT_RAMA_REGION_2_3, MPCC_MCM, inst),\
	SRII(MPCC_MCM_1DLUT_RAMA_REGION_4_5, MPCC_MCM, inst),\
	SRII(MPCC_MCM_1DLUT_RAMA_REGION_6_7, MPCC_MCM, inst),\
	SRII(MPCC_MCM_1DLUT_RAMA_REGION_8_9, MPCC_MCM, inst),\
	SRII(MPCC_MCM_1DLUT_RAMA_REGION_10_11, MPCC_MCM, inst),\
	SRII(MPCC_MCM_1DLUT_RAMA_REGION_12_13, MPCC_MCM, inst),\
	SRII(MPCC_MCM_1DLUT_RAMA_REGION_14_15, MPCC_MCM, inst),\
	SRII(MPCC_MCM_1DLUT_RAMA_REGION_16_17, MPCC_MCM, inst),\
	SRII(MPCC_MCM_1DLUT_RAMA_REGION_18_19, MPCC_MCM, inst),\
	SRII(MPCC_MCM_1DLUT_RAMA_REGION_20_21, MPCC_MCM, inst),\
	SRII(MPCC_MCM_1DLUT_RAMA_REGION_22_23, MPCC_MCM, inst),\
	SRII(MPCC_MCM_1DLUT_RAMA_REGION_24_25, MPCC_MCM, inst),\
	SRII(MPCC_MCM_1DLUT_RAMA_REGION_26_27, MPCC_MCM, inst),\
	SRII(MPCC_MCM_1DLUT_RAMA_REGION_28_29, MPCC_MCM, inst),\
	SRII(MPCC_MCM_1DLUT_RAMA_REGION_30_31, MPCC_MCM, inst),\
	SRII(MPCC_MCM_1DLUT_RAMA_REGION_32_33, MPCC_MCM, inst),\
	SRII(MPCC_MCM_1DLUT_RAMB_START_CNTL_B, MPCC_MCM, inst),\
	SRII(MPCC_MCM_1DLUT_RAMB_START_CNTL_G, MPCC_MCM, inst),\
	SRII(MPCC_MCM_1DLUT_RAMB_START_CNTL_R, MPCC_MCM, inst),\
	SRII(MPCC_MCM_1DLUT_RAMB_START_SLOPE_CNTL_B, MPCC_MCM, inst),\
	SRII(MPCC_MCM_1DLUT_RAMB_START_SLOPE_CNTL_G, MPCC_MCM, inst),\
	SRII(MPCC_MCM_1DLUT_RAMB_START_SLOPE_CNTL_R, MPCC_MCM, inst),\
	SRII(MPCC_MCM_1DLUT_RAMB_START_BASE_CNTL_B, MPCC_MCM, inst),\
	SRII(MPCC_MCM_1DLUT_RAMB_START_BASE_CNTL_G, MPCC_MCM, inst),\
	SRII(MPCC_MCM_1DLUT_RAMB_START_BASE_CNTL_R, MPCC_MCM, inst),\
	SRII(MPCC_MCM_1DLUT_RAMB_END_CNTL1_B, MPCC_MCM, inst),\
	SRII(MPCC_MCM_1DLUT_RAMB_END_CNTL2_B, MPCC_MCM, inst),\
	SRII(MPCC_MCM_1DLUT_RAMB_END_CNTL1_G, MPCC_MCM, inst),\
	SRII(MPCC_MCM_1DLUT_RAMB_END_CNTL2_G, MPCC_MCM, inst),\
	SRII(MPCC_MCM_1DLUT_RAMB_END_CNTL1_R, MPCC_MCM, inst),\
	SRII(MPCC_MCM_1DLUT_RAMB_END_CNTL2_R, MPCC_MCM, inst),\
	SRII(MPCC_MCM_1DLUT_RAMB_OFFSET_B, MPCC_MCM, inst),\
	SRII(MPCC_MCM_1DLUT_RAMB_OFFSET_G, MPCC_MCM, inst),\
	SRII(MPCC_MCM_1DLUT_RAMB_OFFSET_R, MPCC_MCM, inst),\
	SRII(MPCC_MCM_1DLUT_RAMB_REGION_0_1, MPCC_MCM, inst),\
	SRII(MPCC_MCM_1DLUT_RAMB_REGION_2_3, MPCC_MCM, inst),\
	SRII(MPCC_MCM_1DLUT_RAMB_REGION_4_5, MPCC_MCM, inst),\
	SRII(MPCC_MCM_1DLUT_RAMB_REGION_6_7, MPCC_MCM, inst),\
	SRII(MPCC_MCM_1DLUT_RAMB_REGION_8_9, MPCC_MCM, inst),\
	SRII(MPCC_MCM_1DLUT_RAMB_REGION_10_11, MPCC_MCM, inst),\
	SRII(MPCC_MCM_1DLUT_RAMB_REGION_12_13, MPCC_MCM, inst),\
	SRII(MPCC_MCM_1DLUT_RAMB_REGION_14_15, MPCC_MCM, inst),\
	SRII(MPCC_MCM_1DLUT_RAMB_REGION_16_17, MPCC_MCM, inst),\
	SRII(MPCC_MCM_1DLUT_RAMB_REGION_18_19, MPCC_MCM, inst),\
	SRII(MPCC_MCM_1DLUT_RAMB_REGION_20_21, MPCC_MCM, inst),\
	SRII(MPCC_MCM_1DLUT_RAMB_REGION_22_23, MPCC_MCM, inst),\
	SRII(MPCC_MCM_1DLUT_RAMB_REGION_24_25, MPCC_MCM, inst),\
	SRII(MPCC_MCM_1DLUT_RAMB_REGION_26_27, MPCC_MCM, inst),\
	SRII(MPCC_MCM_1DLUT_RAMB_REGION_28_29, MPCC_MCM, inst),\
	SRII(MPCC_MCM_1DLUT_RAMB_REGION_30_31, MPCC_MCM, inst),\
	SRII(MPCC_MCM_1DLUT_RAMB_REGION_32_33, MPCC_MCM, inst),\
	SRII(MPCC_MCM_MEM_PWR_CTRL, MPCC_MCM, inst)

/* OPTC */

#define OPTC_COMMON_REG_LIST_DCN3_2_RI(inst)                                   \
  ( \
  SRI_ARR(OTG_VSTARTUP_PARAM, OTG, inst),                                      \
      SRI_ARR(OTG_VUPDATE_PARAM, OTG, inst),                                   \
      SRI_ARR(OTG_VREADY_PARAM, OTG, inst),                                    \
      SRI_ARR(OTG_MASTER_UPDATE_LOCK, OTG, inst),                              \
      SRI_ARR(OTG_GLOBAL_CONTROL0, OTG, inst),                                 \
      SRI_ARR(OTG_GLOBAL_CONTROL1, OTG, inst),                                 \
      SRI_ARR(OTG_GLOBAL_CONTROL2, OTG, inst),                                 \
      SRI_ARR(OTG_GLOBAL_CONTROL4, OTG, inst),                                 \
      SRI_ARR(OTG_DOUBLE_BUFFER_CONTROL, OTG, inst),                           \
      SRI_ARR(OTG_H_TOTAL, OTG, inst),                                         \
      SRI_ARR(OTG_H_BLANK_START_END, OTG, inst),                               \
      SRI_ARR(OTG_H_SYNC_A, OTG, inst), SRI_ARR(OTG_H_SYNC_A_CNTL, OTG, inst), \
      SRI_ARR(OTG_H_TIMING_CNTL, OTG, inst), SRI_ARR(OTG_V_TOTAL, OTG, inst),  \
      SRI_ARR(OTG_V_BLANK_START_END, OTG, inst),                               \
      SRI_ARR(OTG_V_SYNC_A, OTG, inst), SRI_ARR(OTG_V_SYNC_A_CNTL, OTG, inst), \
      SRI_ARR(OTG_CONTROL, OTG, inst), SRI_ARR(OTG_STEREO_CONTROL, OTG, inst), \
      SRI_ARR(OTG_3D_STRUCTURE_CONTROL, OTG, inst),                            \
      SRI_ARR(OTG_STEREO_STATUS, OTG, inst),                                   \
      SRI_ARR(OTG_V_TOTAL_MAX, OTG, inst),                                     \
      SRI_ARR(OTG_V_TOTAL_MIN, OTG, inst),                                     \
      SRI_ARR(OTG_V_TOTAL_CONTROL, OTG, inst),                                 \
      SRI_ARR(OTG_TRIGA_CNTL, OTG, inst),                                      \
      SRI_ARR(OTG_FORCE_COUNT_NOW_CNTL, OTG, inst),                            \
      SRI_ARR(OTG_STATIC_SCREEN_CONTROL, OTG, inst),                           \
      SRI_ARR(OTG_STATUS_FRAME_COUNT, OTG, inst),                              \
      SRI_ARR(OTG_STATUS, OTG, inst), SRI_ARR(OTG_STATUS_POSITION, OTG, inst), \
      SRI_ARR(OTG_NOM_VERT_POSITION, OTG, inst),                               \
      SRI_ARR(OTG_M_CONST_DTO0, OTG, inst),                                    \
      SRI_ARR(OTG_M_CONST_DTO1, OTG, inst),                                    \
      SRI_ARR(OTG_CLOCK_CONTROL, OTG, inst),                                   \
      SRI_ARR(OTG_VERTICAL_INTERRUPT0_CONTROL, OTG, inst),                     \
      SRI_ARR(OTG_VERTICAL_INTERRUPT0_POSITION, OTG, inst),                    \
      SRI_ARR(OTG_VERTICAL_INTERRUPT1_CONTROL, OTG, inst),                     \
      SRI_ARR(OTG_VERTICAL_INTERRUPT1_POSITION, OTG, inst),                    \
      SRI_ARR(OTG_VERTICAL_INTERRUPT2_CONTROL, OTG, inst),                     \
      SRI_ARR(OTG_VERTICAL_INTERRUPT2_POSITION, OTG, inst),                    \
      SRI_ARR(OPTC_INPUT_CLOCK_CONTROL, ODM, inst),                            \
      SRI_ARR(OPTC_DATA_SOURCE_SELECT, ODM, inst),                             \
      SRI_ARR(OPTC_INPUT_GLOBAL_CONTROL, ODM, inst),                           \
      SRI_ARR(CONTROL, VTG, inst), SRI_ARR(OTG_VERT_SYNC_CONTROL, OTG, inst),  \
      SRI_ARR(OTG_GSL_CONTROL, OTG, inst), SRI_ARR(OTG_CRC_CNTL, OTG, inst),   \
      SRI_ARR(OTG_CRC0_DATA_RG, OTG, inst),                                    \
      SRI_ARR(OTG_CRC0_DATA_B, OTG, inst),                                     \
      SRI_ARR(OTG_CRC0_WINDOWA_X_CONTROL, OTG, inst),                          \
      SRI_ARR(OTG_CRC0_WINDOWA_Y_CONTROL, OTG, inst),                          \
      SRI_ARR(OTG_CRC0_WINDOWB_X_CONTROL, OTG, inst),                          \
      SRI_ARR(OTG_CRC0_WINDOWB_Y_CONTROL, OTG, inst),                          \
      SR_ARR(GSL_SOURCE_SELECT, inst),                                         \
      SRI_ARR(OTG_TRIGA_MANUAL_TRIG, OTG, inst),                               \
      SRI_ARR(OTG_GLOBAL_CONTROL1, OTG, inst),                                 \
      SRI_ARR(OTG_GLOBAL_CONTROL2, OTG, inst),                                 \
      SRI_ARR(OTG_GSL_WINDOW_X, OTG, inst),                                    \
      SRI_ARR(OTG_GSL_WINDOW_Y, OTG, inst),                                    \
      SRI_ARR(OTG_VUPDATE_KEEPOUT, OTG, inst),                                 \
      SRI_ARR(OTG_DSC_START_POSITION, OTG, inst),                              \
      SRI_ARR(OTG_DRR_TRIGGER_WINDOW, OTG, inst),                              \
      SRI_ARR(OTG_DRR_V_TOTAL_CHANGE, OTG, inst),                              \
      SRI_ARR(OPTC_DATA_FORMAT_CONTROL, ODM, inst),                            \
      SRI_ARR(OPTC_BYTES_PER_PIXEL, ODM, inst),                                \
      SRI_ARR(OPTC_WIDTH_CONTROL, ODM, inst),                                  \
      SRI_ARR(OPTC_MEMORY_CONFIG, ODM, inst),                                  \
      SRI_ARR(OTG_DRR_CONTROL, OTG, inst)                                      \
  )

/* HUBP */

#define HUBP_REG_LIST_DCN_VM_RI(id)                                            \
  ( \
  SRI_ARR(NOM_PARAMETERS_0, HUBPREQ, id),                                      \
      SRI_ARR(NOM_PARAMETERS_1, HUBPREQ, id),                                  \
      SRI_ARR(NOM_PARAMETERS_2, HUBPREQ, id),                                  \
      SRI_ARR(NOM_PARAMETERS_3, HUBPREQ, id),                                  \
      SRI_ARR(DCN_VM_MX_L1_TLB_CNTL, HUBPREQ, id)                              \
  )

#define HUBP_REG_LIST_DCN_RI(id)                                               \
  ( \
  SRI_ARR(DCHUBP_CNTL, HUBP, id), SRI_ARR(HUBPREQ_DEBUG_DB, HUBP, id),         \
      SRI_ARR(HUBPREQ_DEBUG, HUBP, id), SRI_ARR(DCSURF_ADDR_CONFIG, HUBP, id), \
      SRI_ARR(DCSURF_TILING_CONFIG, HUBP, id),                                 \
      SRI_ARR(DCSURF_SURFACE_PITCH, HUBPREQ, id),                              \
      SRI_ARR(DCSURF_SURFACE_PITCH_C, HUBPREQ, id),                            \
      SRI_ARR(DCSURF_SURFACE_CONFIG, HUBP, id),                                \
      SRI_ARR(DCSURF_FLIP_CONTROL, HUBPREQ, id),                               \
      SRI_ARR(DCSURF_PRI_VIEWPORT_DIMENSION, HUBP, id),                        \
      SRI_ARR(DCSURF_PRI_VIEWPORT_START, HUBP, id),                            \
      SRI_ARR(DCSURF_SEC_VIEWPORT_DIMENSION, HUBP, id),                        \
      SRI_ARR(DCSURF_SEC_VIEWPORT_START, HUBP, id),                            \
      SRI_ARR(DCSURF_PRI_VIEWPORT_DIMENSION_C, HUBP, id),                      \
      SRI_ARR(DCSURF_PRI_VIEWPORT_START_C, HUBP, id),                          \
      SRI_ARR(DCSURF_SEC_VIEWPORT_DIMENSION_C, HUBP, id),                      \
      SRI_ARR(DCSURF_SEC_VIEWPORT_START_C, HUBP, id),                          \
      SRI_ARR(DCSURF_PRIMARY_SURFACE_ADDRESS_HIGH, HUBPREQ, id),               \
      SRI_ARR(DCSURF_PRIMARY_SURFACE_ADDRESS, HUBPREQ, id),                    \
      SRI_ARR(DCSURF_SECONDARY_SURFACE_ADDRESS_HIGH, HUBPREQ, id),             \
      SRI_ARR(DCSURF_SECONDARY_SURFACE_ADDRESS, HUBPREQ, id),                  \
      SRI_ARR(DCSURF_PRIMARY_META_SURFACE_ADDRESS_HIGH, HUBPREQ, id),          \
      SRI_ARR(DCSURF_PRIMARY_META_SURFACE_ADDRESS, HUBPREQ, id),               \
      SRI_ARR(DCSURF_SECONDARY_META_SURFACE_ADDRESS_HIGH, HUBPREQ, id),        \
      SRI_ARR(DCSURF_SECONDARY_META_SURFACE_ADDRESS, HUBPREQ, id),             \
      SRI_ARR(DCSURF_PRIMARY_SURFACE_ADDRESS_HIGH_C, HUBPREQ, id),             \
      SRI_ARR(DCSURF_PRIMARY_SURFACE_ADDRESS_C, HUBPREQ, id),                  \
      SRI_ARR(DCSURF_SECONDARY_SURFACE_ADDRESS_HIGH_C, HUBPREQ, id),           \
      SRI_ARR(DCSURF_SECONDARY_SURFACE_ADDRESS_C, HUBPREQ, id),                \
      SRI_ARR(DCSURF_PRIMARY_META_SURFACE_ADDRESS_HIGH_C, HUBPREQ, id),        \
      SRI_ARR(DCSURF_PRIMARY_META_SURFACE_ADDRESS_C, HUBPREQ, id),             \
      SRI_ARR(DCSURF_SECONDARY_META_SURFACE_ADDRESS_HIGH_C, HUBPREQ, id),      \
      SRI_ARR(DCSURF_SECONDARY_META_SURFACE_ADDRESS_C, HUBPREQ, id),           \
      SRI_ARR(DCSURF_SURFACE_INUSE, HUBPREQ, id),                              \
      SRI_ARR(DCSURF_SURFACE_INUSE_HIGH, HUBPREQ, id),                         \
      SRI_ARR(DCSURF_SURFACE_INUSE_C, HUBPREQ, id),                            \
      SRI_ARR(DCSURF_SURFACE_INUSE_HIGH_C, HUBPREQ, id),                       \
      SRI_ARR(DCSURF_SURFACE_EARLIEST_INUSE, HUBPREQ, id),                     \
      SRI_ARR(DCSURF_SURFACE_EARLIEST_INUSE_HIGH, HUBPREQ, id),                \
      SRI_ARR(DCSURF_SURFACE_EARLIEST_INUSE_C, HUBPREQ, id),                   \
      SRI_ARR(DCSURF_SURFACE_EARLIEST_INUSE_HIGH_C, HUBPREQ, id),              \
      SRI_ARR(DCSURF_SURFACE_CONTROL, HUBPREQ, id),                            \
      SRI_ARR(DCSURF_SURFACE_FLIP_INTERRUPT, HUBPREQ, id),                     \
      SRI_ARR(HUBPRET_CONTROL, HUBPRET, id),                                   \
      SRI_ARR(HUBPRET_READ_LINE_STATUS, HUBPRET, id),                          \
      SRI_ARR(DCN_EXPANSION_MODE, HUBPREQ, id),                                \
      SRI_ARR(DCHUBP_REQ_SIZE_CONFIG, HUBP, id),                               \
      SRI_ARR(DCHUBP_REQ_SIZE_CONFIG_C, HUBP, id),                             \
      SRI_ARR(BLANK_OFFSET_0, HUBPREQ, id),                                    \
      SRI_ARR(BLANK_OFFSET_1, HUBPREQ, id),                                    \
      SRI_ARR(DST_DIMENSIONS, HUBPREQ, id),                                    \
      SRI_ARR(DST_AFTER_SCALER, HUBPREQ, id),                                  \
      SRI_ARR(VBLANK_PARAMETERS_0, HUBPREQ, id),                               \
      SRI_ARR(REF_FREQ_TO_PIX_FREQ, HUBPREQ, id),                              \
      SRI_ARR(VBLANK_PARAMETERS_1, HUBPREQ, id),                               \
      SRI_ARR(VBLANK_PARAMETERS_3, HUBPREQ, id),                               \
      SRI_ARR(NOM_PARAMETERS_4, HUBPREQ, id),                                  \
      SRI_ARR(NOM_PARAMETERS_5, HUBPREQ, id),                                  \
      SRI_ARR(PER_LINE_DELIVERY_PRE, HUBPREQ, id),                             \
      SRI_ARR(PER_LINE_DELIVERY, HUBPREQ, id),                                 \
      SRI_ARR(VBLANK_PARAMETERS_2, HUBPREQ, id),                               \
      SRI_ARR(VBLANK_PARAMETERS_4, HUBPREQ, id),                               \
      SRI_ARR(NOM_PARAMETERS_6, HUBPREQ, id),                                  \
      SRI_ARR(NOM_PARAMETERS_7, HUBPREQ, id),                                  \
      SRI_ARR(DCN_TTU_QOS_WM, HUBPREQ, id),                                    \
      SRI_ARR(DCN_GLOBAL_TTU_CNTL, HUBPREQ, id),                               \
      SRI_ARR(DCN_SURF0_TTU_CNTL0, HUBPREQ, id),                               \
      SRI_ARR(DCN_SURF0_TTU_CNTL1, HUBPREQ, id),                               \
      SRI_ARR(DCN_SURF1_TTU_CNTL0, HUBPREQ, id),                               \
      SRI_ARR(DCN_SURF1_TTU_CNTL1, HUBPREQ, id),                               \
      SRI_ARR(DCN_CUR0_TTU_CNTL0, HUBPREQ, id),                                \
      SRI_ARR(DCN_CUR0_TTU_CNTL1, HUBPREQ, id),                                \
      SRI_ARR(HUBP_CLK_CNTL, HUBP, id)                                         \
  )

#define HUBP_REG_LIST_DCN2_COMMON_RI(id)                                       \
  ( \
  HUBP_REG_LIST_DCN_RI(id), HUBP_REG_LIST_DCN_VM_RI(id),                       \
      SRI_ARR(PREFETCH_SETTINGS, HUBPREQ, id),                                 \
      SRI_ARR(PREFETCH_SETTINGS_C, HUBPREQ, id),                               \
      SRI_ARR(DCN_VM_SYSTEM_APERTURE_LOW_ADDR, HUBPREQ, id),                   \
      SRI_ARR(DCN_VM_SYSTEM_APERTURE_HIGH_ADDR, HUBPREQ, id),                  \
      SRI_ARR(CURSOR_SETTINGS, HUBPREQ, id),                                   \
      SRI_ARR(CURSOR_SURFACE_ADDRESS_HIGH, CURSOR0_, id),                      \
      SRI_ARR(CURSOR_SURFACE_ADDRESS, CURSOR0_, id),                           \
      SRI_ARR(CURSOR_SIZE, CURSOR0_, id),                                      \
      SRI_ARR(CURSOR_CONTROL, CURSOR0_, id),                                   \
      SRI_ARR(CURSOR_POSITION, CURSOR0_, id),                                  \
      SRI_ARR(CURSOR_HOT_SPOT, CURSOR0_, id),                                  \
      SRI_ARR(CURSOR_DST_OFFSET, CURSOR0_, id),                                \
      SRI_ARR(DMDATA_ADDRESS_HIGH, CURSOR0_, id),                              \
      SRI_ARR(DMDATA_ADDRESS_LOW, CURSOR0_, id),                               \
      SRI_ARR(DMDATA_CNTL, CURSOR0_, id),                                      \
      SRI_ARR(DMDATA_SW_CNTL, CURSOR0_, id),                                   \
      SRI_ARR(DMDATA_QOS_CNTL, CURSOR0_, id),                                  \
      SRI_ARR(DMDATA_SW_DATA, CURSOR0_, id),                                   \
      SRI_ARR(DMDATA_STATUS, CURSOR0_, id),                                    \
      SRI_ARR(FLIP_PARAMETERS_0, HUBPREQ, id),                                 \
      SRI_ARR(FLIP_PARAMETERS_1, HUBPREQ, id),                                 \
      SRI_ARR(FLIP_PARAMETERS_2, HUBPREQ, id),                                 \
      SRI_ARR(DCN_CUR1_TTU_CNTL0, HUBPREQ, id),                                \
      SRI_ARR(DCN_CUR1_TTU_CNTL1, HUBPREQ, id),                                \
      SRI_ARR(DCSURF_FLIP_CONTROL2, HUBPREQ, id),                              \
      SRI_ARR(VMID_SETTINGS_0, HUBPREQ, id)                                    \
  )

#define HUBP_REG_LIST_DCN21_RI(id)                                             \
  ( \
  HUBP_REG_LIST_DCN2_COMMON_RI(id), SRI_ARR(FLIP_PARAMETERS_3, HUBPREQ, id),   \
      SRI_ARR(FLIP_PARAMETERS_4, HUBPREQ, id),                                 \
      SRI_ARR(FLIP_PARAMETERS_5, HUBPREQ, id),                                 \
      SRI_ARR(FLIP_PARAMETERS_6, HUBPREQ, id),                                 \
      SRI_ARR(VBLANK_PARAMETERS_5, HUBPREQ, id),                               \
      SRI_ARR(VBLANK_PARAMETERS_6, HUBPREQ, id)                                \
  )

#define HUBP_REG_LIST_DCN30_RI(id)                                             \
  ( \
  HUBP_REG_LIST_DCN21_RI(id), SRI_ARR(DCN_DMDATA_VM_CNTL, HUBPREQ, id)         \
  )

#define HUBP_REG_LIST_DCN32_RI(id)                                             \
  ( \
  HUBP_REG_LIST_DCN30_RI(id), SRI_ARR(DCHUBP_MALL_CONFIG, HUBP, id),           \
      SRI_ARR(DCHUBP_VMPG_CONFIG, HUBP, id),                                   \
      SRI_ARR(UCLK_PSTATE_FORCE, HUBPREQ, id)                                  \
  )

/* HUBBUB */

#define HUBBUB_REG_LIST_DCN32_RI(id)                                           \
  ( \
  SR(DCHUBBUB_ARB_DATA_URGENCY_WATERMARK_A),                                   \
      SR(DCHUBBUB_ARB_DATA_URGENCY_WATERMARK_B),                               \
      SR(DCHUBBUB_ARB_DATA_URGENCY_WATERMARK_C),                               \
      SR(DCHUBBUB_ARB_DATA_URGENCY_WATERMARK_D),                               \
      SR(DCHUBBUB_ARB_WATERMARK_CHANGE_CNTL),                                  \
      SR(DCHUBBUB_ARB_DRAM_STATE_CNTL), SR(DCHUBBUB_ARB_SAT_LEVEL),            \
      SR(DCHUBBUB_ARB_DF_REQ_OUTSTAND), SR(DCHUBBUB_GLOBAL_TIMER_CNTL),        \
      SR(DCHUBBUB_SOFT_RESET), SR(DCHUBBUB_CRC_CTRL),                          \
      SR(DCN_VM_FB_LOCATION_BASE), SR(DCN_VM_FB_LOCATION_TOP),                 \
      SR(DCN_VM_FB_OFFSET), SR(DCN_VM_AGP_BOT), SR(DCN_VM_AGP_TOP),            \
      SR(DCN_VM_AGP_BASE), HUBBUB_SR_WATERMARK_REG_LIST(),                     \
      SR(DCHUBBUB_ARB_FRAC_URG_BW_NOM_A), SR(DCHUBBUB_ARB_FRAC_URG_BW_NOM_B),  \
      SR(DCHUBBUB_ARB_FRAC_URG_BW_NOM_C), SR(DCHUBBUB_ARB_FRAC_URG_BW_NOM_D),  \
      SR(DCHUBBUB_ARB_FRAC_URG_BW_FLIP_A),                                     \
      SR(DCHUBBUB_ARB_FRAC_URG_BW_FLIP_B),                                     \
      SR(DCHUBBUB_ARB_FRAC_URG_BW_FLIP_C),                                     \
      SR(DCHUBBUB_ARB_FRAC_URG_BW_FLIP_D),                                     \
      SR(DCHUBBUB_ARB_REFCYC_PER_TRIP_TO_MEMORY_A),                            \
      SR(DCHUBBUB_ARB_REFCYC_PER_TRIP_TO_MEMORY_B),                            \
      SR(DCHUBBUB_ARB_REFCYC_PER_TRIP_TO_MEMORY_C),                            \
      SR(DCHUBBUB_ARB_REFCYC_PER_TRIP_TO_MEMORY_D), SR(DCHUBBUB_DET0_CTRL),    \
      SR(DCHUBBUB_DET1_CTRL), SR(DCHUBBUB_DET2_CTRL), SR(DCHUBBUB_DET3_CTRL),  \
      SR(DCHUBBUB_COMPBUF_CTRL), SR(COMPBUF_RESERVED_SPACE),                   \
      SR(DCHUBBUB_DEBUG_CTRL_0),                                               \
      SR(DCHUBBUB_ARB_USR_RETRAINING_CNTL),                                    \
      SR(DCHUBBUB_ARB_USR_RETRAINING_WATERMARK_A),                             \
      SR(DCHUBBUB_ARB_USR_RETRAINING_WATERMARK_B),                             \
      SR(DCHUBBUB_ARB_USR_RETRAINING_WATERMARK_C),                             \
      SR(DCHUBBUB_ARB_USR_RETRAINING_WATERMARK_D),                             \
      SR(DCHUBBUB_ARB_UCLK_PSTATE_CHANGE_WATERMARK_A),                         \
      SR(DCHUBBUB_ARB_UCLK_PSTATE_CHANGE_WATERMARK_B),                         \
      SR(DCHUBBUB_ARB_UCLK_PSTATE_CHANGE_WATERMARK_C),                         \
      SR(DCHUBBUB_ARB_UCLK_PSTATE_CHANGE_WATERMARK_D),                         \
      SR(DCHUBBUB_ARB_FCLK_PSTATE_CHANGE_WATERMARK_A),                         \
      SR(DCHUBBUB_ARB_FCLK_PSTATE_CHANGE_WATERMARK_B),                         \
      SR(DCHUBBUB_ARB_FCLK_PSTATE_CHANGE_WATERMARK_C),                         \
      SR(DCHUBBUB_ARB_FCLK_PSTATE_CHANGE_WATERMARK_D),                         \
      SR(DCN_VM_FAULT_ADDR_MSB), SR(DCN_VM_FAULT_ADDR_LSB),                    \
      SR(DCN_VM_FAULT_CNTL), SR(DCN_VM_FAULT_STATUS),                          \
      SR(SDPIF_REQUEST_RATE_LIMIT)                                             \
  )

/* DCCG */

#define DCCG_REG_LIST_DCN32_RI()                                               \
  ( \
  SR(DPPCLK_DTO_CTRL), DCCG_SRII(DTO_PARAM, DPPCLK, 0),                        \
      DCCG_SRII(DTO_PARAM, DPPCLK, 1), DCCG_SRII(DTO_PARAM, DPPCLK, 2),        \
      DCCG_SRII(DTO_PARAM, DPPCLK, 3), DCCG_SRII(CLOCK_CNTL, HDMICHARCLK, 0),  \
      SR(PHYASYMCLK_CLOCK_CNTL), SR(PHYBSYMCLK_CLOCK_CNTL),                    \
      SR(PHYCSYMCLK_CLOCK_CNTL), SR(PHYDSYMCLK_CLOCK_CNTL),                    \
      SR(PHYESYMCLK_CLOCK_CNTL), SR(DPSTREAMCLK_CNTL), SR(HDMISTREAMCLK_CNTL), \
      SR(SYMCLK32_SE_CNTL), SR(SYMCLK32_LE_CNTL),                              \
      DCCG_SRII(PIXEL_RATE_CNTL, OTG, 0), DCCG_SRII(PIXEL_RATE_CNTL, OTG, 1),  \
      DCCG_SRII(PIXEL_RATE_CNTL, OTG, 2), DCCG_SRII(PIXEL_RATE_CNTL, OTG, 3),  \
      DCCG_SRII(MODULO, DTBCLK_DTO, 0), DCCG_SRII(MODULO, DTBCLK_DTO, 1),      \
      DCCG_SRII(MODULO, DTBCLK_DTO, 2), DCCG_SRII(MODULO, DTBCLK_DTO, 3),      \
      DCCG_SRII(PHASE, DTBCLK_DTO, 0), DCCG_SRII(PHASE, DTBCLK_DTO, 1),        \
      DCCG_SRII(PHASE, DTBCLK_DTO, 2), DCCG_SRII(PHASE, DTBCLK_DTO, 3),        \
      SR(DCCG_AUDIO_DTBCLK_DTO_MODULO), SR(DCCG_AUDIO_DTBCLK_DTO_PHASE),       \
      SR(OTG_PIXEL_RATE_DIV), SR(DTBCLK_P_CNTL), SR(DCCG_AUDIO_DTO_SOURCE)     \
  )

/* VMID */
#define DCN20_VMID_REG_LIST_RI(id)                                             \
  ( \
  SRI_ARR(CNTL, DCN_VM_CONTEXT, id),                                           \
      SRI_ARR(PAGE_TABLE_BASE_ADDR_HI32, DCN_VM_CONTEXT, id),                  \
      SRI_ARR(PAGE_TABLE_BASE_ADDR_LO32, DCN_VM_CONTEXT, id),                  \
      SRI_ARR(PAGE_TABLE_START_ADDR_HI32, DCN_VM_CONTEXT, id),                 \
      SRI_ARR(PAGE_TABLE_START_ADDR_LO32, DCN_VM_CONTEXT, id),                 \
      SRI_ARR(PAGE_TABLE_END_ADDR_HI32, DCN_VM_CONTEXT, id),                   \
      SRI_ARR(PAGE_TABLE_END_ADDR_LO32, DCN_VM_CONTEXT, id)                    \
  )

/* I2C HW */

#define I2C_HW_ENGINE_COMMON_REG_LIST_RI(id)                                   \
  ( \
      SRI_ARR_I2C(SETUP, DC_I2C_DDC, id), SRI_ARR_I2C(SPEED, DC_I2C_DDC, id),  \
      SRI_ARR_I2C(HW_STATUS, DC_I2C_DDC, id),                                  \
      SR_ARR_I2C(DC_I2C_ARBITRATION, id),                                      \
      SR_ARR_I2C(DC_I2C_CONTROL, id), SR_ARR_I2C(DC_I2C_SW_STATUS, id),        \
      SR_ARR_I2C(DC_I2C_TRANSACTION0, id), SR_ARR_I2C(DC_I2C_TRANSACTION1, id),\
      SR_ARR_I2C(DC_I2C_TRANSACTION2, id), SR_ARR_I2C(DC_I2C_TRANSACTION3, id),\
      SR_ARR_I2C(DC_I2C_DATA, id), SR_ARR_I2C(MICROSECOND_TIME_BASE_DIV, id)          \
  )

#define I2C_HW_ENGINE_COMMON_REG_LIST_DCN30_RI(id)                             \
  ( \
      I2C_HW_ENGINE_COMMON_REG_LIST_RI(id), SR_ARR_I2C(DIO_MEM_PWR_CTRL, id),  \
      SR_ARR_I2C(DIO_MEM_PWR_STATUS, id)                                           \
  )

#endif /* _DCN32_RESOURCE_H_ */<|MERGE_RESOLUTION|>--- conflicted
+++ resolved
@@ -146,11 +146,8 @@
 
 bool dcn32_allow_subvp_with_active_margin(struct pipe_ctx *pipe);
 
-<<<<<<< HEAD
-=======
 unsigned int dcn32_calc_num_avail_chans_for_mall(struct dc *dc, int num_chans);
 
->>>>>>> ca1c9012
 /* definitions for run time init of reg offsets */
 
 /* CLK SRC */

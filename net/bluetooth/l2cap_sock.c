--- conflicted
+++ resolved
@@ -1496,11 +1496,7 @@
 
 	pi = l2cap_pi(sk);
 	lock_sock(sk);
-<<<<<<< HEAD
-	if (l2cap_pi(sk)->rx_busy_skb) {
-=======
 	if (chan->mode == L2CAP_MODE_ERTM && l2cap_pi(sk)->rx_busy_skb) {
->>>>>>> d747db68
 		err = -ENOMEM;
 		goto done;
 	}

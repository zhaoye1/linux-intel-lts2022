--- conflicted
+++ resolved
@@ -125,9 +125,6 @@
 		return false;
 
 	/* Reset might clear all keys, so reprogram all the keys. */
-<<<<<<< HEAD
-	blk_crypto_reprogram_all_keys(&hba->crypto_profile);
-=======
 	if (hba->crypto_profile.num_slots) {
 		int err = -EOPNOTSUPP;
 
@@ -135,7 +132,6 @@
 		if (err == -EOPNOTSUPP)
 			blk_crypto_reprogram_all_keys(&hba->crypto_profile);
 	}
->>>>>>> 563b8244
 
 	if (hba->android_quirks & UFSHCD_ANDROID_QUIRK_BROKEN_CRYPTO_ENABLE)
 		return false;

/* SPDX-License-Identifier: GPL-2.0 OR MIT */
/**************************************************************************
 *
 * Copyright 2009-2023 VMware, Inc., Palo Alto, CA., USA
 *
 * Permission is hereby granted, free of charge, to any person obtaining a
 * copy of this software and associated documentation files (the
 * "Software"), to deal in the Software without restriction, including
 * without limitation the rights to use, copy, modify, merge, publish,
 * distribute, sub license, and/or sell copies of the Software, and to
 * permit persons to whom the Software is furnished to do so, subject to
 * the following conditions:
 *
 * The above copyright notice and this permission notice (including the
 * next paragraph) shall be included in all copies or substantial portions
 * of the Software.
 *
 * THE SOFTWARE IS PROVIDED "AS IS", WITHOUT WARRANTY OF ANY KIND, EXPRESS OR
 * IMPLIED, INCLUDING BUT NOT LIMITED TO THE WARRANTIES OF MERCHANTABILITY,
 * FITNESS FOR A PARTICULAR PURPOSE AND NON-INFRINGEMENT. IN NO EVENT SHALL
 * THE COPYRIGHT HOLDERS, AUTHORS AND/OR ITS SUPPLIERS BE LIABLE FOR ANY CLAIM,
 * DAMAGES OR OTHER LIABILITY, WHETHER IN AN ACTION OF CONTRACT, TORT OR
 * OTHERWISE, ARISING FROM, OUT OF OR IN CONNECTION WITH THE SOFTWARE OR THE
 * USE OR OTHER DEALINGS IN THE SOFTWARE.
 *
 **************************************************************************/

#ifndef _VMWGFX_DRV_H_
#define _VMWGFX_DRV_H_

#include <linux/suspend.h>
#include <linux/sync_file.h>
#include <linux/hashtable.h>

#include <drm/drm_auth.h>
#include <drm/drm_device.h>
#include <drm/drm_file.h>
#include <drm/drm_rect.h>

#include <drm/ttm/ttm_execbuf_util.h>
#include <drm/ttm/ttm_tt.h>
#include <drm/ttm/ttm_placement.h>
#include <drm/ttm/ttm_bo.h>

#include "ttm_object.h"

#include "vmwgfx_fence.h"
#include "vmwgfx_reg.h"
#include "vmwgfx_validation.h"

/*
 * FIXME: vmwgfx_drm.h needs to be last due to dependencies.
 * uapi headers should not depend on header files outside uapi/.
 */
#include <drm/vmwgfx_drm.h>


#define VMWGFX_DRIVER_NAME "vmwgfx"
#define VMWGFX_DRIVER_DATE "20211206"
#define VMWGFX_DRIVER_MAJOR 2
#define VMWGFX_DRIVER_MINOR 20
#define VMWGFX_DRIVER_PATCHLEVEL 0
#define VMWGFX_FIFO_STATIC_SIZE (1024*1024)
#define VMWGFX_MAX_DISPLAYS 16
#define VMWGFX_CMD_BOUNCE_INIT_SIZE 32768

#define VMWGFX_MIN_INITIAL_WIDTH 1280
#define VMWGFX_MIN_INITIAL_HEIGHT 800

#define VMWGFX_PCI_ID_SVGA2              0x0405
#define VMWGFX_PCI_ID_SVGA3              0x0406

/*
 * This has to match get_count_order(SVGA_IRQFLAG_MAX)
 */
#define VMWGFX_MAX_NUM_IRQS 6

/*
 * Perhaps we should have sysfs entries for these.
 */
#define VMWGFX_NUM_GB_CONTEXT 256
#define VMWGFX_NUM_GB_SHADER 20000
#define VMWGFX_NUM_GB_SURFACE 32768
#define VMWGFX_NUM_GB_SCREEN_TARGET VMWGFX_MAX_DISPLAYS
#define VMWGFX_NUM_DXCONTEXT 256
#define VMWGFX_NUM_DXQUERY 512
#define VMWGFX_NUM_MOB (VMWGFX_NUM_GB_CONTEXT +\
			VMWGFX_NUM_GB_SHADER +\
			VMWGFX_NUM_GB_SURFACE +\
			VMWGFX_NUM_GB_SCREEN_TARGET)

#define VMW_PL_GMR      (TTM_PL_PRIV + 0)
#define VMW_PL_MOB      (TTM_PL_PRIV + 1)
#define VMW_PL_SYSTEM   (TTM_PL_PRIV + 2)

#define VMW_RES_CONTEXT ttm_driver_type0
#define VMW_RES_SURFACE ttm_driver_type1
#define VMW_RES_STREAM ttm_driver_type2
#define VMW_RES_FENCE ttm_driver_type3
#define VMW_RES_SHADER ttm_driver_type4
#define VMW_RES_HT_ORDER 12

#define VMW_CURSOR_SNOOP_FORMAT SVGA3D_A8R8G8B8
#define VMW_CURSOR_SNOOP_WIDTH 64
#define VMW_CURSOR_SNOOP_HEIGHT 64

#define MKSSTAT_CAPACITY_LOG2 5U
#define MKSSTAT_CAPACITY (1U << MKSSTAT_CAPACITY_LOG2)

struct vmw_fpriv {
	struct ttm_object_file *tfile;
	bool gb_aware; /* user-space is guest-backed aware */
};

struct vmwgfx_hash_item {
	struct hlist_node head;
	unsigned long key;
};


/**
 * struct vmw_validate_buffer - Carries validation info about buffers.
 *
 * @base: Validation info for TTM.
 * @hash: Hash entry for quick lookup of the TTM buffer object.
 *
 * This structure contains also driver private validation info
 * on top of the info needed by TTM.
 */
struct vmw_validate_buffer {
	struct ttm_validate_buffer base;
	struct vmwgfx_hash_item hash;
	bool validate_as_mob;
};

struct vmw_res_func;


/**
 * struct vmw-resource - base class for hardware resources
 *
 * @kref: For refcounting.
 * @dev_priv: Pointer to the device private for this resource. Immutable.
 * @id: Device id. Protected by @dev_priv::resource_lock.
 * @guest_memory_size: Guest memory buffer size. Immutable.
 * @res_dirty: Resource contains data not yet in the guest memory buffer.
 * Protected by resource reserved.
 * @guest_memory_dirty: Guest memory buffer contains data not yet in the HW
 * resource. Protected by resource reserved.
 * @coherent: Emulate coherency by tracking vm accesses.
 * @guest_memory_bo: The guest memory buffer if any. Protected by resource
 * reserved.
 * @guest_memory_offset: Offset into the guest memory buffer if any. Protected
 * by resource reserved. Note that only a few resource types can have a
 * @guest_memory_offset different from zero.
 * @pin_count: The pin count for this resource. A pinned resource has a
 * pin-count greater than zero. It is not on the resource LRU lists and its
 * guest memory buffer is pinned. Hence it can't be evicted.
 * @func: Method vtable for this resource. Immutable.
 * @mob_node; Node for the MOB guest memory rbtree. Protected by
 * @guest_memory_bo reserved.
 * @lru_head: List head for the LRU list. Protected by @dev_priv::resource_lock.
 * @binding_head: List head for the context binding list. Protected by
 * the @dev_priv::binding_mutex
 * @res_free: The resource destructor.
 * @hw_destroy: Callback to destroy the resource on the device, as part of
 * resource destruction.
 */
struct vmw_bo;
struct vmw_bo;
struct vmw_resource_dirty;
struct vmw_resource {
	struct kref kref;
	struct vmw_private *dev_priv;
	int id;
	u32 used_prio;
	unsigned long guest_memory_size;
	u32 res_dirty : 1;
	u32 guest_memory_dirty : 1;
	u32 coherent : 1;
	struct vmw_bo *guest_memory_bo;
	unsigned long guest_memory_offset;
	unsigned long pin_count;
	const struct vmw_res_func *func;
	struct rb_node mob_node;
	struct list_head lru_head;
	struct list_head binding_head;
	struct vmw_resource_dirty *dirty;
	void (*res_free) (struct vmw_resource *res);
	void (*hw_destroy) (struct vmw_resource *res);
};


/*
 * Resources that are managed using ioctls.
 */
enum vmw_res_type {
	vmw_res_context,
	vmw_res_surface,
	vmw_res_stream,
	vmw_res_shader,
	vmw_res_dx_context,
	vmw_res_cotable,
	vmw_res_view,
	vmw_res_streamoutput,
	vmw_res_max
};

/*
 * Resources that are managed using command streams.
 */
enum vmw_cmdbuf_res_type {
	vmw_cmdbuf_res_shader,
	vmw_cmdbuf_res_view,
	vmw_cmdbuf_res_streamoutput
};

struct vmw_cmdbuf_res_manager;

struct vmw_cursor_snooper {
	size_t age;
	uint32_t *image;
};

struct vmw_framebuffer;
struct vmw_surface_offset;

/**
 * struct vmw_surface_metadata - Metadata describing a surface.
 *
 * @flags: Device flags.
 * @format: Surface SVGA3D_x format.
 * @mip_levels: Mip level for each face. For GB first index is used only.
 * @multisample_count: Sample count.
 * @multisample_pattern: Sample patterns.
 * @quality_level: Quality level.
 * @autogen_filter: Filter for automatically generated mipmaps.
 * @array_size: Number of array elements for a 1D/2D texture. For cubemap
                texture number of faces * array_size. This should be 0 for pre
		SM4 device.
 * @buffer_byte_stride: Buffer byte stride.
 * @num_sizes: Size of @sizes. For GB surface this should always be 1.
 * @base_size: Surface dimension.
 * @sizes: Array representing mip sizes. Legacy only.
 * @scanout: Whether this surface will be used for scanout.
 *
 * This tracks metadata for both legacy and guest backed surface.
 */
struct vmw_surface_metadata {
	u64 flags;
	u32 format;
	u32 mip_levels[DRM_VMW_MAX_SURFACE_FACES];
	u32 multisample_count;
	u32 multisample_pattern;
	u32 quality_level;
	u32 autogen_filter;
	u32 array_size;
	u32 num_sizes;
	u32 buffer_byte_stride;
	struct drm_vmw_size base_size;
	struct drm_vmw_size *sizes;
	bool scanout;
};

/**
 * struct vmw_surface: Resource structure for a surface.
 *
 * @res: The base resource for this surface.
 * @metadata: Metadata for this surface resource.
 * @snooper: Cursor data. Legacy surface only.
 * @offsets: Legacy surface only.
 * @view_list: List of views bound to this surface.
 */
struct vmw_surface {
	struct vmw_resource res;
	struct vmw_surface_metadata metadata;
	struct vmw_cursor_snooper snooper;
	struct vmw_surface_offset *offsets;
	struct list_head view_list;
};

struct vmw_fifo_state {
	unsigned long reserved_size;
	u32 *dynamic_buffer;
	u32 *static_buffer;
	unsigned long static_buffer_size;
	bool using_bounce_buffer;
	uint32_t capabilities;
	struct mutex fifo_mutex;
	struct rw_semaphore rwsem;
};

/**
 * struct vmw_res_cache_entry - resource information cache entry
 * @handle: User-space handle of a resource.
 * @res: Non-ref-counted pointer to the resource.
 * @valid_handle: Whether the @handle member is valid.
 * @valid: Whether the entry is valid, which also implies that the execbuf
 * code holds a reference to the resource, and it's placed on the
 * validation list.
 *
 * Used to avoid frequent repeated user-space handle lookups of the
 * same resource.
 */
struct vmw_res_cache_entry {
	uint32_t handle;
	struct vmw_resource *res;
	void *private;
	unsigned short valid_handle;
	unsigned short valid;
};

/**
 * enum vmw_dma_map_mode - indicate how to perform TTM page dma mappings.
 */
enum vmw_dma_map_mode {
	vmw_dma_alloc_coherent, /* Use TTM coherent pages */
	vmw_dma_map_populate,   /* Unmap from DMA just after unpopulate */
	vmw_dma_map_bind,       /* Unmap from DMA just before unbind */
	vmw_dma_map_max
};

/**
 * struct vmw_sg_table - Scatter/gather table for binding, with additional
 * device-specific information.
 *
 * @sgt: Pointer to a struct sg_table with binding information
 * @num_regions: Number of regions with device-address contiguous pages
 */
struct vmw_sg_table {
	enum vmw_dma_map_mode mode;
	struct page **pages;
	const dma_addr_t *addrs;
	struct sg_table *sgt;
	unsigned long num_pages;
};

/**
 * struct vmw_piter - Page iterator that iterates over a list of pages
 * and DMA addresses that could be either a scatter-gather list or
 * arrays
 *
 * @pages: Array of page pointers to the pages.
 * @addrs: DMA addresses to the pages if coherent pages are used.
 * @iter: Scatter-gather page iterator. Current position in SG list.
 * @i: Current position in arrays.
 * @num_pages: Number of pages total.
 * @next: Function to advance the iterator. Returns false if past the list
 * of pages, true otherwise.
 * @dma_address: Function to return the DMA address of the current page.
 */
struct vmw_piter {
	struct page **pages;
	const dma_addr_t *addrs;
	struct sg_dma_page_iter iter;
	unsigned long i;
	unsigned long num_pages;
	bool (*next)(struct vmw_piter *);
	dma_addr_t (*dma_address)(struct vmw_piter *);
};


struct vmw_ttm_tt {
	struct ttm_tt dma_ttm;
	struct vmw_private *dev_priv;
	int gmr_id;
	struct vmw_mob *mob;
	int mem_type;
	struct sg_table sgt;
	struct vmw_sg_table vsgt;
	bool mapped;
	bool bound;
};

/*
 * enum vmw_display_unit_type - Describes the display unit
 */
enum vmw_display_unit_type {
	vmw_du_invalid = 0,
	vmw_du_legacy,
	vmw_du_screen_object,
	vmw_du_screen_target,
	vmw_du_max
};

struct vmw_validation_context;
struct vmw_ctx_validation_info;

/**
 * struct vmw_sw_context - Command submission context
 * @res_ht: Pointer hash table used to find validation duplicates
 * @kernel: Whether the command buffer originates from kernel code rather
 * than from user-space
 * @fp: If @kernel is false, points to the file of the client. Otherwise
 * NULL
 * @cmd_bounce: Command bounce buffer used for command validation before
 * copying to fifo space
 * @cmd_bounce_size: Current command bounce buffer size
 * @cur_query_bo: Current buffer object used as query result buffer
 * @bo_relocations: List of buffer object relocations
 * @res_relocations: List of resource relocations
 * @buf_start: Pointer to start of memory where command validation takes
 * place
 * @res_cache: Cache of recently looked up resources
 * @last_query_ctx: Last context that submitted a query
 * @needs_post_query_barrier: Whether a query barrier is needed after
 * command submission
 * @staged_bindings: Cached per-context binding tracker
 * @staged_bindings_inuse: Whether the cached per-context binding tracker
 * is in use
 * @staged_cmd_res: List of staged command buffer managed resources in this
 * command buffer
 * @ctx_list: List of context resources referenced in this command buffer
 * @dx_ctx_node: Validation metadata of the current DX context
 * @dx_query_mob: The MOB used for DX queries
 * @dx_query_ctx: The DX context used for the last DX query
 * @man: Pointer to the command buffer managed resource manager
 * @ctx: The validation context
 */
struct vmw_sw_context{
	DECLARE_HASHTABLE(res_ht, VMW_RES_HT_ORDER);
	bool kernel;
	struct vmw_fpriv *fp;
	struct drm_file *filp;
	uint32_t *cmd_bounce;
	uint32_t cmd_bounce_size;
	struct vmw_bo *cur_query_bo;
	struct list_head bo_relocations;
	struct list_head res_relocations;
	uint32_t *buf_start;
	struct vmw_res_cache_entry res_cache[vmw_res_max];
	struct vmw_resource *last_query_ctx;
	bool needs_post_query_barrier;
	struct vmw_ctx_binding_state *staged_bindings;
	bool staged_bindings_inuse;
	struct list_head staged_cmd_res;
	struct list_head ctx_list;
	struct vmw_ctx_validation_info *dx_ctx_node;
	struct vmw_bo *dx_query_mob;
	struct vmw_resource *dx_query_ctx;
	struct vmw_cmdbuf_res_manager *man;
	struct vmw_validation_context *ctx;
};

struct vmw_legacy_display;
struct vmw_overlay;

struct vmw_vga_topology_state {
	uint32_t width;
	uint32_t height;
	uint32_t primary;
	uint32_t pos_x;
	uint32_t pos_y;
};


/*
 * struct vmw_otable - Guest Memory OBject table metadata
 *
 * @size:           Size of the table (page-aligned).
 * @page_table:     Pointer to a struct vmw_mob holding the page table.
 */
struct vmw_otable {
	unsigned long size;
	struct vmw_mob *page_table;
	bool enabled;
};

struct vmw_otable_batch {
	unsigned num_otables;
	struct vmw_otable *otables;
	struct vmw_resource *context;
	struct vmw_bo *otable_bo;
};

enum {
	VMW_IRQTHREAD_FENCE,
	VMW_IRQTHREAD_CMDBUF,
	VMW_IRQTHREAD_MAX
};

/**
 * enum vmw_sm_type - Graphics context capability supported by device.
 * @VMW_SM_LEGACY: Pre DX context.
 * @VMW_SM_4: Context support upto SM4.
 * @VMW_SM_4_1: Context support upto SM4_1.
 * @VMW_SM_5: Context support up to SM5.
 * @VMW_SM_5_1X: Adds support for sm5_1 and gl43 extensions.
 * @VMW_SM_MAX: Should be the last.
 */
enum vmw_sm_type {
	VMW_SM_LEGACY = 0,
	VMW_SM_4,
	VMW_SM_4_1,
	VMW_SM_5,
	VMW_SM_5_1X,
	VMW_SM_MAX
};

struct vmw_private {
	struct drm_device drm;
	struct ttm_device bdev;

	struct drm_vma_offset_manager vma_manager;
	u32 pci_id;
	resource_size_t io_start;
	resource_size_t vram_start;
	resource_size_t vram_size;
	resource_size_t max_primary_mem;
	u32 __iomem *rmmio;
	u32 *fifo_mem;
	resource_size_t fifo_mem_size;
	uint32_t fb_max_width;
	uint32_t fb_max_height;
	uint32_t texture_max_width;
	uint32_t texture_max_height;
	uint32_t stdu_max_width;
	uint32_t stdu_max_height;
	uint32_t initial_width;
	uint32_t initial_height;
	uint32_t capabilities;
	uint32_t capabilities2;
	uint32_t max_gmr_ids;
	uint32_t max_gmr_pages;
	uint32_t max_mob_pages;
	uint32_t max_mob_size;
	uint32_t memory_size;
	bool has_gmr;
	bool has_mob;
	spinlock_t hw_lock;
	bool assume_16bpp;
	u32 irqs[VMWGFX_MAX_NUM_IRQS];
	u32 num_irq_vectors;

	enum vmw_sm_type sm_type;

	/*
	 * Framebuffer info.
	 */

	enum vmw_display_unit_type active_display_unit;
	struct vmw_legacy_display *ldu_priv;
	struct vmw_overlay *overlay_priv;
	struct drm_property *hotplug_mode_update_property;
	struct drm_property *implicit_placement_property;
	spinlock_t cursor_lock;
	struct drm_atomic_state *suspend_state;

	/*
	 * Context and surface management.
	 */

	spinlock_t resource_lock;
	struct idr res_idr[vmw_res_max];

	/*
	 * A resource manager for kernel-only surfaces and
	 * contexts.
	 */

	struct ttm_object_device *tdev;

	/*
	 * Fencing and IRQs.
	 */

	atomic_t marker_seq;
	wait_queue_head_t fence_queue;
	wait_queue_head_t fifo_queue;
	spinlock_t waiter_lock;
	int fence_queue_waiters; /* Protected by waiter_lock */
	int goal_queue_waiters; /* Protected by waiter_lock */
	int cmdbuf_waiters; /* Protected by waiter_lock */
	int error_waiters; /* Protected by waiter_lock */
	int fifo_queue_waiters; /* Protected by waiter_lock */
	uint32_t last_read_seqno;
	struct vmw_fence_manager *fman;
	uint32_t irq_mask; /* Updates protected by waiter_lock */

	/*
	 * Device state
	 */

	uint32_t traces_state;
	uint32_t enable_state;
	uint32_t config_done_state;

	/**
	 * Execbuf
	 */
	/**
	 * Protected by the cmdbuf mutex.
	 */

	struct vmw_sw_context ctx;
	struct mutex cmdbuf_mutex;
	struct mutex binding_mutex;

	/**
	 * PM management.
	 */
	struct notifier_block pm_nb;
	bool refuse_hibernation;
	bool suspend_locked;

	atomic_t num_fifo_resources;

	/*
	 * Query processing. These members
	 * are protected by the cmdbuf mutex.
	 */

	struct vmw_bo *dummy_query_bo;
	struct vmw_bo *pinned_bo;
	uint32_t query_cid;
	uint32_t query_cid_valid;
	bool dummy_query_bo_pinned;

	/*
	 * Surface swapping. The "surface_lru" list is protected by the
	 * resource lock in order to be able to destroy a surface and take
	 * it off the lru atomically. "used_memory_size" is currently
	 * protected by the cmdbuf mutex for simplicity.
	 */

	struct list_head res_lru[vmw_res_max];
	uint32_t used_memory_size;

	/*
	 * DMA mapping stuff.
	 */
	enum vmw_dma_map_mode map_mode;

	/*
	 * Guest Backed stuff
	 */
	struct vmw_otable_batch otable_batch;

	struct vmw_fifo_state *fifo;
	struct vmw_cmdbuf_man *cman;
	DECLARE_BITMAP(irqthread_pending, VMW_IRQTHREAD_MAX);

	uint32 *devcaps;

	/*
	 * mksGuestStat instance-descriptor and pid arrays
	 */
	struct page *mksstat_user_pages[MKSSTAT_CAPACITY];
	atomic_t mksstat_user_pids[MKSSTAT_CAPACITY];

#if IS_ENABLED(CONFIG_DRM_VMWGFX_MKSSTATS)
	struct page *mksstat_kern_pages[MKSSTAT_CAPACITY];
	u8 mksstat_kern_top_timer[MKSSTAT_CAPACITY];
	atomic_t mksstat_kern_pids[MKSSTAT_CAPACITY];
#endif
};

static inline struct vmw_surface *vmw_res_to_srf(struct vmw_resource *res)
{
	return container_of(res, struct vmw_surface, res);
}

static inline struct vmw_private *vmw_priv(struct drm_device *dev)
{
	return (struct vmw_private *)dev->dev_private;
}

static inline struct vmw_private *vmw_priv_from_ttm(struct ttm_device *bdev)
{
	return container_of(bdev, struct vmw_private, bdev);
}

static inline struct vmw_fpriv *vmw_fpriv(struct drm_file *file_priv)
{
	return (struct vmw_fpriv *)file_priv->driver_priv;
}

/*
 * SVGA v3 has mmio register access and lacks fifo cmds
 */
static inline bool vmw_is_svga_v3(const struct vmw_private *dev)
{
	return dev->pci_id == VMWGFX_PCI_ID_SVGA3;
}

/*
 * The locking here is fine-grained, so that it is performed once
 * for every read- and write operation. This is of course costly, but we
 * don't perform much register access in the timing critical paths anyway.
 * Instead we have the extra benefit of being sure that we don't forget
 * the hw lock around register accesses.
 */
static inline void vmw_write(struct vmw_private *dev_priv,
			     unsigned int offset, uint32_t value)
{
	if (vmw_is_svga_v3(dev_priv)) {
		iowrite32(value, dev_priv->rmmio + offset);
	} else {
		spin_lock(&dev_priv->hw_lock);
		outl(offset, dev_priv->io_start + SVGA_INDEX_PORT);
		outl(value, dev_priv->io_start + SVGA_VALUE_PORT);
		spin_unlock(&dev_priv->hw_lock);
	}
}

static inline uint32_t vmw_read(struct vmw_private *dev_priv,
				unsigned int offset)
{
	u32 val;

	if (vmw_is_svga_v3(dev_priv)) {
		val = ioread32(dev_priv->rmmio + offset);
	} else {
		spin_lock(&dev_priv->hw_lock);
		outl(offset, dev_priv->io_start + SVGA_INDEX_PORT);
		val = inl(dev_priv->io_start + SVGA_VALUE_PORT);
		spin_unlock(&dev_priv->hw_lock);
	}

	return val;
}

/**
 * has_sm4_context - Does the device support SM4 context.
 * @dev_priv: Device private.
 *
 * Return: Bool value if device support SM4 context or not.
 */
static inline bool has_sm4_context(const struct vmw_private *dev_priv)
{
	return (dev_priv->sm_type >= VMW_SM_4);
}

/**
 * has_sm4_1_context - Does the device support SM4_1 context.
 * @dev_priv: Device private.
 *
 * Return: Bool value if device support SM4_1 context or not.
 */
static inline bool has_sm4_1_context(const struct vmw_private *dev_priv)
{
	return (dev_priv->sm_type >= VMW_SM_4_1);
}

/**
 * has_sm5_context - Does the device support SM5 context.
 * @dev_priv: Device private.
 *
 * Return: Bool value if device support SM5 context or not.
 */
static inline bool has_sm5_context(const struct vmw_private *dev_priv)
{
	return (dev_priv->sm_type >= VMW_SM_5);
}

/**
 * has_gl43_context - Does the device support GL43 context.
 * @dev_priv: Device private.
 *
 * Return: Bool value if device support SM5 context or not.
 */
static inline bool has_gl43_context(const struct vmw_private *dev_priv)
{
	return (dev_priv->sm_type >= VMW_SM_5_1X);
}


static inline u32 vmw_max_num_uavs(struct vmw_private *dev_priv)
{
	return (has_gl43_context(dev_priv) ?
			SVGA3D_DX11_1_MAX_UAVIEWS : SVGA3D_MAX_UAVIEWS);
}

extern void vmw_svga_enable(struct vmw_private *dev_priv);
extern void vmw_svga_disable(struct vmw_private *dev_priv);
bool vmwgfx_supported(struct vmw_private *vmw);


/**
 * GMR utilities - vmwgfx_gmr.c
 */

extern int vmw_gmr_bind(struct vmw_private *dev_priv,
			const struct vmw_sg_table *vsgt,
			unsigned long num_pages,
			int gmr_id);
extern void vmw_gmr_unbind(struct vmw_private *dev_priv, int gmr_id);

/**
 * Resource utilities - vmwgfx_resource.c
 */
struct vmw_user_resource_conv;

extern void vmw_resource_unreference(struct vmw_resource **p_res);
extern struct vmw_resource *vmw_resource_reference(struct vmw_resource *res);
extern struct vmw_resource *
vmw_resource_reference_unless_doomed(struct vmw_resource *res);
extern int vmw_resource_validate(struct vmw_resource *res, bool intr,
				 bool dirtying);
extern int vmw_resource_reserve(struct vmw_resource *res, bool interruptible,
				bool no_backup);
extern bool vmw_resource_needs_backup(const struct vmw_resource *res);
extern int vmw_user_lookup_handle(struct vmw_private *dev_priv,
				  struct drm_file *filp,
				  uint32_t handle,
				  struct vmw_surface **out_surf,
				  struct vmw_bo **out_buf);
extern int vmw_user_resource_lookup_handle(
	struct vmw_private *dev_priv,
	struct ttm_object_file *tfile,
	uint32_t handle,
	const struct vmw_user_resource_conv *converter,
	struct vmw_resource **p_res);

extern int vmw_stream_claim_ioctl(struct drm_device *dev, void *data,
				  struct drm_file *file_priv);
extern int vmw_stream_unref_ioctl(struct drm_device *dev, void *data,
				  struct drm_file *file_priv);
extern int vmw_user_stream_lookup(struct vmw_private *dev_priv,
				  struct ttm_object_file *tfile,
				  uint32_t *inout_id,
				  struct vmw_resource **out);
extern void vmw_resource_unreserve(struct vmw_resource *res,
				   bool dirty_set,
				   bool dirty,
				   bool switch_guest_memory,
				   struct vmw_bo *new_guest_memory,
				   unsigned long new_guest_memory_offset);
extern void vmw_query_move_notify(struct ttm_buffer_object *bo,
				  struct ttm_resource *old_mem,
				  struct ttm_resource *new_mem);
int vmw_query_readback_all(struct vmw_bo *dx_query_mob);
void vmw_resource_evict_all(struct vmw_private *dev_priv);
void vmw_resource_unbind_list(struct vmw_bo *vbo);
void vmw_resource_mob_attach(struct vmw_resource *res);
void vmw_resource_mob_detach(struct vmw_resource *res);
void vmw_resource_dirty_update(struct vmw_resource *res, pgoff_t start,
			       pgoff_t end);
int vmw_resources_clean(struct vmw_bo *vbo, pgoff_t start,
			pgoff_t end, pgoff_t *num_prefault);

/**
 * vmw_resource_mob_attached - Whether a resource currently has a mob attached
 * @res: The resource
 *
 * Return: true if the resource has a mob attached, false otherwise.
 */
static inline bool vmw_resource_mob_attached(const struct vmw_resource *res)
{
	return !RB_EMPTY_NODE(&res->mob_node);
}

/**
 * GEM related functionality - vmwgfx_gem.c
 */
extern int vmw_gem_object_create_with_handle(struct vmw_private *dev_priv,
					     struct drm_file *filp,
					     uint32_t size,
					     uint32_t *handle,
					     struct vmw_bo **p_vbo);
extern int vmw_gem_object_create_ioctl(struct drm_device *dev, void *data,
				       struct drm_file *filp);
extern void vmw_debugfs_gem_init(struct vmw_private *vdev);

/**
 * Misc Ioctl functionality - vmwgfx_ioctl.c
 */

extern int vmw_getparam_ioctl(struct drm_device *dev, void *data,
			      struct drm_file *file_priv);
extern int vmw_get_cap_3d_ioctl(struct drm_device *dev, void *data,
				struct drm_file *file_priv);
extern int vmw_present_ioctl(struct drm_device *dev, void *data,
			     struct drm_file *file_priv);
extern int vmw_present_readback_ioctl(struct drm_device *dev, void *data,
				      struct drm_file *file_priv);

/**
 * Fifo utilities - vmwgfx_fifo.c
 */

extern struct vmw_fifo_state *vmw_fifo_create(struct vmw_private *dev_priv);
extern void vmw_fifo_destroy(struct vmw_private *dev_priv);
extern bool vmw_cmd_supported(struct vmw_private *vmw);
extern void *
vmw_cmd_ctx_reserve(struct vmw_private *dev_priv, uint32_t bytes, int ctx_id);
extern void vmw_cmd_commit(struct vmw_private *dev_priv, uint32_t bytes);
extern void vmw_cmd_commit_flush(struct vmw_private *dev_priv, uint32_t bytes);
extern int vmw_cmd_send_fence(struct vmw_private *dev_priv, uint32_t *seqno);
extern bool vmw_supports_3d(struct vmw_private *dev_priv);
extern void vmw_fifo_ping_host(struct vmw_private *dev_priv, uint32_t reason);
extern bool vmw_fifo_have_pitchlock(struct vmw_private *dev_priv);
extern int vmw_cmd_emit_dummy_query(struct vmw_private *dev_priv,
				    uint32_t cid);
extern int vmw_cmd_flush(struct vmw_private *dev_priv,
			 bool interruptible);

#define VMW_CMD_CTX_RESERVE(__priv, __bytes, __ctx_id)                        \
({                                                                            \
	vmw_cmd_ctx_reserve(__priv, __bytes, __ctx_id) ? : ({                 \
		DRM_ERROR("FIFO reserve failed at %s for %u bytes\n",         \
			  __func__, (unsigned int) __bytes);                  \
		NULL;                                                         \
	});                                                                   \
})

#define VMW_CMD_RESERVE(__priv, __bytes)                                     \
	VMW_CMD_CTX_RESERVE(__priv, __bytes, SVGA3D_INVALID_ID)


/**
 * vmw_fifo_caps - Returns the capabilities of the FIFO command
 * queue or 0 if fifo memory isn't present.
 * @dev_priv: The device private context
 */
static inline uint32_t vmw_fifo_caps(const struct vmw_private *dev_priv)
{
	if (!dev_priv->fifo_mem || !dev_priv->fifo)
		return 0;
	return dev_priv->fifo->capabilities;
}


/**
 * vmw_is_cursor_bypass3_enabled - Returns TRUE iff Cursor Bypass 3
 * is enabled in the FIFO.
 * @dev_priv: The device private context
 */
static inline bool
vmw_is_cursor_bypass3_enabled(const struct vmw_private *dev_priv)
{
	return (vmw_fifo_caps(dev_priv) & SVGA_FIFO_CAP_CURSOR_BYPASS_3) != 0;
}

/**
 * TTM buffer object driver - vmwgfx_ttm_buffer.c
 */

extern const size_t vmw_tt_size;
extern struct ttm_placement vmw_vram_placement;
extern struct ttm_placement vmw_vram_gmr_placement;
extern struct ttm_placement vmw_sys_placement;
extern struct ttm_device_funcs vmw_bo_driver;
extern const struct vmw_sg_table *
vmw_bo_sg_table(struct ttm_buffer_object *bo);
int vmw_bo_create_and_populate(struct vmw_private *dev_priv,
			       size_t bo_size,
			       u32 domain,
			       struct vmw_bo **bo_p);

extern void vmw_piter_start(struct vmw_piter *viter,
			    const struct vmw_sg_table *vsgt,
			    unsigned long p_offs);

/**
 * vmw_piter_next - Advance the iterator one page.
 *
 * @viter: Pointer to the iterator to advance.
 *
 * Returns false if past the list of pages, true otherwise.
 */
static inline bool vmw_piter_next(struct vmw_piter *viter)
{
	return viter->next(viter);
}

/**
 * vmw_piter_dma_addr - Return the DMA address of the current page.
 *
 * @viter: Pointer to the iterator
 *
 * Returns the DMA address of the page pointed to by @viter.
 */
static inline dma_addr_t vmw_piter_dma_addr(struct vmw_piter *viter)
{
	return viter->dma_address(viter);
}

/**
 * vmw_piter_page - Return a pointer to the current page.
 *
 * @viter: Pointer to the iterator
 *
 * Returns the DMA address of the page pointed to by @viter.
 */
static inline struct page *vmw_piter_page(struct vmw_piter *viter)
{
	return viter->pages[viter->i];
}

/**
 * Command submission - vmwgfx_execbuf.c
 */

extern int vmw_execbuf_ioctl(struct drm_device *dev, void *data,
			     struct drm_file *file_priv);
extern int vmw_execbuf_process(struct drm_file *file_priv,
			       struct vmw_private *dev_priv,
			       void __user *user_commands,
			       void *kernel_commands,
			       uint32_t command_size,
			       uint64_t throttle_us,
			       uint32_t dx_context_handle,
			       struct drm_vmw_fence_rep __user
			       *user_fence_rep,
			       struct vmw_fence_obj **out_fence,
			       uint32_t flags);
extern void __vmw_execbuf_release_pinned_bo(struct vmw_private *dev_priv,
					    struct vmw_fence_obj *fence);
extern void vmw_execbuf_release_pinned_bo(struct vmw_private *dev_priv);

extern int vmw_execbuf_fence_commands(struct drm_file *file_priv,
				      struct vmw_private *dev_priv,
				      struct vmw_fence_obj **p_fence,
				      uint32_t *p_handle);
extern int vmw_execbuf_copy_fence_user(struct vmw_private *dev_priv,
					struct vmw_fpriv *vmw_fp,
					int ret,
					struct drm_vmw_fence_rep __user
					*user_fence_rep,
					struct vmw_fence_obj *fence,
					uint32_t fence_handle,
					int32_t out_fence_fd);
bool vmw_cmd_describe(const void *buf, u32 *size, char const **cmd);

/**
 * IRQs and wating - vmwgfx_irq.c
 */

extern int vmw_irq_install(struct vmw_private *dev_priv);
extern void vmw_irq_uninstall(struct drm_device *dev);
extern bool vmw_seqno_passed(struct vmw_private *dev_priv,
				uint32_t seqno);
extern int vmw_fallback_wait(struct vmw_private *dev_priv,
			     bool lazy,
			     bool fifo_idle,
			     uint32_t seqno,
			     bool interruptible,
			     unsigned long timeout);
extern void vmw_update_seqno(struct vmw_private *dev_priv);
extern void vmw_seqno_waiter_add(struct vmw_private *dev_priv);
extern void vmw_seqno_waiter_remove(struct vmw_private *dev_priv);
extern void vmw_goal_waiter_add(struct vmw_private *dev_priv);
extern void vmw_goal_waiter_remove(struct vmw_private *dev_priv);
extern void vmw_generic_waiter_add(struct vmw_private *dev_priv, u32 flag,
				   int *waiter_count);
extern void vmw_generic_waiter_remove(struct vmw_private *dev_priv,
				      u32 flag, int *waiter_count);

/**
 * Kernel modesetting - vmwgfx_kms.c
 */

int vmw_kms_init(struct vmw_private *dev_priv);
int vmw_kms_close(struct vmw_private *dev_priv);
int vmw_kms_cursor_bypass_ioctl(struct drm_device *dev, void *data,
				struct drm_file *file_priv);
void vmw_kms_cursor_post_execbuf(struct vmw_private *dev_priv);
void vmw_kms_cursor_snoop(struct vmw_surface *srf,
			  struct ttm_object_file *tfile,
			  struct ttm_buffer_object *bo,
			  SVGA3dCmdHeader *header);
int vmw_kms_write_svga(struct vmw_private *vmw_priv,
		       unsigned width, unsigned height, unsigned pitch,
		       unsigned bpp, unsigned depth);
bool vmw_kms_validate_mode_vram(struct vmw_private *dev_priv,
				uint32_t pitch,
				uint32_t height);
int vmw_kms_present(struct vmw_private *dev_priv,
		    struct drm_file *file_priv,
		    struct vmw_framebuffer *vfb,
		    struct vmw_surface *surface,
		    uint32_t sid, int32_t destX, int32_t destY,
		    struct drm_vmw_rect *clips,
		    uint32_t num_clips);
int vmw_kms_update_layout_ioctl(struct drm_device *dev, void *data,
				struct drm_file *file_priv);
void vmw_kms_legacy_hotspot_clear(struct vmw_private *dev_priv);
int vmw_kms_suspend(struct drm_device *dev);
int vmw_kms_resume(struct drm_device *dev);
void vmw_kms_lost_device(struct drm_device *dev);

int vmw_dumb_create(struct drm_file *file_priv,
		    struct drm_device *dev,
		    struct drm_mode_create_dumb *args);
extern int vmw_resource_pin(struct vmw_resource *res, bool interruptible);
extern void vmw_resource_unpin(struct vmw_resource *res);
extern enum vmw_res_type vmw_res_type(const struct vmw_resource *res);

/**
 * Overlay control - vmwgfx_overlay.c
 */

int vmw_overlay_init(struct vmw_private *dev_priv);
int vmw_overlay_close(struct vmw_private *dev_priv);
int vmw_overlay_ioctl(struct drm_device *dev, void *data,
		      struct drm_file *file_priv);
int vmw_overlay_resume_all(struct vmw_private *dev_priv);
int vmw_overlay_pause_all(struct vmw_private *dev_priv);
int vmw_overlay_claim(struct vmw_private *dev_priv, uint32_t *out);
int vmw_overlay_unref(struct vmw_private *dev_priv, uint32_t stream_id);
int vmw_overlay_num_overlays(struct vmw_private *dev_priv);
int vmw_overlay_num_free_overlays(struct vmw_private *dev_priv);

/**
 * GMR Id manager
 */

int vmw_gmrid_man_init(struct vmw_private *dev_priv, int type);
void vmw_gmrid_man_fini(struct vmw_private *dev_priv, int type);

/**
 * System memory manager
 */
int vmw_sys_man_init(struct vmw_private *dev_priv);
void vmw_sys_man_fini(struct vmw_private *dev_priv);

/**
 * Prime - vmwgfx_prime.c
 */

extern const struct dma_buf_ops vmw_prime_dmabuf_ops;
extern int vmw_prime_fd_to_handle(struct drm_device *dev,
				  struct drm_file *file_priv,
				  int fd, u32 *handle);
extern int vmw_prime_handle_to_fd(struct drm_device *dev,
				  struct drm_file *file_priv,
				  uint32_t handle, uint32_t flags,
				  int *prime_fd);

/*
 * MemoryOBject management -  vmwgfx_mob.c
 */
struct vmw_mob;
extern int vmw_mob_bind(struct vmw_private *dev_priv, struct vmw_mob *mob,
			const struct vmw_sg_table *vsgt,
			unsigned long num_data_pages, int32_t mob_id);
extern void vmw_mob_unbind(struct vmw_private *dev_priv,
			   struct vmw_mob *mob);
extern void vmw_mob_destroy(struct vmw_mob *mob);
extern struct vmw_mob *vmw_mob_create(unsigned long data_pages);
extern int vmw_otables_setup(struct vmw_private *dev_priv);
extern void vmw_otables_takedown(struct vmw_private *dev_priv);

/*
 * Context management - vmwgfx_context.c
 */

extern const struct vmw_user_resource_conv *user_context_converter;

extern int vmw_context_define_ioctl(struct drm_device *dev, void *data,
				    struct drm_file *file_priv);
extern int vmw_extended_context_define_ioctl(struct drm_device *dev, void *data,
					     struct drm_file *file_priv);
extern int vmw_context_destroy_ioctl(struct drm_device *dev, void *data,
				     struct drm_file *file_priv);
extern struct list_head *vmw_context_binding_list(struct vmw_resource *ctx);
extern struct vmw_cmdbuf_res_manager *
vmw_context_res_man(struct vmw_resource *ctx);
extern struct vmw_resource *vmw_context_cotable(struct vmw_resource *ctx,
						SVGACOTableType cotable_type);
struct vmw_ctx_binding_state;
extern struct vmw_ctx_binding_state *
vmw_context_binding_state(struct vmw_resource *ctx);
extern void vmw_dx_context_scrub_cotables(struct vmw_resource *ctx,
					  bool readback);
extern int vmw_context_bind_dx_query(struct vmw_resource *ctx_res,
				     struct vmw_bo *mob);
extern struct vmw_bo *
vmw_context_get_dx_query_mob(struct vmw_resource *ctx_res);


/*
 * Surface management - vmwgfx_surface.c
 */

extern const struct vmw_user_resource_conv *user_surface_converter;

extern int vmw_surface_destroy_ioctl(struct drm_device *dev, void *data,
				     struct drm_file *file_priv);
extern int vmw_surface_define_ioctl(struct drm_device *dev, void *data,
				    struct drm_file *file_priv);
extern int vmw_surface_reference_ioctl(struct drm_device *dev, void *data,
				       struct drm_file *file_priv);
extern int vmw_gb_surface_define_ioctl(struct drm_device *dev, void *data,
				       struct drm_file *file_priv);
extern int vmw_gb_surface_reference_ioctl(struct drm_device *dev, void *data,
					  struct drm_file *file_priv);
extern int vmw_gb_surface_define_ext_ioctl(struct drm_device *dev,
					   void *data,
					   struct drm_file *file_priv);
extern int vmw_gb_surface_reference_ext_ioctl(struct drm_device *dev,
					      void *data,
					      struct drm_file *file_priv);

int vmw_gb_surface_define(struct vmw_private *dev_priv,
			  const struct vmw_surface_metadata *req,
			  struct vmw_surface **srf_out);

/*
 * Shader management - vmwgfx_shader.c
 */

extern const struct vmw_user_resource_conv *user_shader_converter;

extern int vmw_shader_define_ioctl(struct drm_device *dev, void *data,
				   struct drm_file *file_priv);
extern int vmw_shader_destroy_ioctl(struct drm_device *dev, void *data,
				    struct drm_file *file_priv);
extern int vmw_compat_shader_add(struct vmw_private *dev_priv,
				 struct vmw_cmdbuf_res_manager *man,
				 u32 user_key, const void *bytecode,
				 SVGA3dShaderType shader_type,
				 size_t size,
				 struct list_head *list);
extern int vmw_shader_remove(struct vmw_cmdbuf_res_manager *man,
			     u32 user_key, SVGA3dShaderType shader_type,
			     struct list_head *list);
extern int vmw_dx_shader_add(struct vmw_cmdbuf_res_manager *man,
			     struct vmw_resource *ctx,
			     u32 user_key,
			     SVGA3dShaderType shader_type,
			     struct list_head *list);
extern void vmw_dx_shader_cotable_list_scrub(struct vmw_private *dev_priv,
					     struct list_head *list,
					     bool readback);

extern struct vmw_resource *
vmw_shader_lookup(struct vmw_cmdbuf_res_manager *man,
		  u32 user_key, SVGA3dShaderType shader_type);

/*
 * Streamoutput management
 */
struct vmw_resource *
vmw_dx_streamoutput_lookup(struct vmw_cmdbuf_res_manager *man,
			   u32 user_key);
int vmw_dx_streamoutput_add(struct vmw_cmdbuf_res_manager *man,
			    struct vmw_resource *ctx,
			    SVGA3dStreamOutputId user_key,
			    struct list_head *list);
void vmw_dx_streamoutput_set_size(struct vmw_resource *res, u32 size);
int vmw_dx_streamoutput_remove(struct vmw_cmdbuf_res_manager *man,
			       SVGA3dStreamOutputId user_key,
			       struct list_head *list);
void vmw_dx_streamoutput_cotable_list_scrub(struct vmw_private *dev_priv,
					    struct list_head *list,
					    bool readback);

/*
 * Command buffer managed resources - vmwgfx_cmdbuf_res.c
 */

extern struct vmw_cmdbuf_res_manager *
vmw_cmdbuf_res_man_create(struct vmw_private *dev_priv);
extern void vmw_cmdbuf_res_man_destroy(struct vmw_cmdbuf_res_manager *man);
extern struct vmw_resource *
vmw_cmdbuf_res_lookup(struct vmw_cmdbuf_res_manager *man,
		      enum vmw_cmdbuf_res_type res_type,
		      u32 user_key);
extern void vmw_cmdbuf_res_revert(struct list_head *list);
extern void vmw_cmdbuf_res_commit(struct list_head *list);
extern int vmw_cmdbuf_res_add(struct vmw_cmdbuf_res_manager *man,
			      enum vmw_cmdbuf_res_type res_type,
			      u32 user_key,
			      struct vmw_resource *res,
			      struct list_head *list);
extern int vmw_cmdbuf_res_remove(struct vmw_cmdbuf_res_manager *man,
				 enum vmw_cmdbuf_res_type res_type,
				 u32 user_key,
				 struct list_head *list,
				 struct vmw_resource **res);

/*
 * COTable management - vmwgfx_cotable.c
 */
extern const SVGACOTableType vmw_cotable_scrub_order[];
extern struct vmw_resource *vmw_cotable_alloc(struct vmw_private *dev_priv,
					      struct vmw_resource *ctx,
					      u32 type);
extern int vmw_cotable_notify(struct vmw_resource *res, int id);
extern int vmw_cotable_scrub(struct vmw_resource *res, bool readback);
extern void vmw_cotable_add_resource(struct vmw_resource *ctx,
				     struct list_head *head);

/*
 * Command buffer managerment vmwgfx_cmdbuf.c
 */
struct vmw_cmdbuf_man;
struct vmw_cmdbuf_header;

extern struct vmw_cmdbuf_man *
vmw_cmdbuf_man_create(struct vmw_private *dev_priv);
extern int vmw_cmdbuf_set_pool_size(struct vmw_cmdbuf_man *man, size_t size);
extern void vmw_cmdbuf_remove_pool(struct vmw_cmdbuf_man *man);
extern void vmw_cmdbuf_man_destroy(struct vmw_cmdbuf_man *man);
extern int vmw_cmdbuf_idle(struct vmw_cmdbuf_man *man, bool interruptible,
			   unsigned long timeout);
extern void *vmw_cmdbuf_reserve(struct vmw_cmdbuf_man *man, size_t size,
				int ctx_id, bool interruptible,
				struct vmw_cmdbuf_header *header);
extern void vmw_cmdbuf_commit(struct vmw_cmdbuf_man *man, size_t size,
			      struct vmw_cmdbuf_header *header,
			      bool flush);
extern void *vmw_cmdbuf_alloc(struct vmw_cmdbuf_man *man,
			      size_t size, bool interruptible,
			      struct vmw_cmdbuf_header **p_header);
extern void vmw_cmdbuf_header_free(struct vmw_cmdbuf_header *header);
extern int vmw_cmdbuf_cur_flush(struct vmw_cmdbuf_man *man,
				bool interruptible);
extern void vmw_cmdbuf_irqthread(struct vmw_cmdbuf_man *man);

/* CPU blit utilities - vmwgfx_blit.c */

/**
 * struct vmw_diff_cpy - CPU blit information structure
 *
 * @rect: The output bounding box rectangle.
 * @line: The current line of the blit.
 * @line_offset: Offset of the current line segment.
 * @cpp: Bytes per pixel (granularity information).
 * @memcpy: Which memcpy function to use.
 */
struct vmw_diff_cpy {
	struct drm_rect rect;
	size_t line;
	size_t line_offset;
	int cpp;
	void (*do_cpy)(struct vmw_diff_cpy *diff, u8 *dest, const u8 *src,
		       size_t n);
};

#define VMW_CPU_BLIT_INITIALIZER {	\
	.do_cpy = vmw_memcpy,		\
}

#define VMW_CPU_BLIT_DIFF_INITIALIZER(_cpp) {	  \
	.line = 0,				  \
	.line_offset = 0,			  \
	.rect = { .x1 = INT_MAX/2,		  \
		  .y1 = INT_MAX/2,		  \
		  .x2 = INT_MIN/2,		  \
		  .y2 = INT_MIN/2		  \
	},					  \
	.cpp = _cpp,				  \
	.do_cpy = vmw_diff_memcpy,		  \
}

void vmw_diff_memcpy(struct vmw_diff_cpy *diff, u8 *dest, const u8 *src,
		     size_t n);

void vmw_memcpy(struct vmw_diff_cpy *diff, u8 *dest, const u8 *src, size_t n);

int vmw_bo_cpu_blit(struct ttm_buffer_object *dst,
		    u32 dst_offset, u32 dst_stride,
		    struct ttm_buffer_object *src,
		    u32 src_offset, u32 src_stride,
		    u32 w, u32 h,
		    struct vmw_diff_cpy *diff);

/* Host messaging -vmwgfx_msg.c: */
void vmw_disable_backdoor(void);
int vmw_host_get_guestinfo(const char *guest_info_param,
			   char *buffer, size_t *length);
__printf(1, 2) int vmw_host_printf(const char *fmt, ...);
int vmw_msg_ioctl(struct drm_device *dev, void *data,
		  struct drm_file *file_priv);

/* Host mksGuestStats -vmwgfx_msg.c: */
int vmw_mksstat_get_kern_slot(pid_t pid, struct vmw_private *dev_priv);

int vmw_mksstat_reset_ioctl(struct drm_device *dev, void *data,
		      struct drm_file *file_priv);
int vmw_mksstat_add_ioctl(struct drm_device *dev, void *data,
		      struct drm_file *file_priv);
int vmw_mksstat_remove_ioctl(struct drm_device *dev, void *data,
		      struct drm_file *file_priv);
int vmw_mksstat_remove_all(struct vmw_private *dev_priv);

/* VMW logging */

/**
 * VMW_DEBUG_USER - Debug output for user-space debugging.
 *
 * @fmt: printf() like format string.
 *
 * This macro is for logging user-space error and debugging messages for e.g.
 * command buffer execution errors due to malformed commands, invalid context,
 * etc.
 */
#define VMW_DEBUG_USER(fmt, ...)                                              \
	DRM_DEBUG_DRIVER(fmt, ##__VA_ARGS__)

/* Resource dirtying - vmwgfx_page_dirty.c */
void vmw_bo_dirty_scan(struct vmw_bo *vbo);
int vmw_bo_dirty_add(struct vmw_bo *vbo);
void vmw_bo_dirty_transfer_to_res(struct vmw_resource *res);
void vmw_bo_dirty_clear_res(struct vmw_resource *res);
void vmw_bo_dirty_release(struct vmw_bo *vbo);
void vmw_bo_dirty_unmap(struct vmw_bo *vbo,
			pgoff_t start, pgoff_t end);
vm_fault_t vmw_bo_vm_fault(struct vm_fault *vmf);
vm_fault_t vmw_bo_vm_mkwrite(struct vm_fault *vmf);


/**
 * VMW_DEBUG_KMS - Debug output for kernel mode-setting
 *
 * This macro is for debugging vmwgfx mode-setting code.
 */
#define VMW_DEBUG_KMS(fmt, ...)                                               \
	DRM_DEBUG_DRIVER(fmt, ##__VA_ARGS__)

/**
 * Inline helper functions
 */

static inline void vmw_surface_unreference(struct vmw_surface **srf)
{
	struct vmw_surface *tmp_srf = *srf;
	struct vmw_resource *res = &tmp_srf->res;
	*srf = NULL;

	vmw_resource_unreference(&res);
}

static inline struct vmw_surface *vmw_surface_reference(struct vmw_surface *srf)
{
	(void) vmw_resource_reference(&srf->res);
	return srf;
}

<<<<<<< HEAD
=======
static inline void vmw_bo_unreference(struct vmw_buffer_object **buf)
{
	struct vmw_buffer_object *tmp_buf = *buf;

	*buf = NULL;
	if (tmp_buf != NULL)
		ttm_bo_put(&tmp_buf->base);
}

static inline struct vmw_buffer_object *
vmw_bo_reference(struct vmw_buffer_object *buf)
{
	ttm_bo_get(&buf->base);
	return buf;
}

static inline void vmw_user_bo_unref(struct vmw_buffer_object *vbo)
{
	if (vbo) {
		ttm_bo_put(&vbo->base);
		drm_gem_object_put(&vbo->base.base);
	}
}

>>>>>>> b7b53c32
static inline void vmw_fifo_resource_inc(struct vmw_private *dev_priv)
{
	atomic_inc(&dev_priv->num_fifo_resources);
}

static inline void vmw_fifo_resource_dec(struct vmw_private *dev_priv)
{
	atomic_dec(&dev_priv->num_fifo_resources);
}

/**
 * vmw_fifo_mem_read - Perform a MMIO read from the fifo memory
 *
 * @fifo_reg: The fifo register to read from
 *
 * This function is intended to be equivalent to ioread32() on
 * memremap'd memory, but without byteswapping.
 */
static inline u32 vmw_fifo_mem_read(struct vmw_private *vmw, uint32 fifo_reg)
{
	BUG_ON(vmw_is_svga_v3(vmw));
	return READ_ONCE(*(vmw->fifo_mem + fifo_reg));
}

/**
 * vmw_fifo_mem_write - Perform a MMIO write to volatile memory
 *
 * @addr: The fifo register to write to
 *
 * This function is intended to be equivalent to iowrite32 on
 * memremap'd memory, but without byteswapping.
 */
static inline void vmw_fifo_mem_write(struct vmw_private *vmw, u32 fifo_reg,
				      u32 value)
{
	BUG_ON(vmw_is_svga_v3(vmw));
	WRITE_ONCE(*(vmw->fifo_mem + fifo_reg), value);
}

static inline u32 vmw_fence_read(struct vmw_private *dev_priv)
{
	u32 fence;
	if (vmw_is_svga_v3(dev_priv))
		fence = vmw_read(dev_priv, SVGA_REG_FENCE);
	else
		fence = vmw_fifo_mem_read(dev_priv, SVGA_FIFO_FENCE);
	return fence;
}

static inline void vmw_fence_write(struct vmw_private *dev_priv,
				  u32 fence)
{
	BUG_ON(vmw_is_svga_v3(dev_priv));
	vmw_fifo_mem_write(dev_priv, SVGA_FIFO_FENCE, fence);
}

static inline u32 vmw_irq_status_read(struct vmw_private *vmw)
{
	u32 status;
	if (vmw_is_svga_v3(vmw))
		status = vmw_read(vmw, SVGA_REG_IRQ_STATUS);
	else
		status = inl(vmw->io_start + SVGA_IRQSTATUS_PORT);
	return status;
}

static inline void vmw_irq_status_write(struct vmw_private *vmw,
					uint32 status)
{
	if (vmw_is_svga_v3(vmw))
		vmw_write(vmw, SVGA_REG_IRQ_STATUS, status);
	else
		outl(status, vmw->io_start + SVGA_IRQSTATUS_PORT);
}

static inline bool vmw_has_fences(struct vmw_private *vmw)
{
	if ((vmw->capabilities & (SVGA_CAP_COMMAND_BUFFERS |
				  SVGA_CAP_CMD_BUFFERS_2)) != 0)
		return true;
	return (vmw_fifo_caps(vmw) & SVGA_FIFO_CAP_FENCE) != 0;
}

static inline bool vmw_shadertype_is_valid(enum vmw_sm_type shader_model,
					   u32 shader_type)
{
	SVGA3dShaderType max_allowed = SVGA3D_SHADERTYPE_PREDX_MAX;

	if (shader_model >= VMW_SM_5)
		max_allowed = SVGA3D_SHADERTYPE_MAX;
	else if (shader_model >= VMW_SM_4)
		max_allowed = SVGA3D_SHADERTYPE_DX10_MAX;
	return shader_type >= SVGA3D_SHADERTYPE_MIN && shader_type < max_allowed;
}

#endif<|MERGE_RESOLUTION|>--- conflicted
+++ resolved
@@ -47,6 +47,7 @@
 #include "vmwgfx_fence.h"
 #include "vmwgfx_reg.h"
 #include "vmwgfx_validation.h"
+#include "vmwgfx_bo.h"
 
 /*
  * FIXME: vmwgfx_drm.h needs to be last due to dependencies.
@@ -1430,33 +1431,14 @@
 	return srf;
 }
 
-<<<<<<< HEAD
-=======
-static inline void vmw_bo_unreference(struct vmw_buffer_object **buf)
-{
-	struct vmw_buffer_object *tmp_buf = *buf;
-
-	*buf = NULL;
-	if (tmp_buf != NULL)
-		ttm_bo_put(&tmp_buf->base);
-}
-
-static inline struct vmw_buffer_object *
-vmw_bo_reference(struct vmw_buffer_object *buf)
-{
-	ttm_bo_get(&buf->base);
-	return buf;
-}
-
-static inline void vmw_user_bo_unref(struct vmw_buffer_object *vbo)
+static inline void vmw_user_bo_unref(struct vmw_bo *vbo)
 {
 	if (vbo) {
-		ttm_bo_put(&vbo->base);
-		drm_gem_object_put(&vbo->base.base);
+		ttm_bo_put(&vbo->tbo);
+		drm_gem_object_put(&vbo->tbo.base);
 	}
 }
 
->>>>>>> b7b53c32
 static inline void vmw_fifo_resource_inc(struct vmw_private *dev_priv)
 {
 	atomic_inc(&dev_priv->num_fifo_resources);

--- conflicted
+++ resolved
@@ -100,30 +100,12 @@
 
 static int p2sb_scan_and_cache(struct pci_bus *bus, unsigned int devfn)
 {
-<<<<<<< HEAD
-	unsigned int slot, fn;
-
-	if (PCI_FUNC(devfn) == 0) {
-		/*
-		 * When function number of the P2SB device is zero, scan it and
-		 * other function numbers, and if devices are available, cache
-		 * their BAR0s.
-		 */
-		slot = PCI_SLOT(devfn);
-		for (fn = 0; fn < NR_P2SB_RES_CACHE; fn++)
-			p2sb_scan_and_cache_devfn(bus, PCI_DEVFN(slot, fn));
-	} else {
-		/* Scan the P2SB device and cache its BAR0 */
-		p2sb_scan_and_cache_devfn(bus, devfn);
-	}
-=======
 	/* Scan the P2SB device and cache its BAR0 */
 	p2sb_scan_and_cache_devfn(bus, devfn);
 
 	/* On Goldmont p2sb_bar() also gets called for the SPI controller */
 	if (devfn == P2SB_DEVFN_GOLDMONT)
 		p2sb_scan_and_cache_devfn(bus, SPI_DEVFN_GOLDMONT);
->>>>>>> 1dca1fea
 
 	if (!p2sb_valid_resource(&p2sb_resources[PCI_FUNC(devfn)].res))
 		return -ENOENT;
@@ -194,7 +176,6 @@
 
 	return ret;
 }
-<<<<<<< HEAD
 
 /**
  * p2sb_bar - Get Primary to Sideband (P2SB) bridge device BAR
@@ -225,38 +206,6 @@
 			return ret;
 	}
 
-=======
-
-/**
- * p2sb_bar - Get Primary to Sideband (P2SB) bridge device BAR
- * @bus: PCI bus to communicate with
- * @devfn: PCI slot and function to communicate with
- * @mem: memory resource to be filled in
- *
- * If @bus is NULL, the bus 0 in domain 0 will be used.
- * If @devfn is 0, it will be replaced by devfn of the P2SB device.
- *
- * Caller must provide a valid pointer to @mem.
- *
- * Return:
- * 0 on success or appropriate errno value on error.
- */
-int p2sb_bar(struct pci_bus *bus, unsigned int devfn, struct resource *mem)
-{
-	struct p2sb_res_cache *cache;
-	int ret;
-
-	bus = p2sb_get_bus(bus);
-	if (!bus)
-		return -ENODEV;
-
-	if (!devfn) {
-		ret = p2sb_get_devfn(&devfn);
-		if (ret)
-			return ret;
-	}
-
->>>>>>> 1dca1fea
 	cache = &p2sb_resources[PCI_FUNC(devfn)];
 	if (cache->bus_dev_id != bus->dev.id)
 		return -ENODEV;

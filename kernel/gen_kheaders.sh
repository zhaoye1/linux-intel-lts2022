--- conflicted
+++ resolved
@@ -81,18 +81,9 @@
 	xargs -0 -P8 -n1 perl -pi -e 'BEGIN {undef $/;}; s/\/\*((?!SPDX).)*?\*\///smg;'
 
 # Create archive and try to normalize metadata for reproducibility.
-<<<<<<< HEAD
-# For compatibility with older versions of tar, files are fed to tar
-# pre-sorted, as --sort=name might not be available.
-find $cpio_dir -printf "./%P\n" | LC_ALL=C sort | \
-    tar "${KBUILD_BUILD_TIMESTAMP:+--mtime=$KBUILD_BUILD_TIMESTAMP}" \
-    --owner=0 --group=0 --numeric-owner --no-recursion --mode=u=rw,go=r,a+X \
-    -J -cf $tarfile -C $cpio_dir/ -T - > /dev/null
-=======
 tar "${KBUILD_BUILD_TIMESTAMP:+--mtime=$KBUILD_BUILD_TIMESTAMP}" \
     --owner=0 --group=0 --sort=name --numeric-owner --mode=u=rw,go=r,a+X \
-    -I $XZ -cf $tarfile -C $cpio_dir/ . > /dev/null
->>>>>>> 0befbddd
+    -J -cf $tarfile -C $cpio_dir/ . > /dev/null
 
 echo $headers_md5 > kernel/kheaders.md5
 echo "$this_file_md5" >> kernel/kheaders.md5

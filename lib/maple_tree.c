// SPDX-License-Identifier: GPL-2.0+
/*
 * Maple Tree implementation
 * Copyright (c) 2018-2022 Oracle Corporation
 * Authors: Liam R. Howlett <Liam.Howlett@oracle.com>
 *	    Matthew Wilcox <willy@infradead.org>
 * Copyright (c) 2023 ByteDance
 * Author: Peng Zhang <zhangpeng.00@bytedance.com>
 */

/*
 * DOC: Interesting implementation details of the Maple Tree
 *
 * Each node type has a number of slots for entries and a number of slots for
 * pivots.  In the case of dense nodes, the pivots are implied by the position
 * and are simply the slot index + the minimum of the node.
 *
 * In regular B-Tree terms, pivots are called keys.  The term pivot is used to
 * indicate that the tree is specifying ranges,  Pivots may appear in the
 * subtree with an entry attached to the value where as keys are unique to a
 * specific position of a B-tree.  Pivot values are inclusive of the slot with
 * the same index.
 *
 *
 * The following illustrates the layout of a range64 nodes slots and pivots.
 *
 *
 *  Slots -> | 0 | 1 | 2 | ... | 12 | 13 | 14 | 15 |
 *           ┬   ┬   ┬   ┬     ┬    ┬    ┬    ┬    ┬
 *           │   │   │   │     │    │    │    │    └─ Implied maximum
 *           │   │   │   │     │    │    │    └─ Pivot 14
 *           │   │   │   │     │    │    └─ Pivot 13
 *           │   │   │   │     │    └─ Pivot 12
 *           │   │   │   │     └─ Pivot 11
 *           │   │   │   └─ Pivot 2
 *           │   │   └─ Pivot 1
 *           │   └─ Pivot 0
 *           └─  Implied minimum
 *
 * Slot contents:
 *  Internal (non-leaf) nodes contain pointers to other nodes.
 *  Leaf nodes contain entries.
 *
 * The location of interest is often referred to as an offset.  All offsets have
 * a slot, but the last offset has an implied pivot from the node above (or
 * UINT_MAX for the root node.
 *
 * Ranges complicate certain write activities.  When modifying any of
 * the B-tree variants, it is known that one entry will either be added or
 * deleted.  When modifying the Maple Tree, one store operation may overwrite
 * the entire data set, or one half of the tree, or the middle half of the tree.
 *
 */


#include <linux/maple_tree.h>
#include <linux/xarray.h>
#include <linux/types.h>
#include <linux/export.h>
#include <linux/slab.h>
#include <linux/limits.h>
#include <asm/barrier.h>

#define CREATE_TRACE_POINTS
#include <trace/events/maple_tree.h>

#define MA_ROOT_PARENT 1

/*
 * Maple state flags
 * * MA_STATE_BULK		- Bulk insert mode
 * * MA_STATE_REBALANCE		- Indicate a rebalance during bulk insert
 * * MA_STATE_PREALLOC		- Preallocated nodes, WARN_ON allocation
 */
#define MA_STATE_BULK		1
#define MA_STATE_REBALANCE	2
#define MA_STATE_PREALLOC	4

#define ma_parent_ptr(x) ((struct maple_pnode *)(x))
#define mas_tree_parent(x) ((unsigned long)(x->tree) | MA_ROOT_PARENT)
#define ma_mnode_ptr(x) ((struct maple_node *)(x))
#define ma_enode_ptr(x) ((struct maple_enode *)(x))
static struct kmem_cache *maple_node_cache;

#ifdef CONFIG_DEBUG_MAPLE_TREE
static const unsigned long mt_max[] = {
	[maple_dense]		= MAPLE_NODE_SLOTS,
	[maple_leaf_64]		= ULONG_MAX,
	[maple_range_64]	= ULONG_MAX,
	[maple_arange_64]	= ULONG_MAX,
};
#define mt_node_max(x) mt_max[mte_node_type(x)]
#endif

static const unsigned char mt_slots[] = {
	[maple_dense]		= MAPLE_NODE_SLOTS,
	[maple_leaf_64]		= MAPLE_RANGE64_SLOTS,
	[maple_range_64]	= MAPLE_RANGE64_SLOTS,
	[maple_arange_64]	= MAPLE_ARANGE64_SLOTS,
};
#define mt_slot_count(x) mt_slots[mte_node_type(x)]

static const unsigned char mt_pivots[] = {
	[maple_dense]		= 0,
	[maple_leaf_64]		= MAPLE_RANGE64_SLOTS - 1,
	[maple_range_64]	= MAPLE_RANGE64_SLOTS - 1,
	[maple_arange_64]	= MAPLE_ARANGE64_SLOTS - 1,
};
#define mt_pivot_count(x) mt_pivots[mte_node_type(x)]

static const unsigned char mt_min_slots[] = {
	[maple_dense]		= MAPLE_NODE_SLOTS / 2,
	[maple_leaf_64]		= (MAPLE_RANGE64_SLOTS / 2) - 2,
	[maple_range_64]	= (MAPLE_RANGE64_SLOTS / 2) - 2,
	[maple_arange_64]	= (MAPLE_ARANGE64_SLOTS / 2) - 1,
};
#define mt_min_slot_count(x) mt_min_slots[mte_node_type(x)]

#define MAPLE_BIG_NODE_SLOTS	(MAPLE_RANGE64_SLOTS * 2 + 2)
#define MAPLE_BIG_NODE_GAPS	(MAPLE_ARANGE64_SLOTS * 2 + 1)

struct maple_big_node {
	struct maple_pnode *parent;
	unsigned long pivot[MAPLE_BIG_NODE_SLOTS - 1];
	union {
		struct maple_enode *slot[MAPLE_BIG_NODE_SLOTS];
		struct {
			unsigned long padding[MAPLE_BIG_NODE_GAPS];
			unsigned long gap[MAPLE_BIG_NODE_GAPS];
		};
	};
	unsigned char b_end;
	enum maple_type type;
};

/*
 * The maple_subtree_state is used to build a tree to replace a segment of an
 * existing tree in a more atomic way.  Any walkers of the older tree will hit a
 * dead node and restart on updates.
 */
struct maple_subtree_state {
	struct ma_state *orig_l;	/* Original left side of subtree */
	struct ma_state *orig_r;	/* Original right side of subtree */
	struct ma_state *l;		/* New left side of subtree */
	struct ma_state *m;		/* New middle of subtree (rare) */
	struct ma_state *r;		/* New right side of subtree */
	struct ma_topiary *free;	/* nodes to be freed */
	struct ma_topiary *destroy;	/* Nodes to be destroyed (walked and freed) */
	struct maple_big_node *bn;
};

/* Functions */
static inline struct maple_node *mt_alloc_one(gfp_t gfp)
{
	return kmem_cache_alloc(maple_node_cache, gfp);
}

static inline int mt_alloc_bulk(gfp_t gfp, size_t size, void **nodes)
{
	return kmem_cache_alloc_bulk(maple_node_cache, gfp, size, nodes);
}

static inline void mt_free_one(struct maple_node *node)
{
	kmem_cache_free(maple_node_cache, node);
}

static inline void mt_free_bulk(size_t size, void __rcu **nodes)
{
	kmem_cache_free_bulk(maple_node_cache, size, (void **)nodes);
}

static void mt_free_rcu(struct rcu_head *head)
{
	struct maple_node *node = container_of(head, struct maple_node, rcu);

	kmem_cache_free(maple_node_cache, node);
}

/*
 * ma_free_rcu() - Use rcu callback to free a maple node
 * @node: The node to free
 *
 * The maple tree uses the parent pointer to indicate this node is no longer in
 * use and will be freed.
 */
static void ma_free_rcu(struct maple_node *node)
{
	WARN_ON(node->parent != ma_parent_ptr(node));
	call_rcu(&node->rcu, mt_free_rcu);
}


static void mas_set_height(struct ma_state *mas)
{
	unsigned int new_flags = mas->tree->ma_flags;

	new_flags &= ~MT_FLAGS_HEIGHT_MASK;
	BUG_ON(mas->depth > MAPLE_HEIGHT_MAX);
	new_flags |= mas->depth << MT_FLAGS_HEIGHT_OFFSET;
	mas->tree->ma_flags = new_flags;
}

static unsigned int mas_mt_height(struct ma_state *mas)
{
	return mt_height(mas->tree);
}

static inline unsigned int mt_attr(struct maple_tree *mt)
{
	return mt->ma_flags & ~MT_FLAGS_HEIGHT_MASK;
}

static inline enum maple_type mte_node_type(const struct maple_enode *entry)
{
	return ((unsigned long)entry >> MAPLE_NODE_TYPE_SHIFT) &
		MAPLE_NODE_TYPE_MASK;
}

static inline bool ma_is_dense(const enum maple_type type)
{
	return type < maple_leaf_64;
}

static inline bool ma_is_leaf(const enum maple_type type)
{
	return type < maple_range_64;
}

static inline bool mte_is_leaf(const struct maple_enode *entry)
{
	return ma_is_leaf(mte_node_type(entry));
}

/*
 * We also reserve values with the bottom two bits set to '10' which are
 * below 4096
 */
static inline bool mt_is_reserved(const void *entry)
{
	return ((unsigned long)entry < MAPLE_RESERVED_RANGE) &&
		xa_is_internal(entry);
}

static inline void mas_set_err(struct ma_state *mas, long err)
{
	mas->node = MA_ERROR(err);
}

static inline bool mas_is_ptr(struct ma_state *mas)
{
	return mas->node == MAS_ROOT;
}

static inline bool mas_is_start(struct ma_state *mas)
{
	return mas->node == MAS_START;
}

bool mas_is_err(struct ma_state *mas)
{
	return xa_is_err(mas->node);
}

static inline bool mas_searchable(struct ma_state *mas)
{
	if (mas_is_none(mas))
		return false;

	if (mas_is_ptr(mas))
		return false;

	return true;
}

static inline struct maple_node *mte_to_node(const struct maple_enode *entry)
{
	return (struct maple_node *)((unsigned long)entry & ~MAPLE_NODE_MASK);
}

/*
 * mte_to_mat() - Convert a maple encoded node to a maple topiary node.
 * @entry: The maple encoded node
 *
 * Return: a maple topiary pointer
 */
static inline struct maple_topiary *mte_to_mat(const struct maple_enode *entry)
{
	return (struct maple_topiary *)
		((unsigned long)entry & ~MAPLE_NODE_MASK);
}

/*
 * mas_mn() - Get the maple state node.
 * @mas: The maple state
 *
 * Return: the maple node (not encoded - bare pointer).
 */
static inline struct maple_node *mas_mn(const struct ma_state *mas)
{
	return mte_to_node(mas->node);
}

/*
 * mte_set_node_dead() - Set a maple encoded node as dead.
 * @mn: The maple encoded node.
 */
static inline void mte_set_node_dead(struct maple_enode *mn)
{
	mte_to_node(mn)->parent = ma_parent_ptr(mte_to_node(mn));
	smp_wmb(); /* Needed for RCU */
}

/* Bit 1 indicates the root is a node */
#define MAPLE_ROOT_NODE			0x02
/* maple_type stored bit 3-6 */
#define MAPLE_ENODE_TYPE_SHIFT		0x03
/* Bit 2 means a NULL somewhere below */
#define MAPLE_ENODE_NULL		0x04

static inline struct maple_enode *mt_mk_node(const struct maple_node *node,
					     enum maple_type type)
{
	return (void *)((unsigned long)node |
			(type << MAPLE_ENODE_TYPE_SHIFT) | MAPLE_ENODE_NULL);
}

static inline void *mte_mk_root(const struct maple_enode *node)
{
	return (void *)((unsigned long)node | MAPLE_ROOT_NODE);
}

static inline void *mte_safe_root(const struct maple_enode *node)
{
	return (void *)((unsigned long)node & ~MAPLE_ROOT_NODE);
}

static inline void mte_set_full(const struct maple_enode *node)
{
	node = (void *)((unsigned long)node & ~MAPLE_ENODE_NULL);
}

static inline void mte_clear_full(const struct maple_enode *node)
{
	node = (void *)((unsigned long)node | MAPLE_ENODE_NULL);
}

static inline bool ma_is_root(struct maple_node *node)
{
	return ((unsigned long)node->parent & MA_ROOT_PARENT);
}

static inline bool mte_is_root(const struct maple_enode *node)
{
	return ma_is_root(mte_to_node(node));
}

static inline bool mas_is_root_limits(const struct ma_state *mas)
{
	return !mas->min && mas->max == ULONG_MAX;
}

static inline bool mt_is_alloc(struct maple_tree *mt)
{
	return (mt->ma_flags & MT_FLAGS_ALLOC_RANGE);
}

/*
 * The Parent Pointer
 * Excluding root, the parent pointer is 256B aligned like all other tree nodes.
 * When storing a 32 or 64 bit values, the offset can fit into 5 bits.  The 16
 * bit values need an extra bit to store the offset.  This extra bit comes from
 * a reuse of the last bit in the node type.  This is possible by using bit 1 to
 * indicate if bit 2 is part of the type or the slot.
 *
 * Note types:
 *  0x??1 = Root
 *  0x?00 = 16 bit nodes
 *  0x010 = 32 bit nodes
 *  0x110 = 64 bit nodes
 *
 * Slot size and alignment
 *  0b??1 : Root
 *  0b?00 : 16 bit values, type in 0-1, slot in 2-7
 *  0b010 : 32 bit values, type in 0-2, slot in 3-7
 *  0b110 : 64 bit values, type in 0-2, slot in 3-7
 */

#define MAPLE_PARENT_ROOT		0x01

#define MAPLE_PARENT_SLOT_SHIFT		0x03
#define MAPLE_PARENT_SLOT_MASK		0xF8

#define MAPLE_PARENT_16B_SLOT_SHIFT	0x02
#define MAPLE_PARENT_16B_SLOT_MASK	0xFC

#define MAPLE_PARENT_RANGE64		0x06
#define MAPLE_PARENT_RANGE32		0x04
#define MAPLE_PARENT_NOT_RANGE16	0x02

/*
 * mte_parent_shift() - Get the parent shift for the slot storage.
 * @parent: The parent pointer cast as an unsigned long
 * Return: The shift into that pointer to the star to of the slot
 */
static inline unsigned long mte_parent_shift(unsigned long parent)
{
	/* Note bit 1 == 0 means 16B */
	if (likely(parent & MAPLE_PARENT_NOT_RANGE16))
		return MAPLE_PARENT_SLOT_SHIFT;

	return MAPLE_PARENT_16B_SLOT_SHIFT;
}

/*
 * mte_parent_slot_mask() - Get the slot mask for the parent.
 * @parent: The parent pointer cast as an unsigned long.
 * Return: The slot mask for that parent.
 */
static inline unsigned long mte_parent_slot_mask(unsigned long parent)
{
	/* Note bit 1 == 0 means 16B */
	if (likely(parent & MAPLE_PARENT_NOT_RANGE16))
		return MAPLE_PARENT_SLOT_MASK;

	return MAPLE_PARENT_16B_SLOT_MASK;
}

/*
 * mas_parent_enum() - Return the maple_type of the parent from the stored
 * parent type.
 * @mas: The maple state
 * @node: The maple_enode to extract the parent's enum
 * Return: The node->parent maple_type
 */
static inline
enum maple_type mte_parent_enum(struct maple_enode *p_enode,
				struct maple_tree *mt)
{
	unsigned long p_type;

	p_type = (unsigned long)p_enode;
	if (p_type & MAPLE_PARENT_ROOT)
		return 0; /* Validated in the caller. */

	p_type &= MAPLE_NODE_MASK;
	p_type = p_type & ~(MAPLE_PARENT_ROOT | mte_parent_slot_mask(p_type));

	switch (p_type) {
	case MAPLE_PARENT_RANGE64: /* or MAPLE_PARENT_ARANGE64 */
		if (mt_is_alloc(mt))
			return maple_arange_64;
		return maple_range_64;
	}

	return 0;
}

static inline
enum maple_type mas_parent_enum(struct ma_state *mas, struct maple_enode *enode)
{
	return mte_parent_enum(ma_enode_ptr(mte_to_node(enode)->parent), mas->tree);
}

/*
 * mte_set_parent() - Set the parent node and encode the slot
 * @enode: The encoded maple node.
 * @parent: The encoded maple node that is the parent of @enode.
 * @slot: The slot that @enode resides in @parent.
 *
 * Slot number is encoded in the enode->parent bit 3-6 or 2-6, depending on the
 * parent type.
 */
static inline
void mte_set_parent(struct maple_enode *enode, const struct maple_enode *parent,
		    unsigned char slot)
{
	unsigned long val = (unsigned long) parent;
	unsigned long shift;
	unsigned long type;
	enum maple_type p_type = mte_node_type(parent);

	BUG_ON(p_type == maple_dense);
	BUG_ON(p_type == maple_leaf_64);

	switch (p_type) {
	case maple_range_64:
	case maple_arange_64:
		shift = MAPLE_PARENT_SLOT_SHIFT;
		type = MAPLE_PARENT_RANGE64;
		break;
	default:
	case maple_dense:
	case maple_leaf_64:
		shift = type = 0;
		break;
	}

	val &= ~MAPLE_NODE_MASK; /* Clear all node metadata in parent */
	val |= (slot << shift) | type;
	mte_to_node(enode)->parent = ma_parent_ptr(val);
}

/*
 * mte_parent_slot() - get the parent slot of @enode.
 * @enode: The encoded maple node.
 *
 * Return: The slot in the parent node where @enode resides.
 */
static inline unsigned int mte_parent_slot(const struct maple_enode *enode)
{
	unsigned long val = (unsigned long) mte_to_node(enode)->parent;

	/* Root. */
	if (val & 1)
		return 0;

	/*
	 * Okay to use MAPLE_PARENT_16B_SLOT_MASK as the last bit will be lost
	 * by shift if the parent shift is MAPLE_PARENT_SLOT_SHIFT
	 */
	return (val & MAPLE_PARENT_16B_SLOT_MASK) >> mte_parent_shift(val);
}

/*
 * mte_parent() - Get the parent of @node.
 * @node: The encoded maple node.
 *
 * Return: The parent maple node.
 */
static inline struct maple_node *mte_parent(const struct maple_enode *enode)
{
	return (void *)((unsigned long)
			(mte_to_node(enode)->parent) & ~MAPLE_NODE_MASK);
}

/*
 * ma_dead_node() - check if the @enode is dead.
 * @enode: The encoded maple node
 *
 * Return: true if dead, false otherwise.
 */
static inline bool ma_dead_node(const struct maple_node *node)
{
	struct maple_node *parent;

	/* Do not reorder reads from the node prior to the parent check */
	smp_rmb();
	parent = (void *)((unsigned long) node->parent & ~MAPLE_NODE_MASK);
	return (parent == node);
}

/*
 * mte_dead_node() - check if the @enode is dead.
 * @enode: The encoded maple node
 *
 * Return: true if dead, false otherwise.
 */
static inline bool mte_dead_node(const struct maple_enode *enode)
{
	struct maple_node *parent, *node;

	node = mte_to_node(enode);
	/* Do not reorder reads from the node prior to the parent check */
	smp_rmb();
	parent = mte_parent(enode);
	return (parent == node);
}

/*
 * mas_allocated() - Get the number of nodes allocated in a maple state.
 * @mas: The maple state
 *
 * The ma_state alloc member is overloaded to hold a pointer to the first
 * allocated node or to the number of requested nodes to allocate.  If bit 0 is
 * set, then the alloc contains the number of requested nodes.  If there is an
 * allocated node, then the total allocated nodes is in that node.
 *
 * Return: The total number of nodes allocated
 */
static inline unsigned long mas_allocated(const struct ma_state *mas)
{
	if (!mas->alloc || ((unsigned long)mas->alloc & 0x1))
		return 0;

	return mas->alloc->total;
}

/*
 * mas_set_alloc_req() - Set the requested number of allocations.
 * @mas: the maple state
 * @count: the number of allocations.
 *
 * The requested number of allocations is either in the first allocated node,
 * located in @mas->alloc->request_count, or directly in @mas->alloc if there is
 * no allocated node.  Set the request either in the node or do the necessary
 * encoding to store in @mas->alloc directly.
 */
static inline void mas_set_alloc_req(struct ma_state *mas, unsigned long count)
{
	if (!mas->alloc || ((unsigned long)mas->alloc & 0x1)) {
		if (!count)
			mas->alloc = NULL;
		else
			mas->alloc = (struct maple_alloc *)(((count) << 1U) | 1U);
		return;
	}

	mas->alloc->request_count = count;
}

/*
 * mas_alloc_req() - get the requested number of allocations.
 * @mas: The maple state
 *
 * The alloc count is either stored directly in @mas, or in
 * @mas->alloc->request_count if there is at least one node allocated.  Decode
 * the request count if it's stored directly in @mas->alloc.
 *
 * Return: The allocation request count.
 */
static inline unsigned int mas_alloc_req(const struct ma_state *mas)
{
	if ((unsigned long)mas->alloc & 0x1)
		return (unsigned long)(mas->alloc) >> 1;
	else if (mas->alloc)
		return mas->alloc->request_count;
	return 0;
}

/*
 * ma_pivots() - Get a pointer to the maple node pivots.
 * @node - the maple node
 * @type - the node type
 *
 * In the event of a dead node, this array may be %NULL
 *
 * Return: A pointer to the maple node pivots
 */
static inline unsigned long *ma_pivots(struct maple_node *node,
					   enum maple_type type)
{
	switch (type) {
	case maple_arange_64:
		return node->ma64.pivot;
	case maple_range_64:
	case maple_leaf_64:
		return node->mr64.pivot;
	case maple_dense:
		return NULL;
	}
	return NULL;
}

/*
 * ma_gaps() - Get a pointer to the maple node gaps.
 * @node - the maple node
 * @type - the node type
 *
 * Return: A pointer to the maple node gaps
 */
static inline unsigned long *ma_gaps(struct maple_node *node,
				     enum maple_type type)
{
	switch (type) {
	case maple_arange_64:
		return node->ma64.gap;
	case maple_range_64:
	case maple_leaf_64:
	case maple_dense:
		return NULL;
	}
	return NULL;
}

/*
 * mte_pivot() - Get the pivot at @piv of the maple encoded node.
 * @mn: The maple encoded node.
 * @piv: The pivot.
 *
 * Return: the pivot at @piv of @mn.
 */
static inline unsigned long mte_pivot(const struct maple_enode *mn,
				 unsigned char piv)
{
	struct maple_node *node = mte_to_node(mn);
	enum maple_type type = mte_node_type(mn);

	if (piv >= mt_pivots[type]) {
		WARN_ON(1);
		return 0;
	}
	switch (type) {
	case maple_arange_64:
		return node->ma64.pivot[piv];
	case maple_range_64:
	case maple_leaf_64:
		return node->mr64.pivot[piv];
	case maple_dense:
		return 0;
	}
	return 0;
}

/*
 * mas_safe_pivot() - get the pivot at @piv or mas->max.
 * @mas: The maple state
 * @pivots: The pointer to the maple node pivots
 * @piv: The pivot to fetch
 * @type: The maple node type
 *
 * Return: The pivot at @piv within the limit of the @pivots array, @mas->max
 * otherwise.
 */
static inline unsigned long
mas_safe_pivot(const struct ma_state *mas, unsigned long *pivots,
	       unsigned char piv, enum maple_type type)
{
	if (piv >= mt_pivots[type])
		return mas->max;

	return pivots[piv];
}

/*
 * mas_safe_min() - Return the minimum for a given offset.
 * @mas: The maple state
 * @pivots: The pointer to the maple node pivots
 * @offset: The offset into the pivot array
 *
 * Return: The minimum range value that is contained in @offset.
 */
static inline unsigned long
mas_safe_min(struct ma_state *mas, unsigned long *pivots, unsigned char offset)
{
	if (likely(offset))
		return pivots[offset - 1] + 1;

	return mas->min;
}

/*
 * mas_logical_pivot() - Get the logical pivot of a given offset.
 * @mas: The maple state
 * @pivots: The pointer to the maple node pivots
 * @offset: The offset into the pivot array
 * @type: The maple node type
 *
 * When there is no value at a pivot (beyond the end of the data), then the
 * pivot is actually @mas->max.
 *
 * Return: the logical pivot of a given @offset.
 */
static inline unsigned long
mas_logical_pivot(struct ma_state *mas, unsigned long *pivots,
		  unsigned char offset, enum maple_type type)
{
	unsigned long lpiv = mas_safe_pivot(mas, pivots, offset, type);

	if (likely(lpiv))
		return lpiv;

	if (likely(offset))
		return mas->max;

	return lpiv;
}

/*
 * mte_set_pivot() - Set a pivot to a value in an encoded maple node.
 * @mn: The encoded maple node
 * @piv: The pivot offset
 * @val: The value of the pivot
 */
static inline void mte_set_pivot(struct maple_enode *mn, unsigned char piv,
				unsigned long val)
{
	struct maple_node *node = mte_to_node(mn);
	enum maple_type type = mte_node_type(mn);

	BUG_ON(piv >= mt_pivots[type]);
	switch (type) {
	default:
	case maple_range_64:
	case maple_leaf_64:
		node->mr64.pivot[piv] = val;
		break;
	case maple_arange_64:
		node->ma64.pivot[piv] = val;
		break;
	case maple_dense:
		break;
	}

}

/*
 * ma_slots() - Get a pointer to the maple node slots.
 * @mn: The maple node
 * @mt: The maple node type
 *
 * Return: A pointer to the maple node slots
 */
static inline void __rcu **ma_slots(struct maple_node *mn, enum maple_type mt)
{
	switch (mt) {
	default:
	case maple_arange_64:
		return mn->ma64.slot;
	case maple_range_64:
	case maple_leaf_64:
		return mn->mr64.slot;
	case maple_dense:
		return mn->slot;
	}
}

static inline bool mt_locked(const struct maple_tree *mt)
{
	return mt_external_lock(mt) ? mt_lock_is_held(mt) :
		lockdep_is_held(&mt->ma_lock);
}

static inline void *mt_slot(const struct maple_tree *mt,
		void __rcu **slots, unsigned char offset)
{
	return rcu_dereference_check(slots[offset], mt_locked(mt));
}

static inline void *mt_slot_locked(struct maple_tree *mt, void __rcu **slots,
				   unsigned char offset)
{
	return rcu_dereference_protected(slots[offset], mt_locked(mt));
}
/*
 * mas_slot_locked() - Get the slot value when holding the maple tree lock.
 * @mas: The maple state
 * @slots: The pointer to the slots
 * @offset: The offset into the slots array to fetch
 *
 * Return: The entry stored in @slots at the @offset.
 */
static inline void *mas_slot_locked(struct ma_state *mas, void __rcu **slots,
				       unsigned char offset)
{
	return mt_slot_locked(mas->tree, slots, offset);
}

/*
 * mas_slot() - Get the slot value when not holding the maple tree lock.
 * @mas: The maple state
 * @slots: The pointer to the slots
 * @offset: The offset into the slots array to fetch
 *
 * Return: The entry stored in @slots at the @offset
 */
static inline void *mas_slot(struct ma_state *mas, void __rcu **slots,
			     unsigned char offset)
{
	return mt_slot(mas->tree, slots, offset);
}

/*
 * mas_root() - Get the maple tree root.
 * @mas: The maple state.
 *
 * Return: The pointer to the root of the tree
 */
static inline void *mas_root(struct ma_state *mas)
{
	return rcu_dereference_check(mas->tree->ma_root, mt_locked(mas->tree));
}

static inline void *mt_root_locked(struct maple_tree *mt)
{
	return rcu_dereference_protected(mt->ma_root, mt_locked(mt));
}

/*
 * mas_root_locked() - Get the maple tree root when holding the maple tree lock.
 * @mas: The maple state.
 *
 * Return: The pointer to the root of the tree
 */
static inline void *mas_root_locked(struct ma_state *mas)
{
	return mt_root_locked(mas->tree);
}

static inline struct maple_metadata *ma_meta(struct maple_node *mn,
					     enum maple_type mt)
{
	switch (mt) {
	case maple_arange_64:
		return &mn->ma64.meta;
	default:
		return &mn->mr64.meta;
	}
}

/*
 * ma_set_meta() - Set the metadata information of a node.
 * @mn: The maple node
 * @mt: The maple node type
 * @offset: The offset of the highest sub-gap in this node.
 * @end: The end of the data in this node.
 */
static inline void ma_set_meta(struct maple_node *mn, enum maple_type mt,
			       unsigned char offset, unsigned char end)
{
	struct maple_metadata *meta = ma_meta(mn, mt);

	meta->gap = offset;
	meta->end = end;
}

/*
 * mt_clear_meta() - clear the metadata information of a node, if it exists
 * @mt: The maple tree
 * @mn: The maple node
 * @type: The maple node type
 * @offset: The offset of the highest sub-gap in this node.
 * @end: The end of the data in this node.
 */
static inline void mt_clear_meta(struct maple_tree *mt, struct maple_node *mn,
				  enum maple_type type)
{
	struct maple_metadata *meta;
	unsigned long *pivots;
	void __rcu **slots;
	void *next;

	switch (type) {
	case maple_range_64:
		pivots = mn->mr64.pivot;
		if (unlikely(pivots[MAPLE_RANGE64_SLOTS - 2])) {
			slots = mn->mr64.slot;
			next = mt_slot_locked(mt, slots,
					      MAPLE_RANGE64_SLOTS - 1);
			if (unlikely((mte_to_node(next) &&
				      mte_node_type(next))))
				return; /* no metadata, could be node */
		}
		fallthrough;
	case maple_arange_64:
		meta = ma_meta(mn, type);
		break;
	default:
		return;
	}

	meta->gap = 0;
	meta->end = 0;
}

/*
 * ma_meta_end() - Get the data end of a node from the metadata
 * @mn: The maple node
 * @mt: The maple node type
 */
static inline unsigned char ma_meta_end(struct maple_node *mn,
					enum maple_type mt)
{
	struct maple_metadata *meta = ma_meta(mn, mt);

	return meta->end;
}

/*
 * ma_meta_gap() - Get the largest gap location of a node from the metadata
 * @mn: The maple node
 * @mt: The maple node type
 */
static inline unsigned char ma_meta_gap(struct maple_node *mn,
					enum maple_type mt)
{
	BUG_ON(mt != maple_arange_64);

	return mn->ma64.meta.gap;
}

/*
 * ma_set_meta_gap() - Set the largest gap location in a nodes metadata
 * @mn: The maple node
 * @mn: The maple node type
 * @offset: The location of the largest gap.
 */
static inline void ma_set_meta_gap(struct maple_node *mn, enum maple_type mt,
				   unsigned char offset)
{

	struct maple_metadata *meta = ma_meta(mn, mt);

	meta->gap = offset;
}

/*
 * mat_add() - Add a @dead_enode to the ma_topiary of a list of dead nodes.
 * @mat - the ma_topiary, a linked list of dead nodes.
 * @dead_enode - the node to be marked as dead and added to the tail of the list
 *
 * Add the @dead_enode to the linked list in @mat.
 */
static inline void mat_add(struct ma_topiary *mat,
			   struct maple_enode *dead_enode)
{
	mte_set_node_dead(dead_enode);
	mte_to_mat(dead_enode)->next = NULL;
	if (!mat->tail) {
		mat->tail = mat->head = dead_enode;
		return;
	}

	mte_to_mat(mat->tail)->next = dead_enode;
	mat->tail = dead_enode;
}

static void mt_free_walk(struct rcu_head *head);
static void mt_destroy_walk(struct maple_enode *enode, struct maple_tree *mt,
			    bool free);
/*
 * mas_mat_destroy() - Free all nodes and subtrees in a dead list.
 * @mas - the maple state
 * @mat - the ma_topiary linked list of dead nodes to free.
 *
 * Destroy walk a dead list.
 */
static void mas_mat_destroy(struct ma_state *mas, struct ma_topiary *mat)
{
	struct maple_enode *next;
	struct maple_node *node;
	bool in_rcu = mt_in_rcu(mas->tree);

	while (mat->head) {
		next = mte_to_mat(mat->head)->next;
		node = mte_to_node(mat->head);
		mt_destroy_walk(mat->head, mas->tree, !in_rcu);
		if (in_rcu)
			call_rcu(&node->rcu, mt_free_walk);
		mat->head = next;
	}
}
/*
 * mas_descend() - Descend into the slot stored in the ma_state.
 * @mas - the maple state.
 *
 * Note: Not RCU safe, only use in write side or debug code.
 */
static inline void mas_descend(struct ma_state *mas)
{
	enum maple_type type;
	unsigned long *pivots;
	struct maple_node *node;
	void __rcu **slots;

	node = mas_mn(mas);
	type = mte_node_type(mas->node);
	pivots = ma_pivots(node, type);
	slots = ma_slots(node, type);

	if (mas->offset)
		mas->min = pivots[mas->offset - 1] + 1;
	mas->max = mas_safe_pivot(mas, pivots, mas->offset, type);
	mas->node = mas_slot(mas, slots, mas->offset);
}

/*
 * mte_set_gap() - Set a maple node gap.
 * @mn: The encoded maple node
 * @gap: The offset of the gap to set
 * @val: The gap value
 */
static inline void mte_set_gap(const struct maple_enode *mn,
				 unsigned char gap, unsigned long val)
{
	switch (mte_node_type(mn)) {
	default:
		break;
	case maple_arange_64:
		mte_to_node(mn)->ma64.gap[gap] = val;
		break;
	}
}

/*
 * mas_ascend() - Walk up a level of the tree.
 * @mas: The maple state
 *
 * Sets the @mas->max and @mas->min to the correct values when walking up.  This
 * may cause several levels of walking up to find the correct min and max.
 * May find a dead node which will cause a premature return.
 * Return: 1 on dead node, 0 otherwise
 */
static int mas_ascend(struct ma_state *mas)
{
	struct maple_enode *p_enode; /* parent enode. */
	struct maple_enode *a_enode; /* ancestor enode. */
	struct maple_node *a_node; /* ancestor node. */
	struct maple_node *p_node; /* parent node. */
	unsigned char a_slot;
	enum maple_type a_type;
	unsigned long min, max;
	unsigned long *pivots;
	bool set_max = false, set_min = false;

	a_node = mas_mn(mas);
	if (ma_is_root(a_node)) {
		mas->offset = 0;
		return 0;
	}

	p_node = mte_parent(mas->node);
	if (unlikely(a_node == p_node))
		return 1;

	a_type = mas_parent_enum(mas, mas->node);
	mas->offset = mte_parent_slot(mas->node);
	a_enode = mt_mk_node(p_node, a_type);

	/* Check to make sure all parent information is still accurate */
	if (p_node != mte_parent(mas->node))
		return 1;

	mas->node = a_enode;

	if (mte_is_root(a_enode)) {
		mas->max = ULONG_MAX;
		mas->min = 0;
		return 0;
	}

	if (!mas->min)
		set_min = true;

	if (mas->max == ULONG_MAX)
		set_max = true;

	min = 0;
	max = ULONG_MAX;
	do {
		p_enode = a_enode;
		a_type = mas_parent_enum(mas, p_enode);
		a_node = mte_parent(p_enode);
		a_slot = mte_parent_slot(p_enode);
		a_enode = mt_mk_node(a_node, a_type);
		pivots = ma_pivots(a_node, a_type);

		if (unlikely(ma_dead_node(a_node)))
			return 1;

		if (!set_min && a_slot) {
			set_min = true;
			min = pivots[a_slot - 1] + 1;
		}

		if (!set_max && a_slot < mt_pivots[a_type]) {
			set_max = true;
			max = pivots[a_slot];
		}

		if (unlikely(ma_dead_node(a_node)))
			return 1;

		if (unlikely(ma_is_root(a_node)))
			break;

	} while (!set_min || !set_max);

	mas->max = max;
	mas->min = min;
	return 0;
}

/*
 * mas_pop_node() - Get a previously allocated maple node from the maple state.
 * @mas: The maple state
 *
 * Return: A pointer to a maple node.
 */
static inline struct maple_node *mas_pop_node(struct ma_state *mas)
{
	struct maple_alloc *ret, *node = mas->alloc;
	unsigned long total = mas_allocated(mas);
	unsigned int req = mas_alloc_req(mas);

	/* nothing or a request pending. */
	if (WARN_ON(!total))
		return NULL;

	if (total == 1) {
		/* single allocation in this ma_state */
		mas->alloc = NULL;
		ret = node;
		goto single_node;
	}

	if (node->node_count == 1) {
		/* Single allocation in this node. */
		mas->alloc = node->slot[0];
		mas->alloc->total = node->total - 1;
		ret = node;
		goto new_head;
	}
	node->total--;
	ret = node->slot[--node->node_count];
	node->slot[node->node_count] = NULL;

single_node:
new_head:
	if (req) {
		req++;
		mas_set_alloc_req(mas, req);
	}

	memset(ret, 0, sizeof(*ret));
	return (struct maple_node *)ret;
}

/*
 * mas_push_node() - Push a node back on the maple state allocation.
 * @mas: The maple state
 * @used: The used maple node
 *
 * Stores the maple node back into @mas->alloc for reuse.  Updates allocated and
 * requested node count as necessary.
 */
static inline void mas_push_node(struct ma_state *mas, struct maple_node *used)
{
	struct maple_alloc *reuse = (struct maple_alloc *)used;
	struct maple_alloc *head = mas->alloc;
	unsigned long count;
	unsigned int requested = mas_alloc_req(mas);

	count = mas_allocated(mas);

	reuse->request_count = 0;
	reuse->node_count = 0;
	if (count && (head->node_count < MAPLE_ALLOC_SLOTS)) {
		head->slot[head->node_count++] = reuse;
		head->total++;
		goto done;
	}

	reuse->total = 1;
	if ((head) && !((unsigned long)head & 0x1)) {
		reuse->slot[0] = head;
		reuse->node_count = 1;
		reuse->total += head->total;
	}

	mas->alloc = reuse;
done:
	if (requested > 1)
		mas_set_alloc_req(mas, requested - 1);
}

/*
 * mas_alloc_nodes() - Allocate nodes into a maple state
 * @mas: The maple state
 * @gfp: The GFP Flags
 */
static inline void mas_alloc_nodes(struct ma_state *mas, gfp_t gfp)
{
	struct maple_alloc *node;
	unsigned long allocated = mas_allocated(mas);
	unsigned int requested = mas_alloc_req(mas);
	unsigned int count;
	void **slots = NULL;
	unsigned int max_req = 0;

	if (!requested)
		return;

	mas_set_alloc_req(mas, 0);
	if (mas->mas_flags & MA_STATE_PREALLOC) {
		if (allocated)
			return;
		WARN_ON(!allocated);
	}

	if (!allocated || mas->alloc->node_count == MAPLE_ALLOC_SLOTS) {
		node = (struct maple_alloc *)mt_alloc_one(gfp);
		if (!node)
			goto nomem_one;

		if (allocated) {
			node->slot[0] = mas->alloc;
			node->node_count = 1;
		} else {
			node->node_count = 0;
		}

		mas->alloc = node;
		node->total = ++allocated;
		requested--;
	}

	node = mas->alloc;
	node->request_count = 0;
	while (requested) {
		max_req = MAPLE_ALLOC_SLOTS - node->node_count;
		slots = (void **)&node->slot[node->node_count];
		max_req = min(requested, max_req);
		count = mt_alloc_bulk(gfp, max_req, slots);
		if (!count)
			goto nomem_bulk;

		if (node->node_count == 0) {
			node->slot[0]->node_count = 0;
			node->slot[0]->request_count = 0;
		}

		node->node_count += count;
		allocated += count;
		node = node->slot[0];
		requested -= count;
	}
	mas->alloc->total = allocated;
	return;

nomem_bulk:
	/* Clean up potential freed allocations on bulk failure */
	memset(slots, 0, max_req * sizeof(unsigned long));
nomem_one:
	mas_set_alloc_req(mas, requested);
	if (mas->alloc && !(((unsigned long)mas->alloc & 0x1)))
		mas->alloc->total = allocated;
	mas_set_err(mas, -ENOMEM);
	return;

}

/*
 * mas_free() - Free an encoded maple node
 * @mas: The maple state
 * @used: The encoded maple node to free.
 *
 * Uses rcu free if necessary, pushes @used back on the maple state allocations
 * otherwise.
 */
static inline void mas_free(struct ma_state *mas, struct maple_enode *used)
{
	struct maple_node *tmp = mte_to_node(used);

	if (mt_in_rcu(mas->tree))
		ma_free_rcu(tmp);
	else
		mas_push_node(mas, tmp);
}

/*
 * mas_node_count() - Check if enough nodes are allocated and request more if
 * there is not enough nodes.
 * @mas: The maple state
 * @count: The number of nodes needed
 * @gfp: the gfp flags
 */
static void mas_node_count_gfp(struct ma_state *mas, int count, gfp_t gfp)
{
	unsigned long allocated = mas_allocated(mas);

	if (allocated < count) {
		mas_set_alloc_req(mas, count - allocated);
		mas_alloc_nodes(mas, gfp);
	}
}

/*
 * mas_node_count() - Check if enough nodes are allocated and request more if
 * there is not enough nodes.
 * @mas: The maple state
 * @count: The number of nodes needed
 *
 * Note: Uses GFP_NOWAIT | __GFP_NOWARN for gfp flags.
 */
static void mas_node_count(struct ma_state *mas, int count)
{
	return mas_node_count_gfp(mas, count, GFP_NOWAIT | __GFP_NOWARN);
}

/*
 * mas_start() - Sets up maple state for operations.
 * @mas: The maple state.
 *
 * If mas->node == MAS_START, then set the min, max and depth to
 * defaults.
 *
 * Return:
 * - If mas->node is an error or not MAS_START, return NULL.
 * - If it's an empty tree:     NULL & mas->node == MAS_NONE
 * - If it's a single entry:    The entry & mas->node == MAS_ROOT
 * - If it's a tree:            NULL & mas->node == safe root node.
 */
static inline struct maple_enode *mas_start(struct ma_state *mas)
{
	if (likely(mas_is_start(mas))) {
		struct maple_enode *root;

		mas->min = 0;
		mas->max = ULONG_MAX;
		mas->depth = 0;

retry:
		root = mas_root(mas);
		/* Tree with nodes */
		if (likely(xa_is_node(root))) {
			mas->depth = 1;
			mas->node = mte_safe_root(root);
			mas->offset = 0;
			if (mte_dead_node(mas->node))
				goto retry;

			return NULL;
		}

		/* empty tree */
		if (unlikely(!root)) {
			mas->node = MAS_NONE;
			mas->offset = MAPLE_NODE_SLOTS;
			return NULL;
		}

		/* Single entry tree */
		mas->node = MAS_ROOT;
		mas->offset = MAPLE_NODE_SLOTS;

		/* Single entry tree. */
		if (mas->index > 0)
			return NULL;

		return root;
	}

	return NULL;
}

/*
 * ma_data_end() - Find the end of the data in a node.
 * @node: The maple node
 * @type: The maple node type
 * @pivots: The array of pivots in the node
 * @max: The maximum value in the node
 *
 * Uses metadata to find the end of the data when possible.
 * Return: The zero indexed last slot with data (may be null).
 */
static inline unsigned char ma_data_end(struct maple_node *node,
					enum maple_type type,
					unsigned long *pivots,
					unsigned long max)
{
	unsigned char offset;

	if (!pivots)
		return 0;

	if (type == maple_arange_64)
		return ma_meta_end(node, type);

	offset = mt_pivots[type] - 1;
	if (likely(!pivots[offset]))
		return ma_meta_end(node, type);

	if (likely(pivots[offset] == max))
		return offset;

	return mt_pivots[type];
}

/*
 * mas_data_end() - Find the end of the data (slot).
 * @mas: the maple state
 *
 * This method is optimized to check the metadata of a node if the node type
 * supports data end metadata.
 *
 * Return: The zero indexed last slot with data (may be null).
 */
static inline unsigned char mas_data_end(struct ma_state *mas)
{
	enum maple_type type;
	struct maple_node *node;
	unsigned char offset;
	unsigned long *pivots;

	type = mte_node_type(mas->node);
	node = mas_mn(mas);
	if (type == maple_arange_64)
		return ma_meta_end(node, type);

	pivots = ma_pivots(node, type);
	if (unlikely(ma_dead_node(node)))
		return 0;

	offset = mt_pivots[type] - 1;
	if (likely(!pivots[offset]))
		return ma_meta_end(node, type);

	if (likely(pivots[offset] == mas->max))
		return offset;

	return mt_pivots[type];
}

/*
 * mas_leaf_max_gap() - Returns the largest gap in a leaf node
 * @mas - the maple state
 *
 * Return: The maximum gap in the leaf.
 */
static unsigned long mas_leaf_max_gap(struct ma_state *mas)
{
	enum maple_type mt;
	unsigned long pstart, gap, max_gap;
	struct maple_node *mn;
	unsigned long *pivots;
	void __rcu **slots;
	unsigned char i;
	unsigned char max_piv;

	mt = mte_node_type(mas->node);
	mn = mas_mn(mas);
	slots = ma_slots(mn, mt);
	max_gap = 0;
	if (unlikely(ma_is_dense(mt))) {
		gap = 0;
		for (i = 0; i < mt_slots[mt]; i++) {
			if (slots[i]) {
				if (gap > max_gap)
					max_gap = gap;
				gap = 0;
			} else {
				gap++;
			}
		}
		if (gap > max_gap)
			max_gap = gap;
		return max_gap;
	}

	/*
	 * Check the first implied pivot optimizes the loop below and slot 1 may
	 * be skipped if there is a gap in slot 0.
	 */
	pivots = ma_pivots(mn, mt);
	if (likely(!slots[0])) {
		max_gap = pivots[0] - mas->min + 1;
		i = 2;
	} else {
		i = 1;
	}

	/* reduce max_piv as the special case is checked before the loop */
	max_piv = ma_data_end(mn, mt, pivots, mas->max) - 1;
	/*
	 * Check end implied pivot which can only be a gap on the right most
	 * node.
	 */
	if (unlikely(mas->max == ULONG_MAX) && !slots[max_piv + 1]) {
		gap = ULONG_MAX - pivots[max_piv];
		if (gap > max_gap)
			max_gap = gap;
	}

	for (; i <= max_piv; i++) {
		/* data == no gap. */
		if (likely(slots[i]))
			continue;

		pstart = pivots[i - 1];
		gap = pivots[i] - pstart;
		if (gap > max_gap)
			max_gap = gap;

		/* There cannot be two gaps in a row. */
		i++;
	}
	return max_gap;
}

/*
 * ma_max_gap() - Get the maximum gap in a maple node (non-leaf)
 * @node: The maple node
 * @gaps: The pointer to the gaps
 * @mt: The maple node type
 * @*off: Pointer to store the offset location of the gap.
 *
 * Uses the metadata data end to scan backwards across set gaps.
 *
 * Return: The maximum gap value
 */
static inline unsigned long
ma_max_gap(struct maple_node *node, unsigned long *gaps, enum maple_type mt,
	    unsigned char *off)
{
	unsigned char offset, i;
	unsigned long max_gap = 0;

	i = offset = ma_meta_end(node, mt);
	do {
		if (gaps[i] > max_gap) {
			max_gap = gaps[i];
			offset = i;
		}
	} while (i--);

	*off = offset;
	return max_gap;
}

/*
 * mas_max_gap() - find the largest gap in a non-leaf node and set the slot.
 * @mas: The maple state.
 *
 * If the metadata gap is set to MAPLE_ARANGE64_META_MAX, there is no gap.
 *
 * Return: The gap value.
 */
static inline unsigned long mas_max_gap(struct ma_state *mas)
{
	unsigned long *gaps;
	unsigned char offset;
	enum maple_type mt;
	struct maple_node *node;

	mt = mte_node_type(mas->node);
	if (ma_is_leaf(mt))
		return mas_leaf_max_gap(mas);

	node = mas_mn(mas);
	offset = ma_meta_gap(node, mt);
	if (offset == MAPLE_ARANGE64_META_MAX)
		return 0;

	gaps = ma_gaps(node, mt);
	return gaps[offset];
}

/*
 * mas_parent_gap() - Set the parent gap and any gaps above, as needed
 * @mas: The maple state
 * @offset: The gap offset in the parent to set
 * @new: The new gap value.
 *
 * Set the parent gap then continue to set the gap upwards, using the metadata
 * of the parent to see if it is necessary to check the node above.
 */
static inline void mas_parent_gap(struct ma_state *mas, unsigned char offset,
		unsigned long new)
{
	unsigned long meta_gap = 0;
	struct maple_node *pnode;
	struct maple_enode *penode;
	unsigned long *pgaps;
	unsigned char meta_offset;
	enum maple_type pmt;

	pnode = mte_parent(mas->node);
	pmt = mas_parent_enum(mas, mas->node);
	penode = mt_mk_node(pnode, pmt);
	pgaps = ma_gaps(pnode, pmt);

ascend:
	meta_offset = ma_meta_gap(pnode, pmt);
	if (meta_offset == MAPLE_ARANGE64_META_MAX)
		meta_gap = 0;
	else
		meta_gap = pgaps[meta_offset];

	pgaps[offset] = new;

	if (meta_gap == new)
		return;

	if (offset != meta_offset) {
		if (meta_gap > new)
			return;

		ma_set_meta_gap(pnode, pmt, offset);
	} else if (new < meta_gap) {
		meta_offset = 15;
		new = ma_max_gap(pnode, pgaps, pmt, &meta_offset);
		ma_set_meta_gap(pnode, pmt, meta_offset);
	}

	if (ma_is_root(pnode))
		return;

	/* Go to the parent node. */
	pnode = mte_parent(penode);
	pmt = mas_parent_enum(mas, penode);
	pgaps = ma_gaps(pnode, pmt);
	offset = mte_parent_slot(penode);
	penode = mt_mk_node(pnode, pmt);
	goto ascend;
}

/*
 * mas_update_gap() - Update a nodes gaps and propagate up if necessary.
 * @mas - the maple state.
 */
static inline void mas_update_gap(struct ma_state *mas)
{
	unsigned char pslot;
	unsigned long p_gap;
	unsigned long max_gap;

	if (!mt_is_alloc(mas->tree))
		return;

	if (mte_is_root(mas->node))
		return;

	max_gap = mas_max_gap(mas);

	pslot = mte_parent_slot(mas->node);
	p_gap = ma_gaps(mte_parent(mas->node),
			mas_parent_enum(mas, mas->node))[pslot];

	if (p_gap != max_gap)
		mas_parent_gap(mas, pslot, max_gap);
}

/*
 * mas_adopt_children() - Set the parent pointer of all nodes in @parent to
 * @parent with the slot encoded.
 * @mas - the maple state (for the tree)
 * @parent - the maple encoded node containing the children.
 */
static inline void mas_adopt_children(struct ma_state *mas,
		struct maple_enode *parent)
{
	enum maple_type type = mte_node_type(parent);
	struct maple_node *node = mte_to_node(parent);
	void __rcu **slots = ma_slots(node, type);
	unsigned long *pivots = ma_pivots(node, type);
	struct maple_enode *child;
	unsigned char offset;

	offset = ma_data_end(node, type, pivots, mas->max);
	do {
		child = mas_slot_locked(mas, slots, offset);
		mte_set_parent(child, parent, offset);
	} while (offset--);
}

/*
 * mas_put_in_tree() - Put a new node in the tree, smp_wmb(), and mark the old
 * node as dead.
 * @mas - the maple state with the new node
 * @old_enode - The old maple encoded node to replace.
 */
static inline void mas_put_in_tree(struct ma_state *mas,
		struct maple_enode *old_enode)
	__must_hold(mas->tree->lock)
{
	unsigned char offset;
	void __rcu **slots;

	if (mte_is_root(mas->node)) {
		mas_mn(mas)->parent = ma_parent_ptr(mas_tree_parent(mas));
		rcu_assign_pointer(mas->tree->ma_root, mte_mk_root(mas->node));
		mas_set_height(mas);
	} else {

		offset = mte_parent_slot(mas->node);
		slots = ma_slots(mte_parent(mas->node),
				 mas_parent_enum(mas, mas->node));
		rcu_assign_pointer(slots[offset], mas->node);
	}

	mte_set_node_dead(old_enode);
}

/*
 * mas_replace_node() - Replace a node by putting it in the tree, marking it
 * dead, and freeing it.
 * the parent encoding to locate the maple node in the tree.
 * @mas - the ma_state with @mas->node pointing to the new node.
 * @old_enode - The old maple encoded node.
 */
static inline void mas_replace_node(struct ma_state *mas,
		struct maple_enode *old_enode)
	__must_hold(mas->tree->ma_lock)
{
	mas_put_in_tree(mas, old_enode);
	mas_free(mas, old_enode);
}

/*
 * mas_find_child() - Find a child who has the parent @mas->node.
 * @mas: the maple state with the parent.
 * @child: the maple state to store the child.
 */
static inline bool mas_find_child(struct ma_state *mas, struct ma_state *child)
	__must_hold(mas->tree->lock)
{
	enum maple_type mt;
	unsigned char offset;
	unsigned char end;
	unsigned long *pivots;
	struct maple_enode *entry;
	struct maple_node *node;
	void __rcu **slots;

	mt = mte_node_type(mas->node);
	node = mas_mn(mas);
	slots = ma_slots(node, mt);
	pivots = ma_pivots(node, mt);
	end = ma_data_end(node, mt, pivots, mas->max);
	for (offset = mas->offset; offset <= end; offset++) {
		entry = mas_slot_locked(mas, slots, offset);
		if (mte_parent(entry) == node) {
			*child = *mas;
			mas->offset = offset + 1;
			child->offset = offset;
			mas_descend(child);
			child->offset = 0;
			return true;
		}
	}
	return false;
}

/*
 * mab_shift_right() - Shift the data in mab right. Note, does not clean out the
 * old data or set b_node->b_end.
 * @b_node: the maple_big_node
 * @shift: the shift count
 */
static inline void mab_shift_right(struct maple_big_node *b_node,
				 unsigned char shift)
{
	unsigned long size = b_node->b_end * sizeof(unsigned long);

	memmove(b_node->pivot + shift, b_node->pivot, size);
	memmove(b_node->slot + shift, b_node->slot, size);
	if (b_node->type == maple_arange_64)
		memmove(b_node->gap + shift, b_node->gap, size);
}

/*
 * mab_middle_node() - Check if a middle node is needed (unlikely)
 * @b_node: the maple_big_node that contains the data.
 * @size: the amount of data in the b_node
 * @split: the potential split location
 * @slot_count: the size that can be stored in a single node being considered.
 *
 * Return: true if a middle node is required.
 */
static inline bool mab_middle_node(struct maple_big_node *b_node, int split,
				   unsigned char slot_count)
{
	unsigned char size = b_node->b_end;

	if (size >= 2 * slot_count)
		return true;

	if (!b_node->slot[split] && (size >= 2 * slot_count - 1))
		return true;

	return false;
}

/*
 * mab_no_null_split() - ensure the split doesn't fall on a NULL
 * @b_node: the maple_big_node with the data
 * @split: the suggested split location
 * @slot_count: the number of slots in the node being considered.
 *
 * Return: the split location.
 */
static inline int mab_no_null_split(struct maple_big_node *b_node,
				    unsigned char split, unsigned char slot_count)
{
	if (!b_node->slot[split]) {
		/*
		 * If the split is less than the max slot && the right side will
		 * still be sufficient, then increment the split on NULL.
		 */
		if ((split < slot_count - 1) &&
		    (b_node->b_end - split) > (mt_min_slots[b_node->type]))
			split++;
		else
			split--;
	}
	return split;
}

/*
 * mab_calc_split() - Calculate the split location and if there needs to be two
 * splits.
 * @bn: The maple_big_node with the data
 * @mid_split: The second split, if required.  0 otherwise.
 *
 * Return: The first split location.  The middle split is set in @mid_split.
 */
static inline int mab_calc_split(struct ma_state *mas,
	 struct maple_big_node *bn, unsigned char *mid_split, unsigned long min)
{
	unsigned char b_end = bn->b_end;
	int split = b_end / 2; /* Assume equal split. */
	unsigned char slot_min, slot_count = mt_slots[bn->type];

	/*
	 * To support gap tracking, all NULL entries are kept together and a node cannot
	 * end on a NULL entry, with the exception of the left-most leaf.  The
	 * limitation means that the split of a node must be checked for this condition
	 * and be able to put more data in one direction or the other.
	 */
	if (unlikely((mas->mas_flags & MA_STATE_BULK))) {
		*mid_split = 0;
		split = b_end - mt_min_slots[bn->type];

		if (!ma_is_leaf(bn->type))
			return split;

		mas->mas_flags |= MA_STATE_REBALANCE;
		if (!bn->slot[split])
			split--;
		return split;
	}

	/*
	 * Although extremely rare, it is possible to enter what is known as the 3-way
	 * split scenario.  The 3-way split comes about by means of a store of a range
	 * that overwrites the end and beginning of two full nodes.  The result is a set
	 * of entries that cannot be stored in 2 nodes.  Sometimes, these two nodes can
	 * also be located in different parent nodes which are also full.  This can
	 * carry upwards all the way to the root in the worst case.
	 */
	if (unlikely(mab_middle_node(bn, split, slot_count))) {
		split = b_end / 3;
		*mid_split = split * 2;
	} else {
		slot_min = mt_min_slots[bn->type];

		*mid_split = 0;
		/*
		 * Avoid having a range less than the slot count unless it
		 * causes one node to be deficient.
		 * NOTE: mt_min_slots is 1 based, b_end and split are zero.
		 */
		while (((bn->pivot[split] - min) < slot_count - 1) &&
		       (split < slot_count - 1) && (b_end - split > slot_min))
			split++;
	}

	/* Avoid ending a node on a NULL entry */
	split = mab_no_null_split(bn, split, slot_count);
	if (!(*mid_split))
		return split;

	*mid_split = mab_no_null_split(bn, *mid_split, slot_count);

	return split;
}

/*
 * mas_mab_cp() - Copy data from a maple state inclusively to a maple_big_node
 * and set @b_node->b_end to the next free slot.
 * @mas: The maple state
 * @mas_start: The starting slot to copy
 * @mas_end: The end slot to copy (inclusively)
 * @b_node: The maple_big_node to place the data
 * @mab_start: The starting location in maple_big_node to store the data.
 */
static inline void mas_mab_cp(struct ma_state *mas, unsigned char mas_start,
			unsigned char mas_end, struct maple_big_node *b_node,
			unsigned char mab_start)
{
	enum maple_type mt;
	struct maple_node *node;
	void __rcu **slots;
	unsigned long *pivots, *gaps;
	int i = mas_start, j = mab_start;
	unsigned char piv_end;

	node = mas_mn(mas);
	mt = mte_node_type(mas->node);
	pivots = ma_pivots(node, mt);
	if (!i) {
		b_node->pivot[j] = pivots[i++];
		if (unlikely(i > mas_end))
			goto complete;
		j++;
	}

	piv_end = min(mas_end, mt_pivots[mt]);
	for (; i < piv_end; i++, j++) {
		b_node->pivot[j] = pivots[i];
		if (unlikely(!b_node->pivot[j]))
			break;

		if (unlikely(mas->max == b_node->pivot[j]))
			goto complete;
	}

	if (likely(i <= mas_end))
		b_node->pivot[j] = mas_safe_pivot(mas, pivots, i, mt);

complete:
	b_node->b_end = ++j;
	j -= mab_start;
	slots = ma_slots(node, mt);
	memcpy(b_node->slot + mab_start, slots + mas_start, sizeof(void *) * j);
	if (!ma_is_leaf(mt) && mt_is_alloc(mas->tree)) {
		gaps = ma_gaps(node, mt);
		memcpy(b_node->gap + mab_start, gaps + mas_start,
		       sizeof(unsigned long) * j);
	}
}

/*
 * mas_leaf_set_meta() - Set the metadata of a leaf if possible.
 * @mas: The maple state
 * @node: The maple node
 * @pivots: pointer to the maple node pivots
 * @mt: The maple type
 * @end: The assumed end
 *
 * Note, end may be incremented within this function but not modified at the
 * source.  This is fine since the metadata is the last thing to be stored in a
 * node during a write.
 */
static inline void mas_leaf_set_meta(struct ma_state *mas,
		struct maple_node *node, unsigned long *pivots,
		enum maple_type mt, unsigned char end)
{
	/* There is no room for metadata already */
	if (mt_pivots[mt] <= end)
		return;

	if (pivots[end] && pivots[end] < mas->max)
		end++;

	if (end < mt_slots[mt] - 1)
		ma_set_meta(node, mt, 0, end);
}

/*
 * mab_mas_cp() - Copy data from maple_big_node to a maple encoded node.
 * @b_node: the maple_big_node that has the data
 * @mab_start: the start location in @b_node.
 * @mab_end: The end location in @b_node (inclusively)
 * @mas: The maple state with the maple encoded node.
 */
static inline void mab_mas_cp(struct maple_big_node *b_node,
			      unsigned char mab_start, unsigned char mab_end,
			      struct ma_state *mas, bool new_max)
{
	int i, j = 0;
	enum maple_type mt = mte_node_type(mas->node);
	struct maple_node *node = mte_to_node(mas->node);
	void __rcu **slots = ma_slots(node, mt);
	unsigned long *pivots = ma_pivots(node, mt);
	unsigned long *gaps = NULL;
	unsigned char end;

	if (mab_end - mab_start > mt_pivots[mt])
		mab_end--;

	if (!pivots[mt_pivots[mt] - 1])
		slots[mt_pivots[mt]] = NULL;

	i = mab_start;
	do {
		pivots[j++] = b_node->pivot[i++];
	} while (i <= mab_end && likely(b_node->pivot[i]));

	memcpy(slots, b_node->slot + mab_start,
	       sizeof(void *) * (i - mab_start));

	if (new_max)
		mas->max = b_node->pivot[i - 1];

	end = j - 1;
	if (likely(!ma_is_leaf(mt) && mt_is_alloc(mas->tree))) {
		unsigned long max_gap = 0;
		unsigned char offset = 15;

		gaps = ma_gaps(node, mt);
		do {
			gaps[--j] = b_node->gap[--i];
			if (gaps[j] > max_gap) {
				offset = j;
				max_gap = gaps[j];
			}
		} while (j);

		ma_set_meta(node, mt, offset, end);
	} else {
		mas_leaf_set_meta(mas, node, pivots, mt, end);
	}
}

/*
 * mas_bulk_rebalance() - Rebalance the end of a tree after a bulk insert.
 * @mas: The maple state
 * @end: The maple node end
 * @mt: The maple node type
 */
static inline void mas_bulk_rebalance(struct ma_state *mas, unsigned char end,
				      enum maple_type mt)
{
	if (!(mas->mas_flags & MA_STATE_BULK))
		return;

	if (mte_is_root(mas->node))
		return;

	if (end > mt_min_slots[mt]) {
		mas->mas_flags &= ~MA_STATE_REBALANCE;
		return;
	}
}

/*
 * mas_store_b_node() - Store an @entry into the b_node while also copying the
 * data from a maple encoded node.
 * @wr_mas: the maple write state
 * @b_node: the maple_big_node to fill with data
 * @offset_end: the offset to end copying
 *
 * Return: The actual end of the data stored in @b_node
 */
static inline void mas_store_b_node(struct ma_wr_state *wr_mas,
		struct maple_big_node *b_node, unsigned char offset_end)
{
	unsigned char slot;
	unsigned char b_end;
	/* Possible underflow of piv will wrap back to 0 before use. */
	unsigned long piv;
	struct ma_state *mas = wr_mas->mas;

	b_node->type = wr_mas->type;
	b_end = 0;
	slot = mas->offset;
	if (slot) {
		/* Copy start data up to insert. */
		mas_mab_cp(mas, 0, slot - 1, b_node, 0);
		b_end = b_node->b_end;
		piv = b_node->pivot[b_end - 1];
	} else
		piv = mas->min - 1;

	if (piv + 1 < mas->index) {
		/* Handle range starting after old range */
		b_node->slot[b_end] = wr_mas->content;
		if (!wr_mas->content)
			b_node->gap[b_end] = mas->index - 1 - piv;
		b_node->pivot[b_end++] = mas->index - 1;
	}

	/* Store the new entry. */
	mas->offset = b_end;
	b_node->slot[b_end] = wr_mas->entry;
	b_node->pivot[b_end] = mas->last;

	/* Appended. */
	if (mas->last >= mas->max)
		goto b_end;

	/* Handle new range ending before old range ends */
	piv = mas_logical_pivot(mas, wr_mas->pivots, offset_end, wr_mas->type);
	if (piv > mas->last) {
		if (piv == ULONG_MAX)
			mas_bulk_rebalance(mas, b_node->b_end, wr_mas->type);

		if (offset_end != slot)
			wr_mas->content = mas_slot_locked(mas, wr_mas->slots,
							  offset_end);

		b_node->slot[++b_end] = wr_mas->content;
		if (!wr_mas->content)
			b_node->gap[b_end] = piv - mas->last + 1;
		b_node->pivot[b_end] = piv;
	}

	slot = offset_end + 1;
	if (slot > wr_mas->node_end)
		goto b_end;

	/* Copy end data to the end of the node. */
	mas_mab_cp(mas, slot, wr_mas->node_end + 1, b_node, ++b_end);
	b_node->b_end--;
	return;

b_end:
	b_node->b_end = b_end;
}

/*
 * mas_prev_sibling() - Find the previous node with the same parent.
 * @mas: the maple state
 *
 * Return: True if there is a previous sibling, false otherwise.
 */
static inline bool mas_prev_sibling(struct ma_state *mas)
{
	unsigned int p_slot = mte_parent_slot(mas->node);

	if (mte_is_root(mas->node))
		return false;

	if (!p_slot)
		return false;

	mas_ascend(mas);
	mas->offset = p_slot - 1;
	mas_descend(mas);
	return true;
}

/*
 * mas_next_sibling() - Find the next node with the same parent.
 * @mas: the maple state
 *
 * Return: true if there is a next sibling, false otherwise.
 */
static inline bool mas_next_sibling(struct ma_state *mas)
{
	MA_STATE(parent, mas->tree, mas->index, mas->last);

	if (mte_is_root(mas->node))
		return false;

	parent = *mas;
	mas_ascend(&parent);
	parent.offset = mte_parent_slot(mas->node) + 1;
	if (parent.offset > mas_data_end(&parent))
		return false;

	*mas = parent;
	mas_descend(mas);
	return true;
}

/*
 * mte_node_or_node() - Return the encoded node or MAS_NONE.
 * @enode: The encoded maple node.
 *
 * Shorthand to avoid setting %NULLs in the tree or maple_subtree_state.
 *
 * Return: @enode or MAS_NONE
 */
static inline struct maple_enode *mte_node_or_none(struct maple_enode *enode)
{
	if (enode)
		return enode;

	return ma_enode_ptr(MAS_NONE);
}

/*
 * mas_wr_node_walk() - Find the correct offset for the index in the @mas.
 * @wr_mas: The maple write state
 *
 * Uses mas_slot_locked() and does not need to worry about dead nodes.
 */
static inline void mas_wr_node_walk(struct ma_wr_state *wr_mas)
{
	struct ma_state *mas = wr_mas->mas;
	unsigned char count;
	unsigned char offset;
	unsigned long index, min, max;

	if (unlikely(ma_is_dense(wr_mas->type))) {
		wr_mas->r_max = wr_mas->r_min = mas->index;
		mas->offset = mas->index = mas->min;
		return;
	}

	wr_mas->node = mas_mn(wr_mas->mas);
	wr_mas->pivots = ma_pivots(wr_mas->node, wr_mas->type);
	count = wr_mas->node_end = ma_data_end(wr_mas->node, wr_mas->type,
					       wr_mas->pivots, mas->max);
	offset = mas->offset;
	min = mas_safe_min(mas, wr_mas->pivots, offset);
	if (unlikely(offset == count))
		goto max;

	max = wr_mas->pivots[offset];
	index = mas->index;
	if (unlikely(index <= max))
		goto done;

	if (unlikely(!max && offset))
		goto max;

	min = max + 1;
	while (++offset < count) {
		max = wr_mas->pivots[offset];
		if (index <= max)
			goto done;
		else if (unlikely(!max))
			break;

		min = max + 1;
	}

max:
	max = mas->max;
done:
	wr_mas->r_max = max;
	wr_mas->r_min = min;
	wr_mas->offset_end = mas->offset = offset;
}

/*
 * mast_rebalance_next() - Rebalance against the next node
 * @mast: The maple subtree state
 * @old_r: The encoded maple node to the right (next node).
 */
static inline void mast_rebalance_next(struct maple_subtree_state *mast)
{
	unsigned char b_end = mast->bn->b_end;

	mas_mab_cp(mast->orig_r, 0, mt_slot_count(mast->orig_r->node),
		   mast->bn, b_end);
	mast->orig_r->last = mast->orig_r->max;
}

/*
 * mast_rebalance_prev() - Rebalance against the previous node
 * @mast: The maple subtree state
 * @old_l: The encoded maple node to the left (previous node)
 */
static inline void mast_rebalance_prev(struct maple_subtree_state *mast)
{
	unsigned char end = mas_data_end(mast->orig_l) + 1;
	unsigned char b_end = mast->bn->b_end;

	mab_shift_right(mast->bn, end);
	mas_mab_cp(mast->orig_l, 0, end - 1, mast->bn, 0);
	mast->l->min = mast->orig_l->min;
	mast->orig_l->index = mast->orig_l->min;
	mast->bn->b_end = end + b_end;
	mast->l->offset += end;
}

/*
 * mast_spanning_rebalance() - Rebalance nodes with nearest neighbour favouring
 * the node to the right.  Checking the nodes to the right then the left at each
 * level upwards until root is reached.
 * Data is copied into the @mast->bn.
 * @mast: The maple_subtree_state.
 */
static inline
bool mast_spanning_rebalance(struct maple_subtree_state *mast)
{
	struct ma_state r_tmp = *mast->orig_r;
	struct ma_state l_tmp = *mast->orig_l;
	unsigned char depth = 0;

	r_tmp = *mast->orig_r;
	l_tmp = *mast->orig_l;
	do {
		mas_ascend(mast->orig_r);
		mas_ascend(mast->orig_l);
		depth++;
		if (mast->orig_r->offset < mas_data_end(mast->orig_r)) {
			mast->orig_r->offset++;
			do {
				mas_descend(mast->orig_r);
				mast->orig_r->offset = 0;
			} while (--depth);

			mast_rebalance_next(mast);
			*mast->orig_l = l_tmp;
			return true;
		} else if (mast->orig_l->offset != 0) {
			mast->orig_l->offset--;
			do {
				mas_descend(mast->orig_l);
				mast->orig_l->offset =
					mas_data_end(mast->orig_l);
			} while (--depth);

			mast_rebalance_prev(mast);
			*mast->orig_r = r_tmp;
			return true;
		}
	} while (!mte_is_root(mast->orig_r->node));

	*mast->orig_r = r_tmp;
	*mast->orig_l = l_tmp;
	return false;
}

/*
 * mast_ascend() - Ascend the original left and right maple states.
 * @mast: the maple subtree state.
 *
 * Ascend the original left and right sides.  Set the offsets to point to the
 * data already in the new tree (@mast->l and @mast->r).
 */
static inline void mast_ascend(struct maple_subtree_state *mast)
{
	MA_WR_STATE(wr_mas, mast->orig_r,  NULL);
	mas_ascend(mast->orig_l);
	mas_ascend(mast->orig_r);

	mast->orig_r->offset = 0;
	mast->orig_r->index = mast->r->max;
	/* last should be larger than or equal to index */
	if (mast->orig_r->last < mast->orig_r->index)
		mast->orig_r->last = mast->orig_r->index;

	wr_mas.type = mte_node_type(mast->orig_r->node);
	mas_wr_node_walk(&wr_mas);
	/* Set up the left side of things */
	mast->orig_l->offset = 0;
	mast->orig_l->index = mast->l->min;
	wr_mas.mas = mast->orig_l;
	wr_mas.type = mte_node_type(mast->orig_l->node);
	mas_wr_node_walk(&wr_mas);

	mast->bn->type = wr_mas.type;
}

/*
 * mas_new_ma_node() - Create and return a new maple node.  Helper function.
 * @mas: the maple state with the allocations.
 * @b_node: the maple_big_node with the type encoding.
 *
 * Use the node type from the maple_big_node to allocate a new node from the
 * ma_state.  This function exists mainly for code readability.
 *
 * Return: A new maple encoded node
 */
static inline struct maple_enode
*mas_new_ma_node(struct ma_state *mas, struct maple_big_node *b_node)
{
	return mt_mk_node(ma_mnode_ptr(mas_pop_node(mas)), b_node->type);
}

/*
 * mas_mab_to_node() - Set up right and middle nodes
 *
 * @mas: the maple state that contains the allocations.
 * @b_node: the node which contains the data.
 * @left: The pointer which will have the left node
 * @right: The pointer which may have the right node
 * @middle: the pointer which may have the middle node (rare)
 * @mid_split: the split location for the middle node
 *
 * Return: the split of left.
 */
static inline unsigned char mas_mab_to_node(struct ma_state *mas,
	struct maple_big_node *b_node, struct maple_enode **left,
	struct maple_enode **right, struct maple_enode **middle,
	unsigned char *mid_split, unsigned long min)
{
	unsigned char split = 0;
	unsigned char slot_count = mt_slots[b_node->type];

	*left = mas_new_ma_node(mas, b_node);
	*right = NULL;
	*middle = NULL;
	*mid_split = 0;

	if (b_node->b_end < slot_count) {
		split = b_node->b_end;
	} else {
		split = mab_calc_split(mas, b_node, mid_split, min);
		*right = mas_new_ma_node(mas, b_node);
	}

	if (*mid_split)
		*middle = mas_new_ma_node(mas, b_node);

	return split;

}

/*
 * mab_set_b_end() - Add entry to b_node at b_node->b_end and increment the end
 * pointer.
 * @b_node - the big node to add the entry
 * @mas - the maple state to get the pivot (mas->max)
 * @entry - the entry to add, if NULL nothing happens.
 */
static inline void mab_set_b_end(struct maple_big_node *b_node,
				 struct ma_state *mas,
				 void *entry)
{
	if (!entry)
		return;

	b_node->slot[b_node->b_end] = entry;
	if (mt_is_alloc(mas->tree))
		b_node->gap[b_node->b_end] = mas_max_gap(mas);
	b_node->pivot[b_node->b_end++] = mas->max;
}

/*
 * mas_set_split_parent() - combine_then_separate helper function.  Sets the parent
 * of @mas->node to either @left or @right, depending on @slot and @split
 *
 * @mas - the maple state with the node that needs a parent
 * @left - possible parent 1
 * @right - possible parent 2
 * @slot - the slot the mas->node was placed
 * @split - the split location between @left and @right
 */
static inline void mas_set_split_parent(struct ma_state *mas,
					struct maple_enode *left,
					struct maple_enode *right,
					unsigned char *slot, unsigned char split)
{
	if (mas_is_none(mas))
		return;

	if ((*slot) <= split)
		mte_set_parent(mas->node, left, *slot);
	else if (right)
		mte_set_parent(mas->node, right, (*slot) - split - 1);

	(*slot)++;
}

/*
 * mte_mid_split_check() - Check if the next node passes the mid-split
 * @**l: Pointer to left encoded maple node.
 * @**m: Pointer to middle encoded maple node.
 * @**r: Pointer to right encoded maple node.
 * @slot: The offset
 * @*split: The split location.
 * @mid_split: The middle split.
 */
static inline void mte_mid_split_check(struct maple_enode **l,
				       struct maple_enode **r,
				       struct maple_enode *right,
				       unsigned char slot,
				       unsigned char *split,
				       unsigned char mid_split)
{
	if (*r == right)
		return;

	if (slot < mid_split)
		return;

	*l = *r;
	*r = right;
	*split = mid_split;
}

/*
 * mast_set_split_parents() - Helper function to set three nodes parents.  Slot
 * is taken from @mast->l.
 * @mast - the maple subtree state
 * @left - the left node
 * @right - the right node
 * @split - the split location.
 */
static inline void mast_set_split_parents(struct maple_subtree_state *mast,
					  struct maple_enode *left,
					  struct maple_enode *middle,
					  struct maple_enode *right,
					  unsigned char split,
					  unsigned char mid_split)
{
	unsigned char slot;
	struct maple_enode *l = left;
	struct maple_enode *r = right;

	if (mas_is_none(mast->l))
		return;

	if (middle)
		r = middle;

	slot = mast->l->offset;

	mte_mid_split_check(&l, &r, right, slot, &split, mid_split);
	mas_set_split_parent(mast->l, l, r, &slot, split);

	mte_mid_split_check(&l, &r, right, slot, &split, mid_split);
	mas_set_split_parent(mast->m, l, r, &slot, split);

	mte_mid_split_check(&l, &r, right, slot, &split, mid_split);
	mas_set_split_parent(mast->r, l, r, &slot, split);
}

/*
 * mas_topiary_node() - Dispose of a singe node
 * @mas: The maple state for pushing nodes
 * @enode: The encoded maple node
 * @in_rcu: If the tree is in rcu mode
 *
 * The node will either be RCU freed or pushed back on the maple state.
 */
static inline void mas_topiary_node(struct ma_state *mas,
		struct maple_enode *enode, bool in_rcu)
{
	struct maple_node *tmp;

	if (enode == MAS_NONE)
		return;

	tmp = mte_to_node(enode);
	mte_set_node_dead(enode);
	if (in_rcu)
		ma_free_rcu(tmp);
	else
		mas_push_node(mas, tmp);
}

/*
 * mas_topiary_replace() - Replace the data with new data, then repair the
 * parent links within the new tree.  Iterate over the dead sub-tree and collect
 * the dead subtrees and topiary the nodes that are no longer of use.
 *
 * The new tree will have up to three children with the correct parent.  Keep
 * track of the new entries as they need to be followed to find the next level
 * of new entries.
 *
 * The old tree will have up to three children with the old parent.  Keep track
 * of the old entries as they may have more nodes below replaced.  Nodes within
 * [index, last] are dead subtrees, others need to be freed and followed.
 *
 * @mas: The maple state pointing at the new data
 * @old_enode: The maple encoded node being replaced
 *
 */
static inline void mas_topiary_replace(struct ma_state *mas,
		struct maple_enode *old_enode)
{
	struct ma_state tmp[3], tmp_next[3];
	MA_TOPIARY(subtrees, mas->tree);
	bool in_rcu;
	int i, n;

	/* Place data in tree & then mark node as old */
	mas_put_in_tree(mas, old_enode);

	/* Update the parent pointers in the tree */
	tmp[0] = *mas;
	tmp[0].offset = 0;
	tmp[1].node = MAS_NONE;
	tmp[2].node = MAS_NONE;
	while (!mte_is_leaf(tmp[0].node)) {
		n = 0;
		for (i = 0; i < 3; i++) {
			if (mas_is_none(&tmp[i]))
				continue;

			while (n < 3) {
				if (!mas_find_child(&tmp[i], &tmp_next[n]))
					break;
				n++;
			}

			mas_adopt_children(&tmp[i], tmp[i].node);
		}

		if (WARN_ON(n == 0))
			break;

		while (n < 3)
			tmp_next[n++].node = MAS_NONE;

		for (i = 0; i < 3; i++)
			tmp[i] = tmp_next[i];
	}

	/* Collect the old nodes that need to be discarded */
	if (mte_is_leaf(old_enode))
		return mas_free(mas, old_enode);

	tmp[0] = *mas;
	tmp[0].offset = 0;
	tmp[0].node = old_enode;
	tmp[1].node = MAS_NONE;
	tmp[2].node = MAS_NONE;
	in_rcu = mt_in_rcu(mas->tree);
	do {
		n = 0;
		for (i = 0; i < 3; i++) {
			if (mas_is_none(&tmp[i]))
				continue;

			while (n < 3) {
				if (!mas_find_child(&tmp[i], &tmp_next[n]))
					break;

				if ((tmp_next[n].min >= tmp_next->index) &&
				    (tmp_next[n].max <= tmp_next->last)) {
					mat_add(&subtrees, tmp_next[n].node);
					tmp_next[n].node = MAS_NONE;
				} else {
					n++;
				}
			}
		}

		if (WARN_ON(n == 0))
			break;

		while (n < 3)
			tmp_next[n++].node = MAS_NONE;

		for (i = 0; i < 3; i++) {
			mas_topiary_node(mas, tmp[i].node, in_rcu);
			tmp[i] = tmp_next[i];
		}
	} while (!mte_is_leaf(tmp[0].node));

	for (i = 0; i < 3; i++)
		mas_topiary_node(mas, tmp[i].node, in_rcu);

	mas_mat_destroy(mas, &subtrees);
}

/*
 * mas_wmb_replace() - Write memory barrier and replace
 * @mas: The maple state
 * @old: The old maple encoded node that is being replaced.
 *
 * Updates gap as necessary.
 */
static inline void mas_wmb_replace(struct ma_state *mas,
		struct maple_enode *old_enode)
{
	/* Insert the new data in the tree */
	mas_topiary_replace(mas, old_enode);

	if (mte_is_leaf(mas->node))
		return;

	mas_update_gap(mas);
}

/*
 * mast_cp_to_nodes() - Copy data out to nodes.
 * @mast: The maple subtree state
 * @left: The left encoded maple node
 * @middle: The middle encoded maple node
 * @right: The right encoded maple node
 * @split: The location to split between left and (middle ? middle : right)
 * @mid_split: The location to split between middle and right.
 */
static inline void mast_cp_to_nodes(struct maple_subtree_state *mast,
	struct maple_enode *left, struct maple_enode *middle,
	struct maple_enode *right, unsigned char split, unsigned char mid_split)
{
	bool new_lmax = true;

	mast->l->node = mte_node_or_none(left);
	mast->m->node = mte_node_or_none(middle);
	mast->r->node = mte_node_or_none(right);

	mast->l->min = mast->orig_l->min;
	if (split == mast->bn->b_end) {
		mast->l->max = mast->orig_r->max;
		new_lmax = false;
	}

	mab_mas_cp(mast->bn, 0, split, mast->l, new_lmax);

	if (middle) {
		mab_mas_cp(mast->bn, 1 + split, mid_split, mast->m, true);
		mast->m->min = mast->bn->pivot[split] + 1;
		split = mid_split;
	}

	mast->r->max = mast->orig_r->max;
	if (right) {
		mab_mas_cp(mast->bn, 1 + split, mast->bn->b_end, mast->r, false);
		mast->r->min = mast->bn->pivot[split] + 1;
	}
}

/*
 * mast_combine_cp_left - Copy in the original left side of the tree into the
 * combined data set in the maple subtree state big node.
 * @mast: The maple subtree state
 */
static inline void mast_combine_cp_left(struct maple_subtree_state *mast)
{
	unsigned char l_slot = mast->orig_l->offset;

	if (!l_slot)
		return;

	mas_mab_cp(mast->orig_l, 0, l_slot - 1, mast->bn, 0);
}

/*
 * mast_combine_cp_right: Copy in the original right side of the tree into the
 * combined data set in the maple subtree state big node.
 * @mast: The maple subtree state
 */
static inline void mast_combine_cp_right(struct maple_subtree_state *mast)
{
	if (mast->bn->pivot[mast->bn->b_end - 1] >= mast->orig_r->max)
		return;

	mas_mab_cp(mast->orig_r, mast->orig_r->offset + 1,
		   mt_slot_count(mast->orig_r->node), mast->bn,
		   mast->bn->b_end);
	mast->orig_r->last = mast->orig_r->max;
}

/*
 * mast_sufficient: Check if the maple subtree state has enough data in the big
 * node to create at least one sufficient node
 * @mast: the maple subtree state
 */
static inline bool mast_sufficient(struct maple_subtree_state *mast)
{
	if (mast->bn->b_end > mt_min_slot_count(mast->orig_l->node))
		return true;

	return false;
}

/*
 * mast_overflow: Check if there is too much data in the subtree state for a
 * single node.
 * @mast: The maple subtree state
 */
static inline bool mast_overflow(struct maple_subtree_state *mast)
{
	if (mast->bn->b_end >= mt_slot_count(mast->orig_l->node))
		return true;

	return false;
}

static inline void *mtree_range_walk(struct ma_state *mas)
{
	unsigned long *pivots;
	unsigned char offset;
	struct maple_node *node;
	struct maple_enode *next, *last;
	enum maple_type type;
	void __rcu **slots;
	unsigned char end;
	unsigned long max, min;
	unsigned long prev_max, prev_min;

	next = mas->node;
	min = mas->min;
	max = mas->max;
	do {
		offset = 0;
		last = next;
		node = mte_to_node(next);
		type = mte_node_type(next);
		pivots = ma_pivots(node, type);
		end = ma_data_end(node, type, pivots, max);
		if (unlikely(ma_dead_node(node)))
			goto dead_node;

		if (pivots[offset] >= mas->index) {
			prev_max = max;
			prev_min = min;
			max = pivots[offset];
			goto next;
		}

		do {
			offset++;
		} while ((offset < end) && (pivots[offset] < mas->index));

		prev_min = min;
		min = pivots[offset - 1] + 1;
		prev_max = max;
		if (likely(offset < end && pivots[offset]))
			max = pivots[offset];

next:
		slots = ma_slots(node, type);
		next = mt_slot(mas->tree, slots, offset);
		if (unlikely(ma_dead_node(node)))
			goto dead_node;
	} while (!ma_is_leaf(type));

	mas->offset = offset;
	mas->index = min;
	mas->last = max;
	mas->min = prev_min;
	mas->max = prev_max;
	mas->node = last;
	return (void *) next;

dead_node:
	mas_reset(mas);
	return NULL;
}

/*
 * mas_spanning_rebalance() - Rebalance across two nodes which may not be peers.
 * @mas: The starting maple state
 * @mast: The maple_subtree_state, keeps track of 4 maple states.
 * @count: The estimated count of iterations needed.
 *
 * Follow the tree upwards from @l_mas and @r_mas for @count, or until the root
 * is hit.  First @b_node is split into two entries which are inserted into the
 * next iteration of the loop.  @b_node is returned populated with the final
 * iteration. @mas is used to obtain allocations.  orig_l_mas keeps track of the
 * nodes that will remain active by using orig_l_mas->index and orig_l_mas->last
 * to account of what has been copied into the new sub-tree.  The update of
 * orig_l_mas->last is used in mas_consume to find the slots that will need to
 * be either freed or destroyed.  orig_l_mas->depth keeps track of the height of
 * the new sub-tree in case the sub-tree becomes the full tree.
 *
 * Return: the number of elements in b_node during the last loop.
 */
static int mas_spanning_rebalance(struct ma_state *mas,
		struct maple_subtree_state *mast, unsigned char count)
{
	unsigned char split, mid_split;
	unsigned char slot = 0;
	struct maple_enode *left = NULL, *middle = NULL, *right = NULL;
	struct maple_enode *old_enode;

	MA_STATE(l_mas, mas->tree, mas->index, mas->index);
	MA_STATE(r_mas, mas->tree, mas->index, mas->last);
	MA_STATE(m_mas, mas->tree, mas->index, mas->index);

	/*
	 * The tree needs to be rebalanced and leaves need to be kept at the same level.
	 * Rebalancing is done by use of the ``struct maple_topiary``.
	 */
	mast->l = &l_mas;
	mast->m = &m_mas;
	mast->r = &r_mas;
	l_mas.node = r_mas.node = m_mas.node = MAS_NONE;

	/* Check if this is not root and has sufficient data.  */
	if (((mast->orig_l->min != 0) || (mast->orig_r->max != ULONG_MAX)) &&
	    unlikely(mast->bn->b_end <= mt_min_slots[mast->bn->type]))
		mast_spanning_rebalance(mast);

	l_mas.depth = 0;

	/*
	 * Each level of the tree is examined and balanced, pushing data to the left or
	 * right, or rebalancing against left or right nodes is employed to avoid
	 * rippling up the tree to limit the amount of churn.  Once a new sub-section of
	 * the tree is created, there may be a mix of new and old nodes.  The old nodes
	 * will have the incorrect parent pointers and currently be in two trees: the
	 * original tree and the partially new tree.  To remedy the parent pointers in
	 * the old tree, the new data is swapped into the active tree and a walk down
	 * the tree is performed and the parent pointers are updated.
	 * See mas_topiary_replace() for more information.
	 */
	while (count--) {
		mast->bn->b_end--;
		mast->bn->type = mte_node_type(mast->orig_l->node);
		split = mas_mab_to_node(mas, mast->bn, &left, &right, &middle,
					&mid_split, mast->orig_l->min);
		mast_set_split_parents(mast, left, middle, right, split,
				       mid_split);
		mast_cp_to_nodes(mast, left, middle, right, split, mid_split);

		/*
		 * Copy data from next level in the tree to mast->bn from next
		 * iteration
		 */
		memset(mast->bn, 0, sizeof(struct maple_big_node));
		mast->bn->type = mte_node_type(left);
		l_mas.depth++;

		/* Root already stored in l->node. */
		if (mas_is_root_limits(mast->l))
			goto new_root;

		mast_ascend(mast);
		mast_combine_cp_left(mast);
		l_mas.offset = mast->bn->b_end;
		mab_set_b_end(mast->bn, &l_mas, left);
		mab_set_b_end(mast->bn, &m_mas, middle);
		mab_set_b_end(mast->bn, &r_mas, right);

		/* Copy anything necessary out of the right node. */
		mast_combine_cp_right(mast);
		mast->orig_l->last = mast->orig_l->max;

		if (mast_sufficient(mast))
			continue;

		if (mast_overflow(mast))
			continue;

		/* May be a new root stored in mast->bn */
		if (mas_is_root_limits(mast->orig_l))
			break;

		mast_spanning_rebalance(mast);

		/* rebalancing from other nodes may require another loop. */
		if (!count)
			count++;
	}

	l_mas.node = mt_mk_node(ma_mnode_ptr(mas_pop_node(mas)),
				mte_node_type(mast->orig_l->node));
	l_mas.depth++;
	mab_mas_cp(mast->bn, 0, mt_slots[mast->bn->type] - 1, &l_mas, true);
	mte_set_parent(left, l_mas.node, slot);
	if (middle)
		mte_set_parent(middle, l_mas.node, ++slot);

	if (right)
		mte_set_parent(right, l_mas.node, ++slot);

	if (mas_is_root_limits(mast->l)) {
new_root:
		mas_mn(mast->l)->parent = ma_parent_ptr(mas_tree_parent(mas));
		while (!mte_is_root(mast->orig_l->node))
			mast_ascend(mast);
	} else {
		mas_mn(&l_mas)->parent = mas_mn(mast->orig_l)->parent;
	}

	old_enode = mast->orig_l->node;
	mas->depth = l_mas.depth;
	mas->node = l_mas.node;
	mas->min = l_mas.min;
	mas->max = l_mas.max;
	mas->offset = l_mas.offset;
	mas_wmb_replace(mas, old_enode);
	mtree_range_walk(mas);
	return mast->bn->b_end;
}

/*
 * mas_rebalance() - Rebalance a given node.
 * @mas: The maple state
 * @b_node: The big maple node.
 *
 * Rebalance two nodes into a single node or two new nodes that are sufficient.
 * Continue upwards until tree is sufficient.
 *
 * Return: the number of elements in b_node during the last loop.
 */
static inline int mas_rebalance(struct ma_state *mas,
				struct maple_big_node *b_node)
{
	char empty_count = mas_mt_height(mas);
	struct maple_subtree_state mast;
	unsigned char shift, b_end = ++b_node->b_end;

	MA_STATE(l_mas, mas->tree, mas->index, mas->last);
	MA_STATE(r_mas, mas->tree, mas->index, mas->last);

	trace_ma_op(__func__, mas);

	/*
	 * Rebalancing occurs if a node is insufficient.  Data is rebalanced
	 * against the node to the right if it exists, otherwise the node to the
	 * left of this node is rebalanced against this node.  If rebalancing
	 * causes just one node to be produced instead of two, then the parent
	 * is also examined and rebalanced if it is insufficient.  Every level
	 * tries to combine the data in the same way.  If one node contains the
	 * entire range of the tree, then that node is used as a new root node.
	 */
	mas_node_count(mas, empty_count * 2 - 1);
	if (mas_is_err(mas))
		return 0;

	mast.orig_l = &l_mas;
	mast.orig_r = &r_mas;
	mast.bn = b_node;
	mast.bn->type = mte_node_type(mas->node);

	l_mas = r_mas = *mas;

	if (mas_next_sibling(&r_mas)) {
		mas_mab_cp(&r_mas, 0, mt_slot_count(r_mas.node), b_node, b_end);
		r_mas.last = r_mas.index = r_mas.max;
	} else {
		mas_prev_sibling(&l_mas);
		shift = mas_data_end(&l_mas) + 1;
		mab_shift_right(b_node, shift);
		mas->offset += shift;
		mas_mab_cp(&l_mas, 0, shift - 1, b_node, 0);
		b_node->b_end = shift + b_end;
		l_mas.index = l_mas.last = l_mas.min;
	}

	return mas_spanning_rebalance(mas, &mast, empty_count);
}

/*
 * mas_destroy_rebalance() - Rebalance left-most node while destroying the maple
 * state.
 * @mas: The maple state
 * @end: The end of the left-most node.
 *
 * During a mass-insert event (such as forking), it may be necessary to
 * rebalance the left-most node when it is not sufficient.
 */
static inline void mas_destroy_rebalance(struct ma_state *mas, unsigned char end)
{
	enum maple_type mt = mte_node_type(mas->node);
	struct maple_node reuse, *newnode, *parent, *new_left, *left, *node;
	struct maple_enode *eparent, *old_eparent;
	unsigned char offset, tmp, split = mt_slots[mt] / 2;
	void __rcu **l_slots, **slots;
	unsigned long *l_pivs, *pivs, gap;
	bool in_rcu = mt_in_rcu(mas->tree);

	MA_STATE(l_mas, mas->tree, mas->index, mas->last);

	l_mas = *mas;
	mas_prev_sibling(&l_mas);

	/* set up node. */
	if (in_rcu) {
		/* Allocate for both left and right as well as parent. */
		mas_node_count(mas, 3);
		if (mas_is_err(mas))
			return;

		newnode = mas_pop_node(mas);
	} else {
		newnode = &reuse;
	}

	node = mas_mn(mas);
	newnode->parent = node->parent;
	slots = ma_slots(newnode, mt);
	pivs = ma_pivots(newnode, mt);
	left = mas_mn(&l_mas);
	l_slots = ma_slots(left, mt);
	l_pivs = ma_pivots(left, mt);
	if (!l_slots[split])
		split++;
	tmp = mas_data_end(&l_mas) - split;

	memcpy(slots, l_slots + split + 1, sizeof(void *) * tmp);
	memcpy(pivs, l_pivs + split + 1, sizeof(unsigned long) * tmp);
	pivs[tmp] = l_mas.max;
	memcpy(slots + tmp, ma_slots(node, mt), sizeof(void *) * end);
	memcpy(pivs + tmp, ma_pivots(node, mt), sizeof(unsigned long) * end);

	l_mas.max = l_pivs[split];
	mas->min = l_mas.max + 1;
	old_eparent = mt_mk_node(mte_parent(l_mas.node),
			     mas_parent_enum(&l_mas, l_mas.node));
	tmp += end;
	if (!in_rcu) {
		unsigned char max_p = mt_pivots[mt];
		unsigned char max_s = mt_slots[mt];

		if (tmp < max_p)
			memset(pivs + tmp, 0,
			       sizeof(unsigned long *) * (max_p - tmp));

		if (tmp < mt_slots[mt])
			memset(slots + tmp, 0, sizeof(void *) * (max_s - tmp));

		memcpy(node, newnode, sizeof(struct maple_node));
		ma_set_meta(node, mt, 0, tmp - 1);
		mte_set_pivot(old_eparent, mte_parent_slot(l_mas.node),
			      l_pivs[split]);

		/* Remove data from l_pivs. */
		tmp = split + 1;
		memset(l_pivs + tmp, 0, sizeof(unsigned long) * (max_p - tmp));
		memset(l_slots + tmp, 0, sizeof(void *) * (max_s - tmp));
		ma_set_meta(left, mt, 0, split);
		eparent = old_eparent;

		goto done;
	}

	/* RCU requires replacing both l_mas, mas, and parent. */
	mas->node = mt_mk_node(newnode, mt);
	ma_set_meta(newnode, mt, 0, tmp);

	new_left = mas_pop_node(mas);
	new_left->parent = left->parent;
	mt = mte_node_type(l_mas.node);
	slots = ma_slots(new_left, mt);
	pivs = ma_pivots(new_left, mt);
	memcpy(slots, l_slots, sizeof(void *) * split);
	memcpy(pivs, l_pivs, sizeof(unsigned long) * split);
	ma_set_meta(new_left, mt, 0, split);
	l_mas.node = mt_mk_node(new_left, mt);

	/* replace parent. */
	offset = mte_parent_slot(mas->node);
	mt = mas_parent_enum(&l_mas, l_mas.node);
	parent = mas_pop_node(mas);
	slots = ma_slots(parent, mt);
	pivs = ma_pivots(parent, mt);
	memcpy(parent, mte_to_node(old_eparent), sizeof(struct maple_node));
	rcu_assign_pointer(slots[offset], mas->node);
	rcu_assign_pointer(slots[offset - 1], l_mas.node);
	pivs[offset - 1] = l_mas.max;
	eparent = mt_mk_node(parent, mt);
done:
	gap = mas_leaf_max_gap(mas);
	mte_set_gap(eparent, mte_parent_slot(mas->node), gap);
	gap = mas_leaf_max_gap(&l_mas);
	mte_set_gap(eparent, mte_parent_slot(l_mas.node), gap);
	mas_ascend(mas);

	if (in_rcu) {
		mas_replace_node(mas, old_eparent);
		mas_adopt_children(mas, mas->node);
	}

	mas_update_gap(mas);
}

/*
 * mas_split_final_node() - Split the final node in a subtree operation.
 * @mast: the maple subtree state
 * @mas: The maple state
 * @height: The height of the tree in case it's a new root.
 */
static inline bool mas_split_final_node(struct maple_subtree_state *mast,
					struct ma_state *mas, int height)
{
	struct maple_enode *ancestor;

	if (mte_is_root(mas->node)) {
		if (mt_is_alloc(mas->tree))
			mast->bn->type = maple_arange_64;
		else
			mast->bn->type = maple_range_64;
		mas->depth = height;
	}
	/*
	 * Only a single node is used here, could be root.
	 * The Big_node data should just fit in a single node.
	 */
	ancestor = mas_new_ma_node(mas, mast->bn);
	mte_set_parent(mast->l->node, ancestor, mast->l->offset);
	mte_set_parent(mast->r->node, ancestor, mast->r->offset);
	mte_to_node(ancestor)->parent = mas_mn(mas)->parent;

	mast->l->node = ancestor;
	mab_mas_cp(mast->bn, 0, mt_slots[mast->bn->type] - 1, mast->l, true);
	mas->offset = mast->bn->b_end - 1;
	return true;
}

/*
 * mast_fill_bnode() - Copy data into the big node in the subtree state
 * @mast: The maple subtree state
 * @mas: the maple state
 * @skip: The number of entries to skip for new nodes insertion.
 */
static inline void mast_fill_bnode(struct maple_subtree_state *mast,
					 struct ma_state *mas,
					 unsigned char skip)
{
	bool cp = true;
	unsigned char split;

	memset(mast->bn->gap, 0, sizeof(unsigned long) * ARRAY_SIZE(mast->bn->gap));
	memset(mast->bn->slot, 0, sizeof(unsigned long) * ARRAY_SIZE(mast->bn->slot));
	memset(mast->bn->pivot, 0, sizeof(unsigned long) * ARRAY_SIZE(mast->bn->pivot));
	mast->bn->b_end = 0;

	if (mte_is_root(mas->node)) {
		cp = false;
	} else {
		mas_ascend(mas);
		mas->offset = mte_parent_slot(mas->node);
	}

	if (cp && mast->l->offset)
		mas_mab_cp(mas, 0, mast->l->offset - 1, mast->bn, 0);

	split = mast->bn->b_end;
	mab_set_b_end(mast->bn, mast->l, mast->l->node);
	mast->r->offset = mast->bn->b_end;
	mab_set_b_end(mast->bn, mast->r, mast->r->node);
	if (mast->bn->pivot[mast->bn->b_end - 1] == mas->max)
		cp = false;

	if (cp)
		mas_mab_cp(mas, split + skip, mt_slot_count(mas->node) - 1,
			   mast->bn, mast->bn->b_end);

	mast->bn->b_end--;
	mast->bn->type = mte_node_type(mas->node);
}

/*
 * mast_split_data() - Split the data in the subtree state big node into regular
 * nodes.
 * @mast: The maple subtree state
 * @mas: The maple state
 * @split: The location to split the big node
 */
static inline void mast_split_data(struct maple_subtree_state *mast,
	   struct ma_state *mas, unsigned char split)
{
	unsigned char p_slot;

	mab_mas_cp(mast->bn, 0, split, mast->l, true);
	mte_set_pivot(mast->r->node, 0, mast->r->max);
	mab_mas_cp(mast->bn, split + 1, mast->bn->b_end, mast->r, false);
	mast->l->offset = mte_parent_slot(mas->node);
	mast->l->max = mast->bn->pivot[split];
	mast->r->min = mast->l->max + 1;
	if (mte_is_leaf(mas->node))
		return;

	p_slot = mast->orig_l->offset;
	mas_set_split_parent(mast->orig_l, mast->l->node, mast->r->node,
			     &p_slot, split);
	mas_set_split_parent(mast->orig_r, mast->l->node, mast->r->node,
			     &p_slot, split);
}

/*
 * mas_push_data() - Instead of splitting a node, it is beneficial to push the
 * data to the right or left node if there is room.
 * @mas: The maple state
 * @height: The current height of the maple state
 * @mast: The maple subtree state
 * @left: Push left or not.
 *
 * Keeping the height of the tree low means faster lookups.
 *
 * Return: True if pushed, false otherwise.
 */
static inline bool mas_push_data(struct ma_state *mas, int height,
				 struct maple_subtree_state *mast, bool left)
{
	unsigned char slot_total = mast->bn->b_end;
	unsigned char end, space, split;

	MA_STATE(tmp_mas, mas->tree, mas->index, mas->last);
	tmp_mas = *mas;
	tmp_mas.depth = mast->l->depth;

	if (left && !mas_prev_sibling(&tmp_mas))
		return false;
	else if (!left && !mas_next_sibling(&tmp_mas))
		return false;

	end = mas_data_end(&tmp_mas);
	slot_total += end;
	space = 2 * mt_slot_count(mas->node) - 2;
	/* -2 instead of -1 to ensure there isn't a triple split */
	if (ma_is_leaf(mast->bn->type))
		space--;

	if (mas->max == ULONG_MAX)
		space--;

	if (slot_total >= space)
		return false;

	/* Get the data; Fill mast->bn */
	mast->bn->b_end++;
	if (left) {
		mab_shift_right(mast->bn, end + 1);
		mas_mab_cp(&tmp_mas, 0, end, mast->bn, 0);
		mast->bn->b_end = slot_total + 1;
	} else {
		mas_mab_cp(&tmp_mas, 0, end, mast->bn, mast->bn->b_end);
	}

	/* Configure mast for splitting of mast->bn */
	split = mt_slots[mast->bn->type] - 2;
	if (left) {
		/*  Switch mas to prev node  */
		*mas = tmp_mas;
		/* Start using mast->l for the left side. */
		tmp_mas.node = mast->l->node;
		*mast->l = tmp_mas;
	} else {
		tmp_mas.node = mast->r->node;
		*mast->r = tmp_mas;
		split = slot_total - split;
	}
	split = mab_no_null_split(mast->bn, split, mt_slots[mast->bn->type]);
	/* Update parent slot for split calculation. */
	if (left)
		mast->orig_l->offset += end + 1;

	mast_split_data(mast, mas, split);
	mast_fill_bnode(mast, mas, 2);
	mas_split_final_node(mast, mas, height + 1);
	return true;
}

/*
 * mas_split() - Split data that is too big for one node into two.
 * @mas: The maple state
 * @b_node: The maple big node
 * Return: 1 on success, 0 on failure.
 */
static int mas_split(struct ma_state *mas, struct maple_big_node *b_node)
{

	struct maple_subtree_state mast;
	int height = 0;
	unsigned char mid_split, split = 0;
	struct maple_enode *old;

	/*
	 * Splitting is handled differently from any other B-tree; the Maple
	 * Tree splits upwards.  Splitting up means that the split operation
	 * occurs when the walk of the tree hits the leaves and not on the way
	 * down.  The reason for splitting up is that it is impossible to know
	 * how much space will be needed until the leaf is (or leaves are)
	 * reached.  Since overwriting data is allowed and a range could
	 * overwrite more than one range or result in changing one entry into 3
	 * entries, it is impossible to know if a split is required until the
	 * data is examined.
	 *
	 * Splitting is a balancing act between keeping allocations to a minimum
	 * and avoiding a 'jitter' event where a tree is expanded to make room
	 * for an entry followed by a contraction when the entry is removed.  To
	 * accomplish the balance, there are empty slots remaining in both left
	 * and right nodes after a split.
	 */
	MA_STATE(l_mas, mas->tree, mas->index, mas->last);
	MA_STATE(r_mas, mas->tree, mas->index, mas->last);
	MA_STATE(prev_l_mas, mas->tree, mas->index, mas->last);
	MA_STATE(prev_r_mas, mas->tree, mas->index, mas->last);

	trace_ma_op(__func__, mas);
	mas->depth = mas_mt_height(mas);
	/* Allocation failures will happen early. */
	mas_node_count(mas, 1 + mas->depth * 2);
	if (mas_is_err(mas))
		return 0;

	mast.l = &l_mas;
	mast.r = &r_mas;
	mast.orig_l = &prev_l_mas;
	mast.orig_r = &prev_r_mas;
	mast.bn = b_node;

	while (height++ <= mas->depth) {
		if (mt_slots[b_node->type] > b_node->b_end) {
			mas_split_final_node(&mast, mas, height);
			break;
		}

		l_mas = r_mas = *mas;
		l_mas.node = mas_new_ma_node(mas, b_node);
		r_mas.node = mas_new_ma_node(mas, b_node);
		/*
		 * Another way that 'jitter' is avoided is to terminate a split up early if the
		 * left or right node has space to spare.  This is referred to as "pushing left"
		 * or "pushing right" and is similar to the B* tree, except the nodes left or
		 * right can rarely be reused due to RCU, but the ripple upwards is halted which
		 * is a significant savings.
		 */
		/* Try to push left. */
		if (mas_push_data(mas, height, &mast, true))
			break;

		/* Try to push right. */
		if (mas_push_data(mas, height, &mast, false))
			break;

		split = mab_calc_split(mas, b_node, &mid_split, prev_l_mas.min);
		mast_split_data(&mast, mas, split);
		/*
		 * Usually correct, mab_mas_cp in the above call overwrites
		 * r->max.
		 */
		mast.r->max = mas->max;
		mast_fill_bnode(&mast, mas, 1);
		prev_l_mas = *mast.l;
		prev_r_mas = *mast.r;
	}

	/* Set the original node as dead */
	old = mas->node;
	mas->node = l_mas.node;
	mas_wmb_replace(mas, old);
	mtree_range_walk(mas);
	return 1;
}

/*
 * mas_reuse_node() - Reuse the node to store the data.
 * @wr_mas: The maple write state
 * @bn: The maple big node
 * @end: The end of the data.
 *
 * Will always return false in RCU mode.
 *
 * Return: True if node was reused, false otherwise.
 */
static inline bool mas_reuse_node(struct ma_wr_state *wr_mas,
			  struct maple_big_node *bn, unsigned char end)
{
	/* Need to be rcu safe. */
	if (mt_in_rcu(wr_mas->mas->tree))
		return false;

	if (end > bn->b_end) {
		int clear = mt_slots[wr_mas->type] - bn->b_end;

		memset(wr_mas->slots + bn->b_end, 0, sizeof(void *) * clear--);
		memset(wr_mas->pivots + bn->b_end, 0, sizeof(void *) * clear);
	}
	mab_mas_cp(bn, 0, bn->b_end, wr_mas->mas, false);
	return true;
}

/*
 * mas_commit_b_node() - Commit the big node into the tree.
 * @wr_mas: The maple write state
 * @b_node: The maple big node
 * @end: The end of the data.
 */
static inline int mas_commit_b_node(struct ma_wr_state *wr_mas,
			    struct maple_big_node *b_node, unsigned char end)
{
	struct maple_node *node;
	struct maple_enode *old_enode;
	unsigned char b_end = b_node->b_end;
	enum maple_type b_type = b_node->type;

	old_enode = wr_mas->mas->node;
	if ((b_end < mt_min_slots[b_type]) &&
	    (!mte_is_root(old_enode)) &&
	    (mas_mt_height(wr_mas->mas) > 1))
		return mas_rebalance(wr_mas->mas, b_node);

	if (b_end >= mt_slots[b_type])
		return mas_split(wr_mas->mas, b_node);

	if (mas_reuse_node(wr_mas, b_node, end))
		goto reuse_node;

	mas_node_count(wr_mas->mas, 1);
	if (mas_is_err(wr_mas->mas))
		return 0;

	node = mas_pop_node(wr_mas->mas);
	node->parent = mas_mn(wr_mas->mas)->parent;
	wr_mas->mas->node = mt_mk_node(node, b_type);
	mab_mas_cp(b_node, 0, b_end, wr_mas->mas, false);
	mas_replace_node(wr_mas->mas, old_enode);
reuse_node:
	mas_update_gap(wr_mas->mas);
	return 1;
}

/*
 * mas_root_expand() - Expand a root to a node
 * @mas: The maple state
 * @entry: The entry to store into the tree
 */
static inline int mas_root_expand(struct ma_state *mas, void *entry)
{
	void *contents = mas_root_locked(mas);
	enum maple_type type = maple_leaf_64;
	struct maple_node *node;
	void __rcu **slots;
	unsigned long *pivots;
	int slot = 0;

	mas_node_count(mas, 1);
	if (unlikely(mas_is_err(mas)))
		return 0;

	node = mas_pop_node(mas);
	pivots = ma_pivots(node, type);
	slots = ma_slots(node, type);
	node->parent = ma_parent_ptr(mas_tree_parent(mas));
	mas->node = mt_mk_node(node, type);

	if (mas->index) {
		if (contents) {
			rcu_assign_pointer(slots[slot], contents);
			if (likely(mas->index > 1))
				slot++;
		}
		pivots[slot++] = mas->index - 1;
	}

	rcu_assign_pointer(slots[slot], entry);
	mas->offset = slot;
	pivots[slot] = mas->last;
	if (mas->last != ULONG_MAX)
		pivots[++slot] = ULONG_MAX;

	mas->depth = 1;
	mas_set_height(mas);
	ma_set_meta(node, maple_leaf_64, 0, slot);
	/* swap the new root into the tree */
	rcu_assign_pointer(mas->tree->ma_root, mte_mk_root(mas->node));
	return slot;
}

static inline void mas_store_root(struct ma_state *mas, void *entry)
{
	if (likely((mas->last != 0) || (mas->index != 0)))
		mas_root_expand(mas, entry);
	else if (((unsigned long) (entry) & 3) == 2)
		mas_root_expand(mas, entry);
	else {
		rcu_assign_pointer(mas->tree->ma_root, entry);
		mas->node = MAS_START;
	}
}

/*
 * mas_is_span_wr() - Check if the write needs to be treated as a write that
 * spans the node.
 * @mas: The maple state
 * @piv: The pivot value being written
 * @type: The maple node type
 * @entry: The data to write
 *
 * Spanning writes are writes that start in one node and end in another OR if
 * the write of a %NULL will cause the node to end with a %NULL.
 *
 * Return: True if this is a spanning write, false otherwise.
 */
static bool mas_is_span_wr(struct ma_wr_state *wr_mas)
{
	unsigned long max;
	unsigned long last = wr_mas->mas->last;
	unsigned long piv = wr_mas->r_max;
	enum maple_type type = wr_mas->type;
	void *entry = wr_mas->entry;

	/* Contained in this pivot */
	if (piv > last)
		return false;

	max = wr_mas->mas->max;
	if (unlikely(ma_is_leaf(type))) {
		/* Fits in the node, but may span slots. */
		if (last < max)
			return false;

		/* Writes to the end of the node but not null. */
		if ((last == max) && entry)
			return false;

		/*
		 * Writing ULONG_MAX is not a spanning write regardless of the
		 * value being written as long as the range fits in the node.
		 */
		if ((last == ULONG_MAX) && (last == max))
			return false;
	} else if (piv == last) {
		if (entry)
			return false;

		/* Detect spanning store wr walk */
		if (last == ULONG_MAX)
			return false;
	}

	trace_ma_write(__func__, wr_mas->mas, piv, entry);

	return true;
}

static inline void mas_wr_walk_descend(struct ma_wr_state *wr_mas)
{
	wr_mas->type = mte_node_type(wr_mas->mas->node);
	mas_wr_node_walk(wr_mas);
	wr_mas->slots = ma_slots(wr_mas->node, wr_mas->type);
}

static inline void mas_wr_walk_traverse(struct ma_wr_state *wr_mas)
{
	wr_mas->mas->max = wr_mas->r_max;
	wr_mas->mas->min = wr_mas->r_min;
	wr_mas->mas->node = wr_mas->content;
	wr_mas->mas->offset = 0;
	wr_mas->mas->depth++;
}
/*
 * mas_wr_walk() - Walk the tree for a write.
 * @wr_mas: The maple write state
 *
 * Uses mas_slot_locked() and does not need to worry about dead nodes.
 *
 * Return: True if it's contained in a node, false on spanning write.
 */
static bool mas_wr_walk(struct ma_wr_state *wr_mas)
{
	struct ma_state *mas = wr_mas->mas;

	while (true) {
		mas_wr_walk_descend(wr_mas);
		if (unlikely(mas_is_span_wr(wr_mas)))
			return false;

		wr_mas->content = mas_slot_locked(mas, wr_mas->slots,
						  mas->offset);
		if (ma_is_leaf(wr_mas->type))
			return true;

		mas_wr_walk_traverse(wr_mas);
	}

	return true;
}

static bool mas_wr_walk_index(struct ma_wr_state *wr_mas)
{
	struct ma_state *mas = wr_mas->mas;

	while (true) {
		mas_wr_walk_descend(wr_mas);
		wr_mas->content = mas_slot_locked(mas, wr_mas->slots,
						  mas->offset);
		if (ma_is_leaf(wr_mas->type))
			return true;
		mas_wr_walk_traverse(wr_mas);

	}
	return true;
}
/*
 * mas_extend_spanning_null() - Extend a store of a %NULL to include surrounding %NULLs.
 * @l_wr_mas: The left maple write state
 * @r_wr_mas: The right maple write state
 */
static inline void mas_extend_spanning_null(struct ma_wr_state *l_wr_mas,
					    struct ma_wr_state *r_wr_mas)
{
	struct ma_state *r_mas = r_wr_mas->mas;
	struct ma_state *l_mas = l_wr_mas->mas;
	unsigned char l_slot;

	l_slot = l_mas->offset;
	if (!l_wr_mas->content)
		l_mas->index = l_wr_mas->r_min;

	if ((l_mas->index == l_wr_mas->r_min) &&
		 (l_slot &&
		  !mas_slot_locked(l_mas, l_wr_mas->slots, l_slot - 1))) {
		if (l_slot > 1)
			l_mas->index = l_wr_mas->pivots[l_slot - 2] + 1;
		else
			l_mas->index = l_mas->min;

		l_mas->offset = l_slot - 1;
	}

	if (!r_wr_mas->content) {
		if (r_mas->last < r_wr_mas->r_max)
			r_mas->last = r_wr_mas->r_max;
		r_mas->offset++;
	} else if ((r_mas->last == r_wr_mas->r_max) &&
	    (r_mas->last < r_mas->max) &&
	    !mas_slot_locked(r_mas, r_wr_mas->slots, r_mas->offset + 1)) {
		r_mas->last = mas_safe_pivot(r_mas, r_wr_mas->pivots,
					     r_wr_mas->type, r_mas->offset + 1);
		r_mas->offset++;
	}
}

static inline void *mas_state_walk(struct ma_state *mas)
{
	void *entry;

	entry = mas_start(mas);
	if (mas_is_none(mas))
		return NULL;

	if (mas_is_ptr(mas))
		return entry;

	return mtree_range_walk(mas);
}

/*
 * mtree_lookup_walk() - Internal quick lookup that does not keep maple state up
 * to date.
 *
 * @mas: The maple state.
 *
 * Note: Leaves mas in undesirable state.
 * Return: The entry for @mas->index or %NULL on dead node.
 */
static inline void *mtree_lookup_walk(struct ma_state *mas)
{
	unsigned long *pivots;
	unsigned char offset;
	struct maple_node *node;
	struct maple_enode *next;
	enum maple_type type;
	void __rcu **slots;
	unsigned char end;
	unsigned long max;

	next = mas->node;
	max = ULONG_MAX;
	do {
		offset = 0;
		node = mte_to_node(next);
		type = mte_node_type(next);
		pivots = ma_pivots(node, type);
		end = ma_data_end(node, type, pivots, max);
		if (unlikely(ma_dead_node(node)))
			goto dead_node;
		do {
			if (pivots[offset] >= mas->index) {
				max = pivots[offset];
				break;
			}
		} while (++offset < end);

		slots = ma_slots(node, type);
		next = mt_slot(mas->tree, slots, offset);
		if (unlikely(ma_dead_node(node)))
			goto dead_node;
	} while (!ma_is_leaf(type));

	return (void *) next;

dead_node:
	mas_reset(mas);
	return NULL;
}

static void mte_destroy_walk(struct maple_enode *, struct maple_tree *);
/*
 * mas_new_root() - Create a new root node that only contains the entry passed
 * in.
 * @mas: The maple state
 * @entry: The entry to store.
 *
 * Only valid when the index == 0 and the last == ULONG_MAX
 *
 * Return 0 on error, 1 on success.
 */
static inline int mas_new_root(struct ma_state *mas, void *entry)
{
	struct maple_enode *root = mas_root_locked(mas);
	enum maple_type type = maple_leaf_64;
	struct maple_node *node;
	void __rcu **slots;
	unsigned long *pivots;

	if (!entry && !mas->index && mas->last == ULONG_MAX) {
		mas->depth = 0;
		mas_set_height(mas);
		rcu_assign_pointer(mas->tree->ma_root, entry);
		mas->node = MAS_START;
		goto done;
	}

	mas_node_count(mas, 1);
	if (mas_is_err(mas))
		return 0;

	node = mas_pop_node(mas);
	pivots = ma_pivots(node, type);
	slots = ma_slots(node, type);
	node->parent = ma_parent_ptr(mas_tree_parent(mas));
	mas->node = mt_mk_node(node, type);
	rcu_assign_pointer(slots[0], entry);
	pivots[0] = mas->last;
	mas->depth = 1;
	mas_set_height(mas);
	rcu_assign_pointer(mas->tree->ma_root, mte_mk_root(mas->node));

done:
	if (xa_is_node(root))
		mte_destroy_walk(root, mas->tree);

	return 1;
}
/*
 * mas_wr_spanning_store() - Create a subtree with the store operation completed
 * and new nodes where necessary, then place the sub-tree in the actual tree.
 * Note that mas is expected to point to the node which caused the store to
 * span.
 * @wr_mas: The maple write state
 *
 * Return: 0 on error, positive on success.
 */
static inline int mas_wr_spanning_store(struct ma_wr_state *wr_mas)
{
	struct maple_subtree_state mast;
	struct maple_big_node b_node;
	struct ma_state *mas;
	unsigned char height;

	/* Left and Right side of spanning store */
	MA_STATE(l_mas, NULL, 0, 0);
	MA_STATE(r_mas, NULL, 0, 0);
	MA_WR_STATE(r_wr_mas, &r_mas, wr_mas->entry);
	MA_WR_STATE(l_wr_mas, &l_mas, wr_mas->entry);

	/*
	 * A store operation that spans multiple nodes is called a spanning
	 * store and is handled early in the store call stack by the function
	 * mas_is_span_wr().  When a spanning store is identified, the maple
	 * state is duplicated.  The first maple state walks the left tree path
	 * to ``index``, the duplicate walks the right tree path to ``last``.
	 * The data in the two nodes are combined into a single node, two nodes,
	 * or possibly three nodes (see the 3-way split above).  A ``NULL``
	 * written to the last entry of a node is considered a spanning store as
	 * a rebalance is required for the operation to complete and an overflow
	 * of data may happen.
	 */
	mas = wr_mas->mas;
	trace_ma_op(__func__, mas);

	if (unlikely(!mas->index && mas->last == ULONG_MAX))
		return mas_new_root(mas, wr_mas->entry);
	/*
	 * Node rebalancing may occur due to this store, so there may be three new
	 * entries per level plus a new root.
	 */
	height = mas_mt_height(mas);
	mas_node_count(mas, 1 + height * 3);
	if (mas_is_err(mas))
		return 0;

	/*
	 * Set up right side.  Need to get to the next offset after the spanning
	 * store to ensure it's not NULL and to combine both the next node and
	 * the node with the start together.
	 */
	r_mas = *mas;
	/* Avoid overflow, walk to next slot in the tree. */
	if (r_mas.last + 1)
		r_mas.last++;

	r_mas.index = r_mas.last;
	mas_wr_walk_index(&r_wr_mas);
	r_mas.last = r_mas.index = mas->last;

	/* Set up left side. */
	l_mas = *mas;
	mas_wr_walk_index(&l_wr_mas);

	if (!wr_mas->entry) {
		mas_extend_spanning_null(&l_wr_mas, &r_wr_mas);
		mas->offset = l_mas.offset;
		mas->index = l_mas.index;
		mas->last = l_mas.last = r_mas.last;
	}

	/* expanding NULLs may make this cover the entire range */
	if (!l_mas.index && r_mas.last == ULONG_MAX) {
		mas_set_range(mas, 0, ULONG_MAX);
		return mas_new_root(mas, wr_mas->entry);
	}

	memset(&b_node, 0, sizeof(struct maple_big_node));
	/* Copy l_mas and store the value in b_node. */
	mas_store_b_node(&l_wr_mas, &b_node, l_wr_mas.node_end);
	/* Copy r_mas into b_node. */
	if (r_mas.offset <= r_wr_mas.node_end)
		mas_mab_cp(&r_mas, r_mas.offset, r_wr_mas.node_end,
			   &b_node, b_node.b_end + 1);
	else
		b_node.b_end++;

	/* Stop spanning searches by searching for just index. */
	l_mas.index = l_mas.last = mas->index;

	mast.bn = &b_node;
	mast.orig_l = &l_mas;
	mast.orig_r = &r_mas;
	/* Combine l_mas and r_mas and split them up evenly again. */
	return mas_spanning_rebalance(mas, &mast, height + 1);
}

/*
 * mas_wr_node_store() - Attempt to store the value in a node
 * @wr_mas: The maple write state
 *
 * Attempts to reuse the node, but may allocate.
 *
 * Return: True if stored, false otherwise
 */
static inline bool mas_wr_node_store(struct ma_wr_state *wr_mas)
{
	struct ma_state *mas = wr_mas->mas;
	void __rcu **dst_slots;
	unsigned long *dst_pivots;
	unsigned char dst_offset;
	unsigned char new_end = wr_mas->node_end;
	unsigned char offset;
	unsigned char node_slots = mt_slots[wr_mas->type];
	struct maple_node reuse, *newnode;
	unsigned char copy_size, max_piv = mt_pivots[wr_mas->type];
	bool in_rcu = mt_in_rcu(mas->tree);

	offset = mas->offset;
	if (mas->last == wr_mas->r_max) {
		/* runs right to the end of the node */
		if (mas->last == mas->max)
			new_end = offset;
		/* don't copy this offset */
		wr_mas->offset_end++;
	} else if (mas->last < wr_mas->r_max) {
		/* new range ends in this range */
		if (unlikely(wr_mas->r_max == ULONG_MAX))
			mas_bulk_rebalance(mas, wr_mas->node_end, wr_mas->type);

		new_end++;
	} else {
		if (wr_mas->end_piv == mas->last)
			wr_mas->offset_end++;

		new_end -= wr_mas->offset_end - offset - 1;
	}

	/* new range starts within a range */
	if (wr_mas->r_min < mas->index)
		new_end++;

	/* Not enough room */
	if (new_end >= node_slots)
		return false;

	/* Not enough data. */
	if (!mte_is_root(mas->node) && (new_end <= mt_min_slots[wr_mas->type]) &&
	    !(mas->mas_flags & MA_STATE_BULK))
		return false;

	/* set up node. */
	if (in_rcu) {
		mas_node_count(mas, 1);
		if (mas_is_err(mas))
			return false;

		newnode = mas_pop_node(mas);
	} else {
		memset(&reuse, 0, sizeof(struct maple_node));
		newnode = &reuse;
	}

	newnode->parent = mas_mn(mas)->parent;
	dst_pivots = ma_pivots(newnode, wr_mas->type);
	dst_slots = ma_slots(newnode, wr_mas->type);
	/* Copy from start to insert point */
	memcpy(dst_pivots, wr_mas->pivots, sizeof(unsigned long) * (offset + 1));
	memcpy(dst_slots, wr_mas->slots, sizeof(void *) * (offset + 1));
	dst_offset = offset;

	/* Handle insert of new range starting after old range */
	if (wr_mas->r_min < mas->index) {
		mas->offset++;
		rcu_assign_pointer(dst_slots[dst_offset], wr_mas->content);
		dst_pivots[dst_offset++] = mas->index - 1;
	}

	/* Store the new entry and range end. */
	if (dst_offset < max_piv)
		dst_pivots[dst_offset] = mas->last;
	mas->offset = dst_offset;
	rcu_assign_pointer(dst_slots[dst_offset], wr_mas->entry);

	/*
	 * this range wrote to the end of the node or it overwrote the rest of
	 * the data
	 */
	if (wr_mas->offset_end > wr_mas->node_end || mas->last >= mas->max) {
		new_end = dst_offset;
		goto done;
	}

	dst_offset++;
	/* Copy to the end of node if necessary. */
	copy_size = wr_mas->node_end - wr_mas->offset_end + 1;
	memcpy(dst_slots + dst_offset, wr_mas->slots + wr_mas->offset_end,
	       sizeof(void *) * copy_size);
	if (dst_offset < max_piv) {
		if (copy_size > max_piv - dst_offset)
			copy_size = max_piv - dst_offset;

		memcpy(dst_pivots + dst_offset,
		       wr_mas->pivots + wr_mas->offset_end,
		       sizeof(unsigned long) * copy_size);
	}

	if ((wr_mas->node_end == node_slots - 1) && (new_end < node_slots - 1))
		dst_pivots[new_end] = mas->max;

done:
	mas_leaf_set_meta(mas, newnode, dst_pivots, maple_leaf_64, new_end);
	if (in_rcu) {
		struct maple_enode *old_enode = mas->node;

		mas->node = mt_mk_node(newnode, wr_mas->type);
		mas_replace_node(mas, old_enode);
	} else {
		memcpy(wr_mas->node, newnode, sizeof(struct maple_node));
	}
	trace_ma_write(__func__, mas, 0, wr_mas->entry);
	mas_update_gap(mas);
	return true;
}

/*
 * mas_wr_slot_store: Attempt to store a value in a slot.
 * @wr_mas: the maple write state
 *
 * Return: True if stored, false otherwise
 */
static inline bool mas_wr_slot_store(struct ma_wr_state *wr_mas)
{
	struct ma_state *mas = wr_mas->mas;
	unsigned long lmax; /* Logical max. */
	unsigned char offset = mas->offset;

	if ((wr_mas->r_max > mas->last) && ((wr_mas->r_min != mas->index) ||
				  (offset != wr_mas->node_end)))
		return false;

	if (offset == wr_mas->node_end - 1)
		lmax = mas->max;
	else
		lmax = wr_mas->pivots[offset + 1];

	/* going to overwrite too many slots. */
	if (lmax < mas->last)
		return false;

	if (wr_mas->r_min == mas->index) {
		/* overwriting two or more ranges with one. */
		if (lmax == mas->last)
			return false;

		/* Overwriting all of offset and a portion of offset + 1. */
		rcu_assign_pointer(wr_mas->slots[offset], wr_mas->entry);
		wr_mas->pivots[offset] = mas->last;
		goto done;
	}

	/* Doesn't end on the next range end. */
	if (lmax != mas->last)
		return false;

	/* Overwriting a portion of offset and all of offset + 1 */
	if ((offset + 1 < mt_pivots[wr_mas->type]) &&
	    (wr_mas->entry || wr_mas->pivots[offset + 1]))
		wr_mas->pivots[offset + 1] = mas->last;

	rcu_assign_pointer(wr_mas->slots[offset + 1], wr_mas->entry);
	wr_mas->pivots[offset] = mas->index - 1;
	mas->offset++; /* Keep mas accurate. */

done:
	trace_ma_write(__func__, mas, 0, wr_mas->entry);
	mas_update_gap(mas);
	return true;
}

static inline void mas_wr_extend_null(struct ma_wr_state *wr_mas)
{
	struct ma_state *mas = wr_mas->mas;

	if (mas->last < wr_mas->end_piv && !wr_mas->slots[wr_mas->offset_end])
		mas->last = wr_mas->end_piv;

	/* Check next slot(s) if we are overwriting the end */
	if ((mas->last == wr_mas->end_piv) &&
	    (wr_mas->node_end != wr_mas->offset_end) &&
	    !wr_mas->slots[wr_mas->offset_end + 1]) {
		wr_mas->offset_end++;
		if (wr_mas->offset_end == wr_mas->node_end)
			mas->last = mas->max;
		else
			mas->last = wr_mas->pivots[wr_mas->offset_end];
		wr_mas->end_piv = mas->last;
	}

	if (!wr_mas->content) {
		/* If this one is null, the next and prev are not */
		mas->index = wr_mas->r_min;
	} else {
		/* Check prev slot if we are overwriting the start */
		if (mas->index == wr_mas->r_min && mas->offset &&
		    !wr_mas->slots[mas->offset - 1]) {
			mas->offset--;
			wr_mas->r_min = mas->index =
				mas_safe_min(mas, wr_mas->pivots, mas->offset);
			wr_mas->r_max = wr_mas->pivots[mas->offset];
		}
	}
}

static inline void mas_wr_end_piv(struct ma_wr_state *wr_mas)
{
	wr_mas->end_piv = wr_mas->r_max;

	while ((wr_mas->offset_end < wr_mas->node_end) &&
	       (wr_mas->mas->last > wr_mas->pivots[wr_mas->offset_end]))
		wr_mas->offset_end++;

	if (wr_mas->offset_end < wr_mas->node_end)
		wr_mas->end_piv = wr_mas->pivots[wr_mas->offset_end];
	else
		wr_mas->end_piv = wr_mas->mas->max;

	if (!wr_mas->entry)
		mas_wr_extend_null(wr_mas);
}

static inline bool mas_wr_append(struct ma_wr_state *wr_mas)
{
	unsigned char end = wr_mas->node_end;
	unsigned char new_end = end + 1;
	struct ma_state *mas = wr_mas->mas;
	unsigned char node_pivots = mt_pivots[wr_mas->type];

	if (mt_in_rcu(mas->tree))
		return false;

	if ((mas->index != wr_mas->r_min) && (mas->last == wr_mas->r_max)) {
		if (new_end < node_pivots)
			wr_mas->pivots[new_end] = wr_mas->pivots[end];

		if (new_end < node_pivots)
			ma_set_meta(wr_mas->node, maple_leaf_64, 0, new_end);

		rcu_assign_pointer(wr_mas->slots[new_end], wr_mas->entry);
		mas->offset = new_end;
		wr_mas->pivots[end] = mas->index - 1;

		return true;
	}

	if ((mas->index == wr_mas->r_min) && (mas->last < wr_mas->r_max)) {
		if (new_end < node_pivots)
			wr_mas->pivots[new_end] = wr_mas->pivots[end];

		rcu_assign_pointer(wr_mas->slots[new_end], wr_mas->content);
		if (new_end < node_pivots)
			ma_set_meta(wr_mas->node, maple_leaf_64, 0, new_end);

		wr_mas->pivots[end] = mas->last;
		rcu_assign_pointer(wr_mas->slots[end], wr_mas->entry);
		return true;
	}

	return false;
}

/*
 * mas_wr_bnode() - Slow path for a modification.
 * @wr_mas: The write maple state
 *
 * This is where split, rebalance end up.
 */
static void mas_wr_bnode(struct ma_wr_state *wr_mas)
{
	struct maple_big_node b_node;

	trace_ma_write(__func__, wr_mas->mas, 0, wr_mas->entry);
	memset(&b_node, 0, sizeof(struct maple_big_node));
	mas_store_b_node(wr_mas, &b_node, wr_mas->offset_end);
	mas_commit_b_node(wr_mas, &b_node, wr_mas->node_end);
}

static inline unsigned char mas_wr_node_size(struct ma_wr_state *wr_mas)
{
	return wr_mas->node_end - wr_mas->offset_end + wr_mas->mas->offset + 2;
}

static inline void mas_wr_modify(struct ma_wr_state *wr_mas)
{
	unsigned char node_slots;
	unsigned char node_size;
	struct ma_state *mas = wr_mas->mas;

	/* Direct replacement */
	if (wr_mas->r_min == mas->index && wr_mas->r_max == mas->last) {
		rcu_assign_pointer(wr_mas->slots[mas->offset], wr_mas->entry);
		if (!!wr_mas->entry ^ !!wr_mas->content)
			mas_update_gap(mas);
		return;
	}

	/* Attempt to append */
	node_slots = mt_slots[wr_mas->type];
	node_size = mas_wr_node_size(wr_mas);

	/* slot and node store will not fit, go to the slow path */
	if (unlikely(node_size >= node_slots))
		goto slow_path;

	if (wr_mas->entry && (wr_mas->node_end < node_slots - 1) &&
	    (mas->offset == wr_mas->node_end) && mas_wr_append(wr_mas)) {
		if (!wr_mas->content || !wr_mas->entry)
			mas_update_gap(mas);
		return;
	}

	if ((wr_mas->offset_end - mas->offset <= 1) && mas_wr_slot_store(wr_mas))
		return;
	else if (mas_wr_node_store(wr_mas))
		return;

	if (mas_is_err(mas))
		return;

slow_path:
	mas_wr_bnode(wr_mas);
}

/*
 * mas_wr_store_entry() - Internal call to store a value
 * @mas: The maple state
 * @entry: The entry to store.
 *
 * Return: The contents that was stored at the index.
 */
static inline void *mas_wr_store_entry(struct ma_wr_state *wr_mas)
{
	struct ma_state *mas = wr_mas->mas;

	wr_mas->content = mas_start(mas);
	if (mas_is_none(mas) || mas_is_ptr(mas)) {
		mas_store_root(mas, wr_mas->entry);
		return wr_mas->content;
	}

	if (unlikely(!mas_wr_walk(wr_mas))) {
		mas_wr_spanning_store(wr_mas);
		return wr_mas->content;
	}

	/* At this point, we are at the leaf node that needs to be altered. */
	mas_wr_end_piv(wr_mas);

	/* New root for a single pointer */
	if (unlikely(!mas->index && mas->last == ULONG_MAX)) {
		mas_new_root(mas, wr_mas->entry);
		return wr_mas->content;
	}

	mas_wr_modify(wr_mas);
	return wr_mas->content;
}

/**
 * mas_insert() - Internal call to insert a value
 * @mas: The maple state
 * @entry: The entry to store
 *
 * Return: %NULL or the contents that already exists at the requested index
 * otherwise.  The maple state needs to be checked for error conditions.
 */
static inline void *mas_insert(struct ma_state *mas, void *entry)
{
	MA_WR_STATE(wr_mas, mas, entry);

	/*
	 * Inserting a new range inserts either 0, 1, or 2 pivots within the
	 * tree.  If the insert fits exactly into an existing gap with a value
	 * of NULL, then the slot only needs to be written with the new value.
	 * If the range being inserted is adjacent to another range, then only a
	 * single pivot needs to be inserted (as well as writing the entry).  If
	 * the new range is within a gap but does not touch any other ranges,
	 * then two pivots need to be inserted: the start - 1, and the end.  As
	 * usual, the entry must be written.  Most operations require a new node
	 * to be allocated and replace an existing node to ensure RCU safety,
	 * when in RCU mode.  The exception to requiring a newly allocated node
	 * is when inserting at the end of a node (appending).  When done
	 * carefully, appending can reuse the node in place.
	 */
	wr_mas.content = mas_start(mas);
	if (wr_mas.content)
		goto exists;

	if (mas_is_none(mas) || mas_is_ptr(mas)) {
		mas_store_root(mas, entry);
		return NULL;
	}

	/* spanning writes always overwrite something */
	if (!mas_wr_walk(&wr_mas))
		goto exists;

	/* At this point, we are at the leaf node that needs to be altered. */
	wr_mas.offset_end = mas->offset;
	wr_mas.end_piv = wr_mas.r_max;

	if (wr_mas.content || (mas->last > wr_mas.r_max))
		goto exists;

	if (!entry)
		return NULL;

	mas_wr_modify(&wr_mas);
	return wr_mas.content;

exists:
	mas_set_err(mas, -EEXIST);
	return wr_mas.content;

}

static inline void mas_rewalk(struct ma_state *mas, unsigned long index)
{
retry:
	mas_set(mas, index);
	mas_state_walk(mas);
	if (mas_is_start(mas))
		goto retry;
}

static inline bool mas_rewalk_if_dead(struct ma_state *mas,
		struct maple_node *node, const unsigned long index)
{
	if (unlikely(ma_dead_node(node))) {
		mas_rewalk(mas, index);
		return true;
	}
	return false;
}

/*
 * mas_prev_node() - Find the prev non-null entry at the same level in the
 * tree.  The prev value will be mas->node[mas->offset] or MAS_NONE.
 * @mas: The maple state
 * @min: The lower limit to search
 *
 * The prev node value will be mas->node[mas->offset] or MAS_NONE.
 * Return: 1 if the node is dead, 0 otherwise.
 */
static inline int mas_prev_node(struct ma_state *mas, unsigned long min)
{
	enum maple_type mt;
	int offset, level;
	void __rcu **slots;
	struct maple_node *node;
	unsigned long *pivots;
	unsigned long max;

	node = mas_mn(mas);
	if (!mas->min)
		goto no_entry;

	max = mas->min - 1;
	if (max < min)
		goto no_entry;

	level = 0;
	do {
		if (ma_is_root(node))
			goto no_entry;

		/* Walk up. */
		if (unlikely(mas_ascend(mas)))
			return 1;
		offset = mas->offset;
		level++;
		node = mas_mn(mas);
	} while (!offset);

	offset--;
	mt = mte_node_type(mas->node);
	while (level > 1) {
		level--;
		slots = ma_slots(node, mt);
		mas->node = mas_slot(mas, slots, offset);
		if (unlikely(ma_dead_node(node)))
			return 1;

		mt = mte_node_type(mas->node);
		node = mas_mn(mas);
		pivots = ma_pivots(node, mt);
		offset = ma_data_end(node, mt, pivots, max);
		if (unlikely(ma_dead_node(node)))
			return 1;
	}

	slots = ma_slots(node, mt);
	mas->node = mas_slot(mas, slots, offset);
	pivots = ma_pivots(node, mt);
	if (unlikely(ma_dead_node(node)))
		return 1;

	if (likely(offset))
		mas->min = pivots[offset - 1] + 1;
	mas->max = max;
	mas->offset = mas_data_end(mas);
	if (unlikely(mte_dead_node(mas->node)))
		return 1;

	return 0;

no_entry:
	if (unlikely(ma_dead_node(node)))
		return 1;

	mas->node = MAS_NONE;
	return 0;
}

/*
 * mas_prev_slot() - Get the entry in the previous slot
 *
 * @mas: The maple state
 * @max: The minimum starting range
 *
 * Return: The entry in the previous slot which is possibly NULL
 */
static void *mas_prev_slot(struct ma_state *mas, unsigned long min, bool empty)
{
	void *entry;
	void __rcu **slots;
	unsigned long pivot;
	enum maple_type type;
	unsigned long *pivots;
	struct maple_node *node;
	unsigned long save_point = mas->index;

retry:
	node = mas_mn(mas);
	type = mte_node_type(mas->node);
	pivots = ma_pivots(node, type);
	if (unlikely(mas_rewalk_if_dead(mas, node, save_point)))
		goto retry;

again:
	if (mas->min <= min) {
		pivot = mas_safe_min(mas, pivots, mas->offset);

		if (unlikely(mas_rewalk_if_dead(mas, node, save_point)))
			goto retry;

		if (pivot <= min)
			return NULL;
	}

	if (likely(mas->offset)) {
		mas->offset--;
		mas->last = mas->index - 1;
		mas->index = mas_safe_min(mas, pivots, mas->offset);
	} else  {
		if (mas_prev_node(mas, min)) {
			mas_rewalk(mas, save_point);
			goto retry;
		}

		if (mas_is_none(mas))
			return NULL;

		mas->last = mas->max;
		node = mas_mn(mas);
		type = mte_node_type(mas->node);
		pivots = ma_pivots(node, type);
		mas->index = pivots[mas->offset - 1] + 1;
	}

	slots = ma_slots(node, type);
	entry = mas_slot(mas, slots, mas->offset);
	if (unlikely(mas_rewalk_if_dead(mas, node, save_point)))
		goto retry;

	if (likely(entry))
		return entry;

	if (!empty)
		goto again;

	return entry;
}

/*
 * mas_next_node() - Get the next node at the same level in the tree.
 * @mas: The maple state
 * @max: The maximum pivot value to check.
 *
 * The next value will be mas->node[mas->offset] or MAS_NONE.
 * Return: 1 on dead node, 0 otherwise.
 */
static inline int mas_next_node(struct ma_state *mas, struct maple_node *node,
				unsigned long max)
{
	unsigned long min;
	unsigned long *pivots;
	struct maple_enode *enode;
	int level = 0;
	unsigned char node_end;
	enum maple_type mt;
	void __rcu **slots;

	if (mas->max >= max)
		goto no_entry;

	min = mas->max + 1;
	level = 0;
	do {
		if (ma_is_root(node))
			goto no_entry;

		/* Walk up. */
		if (unlikely(mas_ascend(mas)))
			return 1;

		level++;
		node = mas_mn(mas);
		mt = mte_node_type(mas->node);
		pivots = ma_pivots(node, mt);
		node_end = ma_data_end(node, mt, pivots, mas->max);
		if (unlikely(ma_dead_node(node)))
			return 1;

	} while (unlikely(mas->offset == node_end));

	slots = ma_slots(node, mt);
	mas->offset++;
	enode = mas_slot(mas, slots, mas->offset);
	if (unlikely(ma_dead_node(node)))
		return 1;

	if (level > 1)
		mas->offset = 0;

	while (unlikely(level > 1)) {
		level--;
		mas->node = enode;
		node = mas_mn(mas);
		mt = mte_node_type(mas->node);
		slots = ma_slots(node, mt);
		enode = mas_slot(mas, slots, 0);
		if (unlikely(ma_dead_node(node)))
			return 1;
	}

	if (!mas->offset)
		pivots = ma_pivots(node, mt);

	mas->max = mas_safe_pivot(mas, pivots, mas->offset, mt);
	if (unlikely(ma_dead_node(node)))
		return 1;

	mas->node = enode;
	mas->min = min;
	return 0;

no_entry:
	if (unlikely(ma_dead_node(node)))
		return 1;

	mas->node = MAS_NONE;
	return 0;
}

/*
 * mas_next_slot() - Get the entry in the next slot
 *
 * @mas: The maple state
 * @max: The maximum starting range
 * @empty: Can be empty
 *
 * Return: The entry in the next slot which is possibly NULL
 */
void *mas_next_slot(struct ma_state *mas, unsigned long max, bool empty)
{
	void __rcu **slots;
	unsigned long *pivots;
	unsigned long pivot;
	enum maple_type type;
	struct maple_node *node;
	unsigned char data_end;
	unsigned long save_point = mas->last;
	void *entry;

retry:
	node = mas_mn(mas);
	type = mte_node_type(mas->node);
	pivots = ma_pivots(node, type);
	data_end = ma_data_end(node, type, pivots, mas->max);
	if (unlikely(mas_rewalk_if_dead(mas, node, save_point)))
		goto retry;

again:
	if (mas->max >= max) {
		if (likely(mas->offset < data_end))
			pivot = pivots[mas->offset];
		else
			return NULL; /* must be mas->max */

		if (unlikely(mas_rewalk_if_dead(mas, node, save_point)))
			goto retry;

		if (pivot >= max)
			return NULL;
	}

	if (likely(mas->offset < data_end)) {
		mas->index = pivots[mas->offset] + 1;
		mas->offset++;
		if (likely(mas->offset < data_end))
			mas->last = pivots[mas->offset];
		else
			mas->last = mas->max;
	} else  {
		if (mas_next_node(mas, node, max)) {
			mas_rewalk(mas, save_point);
			goto retry;
		}

		if (mas_is_none(mas))
			return NULL;

		mas->offset = 0;
		mas->index = mas->min;
		node = mas_mn(mas);
		type = mte_node_type(mas->node);
		pivots = ma_pivots(node, type);
		mas->last = pivots[0];
	}

	slots = ma_slots(node, type);
	entry = mt_slot(mas->tree, slots, mas->offset);
	if (unlikely(mas_rewalk_if_dead(mas, node, save_point)))
		goto retry;

	if (entry)
		return entry;

	if (!empty) {
		if (!mas->offset)
			data_end = 2;
		goto again;
	}

	return entry;
}

/*
 * mas_next_entry() - Internal function to get the next entry.
 * @mas: The maple state
 * @limit: The maximum range start.
 *
 * Set the @mas->node to the next entry and the range_start to
 * the beginning value for the entry.  Does not check beyond @limit.
 * Sets @mas->index and @mas->last to the limit if it is hit.
 * Restarts on dead nodes.
 *
 * Return: the next entry or %NULL.
 */
static inline void *mas_next_entry(struct ma_state *mas, unsigned long limit)
{
	if (mas->last >= limit)
		return NULL;

	return mas_next_slot(mas, limit, false);
}

/*
 * mas_rev_awalk() - Internal function.  Reverse allocation walk.  Find the
 * highest gap address of a given size in a given node and descend.
 * @mas: The maple state
 * @size: The needed size.
 *
 * Return: True if found in a leaf, false otherwise.
 *
 */
static bool mas_rev_awalk(struct ma_state *mas, unsigned long size,
		unsigned long *gap_min, unsigned long *gap_max)
{
	enum maple_type type = mte_node_type(mas->node);
	struct maple_node *node = mas_mn(mas);
	unsigned long *pivots, *gaps;
	void __rcu **slots;
	unsigned long gap = 0;
	unsigned long max, min;
	unsigned char offset;

	if (unlikely(mas_is_err(mas)))
		return true;

	if (ma_is_dense(type)) {
		/* dense nodes. */
		mas->offset = (unsigned char)(mas->index - mas->min);
		return true;
	}

	pivots = ma_pivots(node, type);
	slots = ma_slots(node, type);
	gaps = ma_gaps(node, type);
	offset = mas->offset;
	min = mas_safe_min(mas, pivots, offset);
	/* Skip out of bounds. */
	while (mas->last < min)
		min = mas_safe_min(mas, pivots, --offset);

	max = mas_safe_pivot(mas, pivots, offset, type);
	while (mas->index <= max) {
		gap = 0;
		if (gaps)
			gap = gaps[offset];
		else if (!mas_slot(mas, slots, offset))
			gap = max - min + 1;

		if (gap) {
			if ((size <= gap) && (size <= mas->last - min + 1))
				break;

			if (!gaps) {
				/* Skip the next slot, it cannot be a gap. */
				if (offset < 2)
					goto ascend;

				offset -= 2;
				max = pivots[offset];
				min = mas_safe_min(mas, pivots, offset);
				continue;
			}
		}

		if (!offset)
			goto ascend;

		offset--;
		max = min - 1;
		min = mas_safe_min(mas, pivots, offset);
	}

	if (unlikely((mas->index > max) || (size - 1 > max - mas->index)))
		goto no_space;

	if (unlikely(ma_is_leaf(type))) {
		mas->offset = offset;
		*gap_min = min;
		*gap_max = min + gap - 1;
		return true;
	}

	/* descend, only happens under lock. */
	mas->node = mas_slot(mas, slots, offset);
	mas->min = min;
	mas->max = max;
	mas->offset = mas_data_end(mas);
	return false;

ascend:
	if (!mte_is_root(mas->node))
		return false;

no_space:
	mas_set_err(mas, -EBUSY);
	return false;
}

static inline bool mas_anode_descend(struct ma_state *mas, unsigned long size)
{
	enum maple_type type = mte_node_type(mas->node);
	unsigned long pivot, min, gap = 0;
	unsigned char offset, data_end;
	unsigned long *gaps, *pivots;
	void __rcu **slots;
	struct maple_node *node;
	bool found = false;

	if (ma_is_dense(type)) {
		mas->offset = (unsigned char)(mas->index - mas->min);
		return true;
	}

	node = mas_mn(mas);
	pivots = ma_pivots(node, type);
	slots = ma_slots(node, type);
	gaps = ma_gaps(node, type);
	offset = mas->offset;
	min = mas_safe_min(mas, pivots, offset);
	data_end = ma_data_end(node, type, pivots, mas->max);
	for (; offset <= data_end; offset++) {
		pivot = mas_logical_pivot(mas, pivots, offset, type);

		/* Not within lower bounds */
		if (mas->index > pivot)
			goto next_slot;

		if (gaps)
			gap = gaps[offset];
		else if (!mas_slot(mas, slots, offset))
			gap = min(pivot, mas->last) - max(mas->index, min) + 1;
		else
			goto next_slot;

		if (gap >= size) {
			if (ma_is_leaf(type)) {
				found = true;
				goto done;
			}
			if (mas->index <= pivot) {
				mas->node = mas_slot(mas, slots, offset);
				mas->min = min;
				mas->max = pivot;
				offset = 0;
				break;
			}
		}
next_slot:
		min = pivot + 1;
		if (mas->last <= pivot) {
			mas_set_err(mas, -EBUSY);
			return true;
		}
	}

	if (mte_is_root(mas->node))
		found = true;
done:
	mas->offset = offset;
	return found;
}

/**
 * mas_walk() - Search for @mas->index in the tree.
 * @mas: The maple state.
 *
 * mas->index and mas->last will be set to the range if there is a value.  If
 * mas->node is MAS_NONE, reset to MAS_START.
 *
 * Return: the entry at the location or %NULL.
 */
void *mas_walk(struct ma_state *mas)
{
	void *entry;

	if (mas_is_none(mas) || mas_is_paused(mas) || mas_is_ptr(mas))
		mas->node = MAS_START;
retry:
	entry = mas_state_walk(mas);
	if (mas_is_start(mas)) {
		goto retry;
	} else if (mas_is_none(mas)) {
		mas->index = 0;
		mas->last = ULONG_MAX;
	} else if (mas_is_ptr(mas)) {
		if (!mas->index) {
			mas->last = 0;
			return entry;
		}

		mas->index = 1;
		mas->last = ULONG_MAX;
		mas->node = MAS_NONE;
		return NULL;
	}

	return entry;
}
EXPORT_SYMBOL_GPL(mas_walk);

static inline bool mas_rewind_node(struct ma_state *mas)
{
	unsigned char slot;

	do {
		if (mte_is_root(mas->node)) {
			slot = mas->offset;
			if (!slot)
				return false;
		} else {
			mas_ascend(mas);
			slot = mas->offset;
		}
	} while (!slot);

	mas->offset = --slot;
	return true;
}

/*
 * mas_skip_node() - Internal function.  Skip over a node.
 * @mas: The maple state.
 *
 * Return: true if there is another node, false otherwise.
 */
static inline bool mas_skip_node(struct ma_state *mas)
{
	if (mas_is_err(mas))
		return false;

	do {
		if (mte_is_root(mas->node)) {
			if (mas->offset >= mas_data_end(mas)) {
				mas_set_err(mas, -EBUSY);
				return false;
			}
		} else {
			mas_ascend(mas);
		}
	} while (mas->offset >= mas_data_end(mas));

	mas->offset++;
	return true;
}

/*
 * mas_awalk() - Allocation walk.  Search from low address to high, for a gap of
 * @size
 * @mas: The maple state
 * @size: The size of the gap required
 *
 * Search between @mas->index and @mas->last for a gap of @size.
 */
static inline void mas_awalk(struct ma_state *mas, unsigned long size)
{
	struct maple_enode *last = NULL;

	/*
	 * There are 4 options:
	 * go to child (descend)
	 * go back to parent (ascend)
	 * no gap found. (return, slot == MAPLE_NODE_SLOTS)
	 * found the gap. (return, slot != MAPLE_NODE_SLOTS)
	 */
	while (!mas_is_err(mas) && !mas_anode_descend(mas, size)) {
		if (last == mas->node)
			mas_skip_node(mas);
		else
			last = mas->node;
	}
}

/*
 * mas_fill_gap() - Fill a located gap with @entry.
 * @mas: The maple state
 * @entry: The value to store
 * @slot: The offset into the node to store the @entry
 * @size: The size of the entry
 * @index: The start location
 */
static inline void mas_fill_gap(struct ma_state *mas, void *entry,
		unsigned char slot, unsigned long size, unsigned long *index)
{
	MA_WR_STATE(wr_mas, mas, entry);
	unsigned char pslot = mte_parent_slot(mas->node);
	struct maple_enode *mn = mas->node;
	unsigned long *pivots;
	enum maple_type ptype;
	/*
	 * mas->index is the start address for the search
	 *  which may no longer be needed.
	 * mas->last is the end address for the search
	 */

	*index = mas->index;
	mas->last = mas->index + size - 1;

	/*
	 * It is possible that using mas->max and mas->min to correctly
	 * calculate the index and last will cause an issue in the gap
	 * calculation, so fix the ma_state here
	 */
	mas_ascend(mas);
	ptype = mte_node_type(mas->node);
	pivots = ma_pivots(mas_mn(mas), ptype);
	mas->max = mas_safe_pivot(mas, pivots, pslot, ptype);
	mas->min = mas_safe_min(mas, pivots, pslot);
	mas->node = mn;
	mas->offset = slot;
	mas_wr_store_entry(&wr_mas);
}

/*
 * mas_sparse_area() - Internal function.  Return upper or lower limit when
 * searching for a gap in an empty tree.
 * @mas: The maple state
 * @min: the minimum range
 * @max: The maximum range
 * @size: The size of the gap
 * @fwd: Searching forward or back
 */
static inline int mas_sparse_area(struct ma_state *mas, unsigned long min,
				unsigned long max, unsigned long size, bool fwd)
{
	if (!unlikely(mas_is_none(mas)) && min == 0) {
		min++;
		/*
		 * At this time, min is increased, we need to recheck whether
		 * the size is satisfied.
		 */
		if (min > max || max - min + 1 < size)
			return -EBUSY;
	}
	/* mas_is_ptr */

	if (fwd) {
		mas->index = min;
		mas->last = min + size - 1;
	} else {
		mas->last = max;
		mas->index = max - size + 1;
	}
	return 0;
}

/*
 * mas_empty_area() - Get the lowest address within the range that is
 * sufficient for the size requested.
 * @mas: The maple state
 * @min: The lowest value of the range
 * @max: The highest value of the range
 * @size: The size needed
 */
int mas_empty_area(struct ma_state *mas, unsigned long min,
		unsigned long max, unsigned long size)
{
	unsigned char offset;
	unsigned long *pivots;
	enum maple_type mt;

	if (min >= max)
		return -EINVAL;

	if (mas_is_start(mas))
		mas_start(mas);
	else if (mas->offset >= 2)
		mas->offset -= 2;
	else if (!mas_skip_node(mas))
		return -EBUSY;

	/* Empty set */
	if (mas_is_none(mas) || mas_is_ptr(mas))
		return mas_sparse_area(mas, min, max, size, true);

	/* The start of the window can only be within these values */
	mas->index = min;
	mas->last = max;
	mas_awalk(mas, size);

	if (unlikely(mas_is_err(mas)))
		return xa_err(mas->node);

	offset = mas->offset;
	if (unlikely(offset == MAPLE_NODE_SLOTS))
		return -EBUSY;

	mt = mte_node_type(mas->node);
	pivots = ma_pivots(mas_mn(mas), mt);
	min = mas_safe_min(mas, pivots, offset);
	if (mas->index < min)
		mas->index = min;
	mas->last = mas->index + size - 1;
	return 0;
}
EXPORT_SYMBOL_GPL(mas_empty_area);

/*
 * mas_empty_area_rev() - Get the highest address within the range that is
 * sufficient for the size requested.
 * @mas: The maple state
 * @min: The lowest value of the range
 * @max: The highest value of the range
 * @size: The size needed
 */
int mas_empty_area_rev(struct ma_state *mas, unsigned long min,
		unsigned long max, unsigned long size)
{
	struct maple_enode *last = mas->node;

	if (min >= max)
		return -EINVAL;

	if (mas_is_start(mas))
		mas_start(mas);
	else if ((mas->offset < 2) && (!mas_rewind_node(mas)))
		return -EBUSY;

<<<<<<< HEAD
	if (unlikely(mas_is_none(mas) || mas_is_ptr(mas))) {
		mas_sparse_area(mas, min, max, size, false);
		return 0;
	}
=======
	if (unlikely(mas_is_none(mas) || mas_is_ptr(mas)))
		return mas_sparse_area(mas, min, max, size, false);
>>>>>>> 8d688d67
	else if (mas->offset >= 2)
		mas->offset -= 2;
	else
		mas->offset = mas_data_end(mas);


	/* The start of the window can only be within these values. */
	mas->index = min;
	mas->last = max;

	while (!mas_rev_awalk(mas, size, &min, &max)) {
		if (last == mas->node) {
			if (!mas_rewind_node(mas))
				return -EBUSY;
		} else {
			last = mas->node;
		}
	}

	if (mas_is_err(mas))
		return xa_err(mas->node);

	if (unlikely(mas->offset == MAPLE_NODE_SLOTS))
		return -EBUSY;

	/* Trim the upper limit to the max. */
	if (max <= mas->last)
		mas->last = max;

	mas->index = mas->last - size + 1;
	return 0;
}
EXPORT_SYMBOL_GPL(mas_empty_area_rev);

static inline int mas_alloc(struct ma_state *mas, void *entry,
		unsigned long size, unsigned long *index)
{
	unsigned long min;

	mas_start(mas);
	if (mas_is_none(mas) || mas_is_ptr(mas)) {
		mas_root_expand(mas, entry);
		if (mas_is_err(mas))
			return xa_err(mas->node);

		if (!mas->index)
			return mte_pivot(mas->node, 0);
		return mte_pivot(mas->node, 1);
	}

	/* Must be walking a tree. */
	mas_awalk(mas, size);
	if (mas_is_err(mas))
		return xa_err(mas->node);

	if (mas->offset == MAPLE_NODE_SLOTS)
		goto no_gap;

	/*
	 * At this point, mas->node points to the right node and we have an
	 * offset that has a sufficient gap.
	 */
	min = mas->min;
	if (mas->offset)
		min = mte_pivot(mas->node, mas->offset - 1) + 1;

	if (mas->index < min)
		mas->index = min;

	mas_fill_gap(mas, entry, mas->offset, size, index);
	return 0;

no_gap:
	return -EBUSY;
}

static inline int mas_rev_alloc(struct ma_state *mas, unsigned long min,
				unsigned long max, void *entry,
				unsigned long size, unsigned long *index)
{
	int ret = 0;

	ret = mas_empty_area_rev(mas, min, max, size);
	if (ret)
		return ret;

	if (mas_is_err(mas))
		return xa_err(mas->node);

	if (mas->offset == MAPLE_NODE_SLOTS)
		goto no_gap;

	mas_fill_gap(mas, entry, mas->offset, size, index);
	return 0;

no_gap:
	return -EBUSY;
}

/*
 * mte_dead_leaves() - Mark all leaves of a node as dead.
 * @mas: The maple state
 * @slots: Pointer to the slot array
 * @type: The maple node type
 *
 * Must hold the write lock.
 *
 * Return: The number of leaves marked as dead.
 */
static inline
unsigned char mte_dead_leaves(struct maple_enode *enode, struct maple_tree *mt,
			      void __rcu **slots)
{
	struct maple_node *node;
	enum maple_type type;
	void *entry;
	int offset;

	for (offset = 0; offset < mt_slot_count(enode); offset++) {
		entry = mt_slot(mt, slots, offset);
		type = mte_node_type(entry);
		node = mte_to_node(entry);
		/* Use both node and type to catch LE & BE metadata */
		if (!node || !type)
			break;

		mte_set_node_dead(entry);
		node->type = type;
		rcu_assign_pointer(slots[offset], node);
	}

	return offset;
}

/**
 * mte_dead_walk() - Walk down a dead tree to just before the leaves
 * @enode: The maple encoded node
 * @offset: The starting offset
 *
 * Note: This can only be used from the RCU callback context.
 */
static void __rcu **mte_dead_walk(struct maple_enode **enode, unsigned char offset)
{
	struct maple_node *node, *next;
	void __rcu **slots = NULL;

	next = mte_to_node(*enode);
	do {
		*enode = ma_enode_ptr(next);
		node = mte_to_node(*enode);
		slots = ma_slots(node, node->type);
		next = rcu_dereference_protected(slots[offset],
					lock_is_held(&rcu_callback_map));
		offset = 0;
	} while (!ma_is_leaf(next->type));

	return slots;
}

/**
 * mt_free_walk() - Walk & free a tree in the RCU callback context
 * @head: The RCU head that's within the node.
 *
 * Note: This can only be used from the RCU callback context.
 */
static void mt_free_walk(struct rcu_head *head)
{
	void __rcu **slots;
	struct maple_node *node, *start;
	struct maple_enode *enode;
	unsigned char offset;
	enum maple_type type;

	node = container_of(head, struct maple_node, rcu);

	if (ma_is_leaf(node->type))
		goto free_leaf;

	start = node;
	enode = mt_mk_node(node, node->type);
	slots = mte_dead_walk(&enode, 0);
	node = mte_to_node(enode);
	do {
		mt_free_bulk(node->slot_len, slots);
		offset = node->parent_slot + 1;
		enode = node->piv_parent;
		if (mte_to_node(enode) == node)
			goto free_leaf;

		type = mte_node_type(enode);
		slots = ma_slots(mte_to_node(enode), type);
		if ((offset < mt_slots[type]) &&
		    rcu_dereference_protected(slots[offset],
					      lock_is_held(&rcu_callback_map)))
			slots = mte_dead_walk(&enode, offset);
		node = mte_to_node(enode);
	} while ((node != start) || (node->slot_len < offset));

	slots = ma_slots(node, node->type);
	mt_free_bulk(node->slot_len, slots);

free_leaf:
	mt_free_rcu(&node->rcu);
}

static inline void __rcu **mte_destroy_descend(struct maple_enode **enode,
	struct maple_tree *mt, struct maple_enode *prev, unsigned char offset)
{
	struct maple_node *node;
	struct maple_enode *next = *enode;
	void __rcu **slots = NULL;
	enum maple_type type;
	unsigned char next_offset = 0;

	do {
		*enode = next;
		node = mte_to_node(*enode);
		type = mte_node_type(*enode);
		slots = ma_slots(node, type);
		next = mt_slot_locked(mt, slots, next_offset);
		if ((mte_dead_node(next)))
			next = mt_slot_locked(mt, slots, ++next_offset);

		mte_set_node_dead(*enode);
		node->type = type;
		node->piv_parent = prev;
		node->parent_slot = offset;
		offset = next_offset;
		next_offset = 0;
		prev = *enode;
	} while (!mte_is_leaf(next));

	return slots;
}

static void mt_destroy_walk(struct maple_enode *enode, struct maple_tree *mt,
			    bool free)
{
	void __rcu **slots;
	struct maple_node *node = mte_to_node(enode);
	struct maple_enode *start;

	if (mte_is_leaf(enode)) {
		node->type = mte_node_type(enode);
		goto free_leaf;
	}

	start = enode;
	slots = mte_destroy_descend(&enode, mt, start, 0);
	node = mte_to_node(enode); // Updated in the above call.
	do {
		enum maple_type type;
		unsigned char offset;
		struct maple_enode *parent, *tmp;

		node->slot_len = mte_dead_leaves(enode, mt, slots);
		if (free)
			mt_free_bulk(node->slot_len, slots);
		offset = node->parent_slot + 1;
		enode = node->piv_parent;
		if (mte_to_node(enode) == node)
			goto free_leaf;

		type = mte_node_type(enode);
		slots = ma_slots(mte_to_node(enode), type);
		if (offset >= mt_slots[type])
			goto next;

		tmp = mt_slot_locked(mt, slots, offset);
		if (mte_node_type(tmp) && mte_to_node(tmp)) {
			parent = enode;
			enode = tmp;
			slots = mte_destroy_descend(&enode, mt, parent, offset);
		}
next:
		node = mte_to_node(enode);
	} while (start != enode);

	node = mte_to_node(enode);
	node->slot_len = mte_dead_leaves(enode, mt, slots);
	if (free)
		mt_free_bulk(node->slot_len, slots);

free_leaf:
	if (free)
		mt_free_rcu(&node->rcu);
	else
		mt_clear_meta(mt, node, node->type);
}

/*
 * mte_destroy_walk() - Free a tree or sub-tree.
 * @enode - the encoded maple node (maple_enode) to start
 * @mn - the tree to free - needed for node types.
 *
 * Must hold the write lock.
 */
static inline void mte_destroy_walk(struct maple_enode *enode,
				    struct maple_tree *mt)
{
	struct maple_node *node = mte_to_node(enode);

	if (mt_in_rcu(mt)) {
		mt_destroy_walk(enode, mt, false);
		call_rcu(&node->rcu, mt_free_walk);
	} else {
		mt_destroy_walk(enode, mt, true);
	}
}

static void mas_wr_store_setup(struct ma_wr_state *wr_mas)
{
	if (mas_is_start(wr_mas->mas))
		return;

	if (unlikely(mas_is_paused(wr_mas->mas)))
		goto reset;

	if (unlikely(mas_is_none(wr_mas->mas)))
		goto reset;

	/*
	 * A less strict version of mas_is_span_wr() where we allow spanning
	 * writes within this node.  This is to stop partial walks in
	 * mas_prealloc() from being reset.
	 */
	if (wr_mas->mas->last > wr_mas->mas->max)
		goto reset;

	if (wr_mas->entry)
		return;

	if (mte_is_leaf(wr_mas->mas->node) &&
	    wr_mas->mas->last == wr_mas->mas->max)
		goto reset;

	return;

reset:
	mas_reset(wr_mas->mas);
}

/* Interface */

/**
 * mas_store() - Store an @entry.
 * @mas: The maple state.
 * @entry: The entry to store.
 *
 * The @mas->index and @mas->last is used to set the range for the @entry.
 * Note: The @mas should have pre-allocated entries to ensure there is memory to
 * store the entry.  Please see mas_expected_entries()/mas_destroy() for more details.
 *
 * Return: the first entry between mas->index and mas->last or %NULL.
 */
void *mas_store(struct ma_state *mas, void *entry)
{
	MA_WR_STATE(wr_mas, mas, entry);

	trace_ma_write(__func__, mas, 0, entry);
#ifdef CONFIG_DEBUG_MAPLE_TREE
	if (mas->index > mas->last)
		pr_err("Error %lu > %lu %p\n", mas->index, mas->last, entry);
	MT_BUG_ON(mas->tree, mas->index > mas->last);
	if (mas->index > mas->last) {
		mas_set_err(mas, -EINVAL);
		return NULL;
	}

#endif

	/*
	 * Storing is the same operation as insert with the added caveat that it
	 * can overwrite entries.  Although this seems simple enough, one may
	 * want to examine what happens if a single store operation was to
	 * overwrite multiple entries within a self-balancing B-Tree.
	 */
	mas_wr_store_setup(&wr_mas);
	mas_wr_store_entry(&wr_mas);
	return wr_mas.content;
}
EXPORT_SYMBOL_GPL(mas_store);

/**
 * mas_store_gfp() - Store a value into the tree.
 * @mas: The maple state
 * @entry: The entry to store
 * @gfp: The GFP_FLAGS to use for allocations if necessary.
 *
 * Return: 0 on success, -EINVAL on invalid request, -ENOMEM if memory could not
 * be allocated.
 */
int mas_store_gfp(struct ma_state *mas, void *entry, gfp_t gfp)
{
	MA_WR_STATE(wr_mas, mas, entry);

	mas_wr_store_setup(&wr_mas);
	trace_ma_write(__func__, mas, 0, entry);
retry:
	mas_wr_store_entry(&wr_mas);
	if (unlikely(mas_nomem(mas, gfp)))
		goto retry;

	if (unlikely(mas_is_err(mas)))
		return xa_err(mas->node);

	return 0;
}
EXPORT_SYMBOL_GPL(mas_store_gfp);

/**
 * mas_store_prealloc() - Store a value into the tree using memory
 * preallocated in the maple state.
 * @mas: The maple state
 * @entry: The entry to store.
 */
void mas_store_prealloc(struct ma_state *mas, void *entry)
{
	MA_WR_STATE(wr_mas, mas, entry);

	mas_wr_store_setup(&wr_mas);
	trace_ma_write(__func__, mas, 0, entry);
	mas_wr_store_entry(&wr_mas);
	BUG_ON(mas_is_err(mas));
	mas_destroy(mas);
}
EXPORT_SYMBOL_GPL(mas_store_prealloc);

/**
 * mas_preallocate() - Preallocate enough nodes for a store operation
 * @mas: The maple state
 * @entry: The entry that will be stored
 * @gfp: The GFP_FLAGS to use for allocations.
 *
 * Return: 0 on success, -ENOMEM if memory could not be allocated.
 */
int mas_preallocate(struct ma_state *mas, void *entry, gfp_t gfp)
{
	MA_WR_STATE(wr_mas, mas, entry);
	unsigned char node_size;
	int request = 1;
	int ret;


	if (unlikely(!mas->index && mas->last == ULONG_MAX))
		goto ask_now;

	mas_wr_store_setup(&wr_mas);
	wr_mas.content = mas_start(mas);
	/* Root expand */
	if (unlikely(mas_is_none(mas) || mas_is_ptr(mas)))
		goto ask_now;

	if (unlikely(!mas_wr_walk(&wr_mas))) {
		/* Spanning store, use worst case for now */
		request = 1 + mas_mt_height(mas) * 3;
		goto ask_now;
	}

	/* At this point, we are at the leaf node that needs to be altered. */
	/* Exact fit, no nodes needed. */
	if (wr_mas.r_min == mas->index && wr_mas.r_max == mas->last)
		return 0;

	mas_wr_end_piv(&wr_mas);
	node_size = mas_wr_node_size(&wr_mas);
	/* Slot store can avoid using any nodes */
	if (node_size == wr_mas.node_end && wr_mas.offset_end - mas->offset == 1)
		return 0;

	if (node_size >= mt_slots[wr_mas.type]) {
		/* Split, worst case for now. */
		request = 1 + mas_mt_height(mas) * 2;
		goto ask_now;
	}

	/* Appending does not need any nodes */
	if (node_size == wr_mas.node_end + 1 && mas->offset == wr_mas.node_end)
		return 0;

	/* Potential spanning rebalance collapsing a node, use worst-case */
	if (node_size  - 1 <= mt_min_slots[wr_mas.type])
		request = mas_mt_height(mas) * 2 - 1;

	/* node store needs one node */
ask_now:
	mas_node_count_gfp(mas, request, gfp);
	mas->mas_flags |= MA_STATE_PREALLOC;
	if (likely(!mas_is_err(mas)))
		return 0;

	mas_set_alloc_req(mas, 0);
	ret = xa_err(mas->node);
	mas_reset(mas);
	mas_destroy(mas);
	mas_reset(mas);
	return ret;
}

/*
 * mas_destroy() - destroy a maple state.
 * @mas: The maple state
 *
 * Upon completion, check the left-most node and rebalance against the node to
 * the right if necessary.  Frees any allocated nodes associated with this maple
 * state.
 */
void mas_destroy(struct ma_state *mas)
{
	struct maple_alloc *node;
	unsigned long total;

	/*
	 * When using mas_for_each() to insert an expected number of elements,
	 * it is possible that the number inserted is less than the expected
	 * number.  To fix an invalid final node, a check is performed here to
	 * rebalance the previous node with the final node.
	 */
	if (mas->mas_flags & MA_STATE_REBALANCE) {
		unsigned char end;

		if (mas_is_start(mas))
			mas_start(mas);

		mtree_range_walk(mas);
		end = mas_data_end(mas) + 1;
		if (end < mt_min_slot_count(mas->node) - 1)
			mas_destroy_rebalance(mas, end);

		mas->mas_flags &= ~MA_STATE_REBALANCE;
	}
	mas->mas_flags &= ~(MA_STATE_BULK|MA_STATE_PREALLOC);

	total = mas_allocated(mas);
	while (total) {
		node = mas->alloc;
		mas->alloc = node->slot[0];
		if (node->node_count > 1) {
			size_t count = node->node_count - 1;

			mt_free_bulk(count, (void __rcu **)&node->slot[1]);
			total -= count;
		}
		mt_free_one(ma_mnode_ptr(node));
		total--;
	}

	mas->alloc = NULL;
}
EXPORT_SYMBOL_GPL(mas_destroy);

/*
 * mas_expected_entries() - Set the expected number of entries that will be inserted.
 * @mas: The maple state
 * @nr_entries: The number of expected entries.
 *
 * This will attempt to pre-allocate enough nodes to store the expected number
 * of entries.  The allocations will occur using the bulk allocator interface
 * for speed.  Please call mas_destroy() on the @mas after inserting the entries
 * to ensure any unused nodes are freed.
 *
 * Return: 0 on success, -ENOMEM if memory could not be allocated.
 */
int mas_expected_entries(struct ma_state *mas, unsigned long nr_entries)
{
	int nonleaf_cap = MAPLE_ARANGE64_SLOTS - 2;
	struct maple_enode *enode = mas->node;
	int nr_nodes;
	int ret;

	/*
	 * Sometimes it is necessary to duplicate a tree to a new tree, such as
	 * forking a process and duplicating the VMAs from one tree to a new
	 * tree.  When such a situation arises, it is known that the new tree is
	 * not going to be used until the entire tree is populated.  For
	 * performance reasons, it is best to use a bulk load with RCU disabled.
	 * This allows for optimistic splitting that favours the left and reuse
	 * of nodes during the operation.
	 */

	/* Optimize splitting for bulk insert in-order */
	mas->mas_flags |= MA_STATE_BULK;

	/*
	 * Avoid overflow, assume a gap between each entry and a trailing null.
	 * If this is wrong, it just means allocation can happen during
	 * insertion of entries.
	 */
	nr_nodes = max(nr_entries, nr_entries * 2 + 1);
	if (!mt_is_alloc(mas->tree))
		nonleaf_cap = MAPLE_RANGE64_SLOTS - 2;

	/* Leaves; reduce slots to keep space for expansion */
	nr_nodes = DIV_ROUND_UP(nr_nodes, MAPLE_RANGE64_SLOTS - 2);
	/* Internal nodes */
	nr_nodes += DIV_ROUND_UP(nr_nodes, nonleaf_cap);
	/* Add working room for split (2 nodes) + new parents */
	mas_node_count_gfp(mas, nr_nodes + 3, GFP_KERNEL);

	/* Detect if allocations run out */
	mas->mas_flags |= MA_STATE_PREALLOC;

	if (!mas_is_err(mas))
		return 0;

	ret = xa_err(mas->node);
	mas->node = enode;
	mas_destroy(mas);
	return ret;

}
EXPORT_SYMBOL_GPL(mas_expected_entries);

static inline bool mas_next_setup(struct ma_state *mas, unsigned long max,
		void **entry)
{
	bool was_none = mas_is_none(mas);

	if (mas_is_none(mas) || mas_is_paused(mas))
		mas->node = MAS_START;

	if (mas_is_start(mas))
		*entry = mas_walk(mas); /* Retries on dead nodes handled by mas_walk */

	if (mas_is_ptr(mas)) {
		*entry = NULL;
		if (was_none && mas->index == 0) {
			mas->index = mas->last = 0;
			return true;
		}
		mas->index = 1;
		mas->last = ULONG_MAX;
		mas->node = MAS_NONE;
		return true;
	}

	if (mas_is_none(mas))
		return true;
	return false;
}

/**
 * mas_next() - Get the next entry.
 * @mas: The maple state
 * @max: The maximum index to check.
 *
 * Returns the next entry after @mas->index.
 * Must hold rcu_read_lock or the write lock.
 * Can return the zero entry.
 *
 * Return: The next entry or %NULL
 */
void *mas_next(struct ma_state *mas, unsigned long max)
{
	void *entry = NULL;

	if (mas_next_setup(mas, max, &entry))
		return entry;

	/* Retries on dead nodes handled by mas_next_slot */
	return mas_next_slot(mas, max, false);
}
EXPORT_SYMBOL_GPL(mas_next);

/**
 * mas_next_range() - Advance the maple state to the next range
 * @mas: The maple state
 * @max: The maximum index to check.
 *
 * Sets @mas->index and @mas->last to the range.
 * Must hold rcu_read_lock or the write lock.
 * Can return the zero entry.
 *
 * Return: The next entry or %NULL
 */
void *mas_next_range(struct ma_state *mas, unsigned long max)
{
	void *entry = NULL;

	if (mas_next_setup(mas, max, &entry))
		return entry;

	/* Retries on dead nodes handled by mas_next_slot */
	return mas_next_slot(mas, max, true);
}
EXPORT_SYMBOL_GPL(mas_next_range);

/**
 * mt_next() - get the next value in the maple tree
 * @mt: The maple tree
 * @index: The start index
 * @max: The maximum index to check
 *
 * Return: The entry at @index or higher, or %NULL if nothing is found.
 */
void *mt_next(struct maple_tree *mt, unsigned long index, unsigned long max)
{
	void *entry = NULL;
	MA_STATE(mas, mt, index, index);

	rcu_read_lock();
	entry = mas_next(&mas, max);
	rcu_read_unlock();
	return entry;
}
EXPORT_SYMBOL_GPL(mt_next);

static inline bool mas_prev_setup(struct ma_state *mas, unsigned long min,
		void **entry)
{
	if (mas->index <= min)
		goto none;

	if (mas_is_none(mas) || mas_is_paused(mas))
		mas->node = MAS_START;

	if (mas_is_start(mas)) {
		mas_walk(mas);
		if (!mas->index)
			goto none;
	}

	if (unlikely(mas_is_ptr(mas))) {
		if (!mas->index)
			goto none;
		mas->index = mas->last = 0;
		*entry = mas_root(mas);
		return true;
	}

	if (mas_is_none(mas)) {
		if (mas->index) {
			/* Walked to out-of-range pointer? */
			mas->index = mas->last = 0;
			mas->node = MAS_ROOT;
			*entry = mas_root(mas);
			return true;
		}
		return true;
	}

	return false;

none:
	mas->node = MAS_NONE;
	return true;
}

/**
 * mas_prev() - Get the previous entry
 * @mas: The maple state
 * @min: The minimum value to check.
 *
 * Must hold rcu_read_lock or the write lock.
 * Will reset mas to MAS_START if the node is MAS_NONE.  Will stop on not
 * searchable nodes.
 *
 * Return: the previous value or %NULL.
 */
void *mas_prev(struct ma_state *mas, unsigned long min)
{
	void *entry = NULL;

	if (mas_prev_setup(mas, min, &entry))
		return entry;

	return mas_prev_slot(mas, min, false);
}
EXPORT_SYMBOL_GPL(mas_prev);

/**
 * mas_prev_range() - Advance to the previous range
 * @mas: The maple state
 * @min: The minimum value to check.
 *
 * Sets @mas->index and @mas->last to the range.
 * Must hold rcu_read_lock or the write lock.
 * Will reset mas to MAS_START if the node is MAS_NONE.  Will stop on not
 * searchable nodes.
 *
 * Return: the previous value or %NULL.
 */
void *mas_prev_range(struct ma_state *mas, unsigned long min)
{
	void *entry = NULL;

	if (mas_prev_setup(mas, min, &entry))
		return entry;

	return mas_prev_slot(mas, min, true);
}
EXPORT_SYMBOL_GPL(mas_prev_range);

/**
 * mt_prev() - get the previous value in the maple tree
 * @mt: The maple tree
 * @index: The start index
 * @min: The minimum index to check
 *
 * Return: The entry at @index or lower, or %NULL if nothing is found.
 */
void *mt_prev(struct maple_tree *mt, unsigned long index, unsigned long min)
{
	void *entry = NULL;
	MA_STATE(mas, mt, index, index);

	rcu_read_lock();
	entry = mas_prev(&mas, min);
	rcu_read_unlock();
	return entry;
}
EXPORT_SYMBOL_GPL(mt_prev);

/**
 * mas_pause() - Pause a mas_find/mas_for_each to drop the lock.
 * @mas: The maple state to pause
 *
 * Some users need to pause a walk and drop the lock they're holding in
 * order to yield to a higher priority thread or carry out an operation
 * on an entry.  Those users should call this function before they drop
 * the lock.  It resets the @mas to be suitable for the next iteration
 * of the loop after the user has reacquired the lock.  If most entries
 * found during a walk require you to call mas_pause(), the mt_for_each()
 * iterator may be more appropriate.
 *
 */
void mas_pause(struct ma_state *mas)
{
	mas->node = MAS_PAUSE;
}
EXPORT_SYMBOL_GPL(mas_pause);

/**
 * mas_find_setup() - Internal function to set up mas_find*().
 * @mas: The maple state
 * @max: The maximum index
 * @entry: Pointer to the entry
 *
 * Returns: True if entry is the answer, false otherwise.
 */
static inline bool mas_find_setup(struct ma_state *mas, unsigned long max,
		void **entry)
{
	*entry = NULL;

	if (unlikely(mas_is_none(mas))) {
		if (unlikely(mas->last >= max))
			return true;

		mas->index = mas->last;
		mas->node = MAS_START;
	} else if (unlikely(mas_is_paused(mas))) {
		if (unlikely(mas->last >= max))
			return true;

		mas->node = MAS_START;
		mas->index = ++mas->last;
	} else if (unlikely(mas_is_ptr(mas)))
		goto ptr_out_of_range;

	if (unlikely(mas_is_start(mas))) {
		/* First run or continue */
		if (mas->index > max)
			return true;

		*entry = mas_walk(mas);
		if (*entry)
			return true;

	}

	if (unlikely(!mas_searchable(mas))) {
		if (unlikely(mas_is_ptr(mas)))
			goto ptr_out_of_range;

		return true;
	}

	if (mas->index == max)
		return true;

	return false;

ptr_out_of_range:
	mas->node = MAS_NONE;
	mas->index = 1;
	mas->last = ULONG_MAX;
	return true;
}

/**
 * mas_find() - On the first call, find the entry at or after mas->index up to
 * %max.  Otherwise, find the entry after mas->index.
 * @mas: The maple state
 * @max: The maximum value to check.
 *
 * Must hold rcu_read_lock or the write lock.
 * If an entry exists, last and index are updated accordingly.
 * May set @mas->node to MAS_NONE.
 *
 * Return: The entry or %NULL.
 */
void *mas_find(struct ma_state *mas, unsigned long max)
{
	void *entry = NULL;

	if (mas_find_setup(mas, max, &entry))
		return entry;

	/* Retries on dead nodes handled by mas_next_slot */
	return mas_next_slot(mas, max, false);
}
EXPORT_SYMBOL_GPL(mas_find);

/**
 * mas_find_range() - On the first call, find the entry at or after
 * mas->index up to %max.  Otherwise, advance to the next slot mas->index.
 * @mas: The maple state
 * @max: The maximum value to check.
 *
 * Must hold rcu_read_lock or the write lock.
 * If an entry exists, last and index are updated accordingly.
 * May set @mas->node to MAS_NONE.
 *
 * Return: The entry or %NULL.
 */
void *mas_find_range(struct ma_state *mas, unsigned long max)
{
	void *entry;

	if (mas_find_setup(mas, max, &entry))
		return entry;

	/* Retries on dead nodes handled by mas_next_slot */
	return mas_next_slot(mas, max, true);
}
EXPORT_SYMBOL_GPL(mas_find_range);

/**
 * mas_find_rev_setup() - Internal function to set up mas_find_*_rev()
 * @mas: The maple state
 * @min: The minimum index
 * @entry: Pointer to the entry
 *
 * Returns: True if entry is the answer, false otherwise.
 */
static inline bool mas_find_rev_setup(struct ma_state *mas, unsigned long min,
		void **entry)
{
	*entry = NULL;

	if (unlikely(mas_is_none(mas))) {
		if (mas->index <= min)
			goto none;

		mas->last = mas->index;
		mas->node = MAS_START;
	}

	if (unlikely(mas_is_paused(mas))) {
		if (unlikely(mas->index <= min)) {
			mas->node = MAS_NONE;
			return true;
		}
		mas->node = MAS_START;
		mas->last = --mas->index;
	}

	if (unlikely(mas_is_start(mas))) {
		/* First run or continue */
		if (mas->index < min)
			return true;

		*entry = mas_walk(mas);
		if (*entry)
			return true;
	}

	if (unlikely(!mas_searchable(mas))) {
		if (mas_is_ptr(mas))
			goto none;

		if (mas_is_none(mas)) {
			/*
			 * Walked to the location, and there was nothing so the
			 * previous location is 0.
			 */
			mas->last = mas->index = 0;
			mas->node = MAS_ROOT;
			*entry = mas_root(mas);
			return true;
		}
	}

	if (mas->index < min)
		return true;

	return false;

none:
	mas->node = MAS_NONE;
	return true;
}

/**
 * mas_find_rev: On the first call, find the first non-null entry at or below
 * mas->index down to %min.  Otherwise find the first non-null entry below
 * mas->index down to %min.
 * @mas: The maple state
 * @min: The minimum value to check.
 *
 * Must hold rcu_read_lock or the write lock.
 * If an entry exists, last and index are updated accordingly.
 * May set @mas->node to MAS_NONE.
 *
 * Return: The entry or %NULL.
 */
void *mas_find_rev(struct ma_state *mas, unsigned long min)
{
	void *entry;

	if (mas_find_rev_setup(mas, min, &entry))
		return entry;

	/* Retries on dead nodes handled by mas_prev_slot */
	return mas_prev_slot(mas, min, false);

}
EXPORT_SYMBOL_GPL(mas_find_rev);

/**
 * mas_find_range_rev: On the first call, find the first non-null entry at or
 * below mas->index down to %min.  Otherwise advance to the previous slot after
 * mas->index down to %min.
 * @mas: The maple state
 * @min: The minimum value to check.
 *
 * Must hold rcu_read_lock or the write lock.
 * If an entry exists, last and index are updated accordingly.
 * May set @mas->node to MAS_NONE.
 *
 * Return: The entry or %NULL.
 */
void *mas_find_range_rev(struct ma_state *mas, unsigned long min)
{
	void *entry;

	if (mas_find_rev_setup(mas, min, &entry))
		return entry;

	/* Retries on dead nodes handled by mas_prev_slot */
	return mas_prev_slot(mas, min, true);
}
EXPORT_SYMBOL_GPL(mas_find_range_rev);

/**
 * mas_erase() - Find the range in which index resides and erase the entire
 * range.
 * @mas: The maple state
 *
 * Must hold the write lock.
 * Searches for @mas->index, sets @mas->index and @mas->last to the range and
 * erases that range.
 *
 * Return: the entry that was erased or %NULL, @mas->index and @mas->last are updated.
 */
void *mas_erase(struct ma_state *mas)
{
	void *entry;
	MA_WR_STATE(wr_mas, mas, NULL);

	if (mas_is_none(mas) || mas_is_paused(mas))
		mas->node = MAS_START;

	/* Retry unnecessary when holding the write lock. */
	entry = mas_state_walk(mas);
	if (!entry)
		return NULL;

write_retry:
	/* Must reset to ensure spanning writes of last slot are detected */
	mas_reset(mas);
	mas_wr_store_setup(&wr_mas);
	mas_wr_store_entry(&wr_mas);
	if (mas_nomem(mas, GFP_KERNEL))
		goto write_retry;

	return entry;
}
EXPORT_SYMBOL_GPL(mas_erase);

/**
 * mas_nomem() - Check if there was an error allocating and do the allocation
 * if necessary If there are allocations, then free them.
 * @mas: The maple state
 * @gfp: The GFP_FLAGS to use for allocations
 * Return: true on allocation, false otherwise.
 */
bool mas_nomem(struct ma_state *mas, gfp_t gfp)
	__must_hold(mas->tree->lock)
{
	if (likely(mas->node != MA_ERROR(-ENOMEM))) {
		mas_destroy(mas);
		return false;
	}

	if (gfpflags_allow_blocking(gfp) && !mt_external_lock(mas->tree)) {
		mtree_unlock(mas->tree);
		mas_alloc_nodes(mas, gfp);
		mtree_lock(mas->tree);
	} else {
		mas_alloc_nodes(mas, gfp);
	}

	if (!mas_allocated(mas))
		return false;

	mas->node = MAS_START;
	return true;
}

void __init maple_tree_init(void)
{
	maple_node_cache = kmem_cache_create("maple_node",
			sizeof(struct maple_node), sizeof(struct maple_node),
			SLAB_PANIC, NULL);
}

/**
 * mtree_load() - Load a value stored in a maple tree
 * @mt: The maple tree
 * @index: The index to load
 *
 * Return: the entry or %NULL
 */
void *mtree_load(struct maple_tree *mt, unsigned long index)
{
	MA_STATE(mas, mt, index, index);
	void *entry;

	trace_ma_read(__func__, &mas);
	rcu_read_lock();
retry:
	entry = mas_start(&mas);
	if (unlikely(mas_is_none(&mas)))
		goto unlock;

	if (unlikely(mas_is_ptr(&mas))) {
		if (index)
			entry = NULL;

		goto unlock;
	}

	entry = mtree_lookup_walk(&mas);
	if (!entry && unlikely(mas_is_start(&mas)))
		goto retry;
unlock:
	rcu_read_unlock();
	if (xa_is_zero(entry))
		return NULL;

	return entry;
}
EXPORT_SYMBOL(mtree_load);

/**
 * mtree_store_range() - Store an entry at a given range.
 * @mt: The maple tree
 * @index: The start of the range
 * @last: The end of the range
 * @entry: The entry to store
 * @gfp: The GFP_FLAGS to use for allocations
 *
 * Return: 0 on success, -EINVAL on invalid request, -ENOMEM if memory could not
 * be allocated.
 */
int mtree_store_range(struct maple_tree *mt, unsigned long index,
		unsigned long last, void *entry, gfp_t gfp)
{
	MA_STATE(mas, mt, index, last);
	MA_WR_STATE(wr_mas, &mas, entry);

	trace_ma_write(__func__, &mas, 0, entry);
	if (WARN_ON_ONCE(xa_is_advanced(entry)))
		return -EINVAL;

	if (index > last)
		return -EINVAL;

	mtree_lock(mt);
retry:
	mas_wr_store_entry(&wr_mas);
	if (mas_nomem(&mas, gfp))
		goto retry;

	mtree_unlock(mt);
	if (mas_is_err(&mas))
		return xa_err(mas.node);

	return 0;
}
EXPORT_SYMBOL(mtree_store_range);

/**
 * mtree_store() - Store an entry at a given index.
 * @mt: The maple tree
 * @index: The index to store the value
 * @entry: The entry to store
 * @gfp: The GFP_FLAGS to use for allocations
 *
 * Return: 0 on success, -EINVAL on invalid request, -ENOMEM if memory could not
 * be allocated.
 */
int mtree_store(struct maple_tree *mt, unsigned long index, void *entry,
		 gfp_t gfp)
{
	return mtree_store_range(mt, index, index, entry, gfp);
}
EXPORT_SYMBOL(mtree_store);

/**
 * mtree_insert_range() - Insert an entry at a give range if there is no value.
 * @mt: The maple tree
 * @first: The start of the range
 * @last: The end of the range
 * @entry: The entry to store
 * @gfp: The GFP_FLAGS to use for allocations.
 *
 * Return: 0 on success, -EEXISTS if the range is occupied, -EINVAL on invalid
 * request, -ENOMEM if memory could not be allocated.
 */
int mtree_insert_range(struct maple_tree *mt, unsigned long first,
		unsigned long last, void *entry, gfp_t gfp)
{
	MA_STATE(ms, mt, first, last);

	if (WARN_ON_ONCE(xa_is_advanced(entry)))
		return -EINVAL;

	if (first > last)
		return -EINVAL;

	mtree_lock(mt);
retry:
	mas_insert(&ms, entry);
	if (mas_nomem(&ms, gfp))
		goto retry;

	mtree_unlock(mt);
	if (mas_is_err(&ms))
		return xa_err(ms.node);

	return 0;
}
EXPORT_SYMBOL(mtree_insert_range);

/**
 * mtree_insert() - Insert an entry at a give index if there is no value.
 * @mt: The maple tree
 * @index : The index to store the value
 * @entry: The entry to store
 * @gfp: The FGP_FLAGS to use for allocations.
 *
 * Return: 0 on success, -EEXISTS if the range is occupied, -EINVAL on invalid
 * request, -ENOMEM if memory could not be allocated.
 */
int mtree_insert(struct maple_tree *mt, unsigned long index, void *entry,
		 gfp_t gfp)
{
	return mtree_insert_range(mt, index, index, entry, gfp);
}
EXPORT_SYMBOL(mtree_insert);

int mtree_alloc_range(struct maple_tree *mt, unsigned long *startp,
		void *entry, unsigned long size, unsigned long min,
		unsigned long max, gfp_t gfp)
{
	int ret = 0;

	MA_STATE(mas, mt, min, max - size);
	if (!mt_is_alloc(mt))
		return -EINVAL;

	if (WARN_ON_ONCE(mt_is_reserved(entry)))
		return -EINVAL;

	if (min > max)
		return -EINVAL;

	if (max < size)
		return -EINVAL;

	if (!size)
		return -EINVAL;

	mtree_lock(mt);
retry:
	mas.offset = 0;
	mas.index = min;
	mas.last = max - size;
	ret = mas_alloc(&mas, entry, size, startp);
	if (mas_nomem(&mas, gfp))
		goto retry;

	mtree_unlock(mt);
	return ret;
}
EXPORT_SYMBOL(mtree_alloc_range);

int mtree_alloc_rrange(struct maple_tree *mt, unsigned long *startp,
		void *entry, unsigned long size, unsigned long min,
		unsigned long max, gfp_t gfp)
{
	int ret = 0;

	MA_STATE(mas, mt, min, max - size);
	if (!mt_is_alloc(mt))
		return -EINVAL;

	if (WARN_ON_ONCE(mt_is_reserved(entry)))
		return -EINVAL;

	if (min >= max)
		return -EINVAL;

	if (max < size - 1)
		return -EINVAL;

	if (!size)
		return -EINVAL;

	mtree_lock(mt);
retry:
	ret = mas_rev_alloc(&mas, min, max, entry, size, startp);
	if (mas_nomem(&mas, gfp))
		goto retry;

	mtree_unlock(mt);
	return ret;
}
EXPORT_SYMBOL(mtree_alloc_rrange);

/**
 * mtree_erase() - Find an index and erase the entire range.
 * @mt: The maple tree
 * @index: The index to erase
 *
 * Erasing is the same as a walk to an entry then a store of a NULL to that
 * ENTIRE range.  In fact, it is implemented as such using the advanced API.
 *
 * Return: The entry stored at the @index or %NULL
 */
void *mtree_erase(struct maple_tree *mt, unsigned long index)
{
	void *entry = NULL;

	MA_STATE(mas, mt, index, index);
	trace_ma_op(__func__, &mas);

	mtree_lock(mt);
	entry = mas_erase(&mas);
	mtree_unlock(mt);

	return entry;
}
EXPORT_SYMBOL(mtree_erase);

/*
 * mas_dup_free() - Free an incomplete duplication of a tree.
 * @mas: The maple state of a incomplete tree.
 *
 * The parameter @mas->node passed in indicates that the allocation failed on
 * this node. This function frees all nodes starting from @mas->node in the
 * reverse order of mas_dup_build(). There is no need to hold the source tree
 * lock at this time.
 */
static void mas_dup_free(struct ma_state *mas)
{
	struct maple_node *node;
	enum maple_type type;
	void __rcu **slots;
	unsigned char count, i;

	/* Maybe the first node allocation failed. */
	if (mas_is_none(mas))
		return;

	while (!mte_is_root(mas->node)) {
		mas_ascend(mas);
		if (mas->offset) {
			mas->offset--;
			do {
				mas_descend(mas);
				mas->offset = mas_data_end(mas);
			} while (!mte_is_leaf(mas->node));

			mas_ascend(mas);
		}

		node = mte_to_node(mas->node);
		type = mte_node_type(mas->node);
		slots = ma_slots(node, type);
		count = mas_data_end(mas) + 1;
		for (i = 0; i < count; i++)
			((unsigned long *)slots)[i] &= ~MAPLE_NODE_MASK;
		mt_free_bulk(count, slots);
	}

	node = mte_to_node(mas->node);
	mt_free_one(node);
}

/*
 * mas_copy_node() - Copy a maple node and replace the parent.
 * @mas: The maple state of source tree.
 * @new_mas: The maple state of new tree.
 * @parent: The parent of the new node.
 *
 * Copy @mas->node to @new_mas->node, set @parent to be the parent of
 * @new_mas->node. If memory allocation fails, @mas is set to -ENOMEM.
 */
static inline void mas_copy_node(struct ma_state *mas, struct ma_state *new_mas,
		struct maple_pnode *parent)
{
	struct maple_node *node = mte_to_node(mas->node);
	struct maple_node *new_node = mte_to_node(new_mas->node);
	unsigned long val;

	/* Copy the node completely. */
	memcpy(new_node, node, sizeof(struct maple_node));
	/* Update the parent node pointer. */
	val = (unsigned long)node->parent & MAPLE_NODE_MASK;
	new_node->parent = ma_parent_ptr(val | (unsigned long)parent);
}

/*
 * mas_dup_alloc() - Allocate child nodes for a maple node.
 * @mas: The maple state of source tree.
 * @new_mas: The maple state of new tree.
 * @gfp: The GFP_FLAGS to use for allocations.
 *
 * This function allocates child nodes for @new_mas->node during the duplication
 * process. If memory allocation fails, @mas is set to -ENOMEM.
 */
static inline void mas_dup_alloc(struct ma_state *mas, struct ma_state *new_mas,
		gfp_t gfp)
{
	struct maple_node *node = mte_to_node(mas->node);
	struct maple_node *new_node = mte_to_node(new_mas->node);
	enum maple_type type;
	unsigned char request, count, i;
	void __rcu **slots;
	void __rcu **new_slots;
	unsigned long val;

	/* Allocate memory for child nodes. */
	type = mte_node_type(mas->node);
	new_slots = ma_slots(new_node, type);
	request = mas_data_end(mas) + 1;
	count = mt_alloc_bulk(gfp, request, (void **)new_slots);
	if (unlikely(count < request)) {
		memset(new_slots, 0, request * sizeof(void *));
		mas_set_err(mas, -ENOMEM);
		return;
	}

	/* Restore node type information in slots. */
	slots = ma_slots(node, type);
	for (i = 0; i < count; i++) {
		val = (unsigned long)mt_slot_locked(mas->tree, slots, i);
		val &= MAPLE_NODE_MASK;
		((unsigned long *)new_slots)[i] |= val;
	}
}

/*
 * mas_dup_build() - Build a new maple tree from a source tree
 * @mas: The maple state of source tree, need to be in MAS_START state.
 * @new_mas: The maple state of new tree, need to be in MAS_START state.
 * @gfp: The GFP_FLAGS to use for allocations.
 *
 * This function builds a new tree in DFS preorder. If the memory allocation
 * fails, the error code -ENOMEM will be set in @mas, and @new_mas points to the
 * last node. mas_dup_free() will free the incomplete duplication of a tree.
 *
 * Note that the attributes of the two trees need to be exactly the same, and the
 * new tree needs to be empty, otherwise -EINVAL will be set in @mas.
 */
static inline void mas_dup_build(struct ma_state *mas, struct ma_state *new_mas,
		gfp_t gfp)
{
	struct maple_node *node;
	struct maple_pnode *parent = NULL;
	struct maple_enode *root;
	enum maple_type type;

	if (unlikely(mt_attr(mas->tree) != mt_attr(new_mas->tree)) ||
	    unlikely(!mtree_empty(new_mas->tree))) {
		mas_set_err(mas, -EINVAL);
		return;
	}

	root = mas_start(mas);
	if (mas_is_ptr(mas) || mas_is_none(mas))
		goto set_new_tree;

	node = mt_alloc_one(gfp);
	if (!node) {
		new_mas->node = MAS_NONE;
		mas_set_err(mas, -ENOMEM);
		return;
	}

	type = mte_node_type(mas->node);
	root = mt_mk_node(node, type);
	new_mas->node = root;
	new_mas->min = 0;
	new_mas->max = ULONG_MAX;
	root = mte_mk_root(root);
	while (1) {
		mas_copy_node(mas, new_mas, parent);
		if (!mte_is_leaf(mas->node)) {
			/* Only allocate child nodes for non-leaf nodes. */
			mas_dup_alloc(mas, new_mas, gfp);
			if (unlikely(mas_is_err(mas)))
				return;
		} else {
			/*
			 * This is the last leaf node and duplication is
			 * completed.
			 */
			if (mas->max == ULONG_MAX)
				goto done;

			/* This is not the last leaf node and needs to go up. */
			do {
				mas_ascend(mas);
				mas_ascend(new_mas);
			} while (mas->offset == mas_data_end(mas));

			/* Move to the next subtree. */
			mas->offset++;
			new_mas->offset++;
		}

		mas_descend(mas);
		parent = ma_parent_ptr(mte_to_node(new_mas->node));
		mas_descend(new_mas);
		mas->offset = 0;
		new_mas->offset = 0;
	}
done:
	/* Specially handle the parent of the root node. */
	mte_to_node(root)->parent = ma_parent_ptr(mas_tree_parent(new_mas));
set_new_tree:
	/* Make them the same height */
	new_mas->tree->ma_flags = mas->tree->ma_flags;
	rcu_assign_pointer(new_mas->tree->ma_root, root);
}

/**
 * __mt_dup(): Duplicate an entire maple tree
 * @mt: The source maple tree
 * @new: The new maple tree
 * @gfp: The GFP_FLAGS to use for allocations
 *
 * This function duplicates a maple tree in Depth-First Search (DFS) pre-order
 * traversal. It uses memcpy() to copy nodes in the source tree and allocate
 * new child nodes in non-leaf nodes. The new node is exactly the same as the
 * source node except for all the addresses stored in it. It will be faster than
 * traversing all elements in the source tree and inserting them one by one into
 * the new tree.
 * The user needs to ensure that the attributes of the source tree and the new
 * tree are the same, and the new tree needs to be an empty tree, otherwise
 * -EINVAL will be returned.
 * Note that the user needs to manually lock the source tree and the new tree.
 *
 * Return: 0 on success, -ENOMEM if memory could not be allocated, -EINVAL If
 * the attributes of the two trees are different or the new tree is not an empty
 * tree.
 */
int __mt_dup(struct maple_tree *mt, struct maple_tree *new, gfp_t gfp)
{
	int ret = 0;
	MA_STATE(mas, mt, 0, 0);
	MA_STATE(new_mas, new, 0, 0);

	mas_dup_build(&mas, &new_mas, gfp);
	if (unlikely(mas_is_err(&mas))) {
		ret = xa_err(mas.node);
		if (ret == -ENOMEM)
			mas_dup_free(&new_mas);
	}

	return ret;
}
EXPORT_SYMBOL(__mt_dup);

/**
 * mtree_dup(): Duplicate an entire maple tree
 * @mt: The source maple tree
 * @new: The new maple tree
 * @gfp: The GFP_FLAGS to use for allocations
 *
 * This function duplicates a maple tree in Depth-First Search (DFS) pre-order
 * traversal. It uses memcpy() to copy nodes in the source tree and allocate
 * new child nodes in non-leaf nodes. The new node is exactly the same as the
 * source node except for all the addresses stored in it. It will be faster than
 * traversing all elements in the source tree and inserting them one by one into
 * the new tree.
 * The user needs to ensure that the attributes of the source tree and the new
 * tree are the same, and the new tree needs to be an empty tree, otherwise
 * -EINVAL will be returned.
 *
 * Return: 0 on success, -ENOMEM if memory could not be allocated, -EINVAL If
 * the attributes of the two trees are different or the new tree is not an empty
 * tree.
 */
int mtree_dup(struct maple_tree *mt, struct maple_tree *new, gfp_t gfp)
{
	int ret = 0;
	MA_STATE(mas, mt, 0, 0);
	MA_STATE(new_mas, new, 0, 0);

	mas_lock(&new_mas);
	mas_lock_nested(&mas, SINGLE_DEPTH_NESTING);
	mas_dup_build(&mas, &new_mas, gfp);
	mas_unlock(&mas);
	if (unlikely(mas_is_err(&mas))) {
		ret = xa_err(mas.node);
		if (ret == -ENOMEM)
			mas_dup_free(&new_mas);
	}

	mas_unlock(&new_mas);
	return ret;
}
EXPORT_SYMBOL(mtree_dup);

/**
 * __mt_destroy() - Walk and free all nodes of a locked maple tree.
 * @mt: The maple tree
 *
 * Note: Does not handle locking.
 */
void __mt_destroy(struct maple_tree *mt)
{
	void *root = mt_root_locked(mt);

	rcu_assign_pointer(mt->ma_root, NULL);
	if (xa_is_node(root))
		mte_destroy_walk(root, mt);

	mt->ma_flags = mt_attr(mt);
}
EXPORT_SYMBOL_GPL(__mt_destroy);

/**
 * mtree_destroy() - Destroy a maple tree
 * @mt: The maple tree
 *
 * Frees all resources used by the tree.  Handles locking.
 */
void mtree_destroy(struct maple_tree *mt)
{
	mtree_lock(mt);
	__mt_destroy(mt);
	mtree_unlock(mt);
}
EXPORT_SYMBOL(mtree_destroy);

/**
 * mt_find() - Search from the start up until an entry is found.
 * @mt: The maple tree
 * @index: Pointer which contains the start location of the search
 * @max: The maximum value to check
 *
 * Handles locking.  @index will be incremented to one beyond the range.
 *
 * Return: The entry at or after the @index or %NULL
 */
void *mt_find(struct maple_tree *mt, unsigned long *index, unsigned long max)
{
	MA_STATE(mas, mt, *index, *index);
	void *entry;
#ifdef CONFIG_DEBUG_MAPLE_TREE
	unsigned long copy = *index;
#endif

	trace_ma_read(__func__, &mas);

	if ((*index) > max)
		return NULL;

	rcu_read_lock();
retry:
	entry = mas_state_walk(&mas);
	if (mas_is_start(&mas))
		goto retry;

	if (unlikely(xa_is_zero(entry)))
		entry = NULL;

	if (entry)
		goto unlock;

	while (mas_searchable(&mas) && (mas.last < max)) {
		entry = mas_next_entry(&mas, max);
		if (likely(entry && !xa_is_zero(entry)))
			break;
	}

	if (unlikely(xa_is_zero(entry)))
		entry = NULL;
unlock:
	rcu_read_unlock();
	if (likely(entry)) {
		*index = mas.last + 1;
#ifdef CONFIG_DEBUG_MAPLE_TREE
		if ((*index) && (*index) <= copy)
			pr_err("index not increased! %lx <= %lx\n",
			       *index, copy);
		MT_BUG_ON(mt, (*index) && ((*index) <= copy));
#endif
	}

	return entry;
}
EXPORT_SYMBOL(mt_find);

/**
 * mt_find_after() - Search from the start up until an entry is found.
 * @mt: The maple tree
 * @index: Pointer which contains the start location of the search
 * @max: The maximum value to check
 *
 * Handles locking, detects wrapping on index == 0
 *
 * Return: The entry at or after the @index or %NULL
 */
void *mt_find_after(struct maple_tree *mt, unsigned long *index,
		    unsigned long max)
{
	if (!(*index))
		return NULL;

	return mt_find(mt, index, max);
}
EXPORT_SYMBOL(mt_find_after);

#ifdef CONFIG_DEBUG_MAPLE_TREE
atomic_t maple_tree_tests_run;
EXPORT_SYMBOL_GPL(maple_tree_tests_run);
atomic_t maple_tree_tests_passed;
EXPORT_SYMBOL_GPL(maple_tree_tests_passed);

#ifndef __KERNEL__
extern void kmem_cache_set_non_kernel(struct kmem_cache *, unsigned int);
void mt_set_non_kernel(unsigned int val)
{
	kmem_cache_set_non_kernel(maple_node_cache, val);
}

extern unsigned long kmem_cache_get_alloc(struct kmem_cache *);
unsigned long mt_get_alloc_size(void)
{
	return kmem_cache_get_alloc(maple_node_cache);
}

extern void kmem_cache_zero_nr_tallocated(struct kmem_cache *);
void mt_zero_nr_tallocated(void)
{
	kmem_cache_zero_nr_tallocated(maple_node_cache);
}

extern unsigned int kmem_cache_nr_tallocated(struct kmem_cache *);
unsigned int mt_nr_tallocated(void)
{
	return kmem_cache_nr_tallocated(maple_node_cache);
}

extern unsigned int kmem_cache_nr_allocated(struct kmem_cache *);
unsigned int mt_nr_allocated(void)
{
	return kmem_cache_nr_allocated(maple_node_cache);
}

/*
 * mas_dead_node() - Check if the maple state is pointing to a dead node.
 * @mas: The maple state
 * @index: The index to restore in @mas.
 *
 * Used in test code.
 * Return: 1 if @mas has been reset to MAS_START, 0 otherwise.
 */
static inline int mas_dead_node(struct ma_state *mas, unsigned long index)
{
	if (unlikely(!mas_searchable(mas) || mas_is_start(mas)))
		return 0;

	if (likely(!mte_dead_node(mas->node)))
		return 0;

	mas_rewalk(mas, index);
	return 1;
}

void mt_cache_shrink(void)
{
}
#else
/*
 * mt_cache_shrink() - For testing, don't use this.
 *
 * Certain testcases can trigger an OOM when combined with other memory
 * debugging configuration options.  This function is used to reduce the
 * possibility of an out of memory even due to kmem_cache objects remaining
 * around for longer than usual.
 */
void mt_cache_shrink(void)
{
	kmem_cache_shrink(maple_node_cache);

}
EXPORT_SYMBOL_GPL(mt_cache_shrink);

#endif /* not defined __KERNEL__ */
/*
 * mas_get_slot() - Get the entry in the maple state node stored at @offset.
 * @mas: The maple state
 * @offset: The offset into the slot array to fetch.
 *
 * Return: The entry stored at @offset.
 */
static inline struct maple_enode *mas_get_slot(struct ma_state *mas,
		unsigned char offset)
{
	return mas_slot(mas, ma_slots(mas_mn(mas), mte_node_type(mas->node)),
			offset);
}


/*
 * mas_first_entry() - Go the first leaf and find the first entry.
 * @mas: the maple state.
 * @limit: the maximum index to check.
 * @*r_start: Pointer to set to the range start.
 *
 * Sets mas->offset to the offset of the entry, r_start to the range minimum.
 *
 * Return: The first entry or MAS_NONE.
 */
static inline void *mas_first_entry(struct ma_state *mas, struct maple_node *mn,
		unsigned long limit, enum maple_type mt)

{
	unsigned long max;
	unsigned long *pivots;
	void __rcu **slots;
	void *entry = NULL;

	mas->index = mas->min;
	if (mas->index > limit)
		goto none;

	max = mas->max;
	mas->offset = 0;
	while (likely(!ma_is_leaf(mt))) {
		MT_BUG_ON(mas->tree, mte_dead_node(mas->node));
		slots = ma_slots(mn, mt);
		entry = mas_slot(mas, slots, 0);
		pivots = ma_pivots(mn, mt);
		if (unlikely(ma_dead_node(mn)))
			return NULL;
		max = pivots[0];
		mas->node = entry;
		mn = mas_mn(mas);
		mt = mte_node_type(mas->node);
	}
	MT_BUG_ON(mas->tree, mte_dead_node(mas->node));

	mas->max = max;
	slots = ma_slots(mn, mt);
	entry = mas_slot(mas, slots, 0);
	if (unlikely(ma_dead_node(mn)))
		return NULL;

	/* Slot 0 or 1 must be set */
	if (mas->index > limit)
		goto none;

	if (likely(entry))
		return entry;

	mas->offset = 1;
	entry = mas_slot(mas, slots, 1);
	pivots = ma_pivots(mn, mt);
	if (unlikely(ma_dead_node(mn)))
		return NULL;

	mas->index = pivots[0] + 1;
	if (mas->index > limit)
		goto none;

	if (likely(entry))
		return entry;

none:
	if (likely(!ma_dead_node(mn)))
		mas->node = MAS_NONE;
	return NULL;
}

/* Depth first search, post-order */
static void mas_dfs_postorder(struct ma_state *mas, unsigned long max)
{

	struct maple_enode *p = MAS_NONE, *mn = mas->node;
	unsigned long p_min, p_max;

	mas_next_node(mas, mas_mn(mas), max);
	if (!mas_is_none(mas))
		return;

	if (mte_is_root(mn))
		return;

	mas->node = mn;
	mas_ascend(mas);
	while (mas->node != MAS_NONE) {
		p = mas->node;
		p_min = mas->min;
		p_max = mas->max;
		mas_prev_node(mas, 0);
	}

	if (p == MAS_NONE)
		return;

	mas->node = p;
	mas->max = p_max;
	mas->min = p_min;
}

/* Tree validations */
static void mt_dump_node(const struct maple_tree *mt, void *entry,
		unsigned long min, unsigned long max, unsigned int depth);
static void mt_dump_range(unsigned long min, unsigned long max,
			  unsigned int depth)
{
	static const char spaces[] = "                                ";

	if (min == max)
		pr_info("%.*s%lu: ", depth * 2, spaces, min);
	else
		pr_info("%.*s%lu-%lu: ", depth * 2, spaces, min, max);
}

static void mt_dump_entry(void *entry, unsigned long min, unsigned long max,
			  unsigned int depth)
{
	mt_dump_range(min, max, depth);

	if (xa_is_value(entry))
		pr_cont("value %ld (0x%lx) [%p]\n", xa_to_value(entry),
				xa_to_value(entry), entry);
	else if (xa_is_zero(entry))
		pr_cont("zero (%ld)\n", xa_to_internal(entry));
	else if (mt_is_reserved(entry))
		pr_cont("UNKNOWN ENTRY (%p)\n", entry);
	else
		pr_cont("%p\n", entry);
}

static void mt_dump_range64(const struct maple_tree *mt, void *entry,
			unsigned long min, unsigned long max, unsigned int depth)
{
	struct maple_range_64 *node = &mte_to_node(entry)->mr64;
	bool leaf = mte_is_leaf(entry);
	unsigned long first = min;
	int i;

	pr_cont(" contents: ");
	for (i = 0; i < MAPLE_RANGE64_SLOTS - 1; i++)
		pr_cont("%p %lu ", node->slot[i], node->pivot[i]);
	pr_cont("%p\n", node->slot[i]);
	for (i = 0; i < MAPLE_RANGE64_SLOTS; i++) {
		unsigned long last = max;

		if (i < (MAPLE_RANGE64_SLOTS - 1))
			last = node->pivot[i];
		else if (!node->slot[i] && max != mt_max[mte_node_type(entry)])
			break;
		if (last == 0 && i > 0)
			break;
		if (leaf)
			mt_dump_entry(mt_slot(mt, node->slot, i),
					first, last, depth + 1);
		else if (node->slot[i])
			mt_dump_node(mt, mt_slot(mt, node->slot, i),
					first, last, depth + 1);

		if (last == max)
			break;
		if (last > max) {
			pr_err("node %p last (%lu) > max (%lu) at pivot %d!\n",
					node, last, max, i);
			break;
		}
		first = last + 1;
	}
}

static void mt_dump_arange64(const struct maple_tree *mt, void *entry,
			unsigned long min, unsigned long max, unsigned int depth)
{
	struct maple_arange_64 *node = &mte_to_node(entry)->ma64;
	bool leaf = mte_is_leaf(entry);
	unsigned long first = min;
	int i;

	pr_cont(" contents: ");
	for (i = 0; i < MAPLE_ARANGE64_SLOTS; i++)
		pr_cont("%lu ", node->gap[i]);
	pr_cont("| %02X %02X| ", node->meta.end, node->meta.gap);
	for (i = 0; i < MAPLE_ARANGE64_SLOTS - 1; i++)
		pr_cont("%p %lu ", node->slot[i], node->pivot[i]);
	pr_cont("%p\n", node->slot[i]);
	for (i = 0; i < MAPLE_ARANGE64_SLOTS; i++) {
		unsigned long last = max;

		if (i < (MAPLE_ARANGE64_SLOTS - 1))
			last = node->pivot[i];
		else if (!node->slot[i])
			break;
		if (last == 0 && i > 0)
			break;
		if (leaf)
			mt_dump_entry(mt_slot(mt, node->slot, i),
					first, last, depth + 1);
		else if (node->slot[i])
			mt_dump_node(mt, mt_slot(mt, node->slot, i),
					first, last, depth + 1);

		if (last == max)
			break;
		if (last > max) {
			pr_err("node %p last (%lu) > max (%lu) at pivot %d!\n",
					node, last, max, i);
			break;
		}
		first = last + 1;
	}
}

static void mt_dump_node(const struct maple_tree *mt, void *entry,
		unsigned long min, unsigned long max, unsigned int depth)
{
	struct maple_node *node = mte_to_node(entry);
	unsigned int type = mte_node_type(entry);
	unsigned int i;

	mt_dump_range(min, max, depth);

	pr_cont("node %p depth %d type %d parent %p", node, depth, type,
			node ? node->parent : NULL);
	switch (type) {
	case maple_dense:
		pr_cont("\n");
		for (i = 0; i < MAPLE_NODE_SLOTS; i++) {
			if (min + i > max)
				pr_cont("OUT OF RANGE: ");
			mt_dump_entry(mt_slot(mt, node->slot, i),
					min + i, min + i, depth);
		}
		break;
	case maple_leaf_64:
	case maple_range_64:
		mt_dump_range64(mt, entry, min, max, depth);
		break;
	case maple_arange_64:
		mt_dump_arange64(mt, entry, min, max, depth);
		break;

	default:
		pr_cont(" UNKNOWN TYPE\n");
	}
}

void mt_dump(const struct maple_tree *mt)
{
	void *entry = rcu_dereference_check(mt->ma_root, mt_locked(mt));

	pr_info("maple_tree(%p) flags %X, height %u root %p\n",
		 mt, mt->ma_flags, mt_height(mt), entry);
	if (!xa_is_node(entry))
		mt_dump_entry(entry, 0, 0, 0);
	else if (entry)
		mt_dump_node(mt, entry, 0, mt_max[mte_node_type(entry)], 0);
}
EXPORT_SYMBOL_GPL(mt_dump);

/*
 * Calculate the maximum gap in a node and check if that's what is reported in
 * the parent (unless root).
 */
static void mas_validate_gaps(struct ma_state *mas)
{
	struct maple_enode *mte = mas->node;
	struct maple_node *p_mn;
	unsigned long gap = 0, max_gap = 0;
	unsigned long p_end, p_start = mas->min;
	unsigned char p_slot;
	unsigned long *gaps = NULL;
	unsigned long *pivots = ma_pivots(mte_to_node(mte), mte_node_type(mte));
	int i;

	if (ma_is_dense(mte_node_type(mte))) {
		for (i = 0; i < mt_slot_count(mte); i++) {
			if (mas_get_slot(mas, i)) {
				if (gap > max_gap)
					max_gap = gap;
				gap = 0;
				continue;
			}
			gap++;
		}
		goto counted;
	}

	gaps = ma_gaps(mte_to_node(mte), mte_node_type(mte));
	for (i = 0; i < mt_slot_count(mte); i++) {
		p_end = mas_logical_pivot(mas, pivots, i, mte_node_type(mte));

		if (!gaps) {
			if (mas_get_slot(mas, i)) {
				gap = 0;
				goto not_empty;
			}

			gap += p_end - p_start + 1;
		} else {
			void *entry = mas_get_slot(mas, i);

			gap = gaps[i];
			if (!entry) {
				if (gap != p_end - p_start + 1) {
					pr_err("%p[%u] -> %p %lu != %lu - %lu + 1\n",
						mas_mn(mas), i,
						mas_get_slot(mas, i), gap,
						p_end, p_start);
					mt_dump(mas->tree);

					MT_BUG_ON(mas->tree,
						gap != p_end - p_start + 1);
				}
			} else {
				if (gap > p_end - p_start + 1) {
					pr_err("%p[%u] %lu >= %lu - %lu + 1 (%lu)\n",
					mas_mn(mas), i, gap, p_end, p_start,
					p_end - p_start + 1);
					MT_BUG_ON(mas->tree,
						gap > p_end - p_start + 1);
				}
			}
		}

		if (gap > max_gap)
			max_gap = gap;
not_empty:
		p_start = p_end + 1;
		if (p_end >= mas->max)
			break;
	}

counted:
	if (mte_is_root(mte))
		return;

	p_slot = mte_parent_slot(mas->node);
	p_mn = mte_parent(mte);
	MT_BUG_ON(mas->tree, max_gap > mas->max);
	if (ma_gaps(p_mn, mas_parent_enum(mas, mte))[p_slot] != max_gap) {
		pr_err("gap %p[%u] != %lu\n", p_mn, p_slot, max_gap);
		mt_dump(mas->tree);
	}

	MT_BUG_ON(mas->tree,
		  ma_gaps(p_mn, mas_parent_enum(mas, mte))[p_slot] != max_gap);
}

static void mas_validate_parent_slot(struct ma_state *mas)
{
	struct maple_node *parent;
	struct maple_enode *node;
	enum maple_type p_type = mas_parent_enum(mas, mas->node);
	unsigned char p_slot = mte_parent_slot(mas->node);
	void __rcu **slots;
	int i;

	if (mte_is_root(mas->node))
		return;

	parent = mte_parent(mas->node);
	slots = ma_slots(parent, p_type);
	MT_BUG_ON(mas->tree, mas_mn(mas) == parent);

	/* Check prev/next parent slot for duplicate node entry */

	for (i = 0; i < mt_slots[p_type]; i++) {
		node = mas_slot(mas, slots, i);
		if (i == p_slot) {
			if (node != mas->node)
				pr_err("parent %p[%u] does not have %p\n",
					parent, i, mas_mn(mas));
			MT_BUG_ON(mas->tree, node != mas->node);
		} else if (node == mas->node) {
			pr_err("Invalid child %p at parent %p[%u] p_slot %u\n",
			       mas_mn(mas), parent, i, p_slot);
			MT_BUG_ON(mas->tree, node == mas->node);
		}
	}
}

static void mas_validate_child_slot(struct ma_state *mas)
{
	enum maple_type type = mte_node_type(mas->node);
	void __rcu **slots = ma_slots(mte_to_node(mas->node), type);
	unsigned long *pivots = ma_pivots(mte_to_node(mas->node), type);
	struct maple_enode *child;
	unsigned char i;

	if (mte_is_leaf(mas->node))
		return;

	for (i = 0; i < mt_slots[type]; i++) {
		child = mas_slot(mas, slots, i);
		if (!pivots[i] || pivots[i] == mas->max)
			break;

		if (!child)
			break;

		if (mte_parent_slot(child) != i) {
			pr_err("Slot error at %p[%u]: child %p has pslot %u\n",
			       mas_mn(mas), i, mte_to_node(child),
			       mte_parent_slot(child));
			MT_BUG_ON(mas->tree, 1);
		}

		if (mte_parent(child) != mte_to_node(mas->node)) {
			pr_err("child %p has parent %p not %p\n",
			       mte_to_node(child), mte_parent(child),
			       mte_to_node(mas->node));
			MT_BUG_ON(mas->tree, 1);
		}
	}
}

/*
 * Validate all pivots are within mas->min and mas->max.
 */
static void mas_validate_limits(struct ma_state *mas)
{
	int i;
	unsigned long prev_piv = 0;
	enum maple_type type = mte_node_type(mas->node);
	void __rcu **slots = ma_slots(mte_to_node(mas->node), type);
	unsigned long *pivots = ma_pivots(mas_mn(mas), type);

	/* all limits are fine here. */
	if (mte_is_root(mas->node))
		return;

	for (i = 0; i < mt_slots[type]; i++) {
		unsigned long piv;

		piv = mas_safe_pivot(mas, pivots, i, type);

		if (!piv && (i != 0))
			break;

		if (!mte_is_leaf(mas->node)) {
			void *entry = mas_slot(mas, slots, i);

			if (!entry)
				pr_err("%p[%u] cannot be null\n",
				       mas_mn(mas), i);

			MT_BUG_ON(mas->tree, !entry);
		}

		if (prev_piv > piv) {
			pr_err("%p[%u] piv %lu < prev_piv %lu\n",
				mas_mn(mas), i, piv, prev_piv);
			MT_BUG_ON(mas->tree, piv < prev_piv);
		}

		if (piv < mas->min) {
			pr_err("%p[%u] %lu < %lu\n", mas_mn(mas), i,
				piv, mas->min);
			MT_BUG_ON(mas->tree, piv < mas->min);
		}
		if (piv > mas->max) {
			pr_err("%p[%u] %lu > %lu\n", mas_mn(mas), i,
				piv, mas->max);
			MT_BUG_ON(mas->tree, piv > mas->max);
		}
		prev_piv = piv;
		if (piv == mas->max)
			break;
	}
	for (i += 1; i < mt_slots[type]; i++) {
		void *entry = mas_slot(mas, slots, i);

		if (entry && (i != mt_slots[type] - 1)) {
			pr_err("%p[%u] should not have entry %p\n", mas_mn(mas),
			       i, entry);
			MT_BUG_ON(mas->tree, entry != NULL);
		}

		if (i < mt_pivots[type]) {
			unsigned long piv = pivots[i];

			if (!piv)
				continue;

			pr_err("%p[%u] should not have piv %lu\n",
			       mas_mn(mas), i, piv);
			MT_BUG_ON(mas->tree, i < mt_pivots[type] - 1);
		}
	}
}

static void mt_validate_nulls(struct maple_tree *mt)
{
	void *entry, *last = (void *)1;
	unsigned char offset = 0;
	void __rcu **slots;
	MA_STATE(mas, mt, 0, 0);

	mas_start(&mas);
	if (mas_is_none(&mas) || (mas.node == MAS_ROOT))
		return;

	while (!mte_is_leaf(mas.node))
		mas_descend(&mas);

	slots = ma_slots(mte_to_node(mas.node), mte_node_type(mas.node));
	do {
		entry = mas_slot(&mas, slots, offset);
		if (!last && !entry) {
			pr_err("Sequential nulls end at %p[%u]\n",
				mas_mn(&mas), offset);
		}
		MT_BUG_ON(mt, !last && !entry);
		last = entry;
		if (offset == mas_data_end(&mas)) {
			mas_next_node(&mas, mas_mn(&mas), ULONG_MAX);
			if (mas_is_none(&mas))
				return;
			offset = 0;
			slots = ma_slots(mte_to_node(mas.node),
					 mte_node_type(mas.node));
		} else {
			offset++;
		}

	} while (!mas_is_none(&mas));
}

/*
 * validate a maple tree by checking:
 * 1. The limits (pivots are within mas->min to mas->max)
 * 2. The gap is correctly set in the parents
 */
void mt_validate(struct maple_tree *mt)
{
	unsigned char end;

	MA_STATE(mas, mt, 0, 0);
	rcu_read_lock();
	mas_start(&mas);
	if (!mas_searchable(&mas))
		goto done;

	mas_first_entry(&mas, mas_mn(&mas), ULONG_MAX, mte_node_type(mas.node));
	while (!mas_is_none(&mas)) {
		MT_BUG_ON(mas.tree, mte_dead_node(mas.node));
		if (!mte_is_root(mas.node)) {
			end = mas_data_end(&mas);
			if ((end < mt_min_slot_count(mas.node)) &&
			    (mas.max != ULONG_MAX)) {
				pr_err("Invalid size %u of %p\n", end,
				mas_mn(&mas));
				MT_BUG_ON(mas.tree, 1);
			}

		}
		mas_validate_parent_slot(&mas);
		mas_validate_child_slot(&mas);
		mas_validate_limits(&mas);
		if (mt_is_alloc(mt))
			mas_validate_gaps(&mas);
		mas_dfs_postorder(&mas, ULONG_MAX);
	}
	mt_validate_nulls(mt);
done:
	rcu_read_unlock();

}
EXPORT_SYMBOL_GPL(mt_validate);

#endif /* CONFIG_DEBUG_MAPLE_TREE */<|MERGE_RESOLUTION|>--- conflicted
+++ resolved
@@ -5168,15 +5168,8 @@
 	else if ((mas->offset < 2) && (!mas_rewind_node(mas)))
 		return -EBUSY;
 
-<<<<<<< HEAD
-	if (unlikely(mas_is_none(mas) || mas_is_ptr(mas))) {
-		mas_sparse_area(mas, min, max, size, false);
-		return 0;
-	}
-=======
 	if (unlikely(mas_is_none(mas) || mas_is_ptr(mas)))
 		return mas_sparse_area(mas, min, max, size, false);
->>>>>>> 8d688d67
 	else if (mas->offset >= 2)
 		mas->offset -= 2;
 	else

// SPDX-License-Identifier: GPL-2.0-or-later
/*
 * net/core/devlink.c - Network physical/parent device Netlink interface
 *
 * Heavily inspired by net/wireless/
 * Copyright (c) 2016 Mellanox Technologies. All rights reserved.
 * Copyright (c) 2016 Jiri Pirko <jiri@mellanox.com>
 */

#include <linux/kernel.h>
#include <linux/module.h>
#include <linux/types.h>
#include <linux/slab.h>
#include <linux/gfp.h>
#include <linux/device.h>
#include <linux/list.h>
#include <linux/netdevice.h>
#include <linux/spinlock.h>
#include <linux/refcount.h>
#include <linux/workqueue.h>
#include <linux/u64_stats_sync.h>
#include <linux/timekeeping.h>
#include <rdma/ib_verbs.h>
#include <net/netlink.h>
#include <net/genetlink.h>
#include <net/rtnetlink.h>
#include <net/net_namespace.h>
#include <net/sock.h>
#include <net/devlink.h>
#define CREATE_TRACE_POINTS
#include <trace/events/devlink.h>

static struct devlink_dpipe_field devlink_dpipe_fields_ethernet[] = {
	{
		.name = "destination mac",
		.id = DEVLINK_DPIPE_FIELD_ETHERNET_DST_MAC,
		.bitwidth = 48,
	},
};

struct devlink_dpipe_header devlink_dpipe_header_ethernet = {
	.name = "ethernet",
	.id = DEVLINK_DPIPE_HEADER_ETHERNET,
	.fields = devlink_dpipe_fields_ethernet,
	.fields_count = ARRAY_SIZE(devlink_dpipe_fields_ethernet),
	.global = true,
};
EXPORT_SYMBOL(devlink_dpipe_header_ethernet);

static struct devlink_dpipe_field devlink_dpipe_fields_ipv4[] = {
	{
		.name = "destination ip",
		.id = DEVLINK_DPIPE_FIELD_IPV4_DST_IP,
		.bitwidth = 32,
	},
};

struct devlink_dpipe_header devlink_dpipe_header_ipv4 = {
	.name = "ipv4",
	.id = DEVLINK_DPIPE_HEADER_IPV4,
	.fields = devlink_dpipe_fields_ipv4,
	.fields_count = ARRAY_SIZE(devlink_dpipe_fields_ipv4),
	.global = true,
};
EXPORT_SYMBOL(devlink_dpipe_header_ipv4);

static struct devlink_dpipe_field devlink_dpipe_fields_ipv6[] = {
	{
		.name = "destination ip",
		.id = DEVLINK_DPIPE_FIELD_IPV6_DST_IP,
		.bitwidth = 128,
	},
};

struct devlink_dpipe_header devlink_dpipe_header_ipv6 = {
	.name = "ipv6",
	.id = DEVLINK_DPIPE_HEADER_IPV6,
	.fields = devlink_dpipe_fields_ipv6,
	.fields_count = ARRAY_SIZE(devlink_dpipe_fields_ipv6),
	.global = true,
};
EXPORT_SYMBOL(devlink_dpipe_header_ipv6);

EXPORT_TRACEPOINT_SYMBOL_GPL(devlink_hwmsg);
EXPORT_TRACEPOINT_SYMBOL_GPL(devlink_hwerr);
EXPORT_TRACEPOINT_SYMBOL_GPL(devlink_trap_report);

static const struct nla_policy devlink_function_nl_policy[DEVLINK_PORT_FUNCTION_ATTR_MAX + 1] = {
	[DEVLINK_PORT_FUNCTION_ATTR_HW_ADDR] = { .type = NLA_BINARY },
	[DEVLINK_PORT_FN_ATTR_STATE] =
		NLA_POLICY_RANGE(NLA_U8, DEVLINK_PORT_FN_STATE_INACTIVE,
				 DEVLINK_PORT_FN_STATE_ACTIVE),
};

static DEFINE_XARRAY_FLAGS(devlinks, XA_FLAGS_ALLOC);
#define DEVLINK_REGISTERED XA_MARK_1

/* devlink_mutex
 *
 * An overall lock guarding every operation coming from userspace.
 * It also guards devlink devices list and it is taken when
 * driver registers/unregisters it.
 */
static DEFINE_MUTEX(devlink_mutex);

struct net *devlink_net(const struct devlink *devlink)
{
	return read_pnet(&devlink->_net);
}
EXPORT_SYMBOL_GPL(devlink_net);

static void devlink_put(struct devlink *devlink)
{
	if (refcount_dec_and_test(&devlink->refcount))
		complete(&devlink->comp);
}

static bool __must_check devlink_try_get(struct devlink *devlink)
{
	return refcount_inc_not_zero(&devlink->refcount);
}

static struct devlink *devlink_get_from_attrs(struct net *net,
					      struct nlattr **attrs)
{
	struct devlink *devlink;
	unsigned long index;
	bool found = false;
	char *busname;
	char *devname;

	if (!attrs[DEVLINK_ATTR_BUS_NAME] || !attrs[DEVLINK_ATTR_DEV_NAME])
		return ERR_PTR(-EINVAL);

	busname = nla_data(attrs[DEVLINK_ATTR_BUS_NAME]);
	devname = nla_data(attrs[DEVLINK_ATTR_DEV_NAME]);

	lockdep_assert_held(&devlink_mutex);

	xa_for_each_marked(&devlinks, index, devlink, DEVLINK_REGISTERED) {
		if (strcmp(devlink->dev->bus->name, busname) == 0 &&
		    strcmp(dev_name(devlink->dev), devname) == 0 &&
		    net_eq(devlink_net(devlink), net)) {
			found = true;
			break;
		}
	}

	if (!found || !devlink_try_get(devlink))
		devlink = ERR_PTR(-ENODEV);

	return devlink;
}

static struct devlink_port *devlink_port_get_by_index(struct devlink *devlink,
						      unsigned int port_index)
{
	struct devlink_port *devlink_port;

	list_for_each_entry(devlink_port, &devlink->port_list, list) {
		if (devlink_port->index == port_index)
			return devlink_port;
	}
	return NULL;
}

static bool devlink_port_index_exists(struct devlink *devlink,
				      unsigned int port_index)
{
	return devlink_port_get_by_index(devlink, port_index);
}

static struct devlink_port *devlink_port_get_from_attrs(struct devlink *devlink,
							struct nlattr **attrs)
{
	if (attrs[DEVLINK_ATTR_PORT_INDEX]) {
		u32 port_index = nla_get_u32(attrs[DEVLINK_ATTR_PORT_INDEX]);
		struct devlink_port *devlink_port;

		devlink_port = devlink_port_get_by_index(devlink, port_index);
		if (!devlink_port)
			return ERR_PTR(-ENODEV);
		return devlink_port;
	}
	return ERR_PTR(-EINVAL);
}

static struct devlink_port *devlink_port_get_from_info(struct devlink *devlink,
						       struct genl_info *info)
{
	return devlink_port_get_from_attrs(devlink, info->attrs);
}

static inline bool
devlink_rate_is_leaf(struct devlink_rate *devlink_rate)
{
	return devlink_rate->type == DEVLINK_RATE_TYPE_LEAF;
}

static inline bool
devlink_rate_is_node(struct devlink_rate *devlink_rate)
{
	return devlink_rate->type == DEVLINK_RATE_TYPE_NODE;
}

static struct devlink_rate *
devlink_rate_leaf_get_from_info(struct devlink *devlink, struct genl_info *info)
{
	struct devlink_rate *devlink_rate;
	struct devlink_port *devlink_port;

	devlink_port = devlink_port_get_from_attrs(devlink, info->attrs);
	if (IS_ERR(devlink_port))
		return ERR_CAST(devlink_port);
	devlink_rate = devlink_port->devlink_rate;
	return devlink_rate ?: ERR_PTR(-ENODEV);
}

static struct devlink_rate *
devlink_rate_node_get_by_name(struct devlink *devlink, const char *node_name)
{
	static struct devlink_rate *devlink_rate;

	list_for_each_entry(devlink_rate, &devlink->rate_list, list) {
		if (devlink_rate_is_node(devlink_rate) &&
		    !strcmp(node_name, devlink_rate->name))
			return devlink_rate;
	}
	return ERR_PTR(-ENODEV);
}

static struct devlink_rate *
devlink_rate_node_get_from_attrs(struct devlink *devlink, struct nlattr **attrs)
{
	const char *rate_node_name;
	size_t len;

	if (!attrs[DEVLINK_ATTR_RATE_NODE_NAME])
		return ERR_PTR(-EINVAL);
	rate_node_name = nla_data(attrs[DEVLINK_ATTR_RATE_NODE_NAME]);
	len = strlen(rate_node_name);
	/* Name cannot be empty or decimal number */
	if (!len || strspn(rate_node_name, "0123456789") == len)
		return ERR_PTR(-EINVAL);

	return devlink_rate_node_get_by_name(devlink, rate_node_name);
}

static struct devlink_rate *
devlink_rate_node_get_from_info(struct devlink *devlink, struct genl_info *info)
{
	return devlink_rate_node_get_from_attrs(devlink, info->attrs);
}

static struct devlink_rate *
devlink_rate_get_from_info(struct devlink *devlink, struct genl_info *info)
{
	struct nlattr **attrs = info->attrs;

	if (attrs[DEVLINK_ATTR_PORT_INDEX])
		return devlink_rate_leaf_get_from_info(devlink, info);
	else if (attrs[DEVLINK_ATTR_RATE_NODE_NAME])
		return devlink_rate_node_get_from_info(devlink, info);
	else
		return ERR_PTR(-EINVAL);
}

struct devlink_sb {
	struct list_head list;
	unsigned int index;
	u32 size;
	u16 ingress_pools_count;
	u16 egress_pools_count;
	u16 ingress_tc_count;
	u16 egress_tc_count;
};

static u16 devlink_sb_pool_count(struct devlink_sb *devlink_sb)
{
	return devlink_sb->ingress_pools_count + devlink_sb->egress_pools_count;
}

static struct devlink_sb *devlink_sb_get_by_index(struct devlink *devlink,
						  unsigned int sb_index)
{
	struct devlink_sb *devlink_sb;

	list_for_each_entry(devlink_sb, &devlink->sb_list, list) {
		if (devlink_sb->index == sb_index)
			return devlink_sb;
	}
	return NULL;
}

static bool devlink_sb_index_exists(struct devlink *devlink,
				    unsigned int sb_index)
{
	return devlink_sb_get_by_index(devlink, sb_index);
}

static struct devlink_sb *devlink_sb_get_from_attrs(struct devlink *devlink,
						    struct nlattr **attrs)
{
	if (attrs[DEVLINK_ATTR_SB_INDEX]) {
		u32 sb_index = nla_get_u32(attrs[DEVLINK_ATTR_SB_INDEX]);
		struct devlink_sb *devlink_sb;

		devlink_sb = devlink_sb_get_by_index(devlink, sb_index);
		if (!devlink_sb)
			return ERR_PTR(-ENODEV);
		return devlink_sb;
	}
	return ERR_PTR(-EINVAL);
}

static struct devlink_sb *devlink_sb_get_from_info(struct devlink *devlink,
						   struct genl_info *info)
{
	return devlink_sb_get_from_attrs(devlink, info->attrs);
}

static int devlink_sb_pool_index_get_from_attrs(struct devlink_sb *devlink_sb,
						struct nlattr **attrs,
						u16 *p_pool_index)
{
	u16 val;

	if (!attrs[DEVLINK_ATTR_SB_POOL_INDEX])
		return -EINVAL;

	val = nla_get_u16(attrs[DEVLINK_ATTR_SB_POOL_INDEX]);
	if (val >= devlink_sb_pool_count(devlink_sb))
		return -EINVAL;
	*p_pool_index = val;
	return 0;
}

static int devlink_sb_pool_index_get_from_info(struct devlink_sb *devlink_sb,
					       struct genl_info *info,
					       u16 *p_pool_index)
{
	return devlink_sb_pool_index_get_from_attrs(devlink_sb, info->attrs,
						    p_pool_index);
}

static int
devlink_sb_pool_type_get_from_attrs(struct nlattr **attrs,
				    enum devlink_sb_pool_type *p_pool_type)
{
	u8 val;

	if (!attrs[DEVLINK_ATTR_SB_POOL_TYPE])
		return -EINVAL;

	val = nla_get_u8(attrs[DEVLINK_ATTR_SB_POOL_TYPE]);
	if (val != DEVLINK_SB_POOL_TYPE_INGRESS &&
	    val != DEVLINK_SB_POOL_TYPE_EGRESS)
		return -EINVAL;
	*p_pool_type = val;
	return 0;
}

static int
devlink_sb_pool_type_get_from_info(struct genl_info *info,
				   enum devlink_sb_pool_type *p_pool_type)
{
	return devlink_sb_pool_type_get_from_attrs(info->attrs, p_pool_type);
}

static int
devlink_sb_th_type_get_from_attrs(struct nlattr **attrs,
				  enum devlink_sb_threshold_type *p_th_type)
{
	u8 val;

	if (!attrs[DEVLINK_ATTR_SB_POOL_THRESHOLD_TYPE])
		return -EINVAL;

	val = nla_get_u8(attrs[DEVLINK_ATTR_SB_POOL_THRESHOLD_TYPE]);
	if (val != DEVLINK_SB_THRESHOLD_TYPE_STATIC &&
	    val != DEVLINK_SB_THRESHOLD_TYPE_DYNAMIC)
		return -EINVAL;
	*p_th_type = val;
	return 0;
}

static int
devlink_sb_th_type_get_from_info(struct genl_info *info,
				 enum devlink_sb_threshold_type *p_th_type)
{
	return devlink_sb_th_type_get_from_attrs(info->attrs, p_th_type);
}

static int
devlink_sb_tc_index_get_from_attrs(struct devlink_sb *devlink_sb,
				   struct nlattr **attrs,
				   enum devlink_sb_pool_type pool_type,
				   u16 *p_tc_index)
{
	u16 val;

	if (!attrs[DEVLINK_ATTR_SB_TC_INDEX])
		return -EINVAL;

	val = nla_get_u16(attrs[DEVLINK_ATTR_SB_TC_INDEX]);
	if (pool_type == DEVLINK_SB_POOL_TYPE_INGRESS &&
	    val >= devlink_sb->ingress_tc_count)
		return -EINVAL;
	if (pool_type == DEVLINK_SB_POOL_TYPE_EGRESS &&
	    val >= devlink_sb->egress_tc_count)
		return -EINVAL;
	*p_tc_index = val;
	return 0;
}

static int
devlink_sb_tc_index_get_from_info(struct devlink_sb *devlink_sb,
				  struct genl_info *info,
				  enum devlink_sb_pool_type pool_type,
				  u16 *p_tc_index)
{
	return devlink_sb_tc_index_get_from_attrs(devlink_sb, info->attrs,
						  pool_type, p_tc_index);
}

struct devlink_region {
	struct devlink *devlink;
	struct devlink_port *port;
	struct list_head list;
	union {
		const struct devlink_region_ops *ops;
		const struct devlink_port_region_ops *port_ops;
	};
	struct list_head snapshot_list;
	u32 max_snapshots;
	u32 cur_snapshots;
	u64 size;
};

struct devlink_snapshot {
	struct list_head list;
	struct devlink_region *region;
	u8 *data;
	u32 id;
};

static struct devlink_region *
devlink_region_get_by_name(struct devlink *devlink, const char *region_name)
{
	struct devlink_region *region;

	list_for_each_entry(region, &devlink->region_list, list)
		if (!strcmp(region->ops->name, region_name))
			return region;

	return NULL;
}

static struct devlink_region *
devlink_port_region_get_by_name(struct devlink_port *port,
				const char *region_name)
{
	struct devlink_region *region;

	list_for_each_entry(region, &port->region_list, list)
		if (!strcmp(region->ops->name, region_name))
			return region;

	return NULL;
}

static struct devlink_snapshot *
devlink_region_snapshot_get_by_id(struct devlink_region *region, u32 id)
{
	struct devlink_snapshot *snapshot;

	list_for_each_entry(snapshot, &region->snapshot_list, list)
		if (snapshot->id == id)
			return snapshot;

	return NULL;
}

#define DEVLINK_NL_FLAG_NEED_PORT		BIT(0)
#define DEVLINK_NL_FLAG_NEED_DEVLINK_OR_PORT	BIT(1)
#define DEVLINK_NL_FLAG_NEED_RATE		BIT(2)
#define DEVLINK_NL_FLAG_NEED_RATE_NODE		BIT(3)

/* The per devlink instance lock is taken by default in the pre-doit
 * operation, yet several commands do not require this. The global
 * devlink lock is taken and protects from disruption by user-calls.
 */
#define DEVLINK_NL_FLAG_NO_LOCK			BIT(4)

static int devlink_nl_pre_doit(const struct genl_ops *ops,
			       struct sk_buff *skb, struct genl_info *info)
{
	struct devlink_port *devlink_port;
	struct devlink *devlink;
	int err;

	mutex_lock(&devlink_mutex);
	devlink = devlink_get_from_attrs(genl_info_net(info), info->attrs);
	if (IS_ERR(devlink)) {
		mutex_unlock(&devlink_mutex);
		return PTR_ERR(devlink);
	}
	if (~ops->internal_flags & DEVLINK_NL_FLAG_NO_LOCK)
		mutex_lock(&devlink->lock);
	info->user_ptr[0] = devlink;
	if (ops->internal_flags & DEVLINK_NL_FLAG_NEED_PORT) {
		devlink_port = devlink_port_get_from_info(devlink, info);
		if (IS_ERR(devlink_port)) {
			err = PTR_ERR(devlink_port);
			goto unlock;
		}
		info->user_ptr[1] = devlink_port;
	} else if (ops->internal_flags & DEVLINK_NL_FLAG_NEED_DEVLINK_OR_PORT) {
		devlink_port = devlink_port_get_from_info(devlink, info);
		if (!IS_ERR(devlink_port))
			info->user_ptr[1] = devlink_port;
	} else if (ops->internal_flags & DEVLINK_NL_FLAG_NEED_RATE) {
		struct devlink_rate *devlink_rate;

		devlink_rate = devlink_rate_get_from_info(devlink, info);
		if (IS_ERR(devlink_rate)) {
			err = PTR_ERR(devlink_rate);
			goto unlock;
		}
		info->user_ptr[1] = devlink_rate;
	} else if (ops->internal_flags & DEVLINK_NL_FLAG_NEED_RATE_NODE) {
		struct devlink_rate *rate_node;

		rate_node = devlink_rate_node_get_from_info(devlink, info);
		if (IS_ERR(rate_node)) {
			err = PTR_ERR(rate_node);
			goto unlock;
		}
		info->user_ptr[1] = rate_node;
	}
	return 0;

unlock:
	if (~ops->internal_flags & DEVLINK_NL_FLAG_NO_LOCK)
		mutex_unlock(&devlink->lock);
	devlink_put(devlink);
	mutex_unlock(&devlink_mutex);
	return err;
}

static void devlink_nl_post_doit(const struct genl_ops *ops,
				 struct sk_buff *skb, struct genl_info *info)
{
	struct devlink *devlink;

	devlink = info->user_ptr[0];
	if (~ops->internal_flags & DEVLINK_NL_FLAG_NO_LOCK)
		mutex_unlock(&devlink->lock);
	devlink_put(devlink);
	mutex_unlock(&devlink_mutex);
}

static struct genl_family devlink_nl_family;

enum devlink_multicast_groups {
	DEVLINK_MCGRP_CONFIG,
};

static const struct genl_multicast_group devlink_nl_mcgrps[] = {
	[DEVLINK_MCGRP_CONFIG] = { .name = DEVLINK_GENL_MCGRP_CONFIG_NAME },
};

static int devlink_nl_put_handle(struct sk_buff *msg, struct devlink *devlink)
{
	if (nla_put_string(msg, DEVLINK_ATTR_BUS_NAME, devlink->dev->bus->name))
		return -EMSGSIZE;
	if (nla_put_string(msg, DEVLINK_ATTR_DEV_NAME, dev_name(devlink->dev)))
		return -EMSGSIZE;
	return 0;
}

struct devlink_reload_combination {
	enum devlink_reload_action action;
	enum devlink_reload_limit limit;
};

static const struct devlink_reload_combination devlink_reload_invalid_combinations[] = {
	{
		/* can't reinitialize driver with no down time */
		.action = DEVLINK_RELOAD_ACTION_DRIVER_REINIT,
		.limit = DEVLINK_RELOAD_LIMIT_NO_RESET,
	},
};

static bool
devlink_reload_combination_is_invalid(enum devlink_reload_action action,
				      enum devlink_reload_limit limit)
{
	int i;

	for (i = 0; i < ARRAY_SIZE(devlink_reload_invalid_combinations); i++)
		if (devlink_reload_invalid_combinations[i].action == action &&
		    devlink_reload_invalid_combinations[i].limit == limit)
			return true;
	return false;
}

static bool
devlink_reload_action_is_supported(struct devlink *devlink, enum devlink_reload_action action)
{
	return test_bit(action, &devlink->ops->reload_actions);
}

static bool
devlink_reload_limit_is_supported(struct devlink *devlink, enum devlink_reload_limit limit)
{
	return test_bit(limit, &devlink->ops->reload_limits);
}

static int devlink_reload_stat_put(struct sk_buff *msg,
				   enum devlink_reload_limit limit, u32 value)
{
	struct nlattr *reload_stats_entry;

	reload_stats_entry = nla_nest_start(msg, DEVLINK_ATTR_RELOAD_STATS_ENTRY);
	if (!reload_stats_entry)
		return -EMSGSIZE;

	if (nla_put_u8(msg, DEVLINK_ATTR_RELOAD_STATS_LIMIT, limit) ||
	    nla_put_u32(msg, DEVLINK_ATTR_RELOAD_STATS_VALUE, value))
		goto nla_put_failure;
	nla_nest_end(msg, reload_stats_entry);
	return 0;

nla_put_failure:
	nla_nest_cancel(msg, reload_stats_entry);
	return -EMSGSIZE;
}

static int devlink_reload_stats_put(struct sk_buff *msg, struct devlink *devlink, bool is_remote)
{
	struct nlattr *reload_stats_attr, *act_info, *act_stats;
	int i, j, stat_idx;
	u32 value;

	if (!is_remote)
		reload_stats_attr = nla_nest_start(msg, DEVLINK_ATTR_RELOAD_STATS);
	else
		reload_stats_attr = nla_nest_start(msg, DEVLINK_ATTR_REMOTE_RELOAD_STATS);

	if (!reload_stats_attr)
		return -EMSGSIZE;

	for (i = 0; i <= DEVLINK_RELOAD_ACTION_MAX; i++) {
		if ((!is_remote &&
		     !devlink_reload_action_is_supported(devlink, i)) ||
		    i == DEVLINK_RELOAD_ACTION_UNSPEC)
			continue;
		act_info = nla_nest_start(msg, DEVLINK_ATTR_RELOAD_ACTION_INFO);
		if (!act_info)
			goto nla_put_failure;

		if (nla_put_u8(msg, DEVLINK_ATTR_RELOAD_ACTION, i))
			goto action_info_nest_cancel;
		act_stats = nla_nest_start(msg, DEVLINK_ATTR_RELOAD_ACTION_STATS);
		if (!act_stats)
			goto action_info_nest_cancel;

		for (j = 0; j <= DEVLINK_RELOAD_LIMIT_MAX; j++) {
			/* Remote stats are shown even if not locally supported.
			 * Stats of actions with unspecified limit are shown
			 * though drivers don't need to register unspecified
			 * limit.
			 */
			if ((!is_remote && j != DEVLINK_RELOAD_LIMIT_UNSPEC &&
			     !devlink_reload_limit_is_supported(devlink, j)) ||
			    devlink_reload_combination_is_invalid(i, j))
				continue;

			stat_idx = j * __DEVLINK_RELOAD_ACTION_MAX + i;
			if (!is_remote)
				value = devlink->stats.reload_stats[stat_idx];
			else
				value = devlink->stats.remote_reload_stats[stat_idx];
			if (devlink_reload_stat_put(msg, j, value))
				goto action_stats_nest_cancel;
		}
		nla_nest_end(msg, act_stats);
		nla_nest_end(msg, act_info);
	}
	nla_nest_end(msg, reload_stats_attr);
	return 0;

action_stats_nest_cancel:
	nla_nest_cancel(msg, act_stats);
action_info_nest_cancel:
	nla_nest_cancel(msg, act_info);
nla_put_failure:
	nla_nest_cancel(msg, reload_stats_attr);
	return -EMSGSIZE;
}

static int devlink_nl_fill(struct sk_buff *msg, struct devlink *devlink,
			   enum devlink_command cmd, u32 portid,
			   u32 seq, int flags)
{
	struct nlattr *dev_stats;
	void *hdr;

	hdr = genlmsg_put(msg, portid, seq, &devlink_nl_family, flags, cmd);
	if (!hdr)
		return -EMSGSIZE;

	if (devlink_nl_put_handle(msg, devlink))
		goto nla_put_failure;
	if (nla_put_u8(msg, DEVLINK_ATTR_RELOAD_FAILED, devlink->reload_failed))
		goto nla_put_failure;

	dev_stats = nla_nest_start(msg, DEVLINK_ATTR_DEV_STATS);
	if (!dev_stats)
		goto nla_put_failure;

	if (devlink_reload_stats_put(msg, devlink, false))
		goto dev_stats_nest_cancel;
	if (devlink_reload_stats_put(msg, devlink, true))
		goto dev_stats_nest_cancel;

	nla_nest_end(msg, dev_stats);
	genlmsg_end(msg, hdr);
	return 0;

dev_stats_nest_cancel:
	nla_nest_cancel(msg, dev_stats);
nla_put_failure:
	genlmsg_cancel(msg, hdr);
	return -EMSGSIZE;
}

static void devlink_notify(struct devlink *devlink, enum devlink_command cmd)
{
	struct sk_buff *msg;
	int err;

	WARN_ON(cmd != DEVLINK_CMD_NEW && cmd != DEVLINK_CMD_DEL);
	WARN_ON(!xa_get_mark(&devlinks, devlink->index, DEVLINK_REGISTERED));

	msg = nlmsg_new(NLMSG_DEFAULT_SIZE, GFP_KERNEL);
	if (!msg)
		return;

	err = devlink_nl_fill(msg, devlink, cmd, 0, 0, 0);
	if (err) {
		nlmsg_free(msg);
		return;
	}

	genlmsg_multicast_netns(&devlink_nl_family, devlink_net(devlink),
				msg, 0, DEVLINK_MCGRP_CONFIG, GFP_KERNEL);
}

static int devlink_nl_port_attrs_put(struct sk_buff *msg,
				     struct devlink_port *devlink_port)
{
	struct devlink_port_attrs *attrs = &devlink_port->attrs;

	if (!devlink_port->attrs_set)
		return 0;
	if (attrs->lanes) {
		if (nla_put_u32(msg, DEVLINK_ATTR_PORT_LANES, attrs->lanes))
			return -EMSGSIZE;
	}
	if (nla_put_u8(msg, DEVLINK_ATTR_PORT_SPLITTABLE, attrs->splittable))
		return -EMSGSIZE;
	if (nla_put_u16(msg, DEVLINK_ATTR_PORT_FLAVOUR, attrs->flavour))
		return -EMSGSIZE;
	switch (devlink_port->attrs.flavour) {
	case DEVLINK_PORT_FLAVOUR_PCI_PF:
		if (nla_put_u32(msg, DEVLINK_ATTR_PORT_CONTROLLER_NUMBER,
				attrs->pci_pf.controller) ||
		    nla_put_u16(msg, DEVLINK_ATTR_PORT_PCI_PF_NUMBER, attrs->pci_pf.pf))
			return -EMSGSIZE;
		if (nla_put_u8(msg, DEVLINK_ATTR_PORT_EXTERNAL, attrs->pci_pf.external))
			return -EMSGSIZE;
		break;
	case DEVLINK_PORT_FLAVOUR_PCI_VF:
		if (nla_put_u32(msg, DEVLINK_ATTR_PORT_CONTROLLER_NUMBER,
				attrs->pci_vf.controller) ||
		    nla_put_u16(msg, DEVLINK_ATTR_PORT_PCI_PF_NUMBER, attrs->pci_vf.pf) ||
		    nla_put_u16(msg, DEVLINK_ATTR_PORT_PCI_VF_NUMBER, attrs->pci_vf.vf))
			return -EMSGSIZE;
		if (nla_put_u8(msg, DEVLINK_ATTR_PORT_EXTERNAL, attrs->pci_vf.external))
			return -EMSGSIZE;
		break;
	case DEVLINK_PORT_FLAVOUR_PCI_SF:
		if (nla_put_u32(msg, DEVLINK_ATTR_PORT_CONTROLLER_NUMBER,
				attrs->pci_sf.controller) ||
		    nla_put_u16(msg, DEVLINK_ATTR_PORT_PCI_PF_NUMBER,
				attrs->pci_sf.pf) ||
		    nla_put_u32(msg, DEVLINK_ATTR_PORT_PCI_SF_NUMBER,
				attrs->pci_sf.sf))
			return -EMSGSIZE;
		break;
	case DEVLINK_PORT_FLAVOUR_PHYSICAL:
	case DEVLINK_PORT_FLAVOUR_CPU:
	case DEVLINK_PORT_FLAVOUR_DSA:
		if (nla_put_u32(msg, DEVLINK_ATTR_PORT_NUMBER,
				attrs->phys.port_number))
			return -EMSGSIZE;
		if (!attrs->split)
			return 0;
		if (nla_put_u32(msg, DEVLINK_ATTR_PORT_SPLIT_GROUP,
				attrs->phys.port_number))
			return -EMSGSIZE;
		if (nla_put_u32(msg, DEVLINK_ATTR_PORT_SPLIT_SUBPORT_NUMBER,
				attrs->phys.split_subport_number))
			return -EMSGSIZE;
		break;
	default:
		break;
	}
	return 0;
}

static int devlink_port_fn_hw_addr_fill(const struct devlink_ops *ops,
					struct devlink_port *port,
					struct sk_buff *msg,
					struct netlink_ext_ack *extack,
					bool *msg_updated)
{
	u8 hw_addr[MAX_ADDR_LEN];
	int hw_addr_len;
	int err;

	if (!ops->port_function_hw_addr_get)
		return 0;

	err = ops->port_function_hw_addr_get(port, hw_addr, &hw_addr_len,
					     extack);
	if (err) {
		if (err == -EOPNOTSUPP)
			return 0;
		return err;
	}
	err = nla_put(msg, DEVLINK_PORT_FUNCTION_ATTR_HW_ADDR, hw_addr_len, hw_addr);
	if (err)
		return err;
	*msg_updated = true;
	return 0;
}

static int devlink_nl_rate_fill(struct sk_buff *msg,
				struct devlink_rate *devlink_rate,
				enum devlink_command cmd, u32 portid, u32 seq,
				int flags, struct netlink_ext_ack *extack)
{
	struct devlink *devlink = devlink_rate->devlink;
	void *hdr;

	hdr = genlmsg_put(msg, portid, seq, &devlink_nl_family, flags, cmd);
	if (!hdr)
		return -EMSGSIZE;

	if (devlink_nl_put_handle(msg, devlink))
		goto nla_put_failure;

	if (nla_put_u16(msg, DEVLINK_ATTR_RATE_TYPE, devlink_rate->type))
		goto nla_put_failure;

	if (devlink_rate_is_leaf(devlink_rate)) {
		if (nla_put_u32(msg, DEVLINK_ATTR_PORT_INDEX,
				devlink_rate->devlink_port->index))
			goto nla_put_failure;
	} else if (devlink_rate_is_node(devlink_rate)) {
		if (nla_put_string(msg, DEVLINK_ATTR_RATE_NODE_NAME,
				   devlink_rate->name))
			goto nla_put_failure;
	}

	if (nla_put_u64_64bit(msg, DEVLINK_ATTR_RATE_TX_SHARE,
			      devlink_rate->tx_share, DEVLINK_ATTR_PAD))
		goto nla_put_failure;

	if (nla_put_u64_64bit(msg, DEVLINK_ATTR_RATE_TX_MAX,
			      devlink_rate->tx_max, DEVLINK_ATTR_PAD))
		goto nla_put_failure;

	if (devlink_rate->parent)
		if (nla_put_string(msg, DEVLINK_ATTR_RATE_PARENT_NODE_NAME,
				   devlink_rate->parent->name))
			goto nla_put_failure;

	genlmsg_end(msg, hdr);
	return 0;

nla_put_failure:
	genlmsg_cancel(msg, hdr);
	return -EMSGSIZE;
}

static bool
devlink_port_fn_state_valid(enum devlink_port_fn_state state)
{
	return state == DEVLINK_PORT_FN_STATE_INACTIVE ||
	       state == DEVLINK_PORT_FN_STATE_ACTIVE;
}

static bool
devlink_port_fn_opstate_valid(enum devlink_port_fn_opstate opstate)
{
	return opstate == DEVLINK_PORT_FN_OPSTATE_DETACHED ||
	       opstate == DEVLINK_PORT_FN_OPSTATE_ATTACHED;
}

static int devlink_port_fn_state_fill(const struct devlink_ops *ops,
				      struct devlink_port *port,
				      struct sk_buff *msg,
				      struct netlink_ext_ack *extack,
				      bool *msg_updated)
{
	enum devlink_port_fn_opstate opstate;
	enum devlink_port_fn_state state;
	int err;

	if (!ops->port_fn_state_get)
		return 0;

	err = ops->port_fn_state_get(port, &state, &opstate, extack);
	if (err) {
		if (err == -EOPNOTSUPP)
			return 0;
		return err;
	}
	if (!devlink_port_fn_state_valid(state)) {
		WARN_ON_ONCE(1);
		NL_SET_ERR_MSG_MOD(extack, "Invalid state read from driver");
		return -EINVAL;
	}
	if (!devlink_port_fn_opstate_valid(opstate)) {
		WARN_ON_ONCE(1);
		NL_SET_ERR_MSG_MOD(extack,
				   "Invalid operational state read from driver");
		return -EINVAL;
	}
	if (nla_put_u8(msg, DEVLINK_PORT_FN_ATTR_STATE, state) ||
	    nla_put_u8(msg, DEVLINK_PORT_FN_ATTR_OPSTATE, opstate))
		return -EMSGSIZE;
	*msg_updated = true;
	return 0;
}

static int
devlink_nl_port_function_attrs_put(struct sk_buff *msg, struct devlink_port *port,
				   struct netlink_ext_ack *extack)
{
	const struct devlink_ops *ops;
	struct nlattr *function_attr;
	bool msg_updated = false;
	int err;

	function_attr = nla_nest_start_noflag(msg, DEVLINK_ATTR_PORT_FUNCTION);
	if (!function_attr)
		return -EMSGSIZE;

	ops = port->devlink->ops;
	err = devlink_port_fn_hw_addr_fill(ops, port, msg, extack,
					   &msg_updated);
	if (err)
		goto out;
	err = devlink_port_fn_state_fill(ops, port, msg, extack, &msg_updated);
out:
	if (err || !msg_updated)
		nla_nest_cancel(msg, function_attr);
	else
		nla_nest_end(msg, function_attr);
	return err;
}

static int devlink_nl_port_fill(struct sk_buff *msg,
				struct devlink_port *devlink_port,
				enum devlink_command cmd, u32 portid, u32 seq,
				int flags, struct netlink_ext_ack *extack)
{
	struct devlink *devlink = devlink_port->devlink;
	void *hdr;

	hdr = genlmsg_put(msg, portid, seq, &devlink_nl_family, flags, cmd);
	if (!hdr)
		return -EMSGSIZE;

	if (devlink_nl_put_handle(msg, devlink))
		goto nla_put_failure;
	if (nla_put_u32(msg, DEVLINK_ATTR_PORT_INDEX, devlink_port->index))
		goto nla_put_failure;

	/* Hold rtnl lock while accessing port's netdev attributes. */
	rtnl_lock();
	spin_lock_bh(&devlink_port->type_lock);
	if (nla_put_u16(msg, DEVLINK_ATTR_PORT_TYPE, devlink_port->type))
		goto nla_put_failure_type_locked;
	if (devlink_port->desired_type != DEVLINK_PORT_TYPE_NOTSET &&
	    nla_put_u16(msg, DEVLINK_ATTR_PORT_DESIRED_TYPE,
			devlink_port->desired_type))
		goto nla_put_failure_type_locked;
	if (devlink_port->type == DEVLINK_PORT_TYPE_ETH) {
		struct net *net = devlink_net(devlink_port->devlink);
		struct net_device *netdev = devlink_port->type_dev;

		if (netdev && net_eq(net, dev_net(netdev)) &&
		    (nla_put_u32(msg, DEVLINK_ATTR_PORT_NETDEV_IFINDEX,
				 netdev->ifindex) ||
		     nla_put_string(msg, DEVLINK_ATTR_PORT_NETDEV_NAME,
				    netdev->name)))
			goto nla_put_failure_type_locked;
	}
	if (devlink_port->type == DEVLINK_PORT_TYPE_IB) {
		struct ib_device *ibdev = devlink_port->type_dev;

		if (ibdev &&
		    nla_put_string(msg, DEVLINK_ATTR_PORT_IBDEV_NAME,
				   ibdev->name))
			goto nla_put_failure_type_locked;
	}
	spin_unlock_bh(&devlink_port->type_lock);
	rtnl_unlock();
	if (devlink_nl_port_attrs_put(msg, devlink_port))
		goto nla_put_failure;
	if (devlink_nl_port_function_attrs_put(msg, devlink_port, extack))
		goto nla_put_failure;

	genlmsg_end(msg, hdr);
	return 0;

nla_put_failure_type_locked:
	spin_unlock_bh(&devlink_port->type_lock);
	rtnl_unlock();
nla_put_failure:
	genlmsg_cancel(msg, hdr);
	return -EMSGSIZE;
}

static void devlink_port_notify(struct devlink_port *devlink_port,
				enum devlink_command cmd)
{
	struct devlink *devlink = devlink_port->devlink;
	struct sk_buff *msg;
	int err;

	WARN_ON(cmd != DEVLINK_CMD_PORT_NEW && cmd != DEVLINK_CMD_PORT_DEL);

	if (!xa_get_mark(&devlinks, devlink->index, DEVLINK_REGISTERED))
		return;

	msg = nlmsg_new(NLMSG_DEFAULT_SIZE, GFP_KERNEL);
	if (!msg)
		return;

	err = devlink_nl_port_fill(msg, devlink_port, cmd, 0, 0, 0, NULL);
	if (err) {
		nlmsg_free(msg);
		return;
	}

	genlmsg_multicast_netns(&devlink_nl_family, devlink_net(devlink), msg,
				0, DEVLINK_MCGRP_CONFIG, GFP_KERNEL);
}

static void devlink_rate_notify(struct devlink_rate *devlink_rate,
				enum devlink_command cmd)
{
	struct devlink *devlink = devlink_rate->devlink;
	struct sk_buff *msg;
	int err;

	WARN_ON(cmd != DEVLINK_CMD_RATE_NEW && cmd != DEVLINK_CMD_RATE_DEL);

	if (!xa_get_mark(&devlinks, devlink->index, DEVLINK_REGISTERED))
		return;

	msg = nlmsg_new(NLMSG_DEFAULT_SIZE, GFP_KERNEL);
	if (!msg)
		return;

	err = devlink_nl_rate_fill(msg, devlink_rate, cmd, 0, 0, 0, NULL);
	if (err) {
		nlmsg_free(msg);
		return;
	}

	genlmsg_multicast_netns(&devlink_nl_family, devlink_net(devlink), msg,
				0, DEVLINK_MCGRP_CONFIG, GFP_KERNEL);
}

static int devlink_nl_cmd_rate_get_dumpit(struct sk_buff *msg,
					  struct netlink_callback *cb)
{
	struct devlink_rate *devlink_rate;
	struct devlink *devlink;
	int start = cb->args[0];
	unsigned long index;
	int idx = 0;
	int err = 0;

	mutex_lock(&devlink_mutex);
	xa_for_each_marked(&devlinks, index, devlink, DEVLINK_REGISTERED) {
		if (!devlink_try_get(devlink))
			continue;

		if (!net_eq(devlink_net(devlink), sock_net(msg->sk)))
			goto retry;

		mutex_lock(&devlink->lock);
		list_for_each_entry(devlink_rate, &devlink->rate_list, list) {
			enum devlink_command cmd = DEVLINK_CMD_RATE_NEW;
			u32 id = NETLINK_CB(cb->skb).portid;

			if (idx < start) {
				idx++;
				continue;
			}
			err = devlink_nl_rate_fill(msg, devlink_rate, cmd, id,
						   cb->nlh->nlmsg_seq,
						   NLM_F_MULTI, NULL);
			if (err) {
				mutex_unlock(&devlink->lock);
				devlink_put(devlink);
				goto out;
			}
			idx++;
		}
		mutex_unlock(&devlink->lock);
retry:
		devlink_put(devlink);
	}
out:
	mutex_unlock(&devlink_mutex);
	if (err != -EMSGSIZE)
		return err;

	cb->args[0] = idx;
	return msg->len;
}

static int devlink_nl_cmd_rate_get_doit(struct sk_buff *skb,
					struct genl_info *info)
{
	struct devlink_rate *devlink_rate = info->user_ptr[1];
	struct sk_buff *msg;
	int err;

	msg = nlmsg_new(NLMSG_DEFAULT_SIZE, GFP_KERNEL);
	if (!msg)
		return -ENOMEM;

	err = devlink_nl_rate_fill(msg, devlink_rate, DEVLINK_CMD_RATE_NEW,
				   info->snd_portid, info->snd_seq, 0,
				   info->extack);
	if (err) {
		nlmsg_free(msg);
		return err;
	}

	return genlmsg_reply(msg, info);
}

static bool
devlink_rate_is_parent_node(struct devlink_rate *devlink_rate,
			    struct devlink_rate *parent)
{
	while (parent) {
		if (parent == devlink_rate)
			return true;
		parent = parent->parent;
	}
	return false;
}

static int devlink_nl_cmd_get_doit(struct sk_buff *skb, struct genl_info *info)
{
	struct devlink *devlink = info->user_ptr[0];
	struct sk_buff *msg;
	int err;

	msg = nlmsg_new(NLMSG_DEFAULT_SIZE, GFP_KERNEL);
	if (!msg)
		return -ENOMEM;

	err = devlink_nl_fill(msg, devlink, DEVLINK_CMD_NEW,
			      info->snd_portid, info->snd_seq, 0);
	if (err) {
		nlmsg_free(msg);
		return err;
	}

	return genlmsg_reply(msg, info);
}

static int devlink_nl_cmd_get_dumpit(struct sk_buff *msg,
				     struct netlink_callback *cb)
{
	struct devlink *devlink;
	int start = cb->args[0];
	unsigned long index;
	int idx = 0;
	int err;

	mutex_lock(&devlink_mutex);
	xa_for_each_marked(&devlinks, index, devlink, DEVLINK_REGISTERED) {
		if (!devlink_try_get(devlink))
			continue;

		if (!net_eq(devlink_net(devlink), sock_net(msg->sk))) {
			devlink_put(devlink);
			continue;
		}

		if (idx < start) {
			idx++;
			devlink_put(devlink);
			continue;
		}

		err = devlink_nl_fill(msg, devlink, DEVLINK_CMD_NEW,
				      NETLINK_CB(cb->skb).portid,
				      cb->nlh->nlmsg_seq, NLM_F_MULTI);
		devlink_put(devlink);
		if (err)
			goto out;
		idx++;
	}
out:
	mutex_unlock(&devlink_mutex);

	cb->args[0] = idx;
	return msg->len;
}

static int devlink_nl_cmd_port_get_doit(struct sk_buff *skb,
					struct genl_info *info)
{
	struct devlink_port *devlink_port = info->user_ptr[1];
	struct sk_buff *msg;
	int err;

	msg = nlmsg_new(NLMSG_DEFAULT_SIZE, GFP_KERNEL);
	if (!msg)
		return -ENOMEM;

	err = devlink_nl_port_fill(msg, devlink_port, DEVLINK_CMD_PORT_NEW,
				   info->snd_portid, info->snd_seq, 0,
				   info->extack);
	if (err) {
		nlmsg_free(msg);
		return err;
	}

	return genlmsg_reply(msg, info);
}

static int devlink_nl_cmd_port_get_dumpit(struct sk_buff *msg,
					  struct netlink_callback *cb)
{
	struct devlink *devlink;
	struct devlink_port *devlink_port;
	int start = cb->args[0];
	unsigned long index;
	int idx = 0;
	int err;

	mutex_lock(&devlink_mutex);
	xa_for_each_marked(&devlinks, index, devlink, DEVLINK_REGISTERED) {
		if (!devlink_try_get(devlink))
			continue;

		if (!net_eq(devlink_net(devlink), sock_net(msg->sk)))
			goto retry;

		mutex_lock(&devlink->lock);
		list_for_each_entry(devlink_port, &devlink->port_list, list) {
			if (idx < start) {
				idx++;
				continue;
			}
			err = devlink_nl_port_fill(msg, devlink_port,
						   DEVLINK_CMD_NEW,
						   NETLINK_CB(cb->skb).portid,
						   cb->nlh->nlmsg_seq,
						   NLM_F_MULTI, cb->extack);
			if (err) {
				mutex_unlock(&devlink->lock);
				devlink_put(devlink);
				goto out;
			}
			idx++;
		}
		mutex_unlock(&devlink->lock);
retry:
		devlink_put(devlink);
	}
out:
	mutex_unlock(&devlink_mutex);

	cb->args[0] = idx;
	return msg->len;
}

static int devlink_port_type_set(struct devlink_port *devlink_port,
				 enum devlink_port_type port_type)

{
	int err;

	if (!devlink_port->devlink->ops->port_type_set)
		return -EOPNOTSUPP;

	if (port_type == devlink_port->type)
		return 0;

	err = devlink_port->devlink->ops->port_type_set(devlink_port,
							port_type);
	if (err)
		return err;

	devlink_port->desired_type = port_type;
	devlink_port_notify(devlink_port, DEVLINK_CMD_PORT_NEW);
	return 0;
}

static int devlink_port_function_hw_addr_set(struct devlink_port *port,
					     const struct nlattr *attr,
					     struct netlink_ext_ack *extack)
{
	const struct devlink_ops *ops = port->devlink->ops;
	const u8 *hw_addr;
	int hw_addr_len;

	hw_addr = nla_data(attr);
	hw_addr_len = nla_len(attr);
	if (hw_addr_len > MAX_ADDR_LEN) {
		NL_SET_ERR_MSG_MOD(extack, "Port function hardware address too long");
		return -EINVAL;
	}
	if (port->type == DEVLINK_PORT_TYPE_ETH) {
		if (hw_addr_len != ETH_ALEN) {
			NL_SET_ERR_MSG_MOD(extack, "Address must be 6 bytes for Ethernet device");
			return -EINVAL;
		}
		if (!is_unicast_ether_addr(hw_addr)) {
			NL_SET_ERR_MSG_MOD(extack, "Non-unicast hardware address unsupported");
			return -EINVAL;
		}
	}

	if (!ops->port_function_hw_addr_set) {
		NL_SET_ERR_MSG_MOD(extack, "Port doesn't support function attributes");
		return -EOPNOTSUPP;
	}

	return ops->port_function_hw_addr_set(port, hw_addr, hw_addr_len,
					      extack);
}

static int devlink_port_fn_state_set(struct devlink_port *port,
				     const struct nlattr *attr,
				     struct netlink_ext_ack *extack)
{
	enum devlink_port_fn_state state;
	const struct devlink_ops *ops;

	state = nla_get_u8(attr);
	ops = port->devlink->ops;
	if (!ops->port_fn_state_set) {
		NL_SET_ERR_MSG_MOD(extack,
				   "Function does not support state setting");
		return -EOPNOTSUPP;
	}
	return ops->port_fn_state_set(port, state, extack);
}

static int devlink_port_function_set(struct devlink_port *port,
				     const struct nlattr *attr,
				     struct netlink_ext_ack *extack)
{
	struct nlattr *tb[DEVLINK_PORT_FUNCTION_ATTR_MAX + 1];
	int err;

	err = nla_parse_nested(tb, DEVLINK_PORT_FUNCTION_ATTR_MAX, attr,
			       devlink_function_nl_policy, extack);
	if (err < 0) {
		NL_SET_ERR_MSG_MOD(extack, "Fail to parse port function attributes");
		return err;
	}

	attr = tb[DEVLINK_PORT_FUNCTION_ATTR_HW_ADDR];
	if (attr) {
		err = devlink_port_function_hw_addr_set(port, attr, extack);
		if (err)
			return err;
	}
	/* Keep this as the last function attribute set, so that when
	 * multiple port function attributes are set along with state,
	 * Those can be applied first before activating the state.
	 */
	attr = tb[DEVLINK_PORT_FN_ATTR_STATE];
	if (attr)
		err = devlink_port_fn_state_set(port, attr, extack);

	if (!err)
		devlink_port_notify(port, DEVLINK_CMD_PORT_NEW);
	return err;
}

static int devlink_nl_cmd_port_set_doit(struct sk_buff *skb,
					struct genl_info *info)
{
	struct devlink_port *devlink_port = info->user_ptr[1];
	int err;

	if (info->attrs[DEVLINK_ATTR_PORT_TYPE]) {
		enum devlink_port_type port_type;

		port_type = nla_get_u16(info->attrs[DEVLINK_ATTR_PORT_TYPE]);
		err = devlink_port_type_set(devlink_port, port_type);
		if (err)
			return err;
	}

	if (info->attrs[DEVLINK_ATTR_PORT_FUNCTION]) {
		struct nlattr *attr = info->attrs[DEVLINK_ATTR_PORT_FUNCTION];
		struct netlink_ext_ack *extack = info->extack;

		err = devlink_port_function_set(devlink_port, attr, extack);
		if (err)
			return err;
	}

	return 0;
}

static int devlink_port_split(struct devlink *devlink, u32 port_index,
			      u32 count, struct netlink_ext_ack *extack)

{
	if (devlink->ops->port_split)
		return devlink->ops->port_split(devlink, port_index, count,
						extack);
	return -EOPNOTSUPP;
}

static int devlink_nl_cmd_port_split_doit(struct sk_buff *skb,
					  struct genl_info *info)
{
	struct devlink *devlink = info->user_ptr[0];
	struct devlink_port *devlink_port;
	u32 port_index;
	u32 count;

	if (!info->attrs[DEVLINK_ATTR_PORT_INDEX] ||
	    !info->attrs[DEVLINK_ATTR_PORT_SPLIT_COUNT])
		return -EINVAL;

	devlink_port = devlink_port_get_from_info(devlink, info);
	port_index = nla_get_u32(info->attrs[DEVLINK_ATTR_PORT_INDEX]);
	count = nla_get_u32(info->attrs[DEVLINK_ATTR_PORT_SPLIT_COUNT]);

	if (IS_ERR(devlink_port))
		return -EINVAL;

	if (!devlink_port->attrs.splittable) {
		/* Split ports cannot be split. */
		if (devlink_port->attrs.split)
			NL_SET_ERR_MSG_MOD(info->extack, "Port cannot be split further");
		else
			NL_SET_ERR_MSG_MOD(info->extack, "Port cannot be split");
		return -EINVAL;
	}

	if (count < 2 || !is_power_of_2(count) || count > devlink_port->attrs.lanes) {
		NL_SET_ERR_MSG_MOD(info->extack, "Invalid split count");
		return -EINVAL;
	}

	return devlink_port_split(devlink, port_index, count, info->extack);
}

static int devlink_port_unsplit(struct devlink *devlink, u32 port_index,
				struct netlink_ext_ack *extack)

{
	if (devlink->ops->port_unsplit)
		return devlink->ops->port_unsplit(devlink, port_index, extack);
	return -EOPNOTSUPP;
}

static int devlink_nl_cmd_port_unsplit_doit(struct sk_buff *skb,
					    struct genl_info *info)
{
	struct devlink *devlink = info->user_ptr[0];
	u32 port_index;

	if (!info->attrs[DEVLINK_ATTR_PORT_INDEX])
		return -EINVAL;

	port_index = nla_get_u32(info->attrs[DEVLINK_ATTR_PORT_INDEX]);
	return devlink_port_unsplit(devlink, port_index, info->extack);
}

static int devlink_port_new_notifiy(struct devlink *devlink,
				    unsigned int port_index,
				    struct genl_info *info)
{
	struct devlink_port *devlink_port;
	struct sk_buff *msg;
	int err;

	msg = nlmsg_new(NLMSG_DEFAULT_SIZE, GFP_KERNEL);
	if (!msg)
		return -ENOMEM;

	mutex_lock(&devlink->lock);
	devlink_port = devlink_port_get_by_index(devlink, port_index);
	if (!devlink_port) {
		err = -ENODEV;
		goto out;
	}

	err = devlink_nl_port_fill(msg, devlink_port, DEVLINK_CMD_NEW,
				   info->snd_portid, info->snd_seq, 0, NULL);
	if (err)
		goto out;

	err = genlmsg_reply(msg, info);
	mutex_unlock(&devlink->lock);
	return err;

out:
	mutex_unlock(&devlink->lock);
	nlmsg_free(msg);
	return err;
}

static int devlink_nl_cmd_port_new_doit(struct sk_buff *skb,
					struct genl_info *info)
{
	struct netlink_ext_ack *extack = info->extack;
	struct devlink_port_new_attrs new_attrs = {};
	struct devlink *devlink = info->user_ptr[0];
	unsigned int new_port_index;
	int err;

	if (!devlink->ops->port_new || !devlink->ops->port_del)
		return -EOPNOTSUPP;

	if (!info->attrs[DEVLINK_ATTR_PORT_FLAVOUR] ||
	    !info->attrs[DEVLINK_ATTR_PORT_PCI_PF_NUMBER]) {
		NL_SET_ERR_MSG_MOD(extack, "Port flavour or PCI PF are not specified");
		return -EINVAL;
	}
	new_attrs.flavour = nla_get_u16(info->attrs[DEVLINK_ATTR_PORT_FLAVOUR]);
	new_attrs.pfnum =
		nla_get_u16(info->attrs[DEVLINK_ATTR_PORT_PCI_PF_NUMBER]);

	if (info->attrs[DEVLINK_ATTR_PORT_INDEX]) {
		/* Port index of the new port being created by driver. */
		new_attrs.port_index =
			nla_get_u32(info->attrs[DEVLINK_ATTR_PORT_INDEX]);
		new_attrs.port_index_valid = true;
	}
	if (info->attrs[DEVLINK_ATTR_PORT_CONTROLLER_NUMBER]) {
		new_attrs.controller =
			nla_get_u16(info->attrs[DEVLINK_ATTR_PORT_CONTROLLER_NUMBER]);
		new_attrs.controller_valid = true;
	}
	if (new_attrs.flavour == DEVLINK_PORT_FLAVOUR_PCI_SF &&
	    info->attrs[DEVLINK_ATTR_PORT_PCI_SF_NUMBER]) {
		new_attrs.sfnum = nla_get_u32(info->attrs[DEVLINK_ATTR_PORT_PCI_SF_NUMBER]);
		new_attrs.sfnum_valid = true;
	}

	err = devlink->ops->port_new(devlink, &new_attrs, extack,
				     &new_port_index);
	if (err)
		return err;

	err = devlink_port_new_notifiy(devlink, new_port_index, info);
	if (err && err != -ENODEV) {
		/* Fail to send the response; destroy newly created port. */
		devlink->ops->port_del(devlink, new_port_index, extack);
	}
	return err;
}

static int devlink_nl_cmd_port_del_doit(struct sk_buff *skb,
					struct genl_info *info)
{
	struct netlink_ext_ack *extack = info->extack;
	struct devlink *devlink = info->user_ptr[0];
	unsigned int port_index;

	if (!devlink->ops->port_del)
		return -EOPNOTSUPP;

	if (!info->attrs[DEVLINK_ATTR_PORT_INDEX]) {
		NL_SET_ERR_MSG_MOD(extack, "Port index is not specified");
		return -EINVAL;
	}
	port_index = nla_get_u32(info->attrs[DEVLINK_ATTR_PORT_INDEX]);

	return devlink->ops->port_del(devlink, port_index, extack);
}

static int
devlink_nl_rate_parent_node_set(struct devlink_rate *devlink_rate,
				struct genl_info *info,
				struct nlattr *nla_parent)
{
	struct devlink *devlink = devlink_rate->devlink;
	const char *parent_name = nla_data(nla_parent);
	const struct devlink_ops *ops = devlink->ops;
	size_t len = strlen(parent_name);
	struct devlink_rate *parent;
	int err = -EOPNOTSUPP;

	parent = devlink_rate->parent;
	if (parent && len) {
		NL_SET_ERR_MSG_MOD(info->extack, "Rate object already has parent.");
		return -EBUSY;
	} else if (parent && !len) {
		if (devlink_rate_is_leaf(devlink_rate))
			err = ops->rate_leaf_parent_set(devlink_rate, NULL,
							devlink_rate->priv, NULL,
							info->extack);
		else if (devlink_rate_is_node(devlink_rate))
			err = ops->rate_node_parent_set(devlink_rate, NULL,
							devlink_rate->priv, NULL,
							info->extack);
		if (err)
			return err;

		refcount_dec(&parent->refcnt);
		devlink_rate->parent = NULL;
	} else if (!parent && len) {
		parent = devlink_rate_node_get_by_name(devlink, parent_name);
		if (IS_ERR(parent))
			return -ENODEV;

		if (parent == devlink_rate) {
			NL_SET_ERR_MSG_MOD(info->extack, "Parent to self is not allowed");
			return -EINVAL;
		}

		if (devlink_rate_is_node(devlink_rate) &&
		    devlink_rate_is_parent_node(devlink_rate, parent->parent)) {
			NL_SET_ERR_MSG_MOD(info->extack, "Node is already a parent of parent node.");
			return -EEXIST;
		}

		if (devlink_rate_is_leaf(devlink_rate))
			err = ops->rate_leaf_parent_set(devlink_rate, parent,
							devlink_rate->priv, parent->priv,
							info->extack);
		else if (devlink_rate_is_node(devlink_rate))
			err = ops->rate_node_parent_set(devlink_rate, parent,
							devlink_rate->priv, parent->priv,
							info->extack);
		if (err)
			return err;

		refcount_inc(&parent->refcnt);
		devlink_rate->parent = parent;
	}

	return 0;
}

static int devlink_nl_rate_set(struct devlink_rate *devlink_rate,
			       const struct devlink_ops *ops,
			       struct genl_info *info)
{
	struct nlattr *nla_parent, **attrs = info->attrs;
	int err = -EOPNOTSUPP;
	u64 rate;

	if (attrs[DEVLINK_ATTR_RATE_TX_SHARE]) {
		rate = nla_get_u64(attrs[DEVLINK_ATTR_RATE_TX_SHARE]);
		if (devlink_rate_is_leaf(devlink_rate))
			err = ops->rate_leaf_tx_share_set(devlink_rate, devlink_rate->priv,
							  rate, info->extack);
		else if (devlink_rate_is_node(devlink_rate))
			err = ops->rate_node_tx_share_set(devlink_rate, devlink_rate->priv,
							  rate, info->extack);
		if (err)
			return err;
		devlink_rate->tx_share = rate;
	}

	if (attrs[DEVLINK_ATTR_RATE_TX_MAX]) {
		rate = nla_get_u64(attrs[DEVLINK_ATTR_RATE_TX_MAX]);
		if (devlink_rate_is_leaf(devlink_rate))
			err = ops->rate_leaf_tx_max_set(devlink_rate, devlink_rate->priv,
							rate, info->extack);
		else if (devlink_rate_is_node(devlink_rate))
			err = ops->rate_node_tx_max_set(devlink_rate, devlink_rate->priv,
							rate, info->extack);
		if (err)
			return err;
		devlink_rate->tx_max = rate;
	}

	nla_parent = attrs[DEVLINK_ATTR_RATE_PARENT_NODE_NAME];
	if (nla_parent) {
		err = devlink_nl_rate_parent_node_set(devlink_rate, info,
						      nla_parent);
		if (err)
			return err;
	}

	return 0;
}

static bool devlink_rate_set_ops_supported(const struct devlink_ops *ops,
					   struct genl_info *info,
					   enum devlink_rate_type type)
{
	struct nlattr **attrs = info->attrs;

	if (type == DEVLINK_RATE_TYPE_LEAF) {
		if (attrs[DEVLINK_ATTR_RATE_TX_SHARE] && !ops->rate_leaf_tx_share_set) {
			NL_SET_ERR_MSG_MOD(info->extack, "TX share set isn't supported for the leafs");
			return false;
		}
		if (attrs[DEVLINK_ATTR_RATE_TX_MAX] && !ops->rate_leaf_tx_max_set) {
			NL_SET_ERR_MSG_MOD(info->extack, "TX max set isn't supported for the leafs");
			return false;
		}
		if (attrs[DEVLINK_ATTR_RATE_PARENT_NODE_NAME] &&
		    !ops->rate_leaf_parent_set) {
			NL_SET_ERR_MSG_MOD(info->extack, "Parent set isn't supported for the leafs");
			return false;
		}
	} else if (type == DEVLINK_RATE_TYPE_NODE) {
		if (attrs[DEVLINK_ATTR_RATE_TX_SHARE] && !ops->rate_node_tx_share_set) {
			NL_SET_ERR_MSG_MOD(info->extack, "TX share set isn't supported for the nodes");
			return false;
		}
		if (attrs[DEVLINK_ATTR_RATE_TX_MAX] && !ops->rate_node_tx_max_set) {
			NL_SET_ERR_MSG_MOD(info->extack, "TX max set isn't supported for the nodes");
			return false;
		}
		if (attrs[DEVLINK_ATTR_RATE_PARENT_NODE_NAME] &&
		    !ops->rate_node_parent_set) {
			NL_SET_ERR_MSG_MOD(info->extack, "Parent set isn't supported for the nodes");
			return false;
		}
	} else {
		WARN(1, "Unknown type of rate object");
		return false;
	}

	return true;
}

static int devlink_nl_cmd_rate_set_doit(struct sk_buff *skb,
					struct genl_info *info)
{
	struct devlink_rate *devlink_rate = info->user_ptr[1];
	struct devlink *devlink = devlink_rate->devlink;
	const struct devlink_ops *ops = devlink->ops;
	int err;

	if (!ops || !devlink_rate_set_ops_supported(ops, info, devlink_rate->type))
		return -EOPNOTSUPP;

	err = devlink_nl_rate_set(devlink_rate, ops, info);

	if (!err)
		devlink_rate_notify(devlink_rate, DEVLINK_CMD_RATE_NEW);
	return err;
}

static int devlink_nl_cmd_rate_new_doit(struct sk_buff *skb,
					struct genl_info *info)
{
	struct devlink *devlink = info->user_ptr[0];
	struct devlink_rate *rate_node;
	const struct devlink_ops *ops;
	int err;

	ops = devlink->ops;
	if (!ops || !ops->rate_node_new || !ops->rate_node_del) {
		NL_SET_ERR_MSG_MOD(info->extack, "Rate nodes aren't supported");
		return -EOPNOTSUPP;
	}

	if (!devlink_rate_set_ops_supported(ops, info, DEVLINK_RATE_TYPE_NODE))
		return -EOPNOTSUPP;

	rate_node = devlink_rate_node_get_from_attrs(devlink, info->attrs);
	if (!IS_ERR(rate_node))
		return -EEXIST;
	else if (rate_node == ERR_PTR(-EINVAL))
		return -EINVAL;

	rate_node = kzalloc(sizeof(*rate_node), GFP_KERNEL);
	if (!rate_node)
		return -ENOMEM;

	rate_node->devlink = devlink;
	rate_node->type = DEVLINK_RATE_TYPE_NODE;
	rate_node->name = nla_strdup(info->attrs[DEVLINK_ATTR_RATE_NODE_NAME], GFP_KERNEL);
	if (!rate_node->name) {
		err = -ENOMEM;
		goto err_strdup;
	}

	err = ops->rate_node_new(rate_node, &rate_node->priv, info->extack);
	if (err)
		goto err_node_new;

	err = devlink_nl_rate_set(rate_node, ops, info);
	if (err)
		goto err_rate_set;

	refcount_set(&rate_node->refcnt, 1);
	list_add(&rate_node->list, &devlink->rate_list);
	devlink_rate_notify(rate_node, DEVLINK_CMD_RATE_NEW);
	return 0;

err_rate_set:
	ops->rate_node_del(rate_node, rate_node->priv, info->extack);
err_node_new:
	kfree(rate_node->name);
err_strdup:
	kfree(rate_node);
	return err;
}

static int devlink_nl_cmd_rate_del_doit(struct sk_buff *skb,
					struct genl_info *info)
{
	struct devlink_rate *rate_node = info->user_ptr[1];
	struct devlink *devlink = rate_node->devlink;
	const struct devlink_ops *ops = devlink->ops;
	int err;

	if (refcount_read(&rate_node->refcnt) > 1) {
		NL_SET_ERR_MSG_MOD(info->extack, "Node has children. Cannot delete node.");
		return -EBUSY;
	}

	devlink_rate_notify(rate_node, DEVLINK_CMD_RATE_DEL);
	err = ops->rate_node_del(rate_node, rate_node->priv, info->extack);
	if (rate_node->parent)
		refcount_dec(&rate_node->parent->refcnt);
	list_del(&rate_node->list);
	kfree(rate_node->name);
	kfree(rate_node);
	return err;
}

static int devlink_nl_sb_fill(struct sk_buff *msg, struct devlink *devlink,
			      struct devlink_sb *devlink_sb,
			      enum devlink_command cmd, u32 portid,
			      u32 seq, int flags)
{
	void *hdr;

	hdr = genlmsg_put(msg, portid, seq, &devlink_nl_family, flags, cmd);
	if (!hdr)
		return -EMSGSIZE;

	if (devlink_nl_put_handle(msg, devlink))
		goto nla_put_failure;
	if (nla_put_u32(msg, DEVLINK_ATTR_SB_INDEX, devlink_sb->index))
		goto nla_put_failure;
	if (nla_put_u32(msg, DEVLINK_ATTR_SB_SIZE, devlink_sb->size))
		goto nla_put_failure;
	if (nla_put_u16(msg, DEVLINK_ATTR_SB_INGRESS_POOL_COUNT,
			devlink_sb->ingress_pools_count))
		goto nla_put_failure;
	if (nla_put_u16(msg, DEVLINK_ATTR_SB_EGRESS_POOL_COUNT,
			devlink_sb->egress_pools_count))
		goto nla_put_failure;
	if (nla_put_u16(msg, DEVLINK_ATTR_SB_INGRESS_TC_COUNT,
			devlink_sb->ingress_tc_count))
		goto nla_put_failure;
	if (nla_put_u16(msg, DEVLINK_ATTR_SB_EGRESS_TC_COUNT,
			devlink_sb->egress_tc_count))
		goto nla_put_failure;

	genlmsg_end(msg, hdr);
	return 0;

nla_put_failure:
	genlmsg_cancel(msg, hdr);
	return -EMSGSIZE;
}

static int devlink_nl_cmd_sb_get_doit(struct sk_buff *skb,
				      struct genl_info *info)
{
	struct devlink *devlink = info->user_ptr[0];
	struct devlink_sb *devlink_sb;
	struct sk_buff *msg;
	int err;

	devlink_sb = devlink_sb_get_from_info(devlink, info);
	if (IS_ERR(devlink_sb))
		return PTR_ERR(devlink_sb);

	msg = nlmsg_new(NLMSG_DEFAULT_SIZE, GFP_KERNEL);
	if (!msg)
		return -ENOMEM;

	err = devlink_nl_sb_fill(msg, devlink, devlink_sb,
				 DEVLINK_CMD_SB_NEW,
				 info->snd_portid, info->snd_seq, 0);
	if (err) {
		nlmsg_free(msg);
		return err;
	}

	return genlmsg_reply(msg, info);
}

static int devlink_nl_cmd_sb_get_dumpit(struct sk_buff *msg,
					struct netlink_callback *cb)
{
	struct devlink *devlink;
	struct devlink_sb *devlink_sb;
	int start = cb->args[0];
	unsigned long index;
	int idx = 0;
	int err;

	mutex_lock(&devlink_mutex);
	xa_for_each_marked(&devlinks, index, devlink, DEVLINK_REGISTERED) {
		if (!devlink_try_get(devlink))
			continue;

		if (!net_eq(devlink_net(devlink), sock_net(msg->sk)))
			goto retry;

		mutex_lock(&devlink->lock);
		list_for_each_entry(devlink_sb, &devlink->sb_list, list) {
			if (idx < start) {
				idx++;
				continue;
			}
			err = devlink_nl_sb_fill(msg, devlink, devlink_sb,
						 DEVLINK_CMD_SB_NEW,
						 NETLINK_CB(cb->skb).portid,
						 cb->nlh->nlmsg_seq,
						 NLM_F_MULTI);
			if (err) {
				mutex_unlock(&devlink->lock);
				devlink_put(devlink);
				goto out;
			}
			idx++;
		}
		mutex_unlock(&devlink->lock);
retry:
		devlink_put(devlink);
	}
out:
	mutex_unlock(&devlink_mutex);

	cb->args[0] = idx;
	return msg->len;
}

static int devlink_nl_sb_pool_fill(struct sk_buff *msg, struct devlink *devlink,
				   struct devlink_sb *devlink_sb,
				   u16 pool_index, enum devlink_command cmd,
				   u32 portid, u32 seq, int flags)
{
	struct devlink_sb_pool_info pool_info;
	void *hdr;
	int err;

	err = devlink->ops->sb_pool_get(devlink, devlink_sb->index,
					pool_index, &pool_info);
	if (err)
		return err;

	hdr = genlmsg_put(msg, portid, seq, &devlink_nl_family, flags, cmd);
	if (!hdr)
		return -EMSGSIZE;

	if (devlink_nl_put_handle(msg, devlink))
		goto nla_put_failure;
	if (nla_put_u32(msg, DEVLINK_ATTR_SB_INDEX, devlink_sb->index))
		goto nla_put_failure;
	if (nla_put_u16(msg, DEVLINK_ATTR_SB_POOL_INDEX, pool_index))
		goto nla_put_failure;
	if (nla_put_u8(msg, DEVLINK_ATTR_SB_POOL_TYPE, pool_info.pool_type))
		goto nla_put_failure;
	if (nla_put_u32(msg, DEVLINK_ATTR_SB_POOL_SIZE, pool_info.size))
		goto nla_put_failure;
	if (nla_put_u8(msg, DEVLINK_ATTR_SB_POOL_THRESHOLD_TYPE,
		       pool_info.threshold_type))
		goto nla_put_failure;
	if (nla_put_u32(msg, DEVLINK_ATTR_SB_POOL_CELL_SIZE,
			pool_info.cell_size))
		goto nla_put_failure;

	genlmsg_end(msg, hdr);
	return 0;

nla_put_failure:
	genlmsg_cancel(msg, hdr);
	return -EMSGSIZE;
}

static int devlink_nl_cmd_sb_pool_get_doit(struct sk_buff *skb,
					   struct genl_info *info)
{
	struct devlink *devlink = info->user_ptr[0];
	struct devlink_sb *devlink_sb;
	struct sk_buff *msg;
	u16 pool_index;
	int err;

	devlink_sb = devlink_sb_get_from_info(devlink, info);
	if (IS_ERR(devlink_sb))
		return PTR_ERR(devlink_sb);

	err = devlink_sb_pool_index_get_from_info(devlink_sb, info,
						  &pool_index);
	if (err)
		return err;

	if (!devlink->ops->sb_pool_get)
		return -EOPNOTSUPP;

	msg = nlmsg_new(NLMSG_DEFAULT_SIZE, GFP_KERNEL);
	if (!msg)
		return -ENOMEM;

	err = devlink_nl_sb_pool_fill(msg, devlink, devlink_sb, pool_index,
				      DEVLINK_CMD_SB_POOL_NEW,
				      info->snd_portid, info->snd_seq, 0);
	if (err) {
		nlmsg_free(msg);
		return err;
	}

	return genlmsg_reply(msg, info);
}

static int __sb_pool_get_dumpit(struct sk_buff *msg, int start, int *p_idx,
				struct devlink *devlink,
				struct devlink_sb *devlink_sb,
				u32 portid, u32 seq)
{
	u16 pool_count = devlink_sb_pool_count(devlink_sb);
	u16 pool_index;
	int err;

	for (pool_index = 0; pool_index < pool_count; pool_index++) {
		if (*p_idx < start) {
			(*p_idx)++;
			continue;
		}
		err = devlink_nl_sb_pool_fill(msg, devlink,
					      devlink_sb,
					      pool_index,
					      DEVLINK_CMD_SB_POOL_NEW,
					      portid, seq, NLM_F_MULTI);
		if (err)
			return err;
		(*p_idx)++;
	}
	return 0;
}

static int devlink_nl_cmd_sb_pool_get_dumpit(struct sk_buff *msg,
					     struct netlink_callback *cb)
{
	struct devlink *devlink;
	struct devlink_sb *devlink_sb;
	int start = cb->args[0];
	unsigned long index;
	int idx = 0;
	int err = 0;

	mutex_lock(&devlink_mutex);
	xa_for_each_marked(&devlinks, index, devlink, DEVLINK_REGISTERED) {
		if (!devlink_try_get(devlink))
			continue;

		if (!net_eq(devlink_net(devlink), sock_net(msg->sk)) ||
		    !devlink->ops->sb_pool_get)
			goto retry;

		mutex_lock(&devlink->lock);
		list_for_each_entry(devlink_sb, &devlink->sb_list, list) {
			err = __sb_pool_get_dumpit(msg, start, &idx, devlink,
						   devlink_sb,
						   NETLINK_CB(cb->skb).portid,
						   cb->nlh->nlmsg_seq);
			if (err == -EOPNOTSUPP) {
				err = 0;
			} else if (err) {
				mutex_unlock(&devlink->lock);
				devlink_put(devlink);
				goto out;
			}
		}
		mutex_unlock(&devlink->lock);
retry:
		devlink_put(devlink);
	}
out:
	mutex_unlock(&devlink_mutex);

	if (err != -EMSGSIZE)
		return err;

	cb->args[0] = idx;
	return msg->len;
}

static int devlink_sb_pool_set(struct devlink *devlink, unsigned int sb_index,
			       u16 pool_index, u32 size,
			       enum devlink_sb_threshold_type threshold_type,
			       struct netlink_ext_ack *extack)

{
	const struct devlink_ops *ops = devlink->ops;

	if (ops->sb_pool_set)
		return ops->sb_pool_set(devlink, sb_index, pool_index,
					size, threshold_type, extack);
	return -EOPNOTSUPP;
}

static int devlink_nl_cmd_sb_pool_set_doit(struct sk_buff *skb,
					   struct genl_info *info)
{
	struct devlink *devlink = info->user_ptr[0];
	enum devlink_sb_threshold_type threshold_type;
	struct devlink_sb *devlink_sb;
	u16 pool_index;
	u32 size;
	int err;

	devlink_sb = devlink_sb_get_from_info(devlink, info);
	if (IS_ERR(devlink_sb))
		return PTR_ERR(devlink_sb);

	err = devlink_sb_pool_index_get_from_info(devlink_sb, info,
						  &pool_index);
	if (err)
		return err;

	err = devlink_sb_th_type_get_from_info(info, &threshold_type);
	if (err)
		return err;

	if (!info->attrs[DEVLINK_ATTR_SB_POOL_SIZE])
		return -EINVAL;

	size = nla_get_u32(info->attrs[DEVLINK_ATTR_SB_POOL_SIZE]);
	return devlink_sb_pool_set(devlink, devlink_sb->index,
				   pool_index, size, threshold_type,
				   info->extack);
}

static int devlink_nl_sb_port_pool_fill(struct sk_buff *msg,
					struct devlink *devlink,
					struct devlink_port *devlink_port,
					struct devlink_sb *devlink_sb,
					u16 pool_index,
					enum devlink_command cmd,
					u32 portid, u32 seq, int flags)
{
	const struct devlink_ops *ops = devlink->ops;
	u32 threshold;
	void *hdr;
	int err;

	err = ops->sb_port_pool_get(devlink_port, devlink_sb->index,
				    pool_index, &threshold);
	if (err)
		return err;

	hdr = genlmsg_put(msg, portid, seq, &devlink_nl_family, flags, cmd);
	if (!hdr)
		return -EMSGSIZE;

	if (devlink_nl_put_handle(msg, devlink))
		goto nla_put_failure;
	if (nla_put_u32(msg, DEVLINK_ATTR_PORT_INDEX, devlink_port->index))
		goto nla_put_failure;
	if (nla_put_u32(msg, DEVLINK_ATTR_SB_INDEX, devlink_sb->index))
		goto nla_put_failure;
	if (nla_put_u16(msg, DEVLINK_ATTR_SB_POOL_INDEX, pool_index))
		goto nla_put_failure;
	if (nla_put_u32(msg, DEVLINK_ATTR_SB_THRESHOLD, threshold))
		goto nla_put_failure;

	if (ops->sb_occ_port_pool_get) {
		u32 cur;
		u32 max;

		err = ops->sb_occ_port_pool_get(devlink_port, devlink_sb->index,
						pool_index, &cur, &max);
		if (err && err != -EOPNOTSUPP)
			goto sb_occ_get_failure;
		if (!err) {
			if (nla_put_u32(msg, DEVLINK_ATTR_SB_OCC_CUR, cur))
				goto nla_put_failure;
			if (nla_put_u32(msg, DEVLINK_ATTR_SB_OCC_MAX, max))
				goto nla_put_failure;
		}
	}

	genlmsg_end(msg, hdr);
	return 0;

nla_put_failure:
	err = -EMSGSIZE;
sb_occ_get_failure:
	genlmsg_cancel(msg, hdr);
	return err;
}

static int devlink_nl_cmd_sb_port_pool_get_doit(struct sk_buff *skb,
						struct genl_info *info)
{
	struct devlink_port *devlink_port = info->user_ptr[1];
	struct devlink *devlink = devlink_port->devlink;
	struct devlink_sb *devlink_sb;
	struct sk_buff *msg;
	u16 pool_index;
	int err;

	devlink_sb = devlink_sb_get_from_info(devlink, info);
	if (IS_ERR(devlink_sb))
		return PTR_ERR(devlink_sb);

	err = devlink_sb_pool_index_get_from_info(devlink_sb, info,
						  &pool_index);
	if (err)
		return err;

	if (!devlink->ops->sb_port_pool_get)
		return -EOPNOTSUPP;

	msg = nlmsg_new(NLMSG_DEFAULT_SIZE, GFP_KERNEL);
	if (!msg)
		return -ENOMEM;

	err = devlink_nl_sb_port_pool_fill(msg, devlink, devlink_port,
					   devlink_sb, pool_index,
					   DEVLINK_CMD_SB_PORT_POOL_NEW,
					   info->snd_portid, info->snd_seq, 0);
	if (err) {
		nlmsg_free(msg);
		return err;
	}

	return genlmsg_reply(msg, info);
}

static int __sb_port_pool_get_dumpit(struct sk_buff *msg, int start, int *p_idx,
				     struct devlink *devlink,
				     struct devlink_sb *devlink_sb,
				     u32 portid, u32 seq)
{
	struct devlink_port *devlink_port;
	u16 pool_count = devlink_sb_pool_count(devlink_sb);
	u16 pool_index;
	int err;

	list_for_each_entry(devlink_port, &devlink->port_list, list) {
		for (pool_index = 0; pool_index < pool_count; pool_index++) {
			if (*p_idx < start) {
				(*p_idx)++;
				continue;
			}
			err = devlink_nl_sb_port_pool_fill(msg, devlink,
							   devlink_port,
							   devlink_sb,
							   pool_index,
							   DEVLINK_CMD_SB_PORT_POOL_NEW,
							   portid, seq,
							   NLM_F_MULTI);
			if (err)
				return err;
			(*p_idx)++;
		}
	}
	return 0;
}

static int devlink_nl_cmd_sb_port_pool_get_dumpit(struct sk_buff *msg,
						  struct netlink_callback *cb)
{
	struct devlink *devlink;
	struct devlink_sb *devlink_sb;
	int start = cb->args[0];
	unsigned long index;
	int idx = 0;
	int err = 0;

	mutex_lock(&devlink_mutex);
	xa_for_each_marked(&devlinks, index, devlink, DEVLINK_REGISTERED) {
		if (!devlink_try_get(devlink))
			continue;

		if (!net_eq(devlink_net(devlink), sock_net(msg->sk)) ||
		    !devlink->ops->sb_port_pool_get)
			goto retry;

		mutex_lock(&devlink->lock);
		list_for_each_entry(devlink_sb, &devlink->sb_list, list) {
			err = __sb_port_pool_get_dumpit(msg, start, &idx,
							devlink, devlink_sb,
							NETLINK_CB(cb->skb).portid,
							cb->nlh->nlmsg_seq);
			if (err == -EOPNOTSUPP) {
				err = 0;
			} else if (err) {
				mutex_unlock(&devlink->lock);
				devlink_put(devlink);
				goto out;
			}
		}
		mutex_unlock(&devlink->lock);
retry:
		devlink_put(devlink);
	}
out:
	mutex_unlock(&devlink_mutex);

	if (err != -EMSGSIZE)
		return err;

	cb->args[0] = idx;
	return msg->len;
}

static int devlink_sb_port_pool_set(struct devlink_port *devlink_port,
				    unsigned int sb_index, u16 pool_index,
				    u32 threshold,
				    struct netlink_ext_ack *extack)

{
	const struct devlink_ops *ops = devlink_port->devlink->ops;

	if (ops->sb_port_pool_set)
		return ops->sb_port_pool_set(devlink_port, sb_index,
					     pool_index, threshold, extack);
	return -EOPNOTSUPP;
}

static int devlink_nl_cmd_sb_port_pool_set_doit(struct sk_buff *skb,
						struct genl_info *info)
{
	struct devlink_port *devlink_port = info->user_ptr[1];
	struct devlink *devlink = info->user_ptr[0];
	struct devlink_sb *devlink_sb;
	u16 pool_index;
	u32 threshold;
	int err;

	devlink_sb = devlink_sb_get_from_info(devlink, info);
	if (IS_ERR(devlink_sb))
		return PTR_ERR(devlink_sb);

	err = devlink_sb_pool_index_get_from_info(devlink_sb, info,
						  &pool_index);
	if (err)
		return err;

	if (!info->attrs[DEVLINK_ATTR_SB_THRESHOLD])
		return -EINVAL;

	threshold = nla_get_u32(info->attrs[DEVLINK_ATTR_SB_THRESHOLD]);
	return devlink_sb_port_pool_set(devlink_port, devlink_sb->index,
					pool_index, threshold, info->extack);
}

static int
devlink_nl_sb_tc_pool_bind_fill(struct sk_buff *msg, struct devlink *devlink,
				struct devlink_port *devlink_port,
				struct devlink_sb *devlink_sb, u16 tc_index,
				enum devlink_sb_pool_type pool_type,
				enum devlink_command cmd,
				u32 portid, u32 seq, int flags)
{
	const struct devlink_ops *ops = devlink->ops;
	u16 pool_index;
	u32 threshold;
	void *hdr;
	int err;

	err = ops->sb_tc_pool_bind_get(devlink_port, devlink_sb->index,
				       tc_index, pool_type,
				       &pool_index, &threshold);
	if (err)
		return err;

	hdr = genlmsg_put(msg, portid, seq, &devlink_nl_family, flags, cmd);
	if (!hdr)
		return -EMSGSIZE;

	if (devlink_nl_put_handle(msg, devlink))
		goto nla_put_failure;
	if (nla_put_u32(msg, DEVLINK_ATTR_PORT_INDEX, devlink_port->index))
		goto nla_put_failure;
	if (nla_put_u32(msg, DEVLINK_ATTR_SB_INDEX, devlink_sb->index))
		goto nla_put_failure;
	if (nla_put_u16(msg, DEVLINK_ATTR_SB_TC_INDEX, tc_index))
		goto nla_put_failure;
	if (nla_put_u8(msg, DEVLINK_ATTR_SB_POOL_TYPE, pool_type))
		goto nla_put_failure;
	if (nla_put_u16(msg, DEVLINK_ATTR_SB_POOL_INDEX, pool_index))
		goto nla_put_failure;
	if (nla_put_u32(msg, DEVLINK_ATTR_SB_THRESHOLD, threshold))
		goto nla_put_failure;

	if (ops->sb_occ_tc_port_bind_get) {
		u32 cur;
		u32 max;

		err = ops->sb_occ_tc_port_bind_get(devlink_port,
						   devlink_sb->index,
						   tc_index, pool_type,
						   &cur, &max);
		if (err && err != -EOPNOTSUPP)
			return err;
		if (!err) {
			if (nla_put_u32(msg, DEVLINK_ATTR_SB_OCC_CUR, cur))
				goto nla_put_failure;
			if (nla_put_u32(msg, DEVLINK_ATTR_SB_OCC_MAX, max))
				goto nla_put_failure;
		}
	}

	genlmsg_end(msg, hdr);
	return 0;

nla_put_failure:
	genlmsg_cancel(msg, hdr);
	return -EMSGSIZE;
}

static int devlink_nl_cmd_sb_tc_pool_bind_get_doit(struct sk_buff *skb,
						   struct genl_info *info)
{
	struct devlink_port *devlink_port = info->user_ptr[1];
	struct devlink *devlink = devlink_port->devlink;
	struct devlink_sb *devlink_sb;
	struct sk_buff *msg;
	enum devlink_sb_pool_type pool_type;
	u16 tc_index;
	int err;

	devlink_sb = devlink_sb_get_from_info(devlink, info);
	if (IS_ERR(devlink_sb))
		return PTR_ERR(devlink_sb);

	err = devlink_sb_pool_type_get_from_info(info, &pool_type);
	if (err)
		return err;

	err = devlink_sb_tc_index_get_from_info(devlink_sb, info,
						pool_type, &tc_index);
	if (err)
		return err;

	if (!devlink->ops->sb_tc_pool_bind_get)
		return -EOPNOTSUPP;

	msg = nlmsg_new(NLMSG_DEFAULT_SIZE, GFP_KERNEL);
	if (!msg)
		return -ENOMEM;

	err = devlink_nl_sb_tc_pool_bind_fill(msg, devlink, devlink_port,
					      devlink_sb, tc_index, pool_type,
					      DEVLINK_CMD_SB_TC_POOL_BIND_NEW,
					      info->snd_portid,
					      info->snd_seq, 0);
	if (err) {
		nlmsg_free(msg);
		return err;
	}

	return genlmsg_reply(msg, info);
}

static int __sb_tc_pool_bind_get_dumpit(struct sk_buff *msg,
					int start, int *p_idx,
					struct devlink *devlink,
					struct devlink_sb *devlink_sb,
					u32 portid, u32 seq)
{
	struct devlink_port *devlink_port;
	u16 tc_index;
	int err;

	list_for_each_entry(devlink_port, &devlink->port_list, list) {
		for (tc_index = 0;
		     tc_index < devlink_sb->ingress_tc_count; tc_index++) {
			if (*p_idx < start) {
				(*p_idx)++;
				continue;
			}
			err = devlink_nl_sb_tc_pool_bind_fill(msg, devlink,
							      devlink_port,
							      devlink_sb,
							      tc_index,
							      DEVLINK_SB_POOL_TYPE_INGRESS,
							      DEVLINK_CMD_SB_TC_POOL_BIND_NEW,
							      portid, seq,
							      NLM_F_MULTI);
			if (err)
				return err;
			(*p_idx)++;
		}
		for (tc_index = 0;
		     tc_index < devlink_sb->egress_tc_count; tc_index++) {
			if (*p_idx < start) {
				(*p_idx)++;
				continue;
			}
			err = devlink_nl_sb_tc_pool_bind_fill(msg, devlink,
							      devlink_port,
							      devlink_sb,
							      tc_index,
							      DEVLINK_SB_POOL_TYPE_EGRESS,
							      DEVLINK_CMD_SB_TC_POOL_BIND_NEW,
							      portid, seq,
							      NLM_F_MULTI);
			if (err)
				return err;
			(*p_idx)++;
		}
	}
	return 0;
}

static int
devlink_nl_cmd_sb_tc_pool_bind_get_dumpit(struct sk_buff *msg,
					  struct netlink_callback *cb)
{
	struct devlink *devlink;
	struct devlink_sb *devlink_sb;
	int start = cb->args[0];
	unsigned long index;
	int idx = 0;
	int err = 0;

	mutex_lock(&devlink_mutex);
	xa_for_each_marked(&devlinks, index, devlink, DEVLINK_REGISTERED) {
		if (!devlink_try_get(devlink))
			continue;

		if (!net_eq(devlink_net(devlink), sock_net(msg->sk)) ||
		    !devlink->ops->sb_tc_pool_bind_get)
			goto retry;

		mutex_lock(&devlink->lock);
		list_for_each_entry(devlink_sb, &devlink->sb_list, list) {
			err = __sb_tc_pool_bind_get_dumpit(msg, start, &idx,
							   devlink,
							   devlink_sb,
							   NETLINK_CB(cb->skb).portid,
							   cb->nlh->nlmsg_seq);
			if (err == -EOPNOTSUPP) {
				err = 0;
			} else if (err) {
				mutex_unlock(&devlink->lock);
				devlink_put(devlink);
				goto out;
			}
		}
		mutex_unlock(&devlink->lock);
retry:
		devlink_put(devlink);
	}
out:
	mutex_unlock(&devlink_mutex);

	if (err != -EMSGSIZE)
		return err;

	cb->args[0] = idx;
	return msg->len;
}

static int devlink_sb_tc_pool_bind_set(struct devlink_port *devlink_port,
				       unsigned int sb_index, u16 tc_index,
				       enum devlink_sb_pool_type pool_type,
				       u16 pool_index, u32 threshold,
				       struct netlink_ext_ack *extack)

{
	const struct devlink_ops *ops = devlink_port->devlink->ops;

	if (ops->sb_tc_pool_bind_set)
		return ops->sb_tc_pool_bind_set(devlink_port, sb_index,
						tc_index, pool_type,
						pool_index, threshold, extack);
	return -EOPNOTSUPP;
}

static int devlink_nl_cmd_sb_tc_pool_bind_set_doit(struct sk_buff *skb,
						   struct genl_info *info)
{
	struct devlink_port *devlink_port = info->user_ptr[1];
	struct devlink *devlink = info->user_ptr[0];
	enum devlink_sb_pool_type pool_type;
	struct devlink_sb *devlink_sb;
	u16 tc_index;
	u16 pool_index;
	u32 threshold;
	int err;

	devlink_sb = devlink_sb_get_from_info(devlink, info);
	if (IS_ERR(devlink_sb))
		return PTR_ERR(devlink_sb);

	err = devlink_sb_pool_type_get_from_info(info, &pool_type);
	if (err)
		return err;

	err = devlink_sb_tc_index_get_from_info(devlink_sb, info,
						pool_type, &tc_index);
	if (err)
		return err;

	err = devlink_sb_pool_index_get_from_info(devlink_sb, info,
						  &pool_index);
	if (err)
		return err;

	if (!info->attrs[DEVLINK_ATTR_SB_THRESHOLD])
		return -EINVAL;

	threshold = nla_get_u32(info->attrs[DEVLINK_ATTR_SB_THRESHOLD]);
	return devlink_sb_tc_pool_bind_set(devlink_port, devlink_sb->index,
					   tc_index, pool_type,
					   pool_index, threshold, info->extack);
}

static int devlink_nl_cmd_sb_occ_snapshot_doit(struct sk_buff *skb,
					       struct genl_info *info)
{
	struct devlink *devlink = info->user_ptr[0];
	const struct devlink_ops *ops = devlink->ops;
	struct devlink_sb *devlink_sb;

	devlink_sb = devlink_sb_get_from_info(devlink, info);
	if (IS_ERR(devlink_sb))
		return PTR_ERR(devlink_sb);

	if (ops->sb_occ_snapshot)
		return ops->sb_occ_snapshot(devlink, devlink_sb->index);
	return -EOPNOTSUPP;
}

static int devlink_nl_cmd_sb_occ_max_clear_doit(struct sk_buff *skb,
						struct genl_info *info)
{
	struct devlink *devlink = info->user_ptr[0];
	const struct devlink_ops *ops = devlink->ops;
	struct devlink_sb *devlink_sb;

	devlink_sb = devlink_sb_get_from_info(devlink, info);
	if (IS_ERR(devlink_sb))
		return PTR_ERR(devlink_sb);

	if (ops->sb_occ_max_clear)
		return ops->sb_occ_max_clear(devlink, devlink_sb->index);
	return -EOPNOTSUPP;
}

static int devlink_nl_eswitch_fill(struct sk_buff *msg, struct devlink *devlink,
				   enum devlink_command cmd, u32 portid,
				   u32 seq, int flags)
{
	const struct devlink_ops *ops = devlink->ops;
	enum devlink_eswitch_encap_mode encap_mode;
	u8 inline_mode;
	void *hdr;
	int err = 0;
	u16 mode;

	hdr = genlmsg_put(msg, portid, seq, &devlink_nl_family, flags, cmd);
	if (!hdr)
		return -EMSGSIZE;

	err = devlink_nl_put_handle(msg, devlink);
	if (err)
		goto nla_put_failure;

	if (ops->eswitch_mode_get) {
		err = ops->eswitch_mode_get(devlink, &mode);
		if (err)
			goto nla_put_failure;
		err = nla_put_u16(msg, DEVLINK_ATTR_ESWITCH_MODE, mode);
		if (err)
			goto nla_put_failure;
	}

	if (ops->eswitch_inline_mode_get) {
		err = ops->eswitch_inline_mode_get(devlink, &inline_mode);
		if (err)
			goto nla_put_failure;
		err = nla_put_u8(msg, DEVLINK_ATTR_ESWITCH_INLINE_MODE,
				 inline_mode);
		if (err)
			goto nla_put_failure;
	}

	if (ops->eswitch_encap_mode_get) {
		err = ops->eswitch_encap_mode_get(devlink, &encap_mode);
		if (err)
			goto nla_put_failure;
		err = nla_put_u8(msg, DEVLINK_ATTR_ESWITCH_ENCAP_MODE, encap_mode);
		if (err)
			goto nla_put_failure;
	}

	genlmsg_end(msg, hdr);
	return 0;

nla_put_failure:
	genlmsg_cancel(msg, hdr);
	return err;
}

static int devlink_nl_cmd_eswitch_get_doit(struct sk_buff *skb,
					   struct genl_info *info)
{
	struct devlink *devlink = info->user_ptr[0];
	struct sk_buff *msg;
	int err;

	msg = nlmsg_new(NLMSG_DEFAULT_SIZE, GFP_KERNEL);
	if (!msg)
		return -ENOMEM;

	err = devlink_nl_eswitch_fill(msg, devlink, DEVLINK_CMD_ESWITCH_GET,
				      info->snd_portid, info->snd_seq, 0);

	if (err) {
		nlmsg_free(msg);
		return err;
	}

	return genlmsg_reply(msg, info);
}

static int devlink_rate_nodes_check(struct devlink *devlink, u16 mode,
				    struct netlink_ext_ack *extack)
{
	struct devlink_rate *devlink_rate;

	/* Take the lock to sync with devlink_rate_nodes_destroy() */
	mutex_lock(&devlink->lock);
	list_for_each_entry(devlink_rate, &devlink->rate_list, list)
		if (devlink_rate_is_node(devlink_rate)) {
			mutex_unlock(&devlink->lock);
			NL_SET_ERR_MSG_MOD(extack, "Rate node(s) exists.");
			return -EBUSY;
		}
	mutex_unlock(&devlink->lock);
	return 0;
}

static int devlink_nl_cmd_eswitch_set_doit(struct sk_buff *skb,
					   struct genl_info *info)
{
	struct devlink *devlink = info->user_ptr[0];
	const struct devlink_ops *ops = devlink->ops;
	enum devlink_eswitch_encap_mode encap_mode;
	u8 inline_mode;
	int err = 0;
	u16 mode;

	if (info->attrs[DEVLINK_ATTR_ESWITCH_MODE]) {
		if (!ops->eswitch_mode_set)
			return -EOPNOTSUPP;
		mode = nla_get_u16(info->attrs[DEVLINK_ATTR_ESWITCH_MODE]);
		err = devlink_rate_nodes_check(devlink, mode, info->extack);
		if (err)
			return err;
		err = ops->eswitch_mode_set(devlink, mode, info->extack);
		if (err)
			return err;
	}

	if (info->attrs[DEVLINK_ATTR_ESWITCH_INLINE_MODE]) {
		if (!ops->eswitch_inline_mode_set)
			return -EOPNOTSUPP;
		inline_mode = nla_get_u8(
				info->attrs[DEVLINK_ATTR_ESWITCH_INLINE_MODE]);
		err = ops->eswitch_inline_mode_set(devlink, inline_mode,
						   info->extack);
		if (err)
			return err;
	}

	if (info->attrs[DEVLINK_ATTR_ESWITCH_ENCAP_MODE]) {
		if (!ops->eswitch_encap_mode_set)
			return -EOPNOTSUPP;
		encap_mode = nla_get_u8(info->attrs[DEVLINK_ATTR_ESWITCH_ENCAP_MODE]);
		err = ops->eswitch_encap_mode_set(devlink, encap_mode,
						  info->extack);
		if (err)
			return err;
	}

	return 0;
}

int devlink_dpipe_match_put(struct sk_buff *skb,
			    struct devlink_dpipe_match *match)
{
	struct devlink_dpipe_header *header = match->header;
	struct devlink_dpipe_field *field = &header->fields[match->field_id];
	struct nlattr *match_attr;

	match_attr = nla_nest_start_noflag(skb, DEVLINK_ATTR_DPIPE_MATCH);
	if (!match_attr)
		return -EMSGSIZE;

	if (nla_put_u32(skb, DEVLINK_ATTR_DPIPE_MATCH_TYPE, match->type) ||
	    nla_put_u32(skb, DEVLINK_ATTR_DPIPE_HEADER_INDEX, match->header_index) ||
	    nla_put_u32(skb, DEVLINK_ATTR_DPIPE_HEADER_ID, header->id) ||
	    nla_put_u32(skb, DEVLINK_ATTR_DPIPE_FIELD_ID, field->id) ||
	    nla_put_u8(skb, DEVLINK_ATTR_DPIPE_HEADER_GLOBAL, header->global))
		goto nla_put_failure;

	nla_nest_end(skb, match_attr);
	return 0;

nla_put_failure:
	nla_nest_cancel(skb, match_attr);
	return -EMSGSIZE;
}
EXPORT_SYMBOL_GPL(devlink_dpipe_match_put);

static int devlink_dpipe_matches_put(struct devlink_dpipe_table *table,
				     struct sk_buff *skb)
{
	struct nlattr *matches_attr;

	matches_attr = nla_nest_start_noflag(skb,
					     DEVLINK_ATTR_DPIPE_TABLE_MATCHES);
	if (!matches_attr)
		return -EMSGSIZE;

	if (table->table_ops->matches_dump(table->priv, skb))
		goto nla_put_failure;

	nla_nest_end(skb, matches_attr);
	return 0;

nla_put_failure:
	nla_nest_cancel(skb, matches_attr);
	return -EMSGSIZE;
}

int devlink_dpipe_action_put(struct sk_buff *skb,
			     struct devlink_dpipe_action *action)
{
	struct devlink_dpipe_header *header = action->header;
	struct devlink_dpipe_field *field = &header->fields[action->field_id];
	struct nlattr *action_attr;

	action_attr = nla_nest_start_noflag(skb, DEVLINK_ATTR_DPIPE_ACTION);
	if (!action_attr)
		return -EMSGSIZE;

	if (nla_put_u32(skb, DEVLINK_ATTR_DPIPE_ACTION_TYPE, action->type) ||
	    nla_put_u32(skb, DEVLINK_ATTR_DPIPE_HEADER_INDEX, action->header_index) ||
	    nla_put_u32(skb, DEVLINK_ATTR_DPIPE_HEADER_ID, header->id) ||
	    nla_put_u32(skb, DEVLINK_ATTR_DPIPE_FIELD_ID, field->id) ||
	    nla_put_u8(skb, DEVLINK_ATTR_DPIPE_HEADER_GLOBAL, header->global))
		goto nla_put_failure;

	nla_nest_end(skb, action_attr);
	return 0;

nla_put_failure:
	nla_nest_cancel(skb, action_attr);
	return -EMSGSIZE;
}
EXPORT_SYMBOL_GPL(devlink_dpipe_action_put);

static int devlink_dpipe_actions_put(struct devlink_dpipe_table *table,
				     struct sk_buff *skb)
{
	struct nlattr *actions_attr;

	actions_attr = nla_nest_start_noflag(skb,
					     DEVLINK_ATTR_DPIPE_TABLE_ACTIONS);
	if (!actions_attr)
		return -EMSGSIZE;

	if (table->table_ops->actions_dump(table->priv, skb))
		goto nla_put_failure;

	nla_nest_end(skb, actions_attr);
	return 0;

nla_put_failure:
	nla_nest_cancel(skb, actions_attr);
	return -EMSGSIZE;
}

static int devlink_dpipe_table_put(struct sk_buff *skb,
				   struct devlink_dpipe_table *table)
{
	struct nlattr *table_attr;
	u64 table_size;

	table_size = table->table_ops->size_get(table->priv);
	table_attr = nla_nest_start_noflag(skb, DEVLINK_ATTR_DPIPE_TABLE);
	if (!table_attr)
		return -EMSGSIZE;

	if (nla_put_string(skb, DEVLINK_ATTR_DPIPE_TABLE_NAME, table->name) ||
	    nla_put_u64_64bit(skb, DEVLINK_ATTR_DPIPE_TABLE_SIZE, table_size,
			      DEVLINK_ATTR_PAD))
		goto nla_put_failure;
	if (nla_put_u8(skb, DEVLINK_ATTR_DPIPE_TABLE_COUNTERS_ENABLED,
		       table->counters_enabled))
		goto nla_put_failure;

	if (table->resource_valid) {
		if (nla_put_u64_64bit(skb, DEVLINK_ATTR_DPIPE_TABLE_RESOURCE_ID,
				      table->resource_id, DEVLINK_ATTR_PAD) ||
		    nla_put_u64_64bit(skb, DEVLINK_ATTR_DPIPE_TABLE_RESOURCE_UNITS,
				      table->resource_units, DEVLINK_ATTR_PAD))
			goto nla_put_failure;
	}
	if (devlink_dpipe_matches_put(table, skb))
		goto nla_put_failure;

	if (devlink_dpipe_actions_put(table, skb))
		goto nla_put_failure;

	nla_nest_end(skb, table_attr);
	return 0;

nla_put_failure:
	nla_nest_cancel(skb, table_attr);
	return -EMSGSIZE;
}

static int devlink_dpipe_send_and_alloc_skb(struct sk_buff **pskb,
					    struct genl_info *info)
{
	int err;

	if (*pskb) {
		err = genlmsg_reply(*pskb, info);
		if (err)
			return err;
	}
	*pskb = genlmsg_new(GENLMSG_DEFAULT_SIZE, GFP_KERNEL);
	if (!*pskb)
		return -ENOMEM;
	return 0;
}

static int devlink_dpipe_tables_fill(struct genl_info *info,
				     enum devlink_command cmd, int flags,
				     struct list_head *dpipe_tables,
				     const char *table_name)
{
	struct devlink *devlink = info->user_ptr[0];
	struct devlink_dpipe_table *table;
	struct nlattr *tables_attr;
	struct sk_buff *skb = NULL;
	struct nlmsghdr *nlh;
	bool incomplete;
	void *hdr;
	int i;
	int err;

	table = list_first_entry(dpipe_tables,
				 struct devlink_dpipe_table, list);
start_again:
	err = devlink_dpipe_send_and_alloc_skb(&skb, info);
	if (err)
		return err;

	hdr = genlmsg_put(skb, info->snd_portid, info->snd_seq,
			  &devlink_nl_family, NLM_F_MULTI, cmd);
	if (!hdr) {
		nlmsg_free(skb);
		return -EMSGSIZE;
	}

	if (devlink_nl_put_handle(skb, devlink))
		goto nla_put_failure;
	tables_attr = nla_nest_start_noflag(skb, DEVLINK_ATTR_DPIPE_TABLES);
	if (!tables_attr)
		goto nla_put_failure;

	i = 0;
	incomplete = false;
	list_for_each_entry_from(table, dpipe_tables, list) {
		if (!table_name) {
			err = devlink_dpipe_table_put(skb, table);
			if (err) {
				if (!i)
					goto err_table_put;
				incomplete = true;
				break;
			}
		} else {
			if (!strcmp(table->name, table_name)) {
				err = devlink_dpipe_table_put(skb, table);
				if (err)
					break;
			}
		}
		i++;
	}

	nla_nest_end(skb, tables_attr);
	genlmsg_end(skb, hdr);
	if (incomplete)
		goto start_again;

send_done:
	nlh = nlmsg_put(skb, info->snd_portid, info->snd_seq,
			NLMSG_DONE, 0, flags | NLM_F_MULTI);
	if (!nlh) {
		err = devlink_dpipe_send_and_alloc_skb(&skb, info);
		if (err)
			return err;
		goto send_done;
	}

	return genlmsg_reply(skb, info);

nla_put_failure:
	err = -EMSGSIZE;
err_table_put:
	nlmsg_free(skb);
	return err;
}

static int devlink_nl_cmd_dpipe_table_get(struct sk_buff *skb,
					  struct genl_info *info)
{
	struct devlink *devlink = info->user_ptr[0];
	const char *table_name =  NULL;

	if (info->attrs[DEVLINK_ATTR_DPIPE_TABLE_NAME])
		table_name = nla_data(info->attrs[DEVLINK_ATTR_DPIPE_TABLE_NAME]);

	return devlink_dpipe_tables_fill(info, DEVLINK_CMD_DPIPE_TABLE_GET, 0,
					 &devlink->dpipe_table_list,
					 table_name);
}

static int devlink_dpipe_value_put(struct sk_buff *skb,
				   struct devlink_dpipe_value *value)
{
	if (nla_put(skb, DEVLINK_ATTR_DPIPE_VALUE,
		    value->value_size, value->value))
		return -EMSGSIZE;
	if (value->mask)
		if (nla_put(skb, DEVLINK_ATTR_DPIPE_VALUE_MASK,
			    value->value_size, value->mask))
			return -EMSGSIZE;
	if (value->mapping_valid)
		if (nla_put_u32(skb, DEVLINK_ATTR_DPIPE_VALUE_MAPPING,
				value->mapping_value))
			return -EMSGSIZE;
	return 0;
}

static int devlink_dpipe_action_value_put(struct sk_buff *skb,
					  struct devlink_dpipe_value *value)
{
	if (!value->action)
		return -EINVAL;
	if (devlink_dpipe_action_put(skb, value->action))
		return -EMSGSIZE;
	if (devlink_dpipe_value_put(skb, value))
		return -EMSGSIZE;
	return 0;
}

static int devlink_dpipe_action_values_put(struct sk_buff *skb,
					   struct devlink_dpipe_value *values,
					   unsigned int values_count)
{
	struct nlattr *action_attr;
	int i;
	int err;

	for (i = 0; i < values_count; i++) {
		action_attr = nla_nest_start_noflag(skb,
						    DEVLINK_ATTR_DPIPE_ACTION_VALUE);
		if (!action_attr)
			return -EMSGSIZE;
		err = devlink_dpipe_action_value_put(skb, &values[i]);
		if (err)
			goto err_action_value_put;
		nla_nest_end(skb, action_attr);
	}
	return 0;

err_action_value_put:
	nla_nest_cancel(skb, action_attr);
	return err;
}

static int devlink_dpipe_match_value_put(struct sk_buff *skb,
					 struct devlink_dpipe_value *value)
{
	if (!value->match)
		return -EINVAL;
	if (devlink_dpipe_match_put(skb, value->match))
		return -EMSGSIZE;
	if (devlink_dpipe_value_put(skb, value))
		return -EMSGSIZE;
	return 0;
}

static int devlink_dpipe_match_values_put(struct sk_buff *skb,
					  struct devlink_dpipe_value *values,
					  unsigned int values_count)
{
	struct nlattr *match_attr;
	int i;
	int err;

	for (i = 0; i < values_count; i++) {
		match_attr = nla_nest_start_noflag(skb,
						   DEVLINK_ATTR_DPIPE_MATCH_VALUE);
		if (!match_attr)
			return -EMSGSIZE;
		err = devlink_dpipe_match_value_put(skb, &values[i]);
		if (err)
			goto err_match_value_put;
		nla_nest_end(skb, match_attr);
	}
	return 0;

err_match_value_put:
	nla_nest_cancel(skb, match_attr);
	return err;
}

static int devlink_dpipe_entry_put(struct sk_buff *skb,
				   struct devlink_dpipe_entry *entry)
{
	struct nlattr *entry_attr, *matches_attr, *actions_attr;
	int err;

	entry_attr = nla_nest_start_noflag(skb, DEVLINK_ATTR_DPIPE_ENTRY);
	if (!entry_attr)
		return  -EMSGSIZE;

	if (nla_put_u64_64bit(skb, DEVLINK_ATTR_DPIPE_ENTRY_INDEX, entry->index,
			      DEVLINK_ATTR_PAD))
		goto nla_put_failure;
	if (entry->counter_valid)
		if (nla_put_u64_64bit(skb, DEVLINK_ATTR_DPIPE_ENTRY_COUNTER,
				      entry->counter, DEVLINK_ATTR_PAD))
			goto nla_put_failure;

	matches_attr = nla_nest_start_noflag(skb,
					     DEVLINK_ATTR_DPIPE_ENTRY_MATCH_VALUES);
	if (!matches_attr)
		goto nla_put_failure;

	err = devlink_dpipe_match_values_put(skb, entry->match_values,
					     entry->match_values_count);
	if (err) {
		nla_nest_cancel(skb, matches_attr);
		goto err_match_values_put;
	}
	nla_nest_end(skb, matches_attr);

	actions_attr = nla_nest_start_noflag(skb,
					     DEVLINK_ATTR_DPIPE_ENTRY_ACTION_VALUES);
	if (!actions_attr)
		goto nla_put_failure;

	err = devlink_dpipe_action_values_put(skb, entry->action_values,
					      entry->action_values_count);
	if (err) {
		nla_nest_cancel(skb, actions_attr);
		goto err_action_values_put;
	}
	nla_nest_end(skb, actions_attr);

	nla_nest_end(skb, entry_attr);
	return 0;

nla_put_failure:
	err = -EMSGSIZE;
err_match_values_put:
err_action_values_put:
	nla_nest_cancel(skb, entry_attr);
	return err;
}

static struct devlink_dpipe_table *
devlink_dpipe_table_find(struct list_head *dpipe_tables,
			 const char *table_name, struct devlink *devlink)
{
	struct devlink_dpipe_table *table;
	list_for_each_entry_rcu(table, dpipe_tables, list,
				lockdep_is_held(&devlink->lock)) {
		if (!strcmp(table->name, table_name))
			return table;
	}
	return NULL;
}

int devlink_dpipe_entry_ctx_prepare(struct devlink_dpipe_dump_ctx *dump_ctx)
{
	struct devlink *devlink;
	int err;

	err = devlink_dpipe_send_and_alloc_skb(&dump_ctx->skb,
					       dump_ctx->info);
	if (err)
		return err;

	dump_ctx->hdr = genlmsg_put(dump_ctx->skb,
				    dump_ctx->info->snd_portid,
				    dump_ctx->info->snd_seq,
				    &devlink_nl_family, NLM_F_MULTI,
				    dump_ctx->cmd);
	if (!dump_ctx->hdr)
		goto nla_put_failure;

	devlink = dump_ctx->info->user_ptr[0];
	if (devlink_nl_put_handle(dump_ctx->skb, devlink))
		goto nla_put_failure;
	dump_ctx->nest = nla_nest_start_noflag(dump_ctx->skb,
					       DEVLINK_ATTR_DPIPE_ENTRIES);
	if (!dump_ctx->nest)
		goto nla_put_failure;
	return 0;

nla_put_failure:
	nlmsg_free(dump_ctx->skb);
	return -EMSGSIZE;
}
EXPORT_SYMBOL_GPL(devlink_dpipe_entry_ctx_prepare);

int devlink_dpipe_entry_ctx_append(struct devlink_dpipe_dump_ctx *dump_ctx,
				   struct devlink_dpipe_entry *entry)
{
	return devlink_dpipe_entry_put(dump_ctx->skb, entry);
}
EXPORT_SYMBOL_GPL(devlink_dpipe_entry_ctx_append);

int devlink_dpipe_entry_ctx_close(struct devlink_dpipe_dump_ctx *dump_ctx)
{
	nla_nest_end(dump_ctx->skb, dump_ctx->nest);
	genlmsg_end(dump_ctx->skb, dump_ctx->hdr);
	return 0;
}
EXPORT_SYMBOL_GPL(devlink_dpipe_entry_ctx_close);

void devlink_dpipe_entry_clear(struct devlink_dpipe_entry *entry)

{
	unsigned int value_count, value_index;
	struct devlink_dpipe_value *value;

	value = entry->action_values;
	value_count = entry->action_values_count;
	for (value_index = 0; value_index < value_count; value_index++) {
		kfree(value[value_index].value);
		kfree(value[value_index].mask);
	}

	value = entry->match_values;
	value_count = entry->match_values_count;
	for (value_index = 0; value_index < value_count; value_index++) {
		kfree(value[value_index].value);
		kfree(value[value_index].mask);
	}
}
EXPORT_SYMBOL(devlink_dpipe_entry_clear);

static int devlink_dpipe_entries_fill(struct genl_info *info,
				      enum devlink_command cmd, int flags,
				      struct devlink_dpipe_table *table)
{
	struct devlink_dpipe_dump_ctx dump_ctx;
	struct nlmsghdr *nlh;
	int err;

	dump_ctx.skb = NULL;
	dump_ctx.cmd = cmd;
	dump_ctx.info = info;

	err = table->table_ops->entries_dump(table->priv,
					     table->counters_enabled,
					     &dump_ctx);
	if (err)
		return err;

send_done:
	nlh = nlmsg_put(dump_ctx.skb, info->snd_portid, info->snd_seq,
			NLMSG_DONE, 0, flags | NLM_F_MULTI);
	if (!nlh) {
		err = devlink_dpipe_send_and_alloc_skb(&dump_ctx.skb, info);
		if (err)
			return err;
		goto send_done;
	}
	return genlmsg_reply(dump_ctx.skb, info);
}

static int devlink_nl_cmd_dpipe_entries_get(struct sk_buff *skb,
					    struct genl_info *info)
{
	struct devlink *devlink = info->user_ptr[0];
	struct devlink_dpipe_table *table;
	const char *table_name;

	if (!info->attrs[DEVLINK_ATTR_DPIPE_TABLE_NAME])
		return -EINVAL;

	table_name = nla_data(info->attrs[DEVLINK_ATTR_DPIPE_TABLE_NAME]);
	table = devlink_dpipe_table_find(&devlink->dpipe_table_list,
					 table_name, devlink);
	if (!table)
		return -EINVAL;

	if (!table->table_ops->entries_dump)
		return -EINVAL;

	return devlink_dpipe_entries_fill(info, DEVLINK_CMD_DPIPE_ENTRIES_GET,
					  0, table);
}

static int devlink_dpipe_fields_put(struct sk_buff *skb,
				    const struct devlink_dpipe_header *header)
{
	struct devlink_dpipe_field *field;
	struct nlattr *field_attr;
	int i;

	for (i = 0; i < header->fields_count; i++) {
		field = &header->fields[i];
		field_attr = nla_nest_start_noflag(skb,
						   DEVLINK_ATTR_DPIPE_FIELD);
		if (!field_attr)
			return -EMSGSIZE;
		if (nla_put_string(skb, DEVLINK_ATTR_DPIPE_FIELD_NAME, field->name) ||
		    nla_put_u32(skb, DEVLINK_ATTR_DPIPE_FIELD_ID, field->id) ||
		    nla_put_u32(skb, DEVLINK_ATTR_DPIPE_FIELD_BITWIDTH, field->bitwidth) ||
		    nla_put_u32(skb, DEVLINK_ATTR_DPIPE_FIELD_MAPPING_TYPE, field->mapping_type))
			goto nla_put_failure;
		nla_nest_end(skb, field_attr);
	}
	return 0;

nla_put_failure:
	nla_nest_cancel(skb, field_attr);
	return -EMSGSIZE;
}

static int devlink_dpipe_header_put(struct sk_buff *skb,
				    struct devlink_dpipe_header *header)
{
	struct nlattr *fields_attr, *header_attr;
	int err;

	header_attr = nla_nest_start_noflag(skb, DEVLINK_ATTR_DPIPE_HEADER);
	if (!header_attr)
		return -EMSGSIZE;

	if (nla_put_string(skb, DEVLINK_ATTR_DPIPE_HEADER_NAME, header->name) ||
	    nla_put_u32(skb, DEVLINK_ATTR_DPIPE_HEADER_ID, header->id) ||
	    nla_put_u8(skb, DEVLINK_ATTR_DPIPE_HEADER_GLOBAL, header->global))
		goto nla_put_failure;

	fields_attr = nla_nest_start_noflag(skb,
					    DEVLINK_ATTR_DPIPE_HEADER_FIELDS);
	if (!fields_attr)
		goto nla_put_failure;

	err = devlink_dpipe_fields_put(skb, header);
	if (err) {
		nla_nest_cancel(skb, fields_attr);
		goto nla_put_failure;
	}
	nla_nest_end(skb, fields_attr);
	nla_nest_end(skb, header_attr);
	return 0;

nla_put_failure:
	err = -EMSGSIZE;
	nla_nest_cancel(skb, header_attr);
	return err;
}

static int devlink_dpipe_headers_fill(struct genl_info *info,
				      enum devlink_command cmd, int flags,
				      struct devlink_dpipe_headers *
				      dpipe_headers)
{
	struct devlink *devlink = info->user_ptr[0];
	struct nlattr *headers_attr;
	struct sk_buff *skb = NULL;
	struct nlmsghdr *nlh;
	void *hdr;
	int i, j;
	int err;

	i = 0;
start_again:
	err = devlink_dpipe_send_and_alloc_skb(&skb, info);
	if (err)
		return err;

	hdr = genlmsg_put(skb, info->snd_portid, info->snd_seq,
			  &devlink_nl_family, NLM_F_MULTI, cmd);
	if (!hdr) {
		nlmsg_free(skb);
		return -EMSGSIZE;
	}

	if (devlink_nl_put_handle(skb, devlink))
		goto nla_put_failure;
	headers_attr = nla_nest_start_noflag(skb, DEVLINK_ATTR_DPIPE_HEADERS);
	if (!headers_attr)
		goto nla_put_failure;

	j = 0;
	for (; i < dpipe_headers->headers_count; i++) {
		err = devlink_dpipe_header_put(skb, dpipe_headers->headers[i]);
		if (err) {
			if (!j)
				goto err_table_put;
			break;
		}
		j++;
	}
	nla_nest_end(skb, headers_attr);
	genlmsg_end(skb, hdr);
	if (i != dpipe_headers->headers_count)
		goto start_again;

send_done:
	nlh = nlmsg_put(skb, info->snd_portid, info->snd_seq,
			NLMSG_DONE, 0, flags | NLM_F_MULTI);
	if (!nlh) {
		err = devlink_dpipe_send_and_alloc_skb(&skb, info);
		if (err)
			return err;
		goto send_done;
	}
	return genlmsg_reply(skb, info);

nla_put_failure:
	err = -EMSGSIZE;
err_table_put:
	nlmsg_free(skb);
	return err;
}

static int devlink_nl_cmd_dpipe_headers_get(struct sk_buff *skb,
					    struct genl_info *info)
{
	struct devlink *devlink = info->user_ptr[0];

	if (!devlink->dpipe_headers)
		return -EOPNOTSUPP;
	return devlink_dpipe_headers_fill(info, DEVLINK_CMD_DPIPE_HEADERS_GET,
					  0, devlink->dpipe_headers);
}

static int devlink_dpipe_table_counters_set(struct devlink *devlink,
					    const char *table_name,
					    bool enable)
{
	struct devlink_dpipe_table *table;

	table = devlink_dpipe_table_find(&devlink->dpipe_table_list,
					 table_name, devlink);
	if (!table)
		return -EINVAL;

	if (table->counter_control_extern)
		return -EOPNOTSUPP;

	if (!(table->counters_enabled ^ enable))
		return 0;

	table->counters_enabled = enable;
	if (table->table_ops->counters_set_update)
		table->table_ops->counters_set_update(table->priv, enable);
	return 0;
}

static int devlink_nl_cmd_dpipe_table_counters_set(struct sk_buff *skb,
						   struct genl_info *info)
{
	struct devlink *devlink = info->user_ptr[0];
	const char *table_name;
	bool counters_enable;

	if (!info->attrs[DEVLINK_ATTR_DPIPE_TABLE_NAME] ||
	    !info->attrs[DEVLINK_ATTR_DPIPE_TABLE_COUNTERS_ENABLED])
		return -EINVAL;

	table_name = nla_data(info->attrs[DEVLINK_ATTR_DPIPE_TABLE_NAME]);
	counters_enable = !!nla_get_u8(info->attrs[DEVLINK_ATTR_DPIPE_TABLE_COUNTERS_ENABLED]);

	return devlink_dpipe_table_counters_set(devlink, table_name,
						counters_enable);
}

static struct devlink_resource *
devlink_resource_find(struct devlink *devlink,
		      struct devlink_resource *resource, u64 resource_id)
{
	struct list_head *resource_list;

	if (resource)
		resource_list = &resource->resource_list;
	else
		resource_list = &devlink->resource_list;

	list_for_each_entry(resource, resource_list, list) {
		struct devlink_resource *child_resource;

		if (resource->id == resource_id)
			return resource;

		child_resource = devlink_resource_find(devlink, resource,
						       resource_id);
		if (child_resource)
			return child_resource;
	}
	return NULL;
}

static void
devlink_resource_validate_children(struct devlink_resource *resource)
{
	struct devlink_resource *child_resource;
	bool size_valid = true;
	u64 parts_size = 0;

	if (list_empty(&resource->resource_list))
		goto out;

	list_for_each_entry(child_resource, &resource->resource_list, list)
		parts_size += child_resource->size_new;

	if (parts_size > resource->size_new)
		size_valid = false;
out:
	resource->size_valid = size_valid;
}

static int
devlink_resource_validate_size(struct devlink_resource *resource, u64 size,
			       struct netlink_ext_ack *extack)
{
	u64 reminder;
	int err = 0;

	if (size > resource->size_params.size_max) {
		NL_SET_ERR_MSG_MOD(extack, "Size larger than maximum");
		err = -EINVAL;
	}

	if (size < resource->size_params.size_min) {
		NL_SET_ERR_MSG_MOD(extack, "Size smaller than minimum");
		err = -EINVAL;
	}

	div64_u64_rem(size, resource->size_params.size_granularity, &reminder);
	if (reminder) {
		NL_SET_ERR_MSG_MOD(extack, "Wrong granularity");
		err = -EINVAL;
	}

	return err;
}

static int devlink_nl_cmd_resource_set(struct sk_buff *skb,
				       struct genl_info *info)
{
	struct devlink *devlink = info->user_ptr[0];
	struct devlink_resource *resource;
	u64 resource_id;
	u64 size;
	int err;

	if (!info->attrs[DEVLINK_ATTR_RESOURCE_ID] ||
	    !info->attrs[DEVLINK_ATTR_RESOURCE_SIZE])
		return -EINVAL;
	resource_id = nla_get_u64(info->attrs[DEVLINK_ATTR_RESOURCE_ID]);

	resource = devlink_resource_find(devlink, NULL, resource_id);
	if (!resource)
		return -EINVAL;

	size = nla_get_u64(info->attrs[DEVLINK_ATTR_RESOURCE_SIZE]);
	err = devlink_resource_validate_size(resource, size, info->extack);
	if (err)
		return err;

	resource->size_new = size;
	devlink_resource_validate_children(resource);
	if (resource->parent)
		devlink_resource_validate_children(resource->parent);
	return 0;
}

static int
devlink_resource_size_params_put(struct devlink_resource *resource,
				 struct sk_buff *skb)
{
	struct devlink_resource_size_params *size_params;

	size_params = &resource->size_params;
	if (nla_put_u64_64bit(skb, DEVLINK_ATTR_RESOURCE_SIZE_GRAN,
			      size_params->size_granularity, DEVLINK_ATTR_PAD) ||
	    nla_put_u64_64bit(skb, DEVLINK_ATTR_RESOURCE_SIZE_MAX,
			      size_params->size_max, DEVLINK_ATTR_PAD) ||
	    nla_put_u64_64bit(skb, DEVLINK_ATTR_RESOURCE_SIZE_MIN,
			      size_params->size_min, DEVLINK_ATTR_PAD) ||
	    nla_put_u8(skb, DEVLINK_ATTR_RESOURCE_UNIT, size_params->unit))
		return -EMSGSIZE;
	return 0;
}

static int devlink_resource_occ_put(struct devlink_resource *resource,
				    struct sk_buff *skb)
{
	if (!resource->occ_get)
		return 0;
	return nla_put_u64_64bit(skb, DEVLINK_ATTR_RESOURCE_OCC,
				 resource->occ_get(resource->occ_get_priv),
				 DEVLINK_ATTR_PAD);
}

static int devlink_resource_put(struct devlink *devlink, struct sk_buff *skb,
				struct devlink_resource *resource)
{
	struct devlink_resource *child_resource;
	struct nlattr *child_resource_attr;
	struct nlattr *resource_attr;

	resource_attr = nla_nest_start_noflag(skb, DEVLINK_ATTR_RESOURCE);
	if (!resource_attr)
		return -EMSGSIZE;

	if (nla_put_string(skb, DEVLINK_ATTR_RESOURCE_NAME, resource->name) ||
	    nla_put_u64_64bit(skb, DEVLINK_ATTR_RESOURCE_SIZE, resource->size,
			      DEVLINK_ATTR_PAD) ||
	    nla_put_u64_64bit(skb, DEVLINK_ATTR_RESOURCE_ID, resource->id,
			      DEVLINK_ATTR_PAD))
		goto nla_put_failure;
	if (resource->size != resource->size_new)
		nla_put_u64_64bit(skb, DEVLINK_ATTR_RESOURCE_SIZE_NEW,
				  resource->size_new, DEVLINK_ATTR_PAD);
	if (devlink_resource_occ_put(resource, skb))
		goto nla_put_failure;
	if (devlink_resource_size_params_put(resource, skb))
		goto nla_put_failure;
	if (list_empty(&resource->resource_list))
		goto out;

	if (nla_put_u8(skb, DEVLINK_ATTR_RESOURCE_SIZE_VALID,
		       resource->size_valid))
		goto nla_put_failure;

	child_resource_attr = nla_nest_start_noflag(skb,
						    DEVLINK_ATTR_RESOURCE_LIST);
	if (!child_resource_attr)
		goto nla_put_failure;

	list_for_each_entry(child_resource, &resource->resource_list, list) {
		if (devlink_resource_put(devlink, skb, child_resource))
			goto resource_put_failure;
	}

	nla_nest_end(skb, child_resource_attr);
out:
	nla_nest_end(skb, resource_attr);
	return 0;

resource_put_failure:
	nla_nest_cancel(skb, child_resource_attr);
nla_put_failure:
	nla_nest_cancel(skb, resource_attr);
	return -EMSGSIZE;
}

static int devlink_resource_fill(struct genl_info *info,
				 enum devlink_command cmd, int flags)
{
	struct devlink *devlink = info->user_ptr[0];
	struct devlink_resource *resource;
	struct nlattr *resources_attr;
	struct sk_buff *skb = NULL;
	struct nlmsghdr *nlh;
	bool incomplete;
	void *hdr;
	int i;
	int err;

	resource = list_first_entry(&devlink->resource_list,
				    struct devlink_resource, list);
start_again:
	err = devlink_dpipe_send_and_alloc_skb(&skb, info);
	if (err)
		return err;

	hdr = genlmsg_put(skb, info->snd_portid, info->snd_seq,
			  &devlink_nl_family, NLM_F_MULTI, cmd);
	if (!hdr) {
		nlmsg_free(skb);
		return -EMSGSIZE;
	}

	if (devlink_nl_put_handle(skb, devlink))
		goto nla_put_failure;

	resources_attr = nla_nest_start_noflag(skb,
					       DEVLINK_ATTR_RESOURCE_LIST);
	if (!resources_attr)
		goto nla_put_failure;

	incomplete = false;
	i = 0;
	list_for_each_entry_from(resource, &devlink->resource_list, list) {
		err = devlink_resource_put(devlink, skb, resource);
		if (err) {
			if (!i)
				goto err_resource_put;
			incomplete = true;
			break;
		}
		i++;
	}
	nla_nest_end(skb, resources_attr);
	genlmsg_end(skb, hdr);
	if (incomplete)
		goto start_again;
send_done:
	nlh = nlmsg_put(skb, info->snd_portid, info->snd_seq,
			NLMSG_DONE, 0, flags | NLM_F_MULTI);
	if (!nlh) {
		err = devlink_dpipe_send_and_alloc_skb(&skb, info);
		if (err)
			return err;
		goto send_done;
	}
	return genlmsg_reply(skb, info);

nla_put_failure:
	err = -EMSGSIZE;
err_resource_put:
	nlmsg_free(skb);
	return err;
}

static int devlink_nl_cmd_resource_dump(struct sk_buff *skb,
					struct genl_info *info)
{
	struct devlink *devlink = info->user_ptr[0];

	if (list_empty(&devlink->resource_list))
		return -EOPNOTSUPP;

	return devlink_resource_fill(info, DEVLINK_CMD_RESOURCE_DUMP, 0);
}

static int
devlink_resources_validate(struct devlink *devlink,
			   struct devlink_resource *resource,
			   struct genl_info *info)
{
	struct list_head *resource_list;
	int err = 0;

	if (resource)
		resource_list = &resource->resource_list;
	else
		resource_list = &devlink->resource_list;

	list_for_each_entry(resource, resource_list, list) {
		if (!resource->size_valid)
			return -EINVAL;
		err = devlink_resources_validate(devlink, resource, info);
		if (err)
			return err;
	}
	return err;
}

static struct net *devlink_netns_get(struct sk_buff *skb,
				     struct genl_info *info)
{
	struct nlattr *netns_pid_attr = info->attrs[DEVLINK_ATTR_NETNS_PID];
	struct nlattr *netns_fd_attr = info->attrs[DEVLINK_ATTR_NETNS_FD];
	struct nlattr *netns_id_attr = info->attrs[DEVLINK_ATTR_NETNS_ID];
	struct net *net;

	if (!!netns_pid_attr + !!netns_fd_attr + !!netns_id_attr > 1) {
		NL_SET_ERR_MSG_MOD(info->extack, "multiple netns identifying attributes specified");
		return ERR_PTR(-EINVAL);
	}

	if (netns_pid_attr) {
		net = get_net_ns_by_pid(nla_get_u32(netns_pid_attr));
	} else if (netns_fd_attr) {
		net = get_net_ns_by_fd(nla_get_u32(netns_fd_attr));
	} else if (netns_id_attr) {
		net = get_net_ns_by_id(sock_net(skb->sk),
				       nla_get_u32(netns_id_attr));
		if (!net)
			net = ERR_PTR(-EINVAL);
	} else {
		WARN_ON(1);
		net = ERR_PTR(-EINVAL);
	}
	if (IS_ERR(net)) {
		NL_SET_ERR_MSG_MOD(info->extack, "Unknown network namespace");
		return ERR_PTR(-EINVAL);
	}
	if (!netlink_ns_capable(skb, net->user_ns, CAP_NET_ADMIN)) {
		put_net(net);
		return ERR_PTR(-EPERM);
	}
	return net;
}

static void devlink_param_notify(struct devlink *devlink,
				 unsigned int port_index,
				 struct devlink_param_item *param_item,
				 enum devlink_command cmd);

static void devlink_ns_change_notify(struct devlink *devlink,
				     struct net *dest_net, struct net *curr_net,
				     bool new)
{
	struct devlink_param_item *param_item;
	enum devlink_command cmd;

	/* Userspace needs to be notified about devlink objects
	 * removed from original and entering new network namespace.
	 * The rest of the devlink objects are re-created during
	 * reload process so the notifications are generated separatelly.
	 */

	if (!dest_net || net_eq(dest_net, curr_net))
		return;

	if (new)
		devlink_notify(devlink, DEVLINK_CMD_NEW);

	cmd = new ? DEVLINK_CMD_PARAM_NEW : DEVLINK_CMD_PARAM_DEL;
	list_for_each_entry(param_item, &devlink->param_list, list)
		devlink_param_notify(devlink, 0, param_item, cmd);

	if (!new)
		devlink_notify(devlink, DEVLINK_CMD_DEL);
}

static bool devlink_reload_supported(const struct devlink_ops *ops)
{
	return ops->reload_down && ops->reload_up;
}

static void devlink_reload_failed_set(struct devlink *devlink,
				      bool reload_failed)
{
	if (devlink->reload_failed == reload_failed)
		return;
	devlink->reload_failed = reload_failed;
	devlink_notify(devlink, DEVLINK_CMD_NEW);
}

bool devlink_is_reload_failed(const struct devlink *devlink)
{
	return devlink->reload_failed;
}
EXPORT_SYMBOL_GPL(devlink_is_reload_failed);

static void
__devlink_reload_stats_update(struct devlink *devlink, u32 *reload_stats,
			      enum devlink_reload_limit limit, u32 actions_performed)
{
	unsigned long actions = actions_performed;
	int stat_idx;
	int action;

	for_each_set_bit(action, &actions, __DEVLINK_RELOAD_ACTION_MAX) {
		stat_idx = limit * __DEVLINK_RELOAD_ACTION_MAX + action;
		reload_stats[stat_idx]++;
	}
	devlink_notify(devlink, DEVLINK_CMD_NEW);
}

static void
devlink_reload_stats_update(struct devlink *devlink, enum devlink_reload_limit limit,
			    u32 actions_performed)
{
	__devlink_reload_stats_update(devlink, devlink->stats.reload_stats, limit,
				      actions_performed);
}

/**
 *	devlink_remote_reload_actions_performed - Update devlink on reload actions
 *	  performed which are not a direct result of devlink reload call.
 *
 *	This should be called by a driver after performing reload actions in case it was not
 *	a result of devlink reload call. For example fw_activate was performed as a result
 *	of devlink reload triggered fw_activate on another host.
 *	The motivation for this function is to keep data on reload actions performed on this
 *	function whether it was done due to direct devlink reload call or not.
 *
 *	@devlink: devlink
 *	@limit: reload limit
 *	@actions_performed: bitmask of actions performed
 */
void devlink_remote_reload_actions_performed(struct devlink *devlink,
					     enum devlink_reload_limit limit,
					     u32 actions_performed)
{
	if (WARN_ON(!actions_performed ||
		    actions_performed & BIT(DEVLINK_RELOAD_ACTION_UNSPEC) ||
		    actions_performed >= BIT(__DEVLINK_RELOAD_ACTION_MAX) ||
		    limit > DEVLINK_RELOAD_LIMIT_MAX))
		return;

	__devlink_reload_stats_update(devlink, devlink->stats.remote_reload_stats, limit,
				      actions_performed);
}
EXPORT_SYMBOL_GPL(devlink_remote_reload_actions_performed);

static int devlink_reload(struct devlink *devlink, struct net *dest_net,
			  enum devlink_reload_action action, enum devlink_reload_limit limit,
			  u32 *actions_performed, struct netlink_ext_ack *extack)
{
	u32 remote_reload_stats[DEVLINK_RELOAD_STATS_ARRAY_SIZE];
	struct net *curr_net;
	int err;

	if (!devlink->reload_enabled)
		return -EOPNOTSUPP;

	memcpy(remote_reload_stats, devlink->stats.remote_reload_stats,
	       sizeof(remote_reload_stats));

	curr_net = devlink_net(devlink);
	devlink_ns_change_notify(devlink, dest_net, curr_net, false);
	err = devlink->ops->reload_down(devlink, !!dest_net, action, limit, extack);
	if (err)
		return err;

	if (dest_net && !net_eq(dest_net, curr_net))
		write_pnet(&devlink->_net, dest_net);

	err = devlink->ops->reload_up(devlink, action, limit, actions_performed, extack);
	devlink_reload_failed_set(devlink, !!err);
	if (err)
		return err;

	devlink_ns_change_notify(devlink, dest_net, curr_net, true);
	WARN_ON(!(*actions_performed & BIT(action)));
	/* Catch driver on updating the remote action within devlink reload */
	WARN_ON(memcmp(remote_reload_stats, devlink->stats.remote_reload_stats,
		       sizeof(remote_reload_stats)));
	devlink_reload_stats_update(devlink, limit, *actions_performed);
	return 0;
}

static int
devlink_nl_reload_actions_performed_snd(struct devlink *devlink, u32 actions_performed,
					enum devlink_command cmd, struct genl_info *info)
{
	struct sk_buff *msg;
	void *hdr;

	msg = nlmsg_new(NLMSG_DEFAULT_SIZE, GFP_KERNEL);
	if (!msg)
		return -ENOMEM;

	hdr = genlmsg_put(msg, info->snd_portid, info->snd_seq, &devlink_nl_family, 0, cmd);
	if (!hdr)
		goto free_msg;

	if (devlink_nl_put_handle(msg, devlink))
		goto nla_put_failure;

	if (nla_put_bitfield32(msg, DEVLINK_ATTR_RELOAD_ACTIONS_PERFORMED, actions_performed,
			       actions_performed))
		goto nla_put_failure;
	genlmsg_end(msg, hdr);

	return genlmsg_reply(msg, info);

nla_put_failure:
	genlmsg_cancel(msg, hdr);
free_msg:
	nlmsg_free(msg);
	return -EMSGSIZE;
}

static int devlink_nl_cmd_reload(struct sk_buff *skb, struct genl_info *info)
{
	struct devlink *devlink = info->user_ptr[0];
	enum devlink_reload_action action;
	enum devlink_reload_limit limit;
	struct net *dest_net = NULL;
	u32 actions_performed;
	int err;

	if (!devlink_reload_supported(devlink->ops))
		return -EOPNOTSUPP;

	err = devlink_resources_validate(devlink, NULL, info);
	if (err) {
		NL_SET_ERR_MSG_MOD(info->extack, "resources size validation failed");
		return err;
	}

	if (info->attrs[DEVLINK_ATTR_NETNS_PID] ||
	    info->attrs[DEVLINK_ATTR_NETNS_FD] ||
	    info->attrs[DEVLINK_ATTR_NETNS_ID]) {
		dest_net = devlink_netns_get(skb, info);
		if (IS_ERR(dest_net))
			return PTR_ERR(dest_net);
	}

	if (info->attrs[DEVLINK_ATTR_RELOAD_ACTION])
		action = nla_get_u8(info->attrs[DEVLINK_ATTR_RELOAD_ACTION]);
	else
		action = DEVLINK_RELOAD_ACTION_DRIVER_REINIT;

	if (!devlink_reload_action_is_supported(devlink, action)) {
		NL_SET_ERR_MSG_MOD(info->extack,
				   "Requested reload action is not supported by the driver");
		return -EOPNOTSUPP;
	}

	limit = DEVLINK_RELOAD_LIMIT_UNSPEC;
	if (info->attrs[DEVLINK_ATTR_RELOAD_LIMITS]) {
		struct nla_bitfield32 limits;
		u32 limits_selected;

		limits = nla_get_bitfield32(info->attrs[DEVLINK_ATTR_RELOAD_LIMITS]);
		limits_selected = limits.value & limits.selector;
		if (!limits_selected) {
			NL_SET_ERR_MSG_MOD(info->extack, "Invalid limit selected");
			return -EINVAL;
		}
		for (limit = 0 ; limit <= DEVLINK_RELOAD_LIMIT_MAX ; limit++)
			if (limits_selected & BIT(limit))
				break;
		/* UAPI enables multiselection, but currently it is not used */
		if (limits_selected != BIT(limit)) {
			NL_SET_ERR_MSG_MOD(info->extack,
					   "Multiselection of limit is not supported");
			return -EOPNOTSUPP;
		}
		if (!devlink_reload_limit_is_supported(devlink, limit)) {
			NL_SET_ERR_MSG_MOD(info->extack,
					   "Requested limit is not supported by the driver");
			return -EOPNOTSUPP;
		}
		if (devlink_reload_combination_is_invalid(action, limit)) {
			NL_SET_ERR_MSG_MOD(info->extack,
					   "Requested limit is invalid for this action");
			return -EINVAL;
		}
	}
	err = devlink_reload(devlink, dest_net, action, limit, &actions_performed, info->extack);

	if (dest_net)
		put_net(dest_net);

	if (err)
		return err;
	/* For backward compatibility generate reply only if attributes used by user */
	if (!info->attrs[DEVLINK_ATTR_RELOAD_ACTION] && !info->attrs[DEVLINK_ATTR_RELOAD_LIMITS])
		return 0;

	return devlink_nl_reload_actions_performed_snd(devlink, actions_performed,
						       DEVLINK_CMD_RELOAD, info);
}

static int devlink_nl_flash_update_fill(struct sk_buff *msg,
					struct devlink *devlink,
					enum devlink_command cmd,
					struct devlink_flash_notify *params)
{
	void *hdr;

	hdr = genlmsg_put(msg, 0, 0, &devlink_nl_family, 0, cmd);
	if (!hdr)
		return -EMSGSIZE;

	if (devlink_nl_put_handle(msg, devlink))
		goto nla_put_failure;

	if (cmd != DEVLINK_CMD_FLASH_UPDATE_STATUS)
		goto out;

	if (params->status_msg &&
	    nla_put_string(msg, DEVLINK_ATTR_FLASH_UPDATE_STATUS_MSG,
			   params->status_msg))
		goto nla_put_failure;
	if (params->component &&
	    nla_put_string(msg, DEVLINK_ATTR_FLASH_UPDATE_COMPONENT,
			   params->component))
		goto nla_put_failure;
	if (nla_put_u64_64bit(msg, DEVLINK_ATTR_FLASH_UPDATE_STATUS_DONE,
			      params->done, DEVLINK_ATTR_PAD))
		goto nla_put_failure;
	if (nla_put_u64_64bit(msg, DEVLINK_ATTR_FLASH_UPDATE_STATUS_TOTAL,
			      params->total, DEVLINK_ATTR_PAD))
		goto nla_put_failure;
	if (nla_put_u64_64bit(msg, DEVLINK_ATTR_FLASH_UPDATE_STATUS_TIMEOUT,
			      params->timeout, DEVLINK_ATTR_PAD))
		goto nla_put_failure;

out:
	genlmsg_end(msg, hdr);
	return 0;

nla_put_failure:
	genlmsg_cancel(msg, hdr);
	return -EMSGSIZE;
}

static void __devlink_flash_update_notify(struct devlink *devlink,
					  enum devlink_command cmd,
					  struct devlink_flash_notify *params)
{
	struct sk_buff *msg;
	int err;

	WARN_ON(cmd != DEVLINK_CMD_FLASH_UPDATE &&
		cmd != DEVLINK_CMD_FLASH_UPDATE_END &&
		cmd != DEVLINK_CMD_FLASH_UPDATE_STATUS);
	WARN_ON(!xa_get_mark(&devlinks, devlink->index, DEVLINK_REGISTERED));

	msg = nlmsg_new(NLMSG_DEFAULT_SIZE, GFP_KERNEL);
	if (!msg)
		return;

	err = devlink_nl_flash_update_fill(msg, devlink, cmd, params);
	if (err)
		goto out_free_msg;

	genlmsg_multicast_netns(&devlink_nl_family, devlink_net(devlink),
				msg, 0, DEVLINK_MCGRP_CONFIG, GFP_KERNEL);
	return;

out_free_msg:
	nlmsg_free(msg);
}

static void devlink_flash_update_begin_notify(struct devlink *devlink)
{
	struct devlink_flash_notify params = {};

	__devlink_flash_update_notify(devlink,
				      DEVLINK_CMD_FLASH_UPDATE,
				      &params);
}

static void devlink_flash_update_end_notify(struct devlink *devlink)
{
	struct devlink_flash_notify params = {};

	__devlink_flash_update_notify(devlink,
				      DEVLINK_CMD_FLASH_UPDATE_END,
				      &params);
}

void devlink_flash_update_status_notify(struct devlink *devlink,
					const char *status_msg,
					const char *component,
					unsigned long done,
					unsigned long total)
{
	struct devlink_flash_notify params = {
		.status_msg = status_msg,
		.component = component,
		.done = done,
		.total = total,
	};

	__devlink_flash_update_notify(devlink,
				      DEVLINK_CMD_FLASH_UPDATE_STATUS,
				      &params);
}
EXPORT_SYMBOL_GPL(devlink_flash_update_status_notify);

void devlink_flash_update_timeout_notify(struct devlink *devlink,
					 const char *status_msg,
					 const char *component,
					 unsigned long timeout)
{
	struct devlink_flash_notify params = {
		.status_msg = status_msg,
		.component = component,
		.timeout = timeout,
	};

	__devlink_flash_update_notify(devlink,
				      DEVLINK_CMD_FLASH_UPDATE_STATUS,
				      &params);
}
EXPORT_SYMBOL_GPL(devlink_flash_update_timeout_notify);

static int devlink_nl_cmd_flash_update(struct sk_buff *skb,
				       struct genl_info *info)
{
	struct nlattr *nla_component, *nla_overwrite_mask, *nla_file_name;
	struct devlink_flash_update_params params = {};
	struct devlink *devlink = info->user_ptr[0];
	const char *file_name;
	u32 supported_params;
	int ret;

	if (!devlink->ops->flash_update)
		return -EOPNOTSUPP;

	if (!info->attrs[DEVLINK_ATTR_FLASH_UPDATE_FILE_NAME])
		return -EINVAL;

	supported_params = devlink->ops->supported_flash_update_params;

	nla_component = info->attrs[DEVLINK_ATTR_FLASH_UPDATE_COMPONENT];
	if (nla_component) {
		if (!(supported_params & DEVLINK_SUPPORT_FLASH_UPDATE_COMPONENT)) {
			NL_SET_ERR_MSG_ATTR(info->extack, nla_component,
					    "component update is not supported by this device");
			return -EOPNOTSUPP;
		}
		params.component = nla_data(nla_component);
	}

	nla_overwrite_mask = info->attrs[DEVLINK_ATTR_FLASH_UPDATE_OVERWRITE_MASK];
	if (nla_overwrite_mask) {
		struct nla_bitfield32 sections;

		if (!(supported_params & DEVLINK_SUPPORT_FLASH_UPDATE_OVERWRITE_MASK)) {
			NL_SET_ERR_MSG_ATTR(info->extack, nla_overwrite_mask,
					    "overwrite settings are not supported by this device");
			return -EOPNOTSUPP;
		}
		sections = nla_get_bitfield32(nla_overwrite_mask);
		params.overwrite_mask = sections.value & sections.selector;
	}

	nla_file_name = info->attrs[DEVLINK_ATTR_FLASH_UPDATE_FILE_NAME];
	file_name = nla_data(nla_file_name);
	ret = request_firmware(&params.fw, file_name, devlink->dev);
	if (ret) {
		NL_SET_ERR_MSG_ATTR(info->extack, nla_file_name, "failed to locate the requested firmware file");
		return ret;
	}

	devlink_flash_update_begin_notify(devlink);
	ret = devlink->ops->flash_update(devlink, &params, info->extack);
	devlink_flash_update_end_notify(devlink);

	release_firmware(params.fw);

	return ret;
}

static const struct devlink_param devlink_param_generic[] = {
	{
		.id = DEVLINK_PARAM_GENERIC_ID_INT_ERR_RESET,
		.name = DEVLINK_PARAM_GENERIC_INT_ERR_RESET_NAME,
		.type = DEVLINK_PARAM_GENERIC_INT_ERR_RESET_TYPE,
	},
	{
		.id = DEVLINK_PARAM_GENERIC_ID_MAX_MACS,
		.name = DEVLINK_PARAM_GENERIC_MAX_MACS_NAME,
		.type = DEVLINK_PARAM_GENERIC_MAX_MACS_TYPE,
	},
	{
		.id = DEVLINK_PARAM_GENERIC_ID_ENABLE_SRIOV,
		.name = DEVLINK_PARAM_GENERIC_ENABLE_SRIOV_NAME,
		.type = DEVLINK_PARAM_GENERIC_ENABLE_SRIOV_TYPE,
	},
	{
		.id = DEVLINK_PARAM_GENERIC_ID_REGION_SNAPSHOT,
		.name = DEVLINK_PARAM_GENERIC_REGION_SNAPSHOT_NAME,
		.type = DEVLINK_PARAM_GENERIC_REGION_SNAPSHOT_TYPE,
	},
	{
		.id = DEVLINK_PARAM_GENERIC_ID_IGNORE_ARI,
		.name = DEVLINK_PARAM_GENERIC_IGNORE_ARI_NAME,
		.type = DEVLINK_PARAM_GENERIC_IGNORE_ARI_TYPE,
	},
	{
		.id = DEVLINK_PARAM_GENERIC_ID_MSIX_VEC_PER_PF_MAX,
		.name = DEVLINK_PARAM_GENERIC_MSIX_VEC_PER_PF_MAX_NAME,
		.type = DEVLINK_PARAM_GENERIC_MSIX_VEC_PER_PF_MAX_TYPE,
	},
	{
		.id = DEVLINK_PARAM_GENERIC_ID_MSIX_VEC_PER_PF_MIN,
		.name = DEVLINK_PARAM_GENERIC_MSIX_VEC_PER_PF_MIN_NAME,
		.type = DEVLINK_PARAM_GENERIC_MSIX_VEC_PER_PF_MIN_TYPE,
	},
	{
		.id = DEVLINK_PARAM_GENERIC_ID_FW_LOAD_POLICY,
		.name = DEVLINK_PARAM_GENERIC_FW_LOAD_POLICY_NAME,
		.type = DEVLINK_PARAM_GENERIC_FW_LOAD_POLICY_TYPE,
	},
	{
		.id = DEVLINK_PARAM_GENERIC_ID_RESET_DEV_ON_DRV_PROBE,
		.name = DEVLINK_PARAM_GENERIC_RESET_DEV_ON_DRV_PROBE_NAME,
		.type = DEVLINK_PARAM_GENERIC_RESET_DEV_ON_DRV_PROBE_TYPE,
	},
	{
		.id = DEVLINK_PARAM_GENERIC_ID_ENABLE_ROCE,
		.name = DEVLINK_PARAM_GENERIC_ENABLE_ROCE_NAME,
		.type = DEVLINK_PARAM_GENERIC_ENABLE_ROCE_TYPE,
	},
	{
		.id = DEVLINK_PARAM_GENERIC_ID_ENABLE_REMOTE_DEV_RESET,
		.name = DEVLINK_PARAM_GENERIC_ENABLE_REMOTE_DEV_RESET_NAME,
		.type = DEVLINK_PARAM_GENERIC_ENABLE_REMOTE_DEV_RESET_TYPE,
	},
	{
		.id = DEVLINK_PARAM_GENERIC_ID_ENABLE_ETH,
		.name = DEVLINK_PARAM_GENERIC_ENABLE_ETH_NAME,
		.type = DEVLINK_PARAM_GENERIC_ENABLE_ETH_TYPE,
	},
	{
		.id = DEVLINK_PARAM_GENERIC_ID_ENABLE_RDMA,
		.name = DEVLINK_PARAM_GENERIC_ENABLE_RDMA_NAME,
		.type = DEVLINK_PARAM_GENERIC_ENABLE_RDMA_TYPE,
	},
	{
		.id = DEVLINK_PARAM_GENERIC_ID_ENABLE_VNET,
		.name = DEVLINK_PARAM_GENERIC_ENABLE_VNET_NAME,
		.type = DEVLINK_PARAM_GENERIC_ENABLE_VNET_TYPE,
	},
};

static int devlink_param_generic_verify(const struct devlink_param *param)
{
	/* verify it match generic parameter by id and name */
	if (param->id > DEVLINK_PARAM_GENERIC_ID_MAX)
		return -EINVAL;
	if (strcmp(param->name, devlink_param_generic[param->id].name))
		return -ENOENT;

	WARN_ON(param->type != devlink_param_generic[param->id].type);

	return 0;
}

static int devlink_param_driver_verify(const struct devlink_param *param)
{
	int i;

	if (param->id <= DEVLINK_PARAM_GENERIC_ID_MAX)
		return -EINVAL;
	/* verify no such name in generic params */
	for (i = 0; i <= DEVLINK_PARAM_GENERIC_ID_MAX; i++)
		if (!strcmp(param->name, devlink_param_generic[i].name))
			return -EEXIST;

	return 0;
}

static struct devlink_param_item *
devlink_param_find_by_name(struct list_head *param_list,
			   const char *param_name)
{
	struct devlink_param_item *param_item;

	list_for_each_entry(param_item, param_list, list)
		if (!strcmp(param_item->param->name, param_name))
			return param_item;
	return NULL;
}

static struct devlink_param_item *
devlink_param_find_by_id(struct list_head *param_list, u32 param_id)
{
	struct devlink_param_item *param_item;

	list_for_each_entry(param_item, param_list, list)
		if (param_item->param->id == param_id)
			return param_item;
	return NULL;
}

static bool
devlink_param_cmode_is_supported(const struct devlink_param *param,
				 enum devlink_param_cmode cmode)
{
	return test_bit(cmode, &param->supported_cmodes);
}

static int devlink_param_get(struct devlink *devlink,
			     const struct devlink_param *param,
			     struct devlink_param_gset_ctx *ctx)
{
	if (!param->get)
		return -EOPNOTSUPP;
	return param->get(devlink, param->id, ctx);
}

static int devlink_param_set(struct devlink *devlink,
			     const struct devlink_param *param,
			     struct devlink_param_gset_ctx *ctx)
{
	if (!param->set)
		return -EOPNOTSUPP;
	return param->set(devlink, param->id, ctx);
}

static int
devlink_param_type_to_nla_type(enum devlink_param_type param_type)
{
	switch (param_type) {
	case DEVLINK_PARAM_TYPE_U8:
		return NLA_U8;
	case DEVLINK_PARAM_TYPE_U16:
		return NLA_U16;
	case DEVLINK_PARAM_TYPE_U32:
		return NLA_U32;
	case DEVLINK_PARAM_TYPE_STRING:
		return NLA_STRING;
	case DEVLINK_PARAM_TYPE_BOOL:
		return NLA_FLAG;
	default:
		return -EINVAL;
	}
}

static int
devlink_nl_param_value_fill_one(struct sk_buff *msg,
				enum devlink_param_type type,
				enum devlink_param_cmode cmode,
				union devlink_param_value val)
{
	struct nlattr *param_value_attr;

	param_value_attr = nla_nest_start_noflag(msg,
						 DEVLINK_ATTR_PARAM_VALUE);
	if (!param_value_attr)
		goto nla_put_failure;

	if (nla_put_u8(msg, DEVLINK_ATTR_PARAM_VALUE_CMODE, cmode))
		goto value_nest_cancel;

	switch (type) {
	case DEVLINK_PARAM_TYPE_U8:
		if (nla_put_u8(msg, DEVLINK_ATTR_PARAM_VALUE_DATA, val.vu8))
			goto value_nest_cancel;
		break;
	case DEVLINK_PARAM_TYPE_U16:
		if (nla_put_u16(msg, DEVLINK_ATTR_PARAM_VALUE_DATA, val.vu16))
			goto value_nest_cancel;
		break;
	case DEVLINK_PARAM_TYPE_U32:
		if (nla_put_u32(msg, DEVLINK_ATTR_PARAM_VALUE_DATA, val.vu32))
			goto value_nest_cancel;
		break;
	case DEVLINK_PARAM_TYPE_STRING:
		if (nla_put_string(msg, DEVLINK_ATTR_PARAM_VALUE_DATA,
				   val.vstr))
			goto value_nest_cancel;
		break;
	case DEVLINK_PARAM_TYPE_BOOL:
		if (val.vbool &&
		    nla_put_flag(msg, DEVLINK_ATTR_PARAM_VALUE_DATA))
			goto value_nest_cancel;
		break;
	}

	nla_nest_end(msg, param_value_attr);
	return 0;

value_nest_cancel:
	nla_nest_cancel(msg, param_value_attr);
nla_put_failure:
	return -EMSGSIZE;
}

static int devlink_nl_param_fill(struct sk_buff *msg, struct devlink *devlink,
				 unsigned int port_index,
				 struct devlink_param_item *param_item,
				 enum devlink_command cmd,
				 u32 portid, u32 seq, int flags)
{
	union devlink_param_value param_value[DEVLINK_PARAM_CMODE_MAX + 1];
	bool param_value_set[DEVLINK_PARAM_CMODE_MAX + 1] = {};
	const struct devlink_param *param = param_item->param;
	struct devlink_param_gset_ctx ctx;
	struct nlattr *param_values_list;
	struct nlattr *param_attr;
	int nla_type;
	void *hdr;
	int err;
	int i;

	/* Get value from driver part to driverinit configuration mode */
	for (i = 0; i <= DEVLINK_PARAM_CMODE_MAX; i++) {
		if (!devlink_param_cmode_is_supported(param, i))
			continue;
		if (i == DEVLINK_PARAM_CMODE_DRIVERINIT) {
			if (!param_item->driverinit_value_valid)
				return -EOPNOTSUPP;
			param_value[i] = param_item->driverinit_value;
		} else {
			if (!param_item->published)
				continue;
			ctx.cmode = i;
			err = devlink_param_get(devlink, param, &ctx);
			if (err)
				return err;
			param_value[i] = ctx.val;
		}
		param_value_set[i] = true;
	}

	hdr = genlmsg_put(msg, portid, seq, &devlink_nl_family, flags, cmd);
	if (!hdr)
		return -EMSGSIZE;

	if (devlink_nl_put_handle(msg, devlink))
		goto genlmsg_cancel;

	if (cmd == DEVLINK_CMD_PORT_PARAM_GET ||
	    cmd == DEVLINK_CMD_PORT_PARAM_NEW ||
	    cmd == DEVLINK_CMD_PORT_PARAM_DEL)
		if (nla_put_u32(msg, DEVLINK_ATTR_PORT_INDEX, port_index))
			goto genlmsg_cancel;

	param_attr = nla_nest_start_noflag(msg, DEVLINK_ATTR_PARAM);
	if (!param_attr)
		goto genlmsg_cancel;
	if (nla_put_string(msg, DEVLINK_ATTR_PARAM_NAME, param->name))
		goto param_nest_cancel;
	if (param->generic && nla_put_flag(msg, DEVLINK_ATTR_PARAM_GENERIC))
		goto param_nest_cancel;

	nla_type = devlink_param_type_to_nla_type(param->type);
	if (nla_type < 0)
		goto param_nest_cancel;
	if (nla_put_u8(msg, DEVLINK_ATTR_PARAM_TYPE, nla_type))
		goto param_nest_cancel;

	param_values_list = nla_nest_start_noflag(msg,
						  DEVLINK_ATTR_PARAM_VALUES_LIST);
	if (!param_values_list)
		goto param_nest_cancel;

	for (i = 0; i <= DEVLINK_PARAM_CMODE_MAX; i++) {
		if (!param_value_set[i])
			continue;
		err = devlink_nl_param_value_fill_one(msg, param->type,
						      i, param_value[i]);
		if (err)
			goto values_list_nest_cancel;
	}

	nla_nest_end(msg, param_values_list);
	nla_nest_end(msg, param_attr);
	genlmsg_end(msg, hdr);
	return 0;

values_list_nest_cancel:
	nla_nest_end(msg, param_values_list);
param_nest_cancel:
	nla_nest_cancel(msg, param_attr);
genlmsg_cancel:
	genlmsg_cancel(msg, hdr);
	return -EMSGSIZE;
}

static void devlink_param_notify(struct devlink *devlink,
				 unsigned int port_index,
				 struct devlink_param_item *param_item,
				 enum devlink_command cmd)
{
	struct sk_buff *msg;
	int err;

	WARN_ON(cmd != DEVLINK_CMD_PARAM_NEW && cmd != DEVLINK_CMD_PARAM_DEL &&
		cmd != DEVLINK_CMD_PORT_PARAM_NEW &&
		cmd != DEVLINK_CMD_PORT_PARAM_DEL);

	msg = nlmsg_new(NLMSG_DEFAULT_SIZE, GFP_KERNEL);
	if (!msg)
		return;
	err = devlink_nl_param_fill(msg, devlink, port_index, param_item, cmd,
				    0, 0, 0);
	if (err) {
		nlmsg_free(msg);
		return;
	}

	genlmsg_multicast_netns(&devlink_nl_family, devlink_net(devlink),
				msg, 0, DEVLINK_MCGRP_CONFIG, GFP_KERNEL);
}

static int devlink_nl_cmd_param_get_dumpit(struct sk_buff *msg,
					   struct netlink_callback *cb)
{
	struct devlink_param_item *param_item;
	struct devlink *devlink;
	int start = cb->args[0];
	unsigned long index;
	int idx = 0;
	int err = 0;

	mutex_lock(&devlink_mutex);
	xa_for_each_marked(&devlinks, index, devlink, DEVLINK_REGISTERED) {
		if (!devlink_try_get(devlink))
			continue;

		if (!net_eq(devlink_net(devlink), sock_net(msg->sk)))
			goto retry;

		mutex_lock(&devlink->lock);
		list_for_each_entry(param_item, &devlink->param_list, list) {
			if (idx < start) {
				idx++;
				continue;
			}
			err = devlink_nl_param_fill(msg, devlink, 0, param_item,
						    DEVLINK_CMD_PARAM_GET,
						    NETLINK_CB(cb->skb).portid,
						    cb->nlh->nlmsg_seq,
						    NLM_F_MULTI);
			if (err == -EOPNOTSUPP) {
				err = 0;
			} else if (err) {
				mutex_unlock(&devlink->lock);
				devlink_put(devlink);
				goto out;
			}
			idx++;
		}
		mutex_unlock(&devlink->lock);
retry:
		devlink_put(devlink);
	}
out:
	mutex_unlock(&devlink_mutex);

	if (err != -EMSGSIZE)
		return err;

	cb->args[0] = idx;
	return msg->len;
}

static int
devlink_param_type_get_from_info(struct genl_info *info,
				 enum devlink_param_type *param_type)
{
	if (!info->attrs[DEVLINK_ATTR_PARAM_TYPE])
		return -EINVAL;

	switch (nla_get_u8(info->attrs[DEVLINK_ATTR_PARAM_TYPE])) {
	case NLA_U8:
		*param_type = DEVLINK_PARAM_TYPE_U8;
		break;
	case NLA_U16:
		*param_type = DEVLINK_PARAM_TYPE_U16;
		break;
	case NLA_U32:
		*param_type = DEVLINK_PARAM_TYPE_U32;
		break;
	case NLA_STRING:
		*param_type = DEVLINK_PARAM_TYPE_STRING;
		break;
	case NLA_FLAG:
		*param_type = DEVLINK_PARAM_TYPE_BOOL;
		break;
	default:
		return -EINVAL;
	}

	return 0;
}

static int
devlink_param_value_get_from_info(const struct devlink_param *param,
				  struct genl_info *info,
				  union devlink_param_value *value)
{
	struct nlattr *param_data;
	int len;

	param_data = info->attrs[DEVLINK_ATTR_PARAM_VALUE_DATA];

	if (param->type != DEVLINK_PARAM_TYPE_BOOL && !param_data)
		return -EINVAL;

	switch (param->type) {
	case DEVLINK_PARAM_TYPE_U8:
		if (nla_len(param_data) != sizeof(u8))
			return -EINVAL;
		value->vu8 = nla_get_u8(param_data);
		break;
	case DEVLINK_PARAM_TYPE_U16:
		if (nla_len(param_data) != sizeof(u16))
			return -EINVAL;
		value->vu16 = nla_get_u16(param_data);
		break;
	case DEVLINK_PARAM_TYPE_U32:
		if (nla_len(param_data) != sizeof(u32))
			return -EINVAL;
		value->vu32 = nla_get_u32(param_data);
		break;
	case DEVLINK_PARAM_TYPE_STRING:
		len = strnlen(nla_data(param_data), nla_len(param_data));
		if (len == nla_len(param_data) ||
		    len >= __DEVLINK_PARAM_MAX_STRING_VALUE)
			return -EINVAL;
		strcpy(value->vstr, nla_data(param_data));
		break;
	case DEVLINK_PARAM_TYPE_BOOL:
		if (param_data && nla_len(param_data))
			return -EINVAL;
		value->vbool = nla_get_flag(param_data);
		break;
	}
	return 0;
}

static struct devlink_param_item *
devlink_param_get_from_info(struct list_head *param_list,
			    struct genl_info *info)
{
	char *param_name;

	if (!info->attrs[DEVLINK_ATTR_PARAM_NAME])
		return NULL;

	param_name = nla_data(info->attrs[DEVLINK_ATTR_PARAM_NAME]);
	return devlink_param_find_by_name(param_list, param_name);
}

static int devlink_nl_cmd_param_get_doit(struct sk_buff *skb,
					 struct genl_info *info)
{
	struct devlink *devlink = info->user_ptr[0];
	struct devlink_param_item *param_item;
	struct sk_buff *msg;
	int err;

	param_item = devlink_param_get_from_info(&devlink->param_list, info);
	if (!param_item)
		return -EINVAL;

	msg = nlmsg_new(NLMSG_DEFAULT_SIZE, GFP_KERNEL);
	if (!msg)
		return -ENOMEM;

	err = devlink_nl_param_fill(msg, devlink, 0, param_item,
				    DEVLINK_CMD_PARAM_GET,
				    info->snd_portid, info->snd_seq, 0);
	if (err) {
		nlmsg_free(msg);
		return err;
	}

	return genlmsg_reply(msg, info);
}

static int __devlink_nl_cmd_param_set_doit(struct devlink *devlink,
					   unsigned int port_index,
					   struct list_head *param_list,
					   struct genl_info *info,
					   enum devlink_command cmd)
{
	enum devlink_param_type param_type;
	struct devlink_param_gset_ctx ctx;
	enum devlink_param_cmode cmode;
	struct devlink_param_item *param_item;
	const struct devlink_param *param;
	union devlink_param_value value;
	int err = 0;

	param_item = devlink_param_get_from_info(param_list, info);
	if (!param_item)
		return -EINVAL;
	param = param_item->param;
	err = devlink_param_type_get_from_info(info, &param_type);
	if (err)
		return err;
	if (param_type != param->type)
		return -EINVAL;
	err = devlink_param_value_get_from_info(param, info, &value);
	if (err)
		return err;
	if (param->validate) {
		err = param->validate(devlink, param->id, value, info->extack);
		if (err)
			return err;
	}

	if (!info->attrs[DEVLINK_ATTR_PARAM_VALUE_CMODE])
		return -EINVAL;
	cmode = nla_get_u8(info->attrs[DEVLINK_ATTR_PARAM_VALUE_CMODE]);
	if (!devlink_param_cmode_is_supported(param, cmode))
		return -EOPNOTSUPP;

	if (cmode == DEVLINK_PARAM_CMODE_DRIVERINIT) {
		if (param->type == DEVLINK_PARAM_TYPE_STRING)
			strcpy(param_item->driverinit_value.vstr, value.vstr);
		else
			param_item->driverinit_value = value;
		param_item->driverinit_value_valid = true;
	} else {
		if (!param->set)
			return -EOPNOTSUPP;
		ctx.val = value;
		ctx.cmode = cmode;
		err = devlink_param_set(devlink, param, &ctx);
		if (err)
			return err;
	}

	devlink_param_notify(devlink, port_index, param_item, cmd);
	return 0;
}

static int devlink_nl_cmd_param_set_doit(struct sk_buff *skb,
					 struct genl_info *info)
{
	struct devlink *devlink = info->user_ptr[0];

	return __devlink_nl_cmd_param_set_doit(devlink, 0, &devlink->param_list,
					       info, DEVLINK_CMD_PARAM_NEW);
}

static int devlink_param_register_one(struct devlink *devlink,
				      unsigned int port_index,
				      struct list_head *param_list,
				      const struct devlink_param *param,
				      enum devlink_command cmd)
{
	struct devlink_param_item *param_item;

	if (devlink_param_find_by_name(param_list, param->name))
		return -EEXIST;

	if (param->supported_cmodes == BIT(DEVLINK_PARAM_CMODE_DRIVERINIT))
		WARN_ON(param->get || param->set);
	else
		WARN_ON(!param->get || !param->set);

	param_item = kzalloc(sizeof(*param_item), GFP_KERNEL);
	if (!param_item)
		return -ENOMEM;
	param_item->param = param;

	list_add_tail(&param_item->list, param_list);
	devlink_param_notify(devlink, port_index, param_item, cmd);
	return 0;
}

static void devlink_param_unregister_one(struct devlink *devlink,
					 unsigned int port_index,
					 struct list_head *param_list,
					 const struct devlink_param *param,
					 enum devlink_command cmd)
{
	struct devlink_param_item *param_item;

	param_item = devlink_param_find_by_name(param_list, param->name);
	WARN_ON(!param_item);
	devlink_param_notify(devlink, port_index, param_item, cmd);
	list_del(&param_item->list);
	kfree(param_item);
}

static int devlink_nl_cmd_port_param_get_dumpit(struct sk_buff *msg,
						struct netlink_callback *cb)
{
	struct devlink_param_item *param_item;
	struct devlink_port *devlink_port;
	struct devlink *devlink;
	int start = cb->args[0];
	unsigned long index;
	int idx = 0;
	int err = 0;

	mutex_lock(&devlink_mutex);
	xa_for_each_marked(&devlinks, index, devlink, DEVLINK_REGISTERED) {
		if (!devlink_try_get(devlink))
			continue;

		if (!net_eq(devlink_net(devlink), sock_net(msg->sk)))
			goto retry;

		mutex_lock(&devlink->lock);
		list_for_each_entry(devlink_port, &devlink->port_list, list) {
			list_for_each_entry(param_item,
					    &devlink_port->param_list, list) {
				if (idx < start) {
					idx++;
					continue;
				}
				err = devlink_nl_param_fill(msg,
						devlink_port->devlink,
						devlink_port->index, param_item,
						DEVLINK_CMD_PORT_PARAM_GET,
						NETLINK_CB(cb->skb).portid,
						cb->nlh->nlmsg_seq,
						NLM_F_MULTI);
				if (err == -EOPNOTSUPP) {
					err = 0;
				} else if (err) {
					mutex_unlock(&devlink->lock);
					devlink_put(devlink);
					goto out;
				}
				idx++;
			}
		}
		mutex_unlock(&devlink->lock);
retry:
		devlink_put(devlink);
	}
out:
	mutex_unlock(&devlink_mutex);

	if (err != -EMSGSIZE)
		return err;

	cb->args[0] = idx;
	return msg->len;
}

static int devlink_nl_cmd_port_param_get_doit(struct sk_buff *skb,
					      struct genl_info *info)
{
	struct devlink_port *devlink_port = info->user_ptr[1];
	struct devlink_param_item *param_item;
	struct sk_buff *msg;
	int err;

	param_item = devlink_param_get_from_info(&devlink_port->param_list,
						 info);
	if (!param_item)
		return -EINVAL;

	msg = nlmsg_new(NLMSG_DEFAULT_SIZE, GFP_KERNEL);
	if (!msg)
		return -ENOMEM;

	err = devlink_nl_param_fill(msg, devlink_port->devlink,
				    devlink_port->index, param_item,
				    DEVLINK_CMD_PORT_PARAM_GET,
				    info->snd_portid, info->snd_seq, 0);
	if (err) {
		nlmsg_free(msg);
		return err;
	}

	return genlmsg_reply(msg, info);
}

static int devlink_nl_cmd_port_param_set_doit(struct sk_buff *skb,
					      struct genl_info *info)
{
	struct devlink_port *devlink_port = info->user_ptr[1];

	return __devlink_nl_cmd_param_set_doit(devlink_port->devlink,
					       devlink_port->index,
					       &devlink_port->param_list, info,
					       DEVLINK_CMD_PORT_PARAM_NEW);
}

static int devlink_nl_region_snapshot_id_put(struct sk_buff *msg,
					     struct devlink *devlink,
					     struct devlink_snapshot *snapshot)
{
	struct nlattr *snap_attr;
	int err;

	snap_attr = nla_nest_start_noflag(msg, DEVLINK_ATTR_REGION_SNAPSHOT);
	if (!snap_attr)
		return -EINVAL;

	err = nla_put_u32(msg, DEVLINK_ATTR_REGION_SNAPSHOT_ID, snapshot->id);
	if (err)
		goto nla_put_failure;

	nla_nest_end(msg, snap_attr);
	return 0;

nla_put_failure:
	nla_nest_cancel(msg, snap_attr);
	return err;
}

static int devlink_nl_region_snapshots_id_put(struct sk_buff *msg,
					      struct devlink *devlink,
					      struct devlink_region *region)
{
	struct devlink_snapshot *snapshot;
	struct nlattr *snapshots_attr;
	int err;

	snapshots_attr = nla_nest_start_noflag(msg,
					       DEVLINK_ATTR_REGION_SNAPSHOTS);
	if (!snapshots_attr)
		return -EINVAL;

	list_for_each_entry(snapshot, &region->snapshot_list, list) {
		err = devlink_nl_region_snapshot_id_put(msg, devlink, snapshot);
		if (err)
			goto nla_put_failure;
	}

	nla_nest_end(msg, snapshots_attr);
	return 0;

nla_put_failure:
	nla_nest_cancel(msg, snapshots_attr);
	return err;
}

static int devlink_nl_region_fill(struct sk_buff *msg, struct devlink *devlink,
				  enum devlink_command cmd, u32 portid,
				  u32 seq, int flags,
				  struct devlink_region *region)
{
	void *hdr;
	int err;

	hdr = genlmsg_put(msg, portid, seq, &devlink_nl_family, flags, cmd);
	if (!hdr)
		return -EMSGSIZE;

	err = devlink_nl_put_handle(msg, devlink);
	if (err)
		goto nla_put_failure;

	if (region->port) {
		err = nla_put_u32(msg, DEVLINK_ATTR_PORT_INDEX,
				  region->port->index);
		if (err)
			goto nla_put_failure;
	}

	err = nla_put_string(msg, DEVLINK_ATTR_REGION_NAME, region->ops->name);
	if (err)
		goto nla_put_failure;

	err = nla_put_u64_64bit(msg, DEVLINK_ATTR_REGION_SIZE,
				region->size,
				DEVLINK_ATTR_PAD);
	if (err)
		goto nla_put_failure;

	err = nla_put_u32(msg, DEVLINK_ATTR_REGION_MAX_SNAPSHOTS,
			  region->max_snapshots);
	if (err)
		goto nla_put_failure;

	err = devlink_nl_region_snapshots_id_put(msg, devlink, region);
	if (err)
		goto nla_put_failure;

	genlmsg_end(msg, hdr);
	return 0;

nla_put_failure:
	genlmsg_cancel(msg, hdr);
	return err;
}

static struct sk_buff *
devlink_nl_region_notify_build(struct devlink_region *region,
			       struct devlink_snapshot *snapshot,
			       enum devlink_command cmd, u32 portid, u32 seq)
{
	struct devlink *devlink = region->devlink;
	struct sk_buff *msg;
	void *hdr;
	int err;


	msg = nlmsg_new(NLMSG_DEFAULT_SIZE, GFP_KERNEL);
	if (!msg)
		return ERR_PTR(-ENOMEM);

	hdr = genlmsg_put(msg, portid, seq, &devlink_nl_family, 0, cmd);
	if (!hdr) {
		err = -EMSGSIZE;
		goto out_free_msg;
	}

	err = devlink_nl_put_handle(msg, devlink);
	if (err)
		goto out_cancel_msg;

	if (region->port) {
		err = nla_put_u32(msg, DEVLINK_ATTR_PORT_INDEX,
				  region->port->index);
		if (err)
			goto out_cancel_msg;
	}

	err = nla_put_string(msg, DEVLINK_ATTR_REGION_NAME,
			     region->ops->name);
	if (err)
		goto out_cancel_msg;

	if (snapshot) {
		err = nla_put_u32(msg, DEVLINK_ATTR_REGION_SNAPSHOT_ID,
				  snapshot->id);
		if (err)
			goto out_cancel_msg;
	} else {
		err = nla_put_u64_64bit(msg, DEVLINK_ATTR_REGION_SIZE,
					region->size, DEVLINK_ATTR_PAD);
		if (err)
			goto out_cancel_msg;
	}
	genlmsg_end(msg, hdr);

	return msg;

out_cancel_msg:
	genlmsg_cancel(msg, hdr);
out_free_msg:
	nlmsg_free(msg);
	return ERR_PTR(err);
}

static void devlink_nl_region_notify(struct devlink_region *region,
				     struct devlink_snapshot *snapshot,
				     enum devlink_command cmd)
{
	struct devlink *devlink = region->devlink;
	struct sk_buff *msg;

	WARN_ON(cmd != DEVLINK_CMD_REGION_NEW && cmd != DEVLINK_CMD_REGION_DEL);
	if (!xa_get_mark(&devlinks, devlink->index, DEVLINK_REGISTERED))
		return;

	msg = devlink_nl_region_notify_build(region, snapshot, cmd, 0, 0);
	if (IS_ERR(msg))
		return;

	genlmsg_multicast_netns(&devlink_nl_family, devlink_net(devlink), msg,
				0, DEVLINK_MCGRP_CONFIG, GFP_KERNEL);
}

/**
 * __devlink_snapshot_id_increment - Increment number of snapshots using an id
 *	@devlink: devlink instance
 *	@id: the snapshot id
 *
 *	Track when a new snapshot begins using an id. Load the count for the
 *	given id from the snapshot xarray, increment it, and store it back.
 *
 *	Called when a new snapshot is created with the given id.
 *
 *	The id *must* have been previously allocated by
 *	devlink_region_snapshot_id_get().
 *
 *	Returns 0 on success, or an error on failure.
 */
static int __devlink_snapshot_id_increment(struct devlink *devlink, u32 id)
{
	unsigned long count;
	void *p;

	lockdep_assert_held(&devlink->lock);

	p = xa_load(&devlink->snapshot_ids, id);
	if (WARN_ON(!p))
		return -EINVAL;

	if (WARN_ON(!xa_is_value(p)))
		return -EINVAL;

	count = xa_to_value(p);
	count++;

	return xa_err(xa_store(&devlink->snapshot_ids, id, xa_mk_value(count),
			       GFP_KERNEL));
}

/**
 * __devlink_snapshot_id_decrement - Decrease number of snapshots using an id
 *	@devlink: devlink instance
 *	@id: the snapshot id
 *
 *	Track when a snapshot is deleted and stops using an id. Load the count
 *	for the given id from the snapshot xarray, decrement it, and store it
 *	back.
 *
 *	If the count reaches zero, erase this id from the xarray, freeing it
 *	up for future re-use by devlink_region_snapshot_id_get().
 *
 *	Called when a snapshot using the given id is deleted, and when the
 *	initial allocator of the id is finished using it.
 */
static void __devlink_snapshot_id_decrement(struct devlink *devlink, u32 id)
{
	unsigned long count;
	void *p;

	lockdep_assert_held(&devlink->lock);

	p = xa_load(&devlink->snapshot_ids, id);
	if (WARN_ON(!p))
		return;

	if (WARN_ON(!xa_is_value(p)))
		return;

	count = xa_to_value(p);

	if (count > 1) {
		count--;
		xa_store(&devlink->snapshot_ids, id, xa_mk_value(count),
			 GFP_KERNEL);
	} else {
		/* If this was the last user, we can erase this id */
		xa_erase(&devlink->snapshot_ids, id);
	}
}

/**
 *	__devlink_snapshot_id_insert - Insert a specific snapshot ID
 *	@devlink: devlink instance
 *	@id: the snapshot id
 *
 *	Mark the given snapshot id as used by inserting a zero value into the
 *	snapshot xarray.
 *
 *	This must be called while holding the devlink instance lock. Unlike
 *	devlink_snapshot_id_get, the initial reference count is zero, not one.
 *	It is expected that the id will immediately be used before
 *	releasing the devlink instance lock.
 *
 *	Returns zero on success, or an error code if the snapshot id could not
 *	be inserted.
 */
static int __devlink_snapshot_id_insert(struct devlink *devlink, u32 id)
{
	lockdep_assert_held(&devlink->lock);

	if (xa_load(&devlink->snapshot_ids, id))
		return -EEXIST;

	return xa_err(xa_store(&devlink->snapshot_ids, id, xa_mk_value(0),
			       GFP_KERNEL));
}

/**
 *	__devlink_region_snapshot_id_get - get snapshot ID
 *	@devlink: devlink instance
 *	@id: storage to return snapshot id
 *
 *	Allocates a new snapshot id. Returns zero on success, or a negative
 *	error on failure. Must be called while holding the devlink instance
 *	lock.
 *
 *	Snapshot IDs are tracked using an xarray which stores the number of
 *	users of the snapshot id.
 *
 *	Note that the caller of this function counts as a 'user', in order to
 *	avoid race conditions. The caller must release its hold on the
 *	snapshot by using devlink_region_snapshot_id_put.
 */
static int __devlink_region_snapshot_id_get(struct devlink *devlink, u32 *id)
{
	lockdep_assert_held(&devlink->lock);

	return xa_alloc(&devlink->snapshot_ids, id, xa_mk_value(1),
			xa_limit_32b, GFP_KERNEL);
}

/**
 *	__devlink_region_snapshot_create - create a new snapshot
 *	This will add a new snapshot of a region. The snapshot
 *	will be stored on the region struct and can be accessed
 *	from devlink. This is useful for future analyses of snapshots.
 *	Multiple snapshots can be created on a region.
 *	The @snapshot_id should be obtained using the getter function.
 *
 *	Must be called only while holding the devlink instance lock.
 *
 *	@region: devlink region of the snapshot
 *	@data: snapshot data
 *	@snapshot_id: snapshot id to be created
 */
static int
__devlink_region_snapshot_create(struct devlink_region *region,
				 u8 *data, u32 snapshot_id)
{
	struct devlink *devlink = region->devlink;
	struct devlink_snapshot *snapshot;
	int err;

	lockdep_assert_held(&devlink->lock);

	/* check if region can hold one more snapshot */
	if (region->cur_snapshots == region->max_snapshots)
		return -ENOSPC;

	if (devlink_region_snapshot_get_by_id(region, snapshot_id))
		return -EEXIST;

	snapshot = kzalloc(sizeof(*snapshot), GFP_KERNEL);
	if (!snapshot)
		return -ENOMEM;

	err = __devlink_snapshot_id_increment(devlink, snapshot_id);
	if (err)
		goto err_snapshot_id_increment;

	snapshot->id = snapshot_id;
	snapshot->region = region;
	snapshot->data = data;

	list_add_tail(&snapshot->list, &region->snapshot_list);

	region->cur_snapshots++;

	devlink_nl_region_notify(region, snapshot, DEVLINK_CMD_REGION_NEW);
	return 0;

err_snapshot_id_increment:
	kfree(snapshot);
	return err;
}

static void devlink_region_snapshot_del(struct devlink_region *region,
					struct devlink_snapshot *snapshot)
{
	struct devlink *devlink = region->devlink;

	lockdep_assert_held(&devlink->lock);

	devlink_nl_region_notify(region, snapshot, DEVLINK_CMD_REGION_DEL);
	region->cur_snapshots--;
	list_del(&snapshot->list);
	region->ops->destructor(snapshot->data);
	__devlink_snapshot_id_decrement(devlink, snapshot->id);
	kfree(snapshot);
}

static int devlink_nl_cmd_region_get_doit(struct sk_buff *skb,
					  struct genl_info *info)
{
	struct devlink *devlink = info->user_ptr[0];
	struct devlink_port *port = NULL;
	struct devlink_region *region;
	const char *region_name;
	struct sk_buff *msg;
	unsigned int index;
	int err;

	if (!info->attrs[DEVLINK_ATTR_REGION_NAME])
		return -EINVAL;

	if (info->attrs[DEVLINK_ATTR_PORT_INDEX]) {
		index = nla_get_u32(info->attrs[DEVLINK_ATTR_PORT_INDEX]);

		port = devlink_port_get_by_index(devlink, index);
		if (!port)
			return -ENODEV;
	}

	region_name = nla_data(info->attrs[DEVLINK_ATTR_REGION_NAME]);
	if (port)
		region = devlink_port_region_get_by_name(port, region_name);
	else
		region = devlink_region_get_by_name(devlink, region_name);

	if (!region)
		return -EINVAL;

	msg = nlmsg_new(NLMSG_DEFAULT_SIZE, GFP_KERNEL);
	if (!msg)
		return -ENOMEM;

	err = devlink_nl_region_fill(msg, devlink, DEVLINK_CMD_REGION_GET,
				     info->snd_portid, info->snd_seq, 0,
				     region);
	if (err) {
		nlmsg_free(msg);
		return err;
	}

	return genlmsg_reply(msg, info);
}

static int devlink_nl_cmd_region_get_port_dumpit(struct sk_buff *msg,
						 struct netlink_callback *cb,
						 struct devlink_port *port,
						 int *idx,
						 int start)
{
	struct devlink_region *region;
	int err = 0;

	list_for_each_entry(region, &port->region_list, list) {
		if (*idx < start) {
			(*idx)++;
			continue;
		}
		err = devlink_nl_region_fill(msg, port->devlink,
					     DEVLINK_CMD_REGION_GET,
					     NETLINK_CB(cb->skb).portid,
					     cb->nlh->nlmsg_seq,
					     NLM_F_MULTI, region);
		if (err)
			goto out;
		(*idx)++;
	}

out:
	return err;
}

static int devlink_nl_cmd_region_get_devlink_dumpit(struct sk_buff *msg,
						    struct netlink_callback *cb,
						    struct devlink *devlink,
						    int *idx,
						    int start)
{
	struct devlink_region *region;
	struct devlink_port *port;
	int err = 0;

	mutex_lock(&devlink->lock);
	list_for_each_entry(region, &devlink->region_list, list) {
		if (*idx < start) {
			(*idx)++;
			continue;
		}
		err = devlink_nl_region_fill(msg, devlink,
					     DEVLINK_CMD_REGION_GET,
					     NETLINK_CB(cb->skb).portid,
					     cb->nlh->nlmsg_seq,
					     NLM_F_MULTI, region);
		if (err)
			goto out;
		(*idx)++;
	}

	list_for_each_entry(port, &devlink->port_list, list) {
		err = devlink_nl_cmd_region_get_port_dumpit(msg, cb, port, idx,
							    start);
		if (err)
			goto out;
	}

out:
	mutex_unlock(&devlink->lock);
	return err;
}

static int devlink_nl_cmd_region_get_dumpit(struct sk_buff *msg,
					    struct netlink_callback *cb)
{
	struct devlink *devlink;
	int start = cb->args[0];
	unsigned long index;
	int idx = 0;
	int err = 0;

	mutex_lock(&devlink_mutex);
	xa_for_each_marked(&devlinks, index, devlink, DEVLINK_REGISTERED) {
		if (!devlink_try_get(devlink))
			continue;

		if (!net_eq(devlink_net(devlink), sock_net(msg->sk)))
			goto retry;

		err = devlink_nl_cmd_region_get_devlink_dumpit(msg, cb, devlink,
							       &idx, start);
retry:
		devlink_put(devlink);
		if (err)
			goto out;
	}
out:
	mutex_unlock(&devlink_mutex);
	cb->args[0] = idx;
	return msg->len;
}

static int devlink_nl_cmd_region_del(struct sk_buff *skb,
				     struct genl_info *info)
{
	struct devlink *devlink = info->user_ptr[0];
	struct devlink_snapshot *snapshot;
	struct devlink_port *port = NULL;
	struct devlink_region *region;
	const char *region_name;
	unsigned int index;
	u32 snapshot_id;

	if (!info->attrs[DEVLINK_ATTR_REGION_NAME] ||
	    !info->attrs[DEVLINK_ATTR_REGION_SNAPSHOT_ID])
		return -EINVAL;

	region_name = nla_data(info->attrs[DEVLINK_ATTR_REGION_NAME]);
	snapshot_id = nla_get_u32(info->attrs[DEVLINK_ATTR_REGION_SNAPSHOT_ID]);

	if (info->attrs[DEVLINK_ATTR_PORT_INDEX]) {
		index = nla_get_u32(info->attrs[DEVLINK_ATTR_PORT_INDEX]);

		port = devlink_port_get_by_index(devlink, index);
		if (!port)
			return -ENODEV;
	}

	if (port)
		region = devlink_port_region_get_by_name(port, region_name);
	else
		region = devlink_region_get_by_name(devlink, region_name);

	if (!region)
		return -EINVAL;

	snapshot = devlink_region_snapshot_get_by_id(region, snapshot_id);
	if (!snapshot)
		return -EINVAL;

	devlink_region_snapshot_del(region, snapshot);
	return 0;
}

static int
devlink_nl_cmd_region_new(struct sk_buff *skb, struct genl_info *info)
{
	struct devlink *devlink = info->user_ptr[0];
	struct devlink_snapshot *snapshot;
	struct devlink_port *port = NULL;
	struct nlattr *snapshot_id_attr;
	struct devlink_region *region;
	const char *region_name;
	unsigned int index;
	u32 snapshot_id;
	u8 *data;
	int err;

	if (!info->attrs[DEVLINK_ATTR_REGION_NAME]) {
		NL_SET_ERR_MSG_MOD(info->extack, "No region name provided");
		return -EINVAL;
	}

	region_name = nla_data(info->attrs[DEVLINK_ATTR_REGION_NAME]);

	if (info->attrs[DEVLINK_ATTR_PORT_INDEX]) {
		index = nla_get_u32(info->attrs[DEVLINK_ATTR_PORT_INDEX]);

		port = devlink_port_get_by_index(devlink, index);
		if (!port)
			return -ENODEV;
	}

	if (port)
		region = devlink_port_region_get_by_name(port, region_name);
	else
		region = devlink_region_get_by_name(devlink, region_name);

	if (!region) {
		NL_SET_ERR_MSG_MOD(info->extack, "The requested region does not exist");
		return -EINVAL;
	}

	if (!region->ops->snapshot) {
		NL_SET_ERR_MSG_MOD(info->extack, "The requested region does not support taking an immediate snapshot");
		return -EOPNOTSUPP;
	}

	if (region->cur_snapshots == region->max_snapshots) {
		NL_SET_ERR_MSG_MOD(info->extack, "The region has reached the maximum number of stored snapshots");
		return -ENOSPC;
	}

	snapshot_id_attr = info->attrs[DEVLINK_ATTR_REGION_SNAPSHOT_ID];
	if (snapshot_id_attr) {
		snapshot_id = nla_get_u32(snapshot_id_attr);

		if (devlink_region_snapshot_get_by_id(region, snapshot_id)) {
			NL_SET_ERR_MSG_MOD(info->extack, "The requested snapshot id is already in use");
			return -EEXIST;
		}

		err = __devlink_snapshot_id_insert(devlink, snapshot_id);
		if (err)
			return err;
	} else {
		err = __devlink_region_snapshot_id_get(devlink, &snapshot_id);
		if (err) {
			NL_SET_ERR_MSG_MOD(info->extack, "Failed to allocate a new snapshot id");
			return err;
		}
	}

	if (port)
		err = region->port_ops->snapshot(port, region->port_ops,
						 info->extack, &data);
	else
		err = region->ops->snapshot(devlink, region->ops,
					    info->extack, &data);
	if (err)
		goto err_snapshot_capture;

	err = __devlink_region_snapshot_create(region, data, snapshot_id);
	if (err)
		goto err_snapshot_create;

	if (!snapshot_id_attr) {
		struct sk_buff *msg;

		snapshot = devlink_region_snapshot_get_by_id(region,
							     snapshot_id);
		if (WARN_ON(!snapshot))
			return -EINVAL;

		msg = devlink_nl_region_notify_build(region, snapshot,
						     DEVLINK_CMD_REGION_NEW,
						     info->snd_portid,
						     info->snd_seq);
		err = PTR_ERR_OR_ZERO(msg);
		if (err)
			goto err_notify;

		err = genlmsg_reply(msg, info);
		if (err)
			goto err_notify;
	}

	return 0;

err_snapshot_create:
	region->ops->destructor(data);
err_snapshot_capture:
	__devlink_snapshot_id_decrement(devlink, snapshot_id);
	return err;

err_notify:
	devlink_region_snapshot_del(region, snapshot);
	return err;
}

static int devlink_nl_cmd_region_read_chunk_fill(struct sk_buff *msg,
						 struct devlink *devlink,
						 u8 *chunk, u32 chunk_size,
						 u64 addr)
{
	struct nlattr *chunk_attr;
	int err;

	chunk_attr = nla_nest_start_noflag(msg, DEVLINK_ATTR_REGION_CHUNK);
	if (!chunk_attr)
		return -EINVAL;

	err = nla_put(msg, DEVLINK_ATTR_REGION_CHUNK_DATA, chunk_size, chunk);
	if (err)
		goto nla_put_failure;

	err = nla_put_u64_64bit(msg, DEVLINK_ATTR_REGION_CHUNK_ADDR, addr,
				DEVLINK_ATTR_PAD);
	if (err)
		goto nla_put_failure;

	nla_nest_end(msg, chunk_attr);
	return 0;

nla_put_failure:
	nla_nest_cancel(msg, chunk_attr);
	return err;
}

#define DEVLINK_REGION_READ_CHUNK_SIZE 256

static int devlink_nl_region_read_snapshot_fill(struct sk_buff *skb,
						struct devlink *devlink,
						struct devlink_region *region,
						struct nlattr **attrs,
						u64 start_offset,
						u64 end_offset,
						u64 *new_offset)
{
	struct devlink_snapshot *snapshot;
	u64 curr_offset = start_offset;
	u32 snapshot_id;
	int err = 0;

	*new_offset = start_offset;

	snapshot_id = nla_get_u32(attrs[DEVLINK_ATTR_REGION_SNAPSHOT_ID]);
	snapshot = devlink_region_snapshot_get_by_id(region, snapshot_id);
	if (!snapshot)
		return -EINVAL;

	while (curr_offset < end_offset) {
		u32 data_size;
		u8 *data;

		if (end_offset - curr_offset < DEVLINK_REGION_READ_CHUNK_SIZE)
			data_size = end_offset - curr_offset;
		else
			data_size = DEVLINK_REGION_READ_CHUNK_SIZE;

		data = &snapshot->data[curr_offset];
		err = devlink_nl_cmd_region_read_chunk_fill(skb, devlink,
							    data, data_size,
							    curr_offset);
		if (err)
			break;

		curr_offset += data_size;
	}
	*new_offset = curr_offset;

	return err;
}

static int devlink_nl_cmd_region_read_dumpit(struct sk_buff *skb,
					     struct netlink_callback *cb)
{
	const struct genl_dumpit_info *info = genl_dumpit_info(cb);
	u64 ret_offset, start_offset, end_offset = U64_MAX;
	struct nlattr **attrs = info->attrs;
	struct devlink_port *port = NULL;
	struct devlink_region *region;
	struct nlattr *chunks_attr;
	const char *region_name;
	struct devlink *devlink;
	unsigned int index;
	void *hdr;
	int err;

	start_offset = *((u64 *)&cb->args[0]);

	mutex_lock(&devlink_mutex);
	devlink = devlink_get_from_attrs(sock_net(cb->skb->sk), attrs);
	if (IS_ERR(devlink)) {
		err = PTR_ERR(devlink);
		goto out_dev;
	}

	mutex_lock(&devlink->lock);

	if (!attrs[DEVLINK_ATTR_REGION_NAME] ||
	    !attrs[DEVLINK_ATTR_REGION_SNAPSHOT_ID]) {
		err = -EINVAL;
		goto out_unlock;
	}

	if (info->attrs[DEVLINK_ATTR_PORT_INDEX]) {
		index = nla_get_u32(info->attrs[DEVLINK_ATTR_PORT_INDEX]);

		port = devlink_port_get_by_index(devlink, index);
		if (!port) {
			err = -ENODEV;
			goto out_unlock;
		}
	}

	region_name = nla_data(attrs[DEVLINK_ATTR_REGION_NAME]);

	if (port)
		region = devlink_port_region_get_by_name(port, region_name);
	else
		region = devlink_region_get_by_name(devlink, region_name);

	if (!region) {
		err = -EINVAL;
		goto out_unlock;
	}

	if (attrs[DEVLINK_ATTR_REGION_CHUNK_ADDR] &&
	    attrs[DEVLINK_ATTR_REGION_CHUNK_LEN]) {
		if (!start_offset)
			start_offset =
				nla_get_u64(attrs[DEVLINK_ATTR_REGION_CHUNK_ADDR]);

		end_offset = nla_get_u64(attrs[DEVLINK_ATTR_REGION_CHUNK_ADDR]);
		end_offset += nla_get_u64(attrs[DEVLINK_ATTR_REGION_CHUNK_LEN]);
	}

	if (end_offset > region->size)
		end_offset = region->size;

	/* return 0 if there is no further data to read */
	if (start_offset == end_offset) {
		err = 0;
		goto out_unlock;
	}

	hdr = genlmsg_put(skb, NETLINK_CB(cb->skb).portid, cb->nlh->nlmsg_seq,
			  &devlink_nl_family, NLM_F_ACK | NLM_F_MULTI,
			  DEVLINK_CMD_REGION_READ);
	if (!hdr) {
		err = -EMSGSIZE;
		goto out_unlock;
	}

	err = devlink_nl_put_handle(skb, devlink);
	if (err)
		goto nla_put_failure;

	if (region->port) {
		err = nla_put_u32(skb, DEVLINK_ATTR_PORT_INDEX,
				  region->port->index);
		if (err)
			goto nla_put_failure;
	}

	err = nla_put_string(skb, DEVLINK_ATTR_REGION_NAME, region_name);
	if (err)
		goto nla_put_failure;

	chunks_attr = nla_nest_start_noflag(skb, DEVLINK_ATTR_REGION_CHUNKS);
	if (!chunks_attr) {
		err = -EMSGSIZE;
		goto nla_put_failure;
	}

	err = devlink_nl_region_read_snapshot_fill(skb, devlink,
						   region, attrs,
						   start_offset,
						   end_offset, &ret_offset);

	if (err && err != -EMSGSIZE)
		goto nla_put_failure;

	/* Check if there was any progress done to prevent infinite loop */
	if (ret_offset == start_offset) {
		err = -EINVAL;
		goto nla_put_failure;
	}

	*((u64 *)&cb->args[0]) = ret_offset;

	nla_nest_end(skb, chunks_attr);
	genlmsg_end(skb, hdr);
	mutex_unlock(&devlink->lock);
	devlink_put(devlink);
	mutex_unlock(&devlink_mutex);

	return skb->len;

nla_put_failure:
	genlmsg_cancel(skb, hdr);
out_unlock:
	mutex_unlock(&devlink->lock);
	devlink_put(devlink);
out_dev:
	mutex_unlock(&devlink_mutex);
	return err;
}

struct devlink_info_req {
	struct sk_buff *msg;
};

int devlink_info_driver_name_put(struct devlink_info_req *req, const char *name)
{
	return nla_put_string(req->msg, DEVLINK_ATTR_INFO_DRIVER_NAME, name);
}
EXPORT_SYMBOL_GPL(devlink_info_driver_name_put);

int devlink_info_serial_number_put(struct devlink_info_req *req, const char *sn)
{
	return nla_put_string(req->msg, DEVLINK_ATTR_INFO_SERIAL_NUMBER, sn);
}
EXPORT_SYMBOL_GPL(devlink_info_serial_number_put);

int devlink_info_board_serial_number_put(struct devlink_info_req *req,
					 const char *bsn)
{
	return nla_put_string(req->msg, DEVLINK_ATTR_INFO_BOARD_SERIAL_NUMBER,
			      bsn);
}
EXPORT_SYMBOL_GPL(devlink_info_board_serial_number_put);

static int devlink_info_version_put(struct devlink_info_req *req, int attr,
				    const char *version_name,
				    const char *version_value)
{
	struct nlattr *nest;
	int err;

	nest = nla_nest_start_noflag(req->msg, attr);
	if (!nest)
		return -EMSGSIZE;

	err = nla_put_string(req->msg, DEVLINK_ATTR_INFO_VERSION_NAME,
			     version_name);
	if (err)
		goto nla_put_failure;

	err = nla_put_string(req->msg, DEVLINK_ATTR_INFO_VERSION_VALUE,
			     version_value);
	if (err)
		goto nla_put_failure;

	nla_nest_end(req->msg, nest);

	return 0;

nla_put_failure:
	nla_nest_cancel(req->msg, nest);
	return err;
}

int devlink_info_version_fixed_put(struct devlink_info_req *req,
				   const char *version_name,
				   const char *version_value)
{
	return devlink_info_version_put(req, DEVLINK_ATTR_INFO_VERSION_FIXED,
					version_name, version_value);
}
EXPORT_SYMBOL_GPL(devlink_info_version_fixed_put);

int devlink_info_version_stored_put(struct devlink_info_req *req,
				    const char *version_name,
				    const char *version_value)
{
	return devlink_info_version_put(req, DEVLINK_ATTR_INFO_VERSION_STORED,
					version_name, version_value);
}
EXPORT_SYMBOL_GPL(devlink_info_version_stored_put);

int devlink_info_version_running_put(struct devlink_info_req *req,
				     const char *version_name,
				     const char *version_value)
{
	return devlink_info_version_put(req, DEVLINK_ATTR_INFO_VERSION_RUNNING,
					version_name, version_value);
}
EXPORT_SYMBOL_GPL(devlink_info_version_running_put);

static int
devlink_nl_info_fill(struct sk_buff *msg, struct devlink *devlink,
		     enum devlink_command cmd, u32 portid,
		     u32 seq, int flags, struct netlink_ext_ack *extack)
{
	struct devlink_info_req req;
	void *hdr;
	int err;

	hdr = genlmsg_put(msg, portid, seq, &devlink_nl_family, flags, cmd);
	if (!hdr)
		return -EMSGSIZE;

	err = -EMSGSIZE;
	if (devlink_nl_put_handle(msg, devlink))
		goto err_cancel_msg;

	req.msg = msg;
	err = devlink->ops->info_get(devlink, &req, extack);
	if (err)
		goto err_cancel_msg;

	genlmsg_end(msg, hdr);
	return 0;

err_cancel_msg:
	genlmsg_cancel(msg, hdr);
	return err;
}

static int devlink_nl_cmd_info_get_doit(struct sk_buff *skb,
					struct genl_info *info)
{
	struct devlink *devlink = info->user_ptr[0];
	struct sk_buff *msg;
	int err;

	if (!devlink->ops->info_get)
		return -EOPNOTSUPP;

	msg = nlmsg_new(NLMSG_DEFAULT_SIZE, GFP_KERNEL);
	if (!msg)
		return -ENOMEM;

	err = devlink_nl_info_fill(msg, devlink, DEVLINK_CMD_INFO_GET,
				   info->snd_portid, info->snd_seq, 0,
				   info->extack);
	if (err) {
		nlmsg_free(msg);
		return err;
	}

	return genlmsg_reply(msg, info);
}

static int devlink_nl_cmd_info_get_dumpit(struct sk_buff *msg,
					  struct netlink_callback *cb)
{
	struct devlink *devlink;
	int start = cb->args[0];
	unsigned long index;
	int idx = 0;
	int err = 0;

	mutex_lock(&devlink_mutex);
	xa_for_each_marked(&devlinks, index, devlink, DEVLINK_REGISTERED) {
		if (!devlink_try_get(devlink))
			continue;

		if (!net_eq(devlink_net(devlink), sock_net(msg->sk)))
			goto retry;

		if (idx < start || !devlink->ops->info_get)
			goto inc;

		mutex_lock(&devlink->lock);
		err = devlink_nl_info_fill(msg, devlink, DEVLINK_CMD_INFO_GET,
					   NETLINK_CB(cb->skb).portid,
					   cb->nlh->nlmsg_seq, NLM_F_MULTI,
					   cb->extack);
		mutex_unlock(&devlink->lock);
		if (err == -EOPNOTSUPP)
			err = 0;
		else if (err) {
			devlink_put(devlink);
			break;
		}
inc:
		idx++;
retry:
		devlink_put(devlink);
	}
	mutex_unlock(&devlink_mutex);

	if (err != -EMSGSIZE)
		return err;

	cb->args[0] = idx;
	return msg->len;
}

struct devlink_fmsg_item {
	struct list_head list;
	int attrtype;
	u8 nla_type;
	u16 len;
	int value[];
};

struct devlink_fmsg {
	struct list_head item_list;
	bool putting_binary; /* This flag forces enclosing of binary data
			      * in an array brackets. It forces using
			      * of designated API:
			      * devlink_fmsg_binary_pair_nest_start()
			      * devlink_fmsg_binary_pair_nest_end()
			      */
};

static struct devlink_fmsg *devlink_fmsg_alloc(void)
{
	struct devlink_fmsg *fmsg;

	fmsg = kzalloc(sizeof(*fmsg), GFP_KERNEL);
	if (!fmsg)
		return NULL;

	INIT_LIST_HEAD(&fmsg->item_list);

	return fmsg;
}

static void devlink_fmsg_free(struct devlink_fmsg *fmsg)
{
	struct devlink_fmsg_item *item, *tmp;

	list_for_each_entry_safe(item, tmp, &fmsg->item_list, list) {
		list_del(&item->list);
		kfree(item);
	}
	kfree(fmsg);
}

static int devlink_fmsg_nest_common(struct devlink_fmsg *fmsg,
				    int attrtype)
{
	struct devlink_fmsg_item *item;

	item = kzalloc(sizeof(*item), GFP_KERNEL);
	if (!item)
		return -ENOMEM;

	item->attrtype = attrtype;
	list_add_tail(&item->list, &fmsg->item_list);

	return 0;
}

int devlink_fmsg_obj_nest_start(struct devlink_fmsg *fmsg)
{
	if (fmsg->putting_binary)
		return -EINVAL;

	return devlink_fmsg_nest_common(fmsg, DEVLINK_ATTR_FMSG_OBJ_NEST_START);
}
EXPORT_SYMBOL_GPL(devlink_fmsg_obj_nest_start);

static int devlink_fmsg_nest_end(struct devlink_fmsg *fmsg)
{
	if (fmsg->putting_binary)
		return -EINVAL;

	return devlink_fmsg_nest_common(fmsg, DEVLINK_ATTR_FMSG_NEST_END);
}

int devlink_fmsg_obj_nest_end(struct devlink_fmsg *fmsg)
{
	if (fmsg->putting_binary)
		return -EINVAL;

	return devlink_fmsg_nest_end(fmsg);
}
EXPORT_SYMBOL_GPL(devlink_fmsg_obj_nest_end);

#define DEVLINK_FMSG_MAX_SIZE (GENLMSG_DEFAULT_SIZE - GENL_HDRLEN - NLA_HDRLEN)

static int devlink_fmsg_put_name(struct devlink_fmsg *fmsg, const char *name)
{
	struct devlink_fmsg_item *item;

	if (fmsg->putting_binary)
		return -EINVAL;

	if (strlen(name) + 1 > DEVLINK_FMSG_MAX_SIZE)
		return -EMSGSIZE;

	item = kzalloc(sizeof(*item) + strlen(name) + 1, GFP_KERNEL);
	if (!item)
		return -ENOMEM;

	item->nla_type = NLA_NUL_STRING;
	item->len = strlen(name) + 1;
	item->attrtype = DEVLINK_ATTR_FMSG_OBJ_NAME;
	memcpy(&item->value, name, item->len);
	list_add_tail(&item->list, &fmsg->item_list);

	return 0;
}

int devlink_fmsg_pair_nest_start(struct devlink_fmsg *fmsg, const char *name)
{
	int err;

	if (fmsg->putting_binary)
		return -EINVAL;

	err = devlink_fmsg_nest_common(fmsg, DEVLINK_ATTR_FMSG_PAIR_NEST_START);
	if (err)
		return err;

	err = devlink_fmsg_put_name(fmsg, name);
	if (err)
		return err;

	return 0;
}
EXPORT_SYMBOL_GPL(devlink_fmsg_pair_nest_start);

int devlink_fmsg_pair_nest_end(struct devlink_fmsg *fmsg)
{
	if (fmsg->putting_binary)
		return -EINVAL;

	return devlink_fmsg_nest_end(fmsg);
}
EXPORT_SYMBOL_GPL(devlink_fmsg_pair_nest_end);

int devlink_fmsg_arr_pair_nest_start(struct devlink_fmsg *fmsg,
				     const char *name)
{
	int err;

	if (fmsg->putting_binary)
		return -EINVAL;

	err = devlink_fmsg_pair_nest_start(fmsg, name);
	if (err)
		return err;

	err = devlink_fmsg_nest_common(fmsg, DEVLINK_ATTR_FMSG_ARR_NEST_START);
	if (err)
		return err;

	return 0;
}
EXPORT_SYMBOL_GPL(devlink_fmsg_arr_pair_nest_start);

int devlink_fmsg_arr_pair_nest_end(struct devlink_fmsg *fmsg)
{
	int err;

	if (fmsg->putting_binary)
		return -EINVAL;

	err = devlink_fmsg_nest_end(fmsg);
	if (err)
		return err;

	err = devlink_fmsg_nest_end(fmsg);
	if (err)
		return err;

	return 0;
}
EXPORT_SYMBOL_GPL(devlink_fmsg_arr_pair_nest_end);

int devlink_fmsg_binary_pair_nest_start(struct devlink_fmsg *fmsg,
					const char *name)
{
	int err;

	err = devlink_fmsg_arr_pair_nest_start(fmsg, name);
	if (err)
		return err;

	fmsg->putting_binary = true;
	return err;
}
EXPORT_SYMBOL_GPL(devlink_fmsg_binary_pair_nest_start);

int devlink_fmsg_binary_pair_nest_end(struct devlink_fmsg *fmsg)
{
	if (!fmsg->putting_binary)
		return -EINVAL;

	fmsg->putting_binary = false;
	return devlink_fmsg_arr_pair_nest_end(fmsg);
}
EXPORT_SYMBOL_GPL(devlink_fmsg_binary_pair_nest_end);

static int devlink_fmsg_put_value(struct devlink_fmsg *fmsg,
				  const void *value, u16 value_len,
				  u8 value_nla_type)
{
	struct devlink_fmsg_item *item;

	if (value_len > DEVLINK_FMSG_MAX_SIZE)
		return -EMSGSIZE;

	item = kzalloc(sizeof(*item) + value_len, GFP_KERNEL);
	if (!item)
		return -ENOMEM;

	item->nla_type = value_nla_type;
	item->len = value_len;
	item->attrtype = DEVLINK_ATTR_FMSG_OBJ_VALUE_DATA;
	memcpy(&item->value, value, item->len);
	list_add_tail(&item->list, &fmsg->item_list);

	return 0;
}

static int devlink_fmsg_bool_put(struct devlink_fmsg *fmsg, bool value)
{
	if (fmsg->putting_binary)
		return -EINVAL;

	return devlink_fmsg_put_value(fmsg, &value, sizeof(value), NLA_FLAG);
}

static int devlink_fmsg_u8_put(struct devlink_fmsg *fmsg, u8 value)
{
	if (fmsg->putting_binary)
		return -EINVAL;

	return devlink_fmsg_put_value(fmsg, &value, sizeof(value), NLA_U8);
}

int devlink_fmsg_u32_put(struct devlink_fmsg *fmsg, u32 value)
{
	if (fmsg->putting_binary)
		return -EINVAL;

	return devlink_fmsg_put_value(fmsg, &value, sizeof(value), NLA_U32);
}
EXPORT_SYMBOL_GPL(devlink_fmsg_u32_put);

static int devlink_fmsg_u64_put(struct devlink_fmsg *fmsg, u64 value)
{
	if (fmsg->putting_binary)
		return -EINVAL;

	return devlink_fmsg_put_value(fmsg, &value, sizeof(value), NLA_U64);
}

int devlink_fmsg_string_put(struct devlink_fmsg *fmsg, const char *value)
{
	if (fmsg->putting_binary)
		return -EINVAL;

	return devlink_fmsg_put_value(fmsg, value, strlen(value) + 1,
				      NLA_NUL_STRING);
}
EXPORT_SYMBOL_GPL(devlink_fmsg_string_put);

int devlink_fmsg_binary_put(struct devlink_fmsg *fmsg, const void *value,
			    u16 value_len)
{
	if (!fmsg->putting_binary)
		return -EINVAL;

	return devlink_fmsg_put_value(fmsg, value, value_len, NLA_BINARY);
}
EXPORT_SYMBOL_GPL(devlink_fmsg_binary_put);

int devlink_fmsg_bool_pair_put(struct devlink_fmsg *fmsg, const char *name,
			       bool value)
{
	int err;

	err = devlink_fmsg_pair_nest_start(fmsg, name);
	if (err)
		return err;

	err = devlink_fmsg_bool_put(fmsg, value);
	if (err)
		return err;

	err = devlink_fmsg_pair_nest_end(fmsg);
	if (err)
		return err;

	return 0;
}
EXPORT_SYMBOL_GPL(devlink_fmsg_bool_pair_put);

int devlink_fmsg_u8_pair_put(struct devlink_fmsg *fmsg, const char *name,
			     u8 value)
{
	int err;

	err = devlink_fmsg_pair_nest_start(fmsg, name);
	if (err)
		return err;

	err = devlink_fmsg_u8_put(fmsg, value);
	if (err)
		return err;

	err = devlink_fmsg_pair_nest_end(fmsg);
	if (err)
		return err;

	return 0;
}
EXPORT_SYMBOL_GPL(devlink_fmsg_u8_pair_put);

int devlink_fmsg_u32_pair_put(struct devlink_fmsg *fmsg, const char *name,
			      u32 value)
{
	int err;

	err = devlink_fmsg_pair_nest_start(fmsg, name);
	if (err)
		return err;

	err = devlink_fmsg_u32_put(fmsg, value);
	if (err)
		return err;

	err = devlink_fmsg_pair_nest_end(fmsg);
	if (err)
		return err;

	return 0;
}
EXPORT_SYMBOL_GPL(devlink_fmsg_u32_pair_put);

int devlink_fmsg_u64_pair_put(struct devlink_fmsg *fmsg, const char *name,
			      u64 value)
{
	int err;

	err = devlink_fmsg_pair_nest_start(fmsg, name);
	if (err)
		return err;

	err = devlink_fmsg_u64_put(fmsg, value);
	if (err)
		return err;

	err = devlink_fmsg_pair_nest_end(fmsg);
	if (err)
		return err;

	return 0;
}
EXPORT_SYMBOL_GPL(devlink_fmsg_u64_pair_put);

int devlink_fmsg_string_pair_put(struct devlink_fmsg *fmsg, const char *name,
				 const char *value)
{
	int err;

	err = devlink_fmsg_pair_nest_start(fmsg, name);
	if (err)
		return err;

	err = devlink_fmsg_string_put(fmsg, value);
	if (err)
		return err;

	err = devlink_fmsg_pair_nest_end(fmsg);
	if (err)
		return err;

	return 0;
}
EXPORT_SYMBOL_GPL(devlink_fmsg_string_pair_put);

int devlink_fmsg_binary_pair_put(struct devlink_fmsg *fmsg, const char *name,
				 const void *value, u32 value_len)
{
	u32 data_size;
	int end_err;
	u32 offset;
	int err;

	err = devlink_fmsg_binary_pair_nest_start(fmsg, name);
	if (err)
		return err;

	for (offset = 0; offset < value_len; offset += data_size) {
		data_size = value_len - offset;
		if (data_size > DEVLINK_FMSG_MAX_SIZE)
			data_size = DEVLINK_FMSG_MAX_SIZE;
		err = devlink_fmsg_binary_put(fmsg, value + offset, data_size);
		if (err)
			break;
		/* Exit from loop with a break (instead of
		 * return) to make sure putting_binary is turned off in
		 * devlink_fmsg_binary_pair_nest_end
		 */
	}

	end_err = devlink_fmsg_binary_pair_nest_end(fmsg);
	if (end_err)
		err = end_err;

	return err;
}
EXPORT_SYMBOL_GPL(devlink_fmsg_binary_pair_put);

static int
devlink_fmsg_item_fill_type(struct devlink_fmsg_item *msg, struct sk_buff *skb)
{
	switch (msg->nla_type) {
	case NLA_FLAG:
	case NLA_U8:
	case NLA_U32:
	case NLA_U64:
	case NLA_NUL_STRING:
	case NLA_BINARY:
		return nla_put_u8(skb, DEVLINK_ATTR_FMSG_OBJ_VALUE_TYPE,
				  msg->nla_type);
	default:
		return -EINVAL;
	}
}

static int
devlink_fmsg_item_fill_data(struct devlink_fmsg_item *msg, struct sk_buff *skb)
{
	int attrtype = DEVLINK_ATTR_FMSG_OBJ_VALUE_DATA;
	u8 tmp;

	switch (msg->nla_type) {
	case NLA_FLAG:
		/* Always provide flag data, regardless of its value */
		tmp = *(bool *) msg->value;

		return nla_put_u8(skb, attrtype, tmp);
	case NLA_U8:
		return nla_put_u8(skb, attrtype, *(u8 *) msg->value);
	case NLA_U32:
		return nla_put_u32(skb, attrtype, *(u32 *) msg->value);
	case NLA_U64:
		return nla_put_u64_64bit(skb, attrtype, *(u64 *) msg->value,
					 DEVLINK_ATTR_PAD);
	case NLA_NUL_STRING:
		return nla_put_string(skb, attrtype, (char *) &msg->value);
	case NLA_BINARY:
		return nla_put(skb, attrtype, msg->len, (void *) &msg->value);
	default:
		return -EINVAL;
	}
}

static int
devlink_fmsg_prepare_skb(struct devlink_fmsg *fmsg, struct sk_buff *skb,
			 int *start)
{
	struct devlink_fmsg_item *item;
	struct nlattr *fmsg_nlattr;
	int i = 0;
	int err;

	fmsg_nlattr = nla_nest_start_noflag(skb, DEVLINK_ATTR_FMSG);
	if (!fmsg_nlattr)
		return -EMSGSIZE;

	list_for_each_entry(item, &fmsg->item_list, list) {
		if (i < *start) {
			i++;
			continue;
		}

		switch (item->attrtype) {
		case DEVLINK_ATTR_FMSG_OBJ_NEST_START:
		case DEVLINK_ATTR_FMSG_PAIR_NEST_START:
		case DEVLINK_ATTR_FMSG_ARR_NEST_START:
		case DEVLINK_ATTR_FMSG_NEST_END:
			err = nla_put_flag(skb, item->attrtype);
			break;
		case DEVLINK_ATTR_FMSG_OBJ_VALUE_DATA:
			err = devlink_fmsg_item_fill_type(item, skb);
			if (err)
				break;
			err = devlink_fmsg_item_fill_data(item, skb);
			break;
		case DEVLINK_ATTR_FMSG_OBJ_NAME:
			err = nla_put_string(skb, item->attrtype,
					     (char *) &item->value);
			break;
		default:
			err = -EINVAL;
			break;
		}
		if (!err)
			*start = ++i;
		else
			break;
	}

	nla_nest_end(skb, fmsg_nlattr);
	return err;
}

static int devlink_fmsg_snd(struct devlink_fmsg *fmsg,
			    struct genl_info *info,
			    enum devlink_command cmd, int flags)
{
	struct nlmsghdr *nlh;
	struct sk_buff *skb;
	bool last = false;
	int index = 0;
	void *hdr;
	int err;

	while (!last) {
		int tmp_index = index;

		skb = genlmsg_new(GENLMSG_DEFAULT_SIZE, GFP_KERNEL);
		if (!skb)
			return -ENOMEM;

		hdr = genlmsg_put(skb, info->snd_portid, info->snd_seq,
				  &devlink_nl_family, flags | NLM_F_MULTI, cmd);
		if (!hdr) {
			err = -EMSGSIZE;
			goto nla_put_failure;
		}

		err = devlink_fmsg_prepare_skb(fmsg, skb, &index);
		if (!err)
			last = true;
		else if (err != -EMSGSIZE || tmp_index == index)
			goto nla_put_failure;

		genlmsg_end(skb, hdr);
		err = genlmsg_reply(skb, info);
		if (err)
			return err;
	}

	skb = genlmsg_new(GENLMSG_DEFAULT_SIZE, GFP_KERNEL);
	if (!skb)
		return -ENOMEM;
	nlh = nlmsg_put(skb, info->snd_portid, info->snd_seq,
			NLMSG_DONE, 0, flags | NLM_F_MULTI);
	if (!nlh) {
		err = -EMSGSIZE;
		goto nla_put_failure;
	}

	return genlmsg_reply(skb, info);

nla_put_failure:
	nlmsg_free(skb);
	return err;
}

static int devlink_fmsg_dumpit(struct devlink_fmsg *fmsg, struct sk_buff *skb,
			       struct netlink_callback *cb,
			       enum devlink_command cmd)
{
	int index = cb->args[0];
	int tmp_index = index;
	void *hdr;
	int err;

	hdr = genlmsg_put(skb, NETLINK_CB(cb->skb).portid, cb->nlh->nlmsg_seq,
			  &devlink_nl_family, NLM_F_ACK | NLM_F_MULTI, cmd);
	if (!hdr) {
		err = -EMSGSIZE;
		goto nla_put_failure;
	}

	err = devlink_fmsg_prepare_skb(fmsg, skb, &index);
	if ((err && err != -EMSGSIZE) || tmp_index == index)
		goto nla_put_failure;

	cb->args[0] = index;
	genlmsg_end(skb, hdr);
	return skb->len;

nla_put_failure:
	genlmsg_cancel(skb, hdr);
	return err;
}

struct devlink_health_reporter {
	struct list_head list;
	void *priv;
	const struct devlink_health_reporter_ops *ops;
	struct devlink *devlink;
	struct devlink_port *devlink_port;
	struct devlink_fmsg *dump_fmsg;
	struct mutex dump_lock; /* lock parallel read/write from dump buffers */
	u64 graceful_period;
	bool auto_recover;
	bool auto_dump;
	u8 health_state;
	u64 dump_ts;
	u64 dump_real_ts;
	u64 error_count;
	u64 recovery_count;
	u64 last_recovery_ts;
	refcount_t refcount;
};

void *
devlink_health_reporter_priv(struct devlink_health_reporter *reporter)
{
	return reporter->priv;
}
EXPORT_SYMBOL_GPL(devlink_health_reporter_priv);

static struct devlink_health_reporter *
__devlink_health_reporter_find_by_name(struct list_head *reporter_list,
				       struct mutex *list_lock,
				       const char *reporter_name)
{
	struct devlink_health_reporter *reporter;

	lockdep_assert_held(list_lock);
	list_for_each_entry(reporter, reporter_list, list)
		if (!strcmp(reporter->ops->name, reporter_name))
			return reporter;
	return NULL;
}

static struct devlink_health_reporter *
devlink_health_reporter_find_by_name(struct devlink *devlink,
				     const char *reporter_name)
{
	return __devlink_health_reporter_find_by_name(&devlink->reporter_list,
						      &devlink->reporters_lock,
						      reporter_name);
}

static struct devlink_health_reporter *
devlink_port_health_reporter_find_by_name(struct devlink_port *devlink_port,
					  const char *reporter_name)
{
	return __devlink_health_reporter_find_by_name(&devlink_port->reporter_list,
						      &devlink_port->reporters_lock,
						      reporter_name);
}

static struct devlink_health_reporter *
__devlink_health_reporter_create(struct devlink *devlink,
				 const struct devlink_health_reporter_ops *ops,
				 u64 graceful_period, void *priv)
{
	struct devlink_health_reporter *reporter;

	if (WARN_ON(graceful_period && !ops->recover))
		return ERR_PTR(-EINVAL);

	reporter = kzalloc(sizeof(*reporter), GFP_KERNEL);
	if (!reporter)
		return ERR_PTR(-ENOMEM);

	reporter->priv = priv;
	reporter->ops = ops;
	reporter->devlink = devlink;
	reporter->graceful_period = graceful_period;
	reporter->auto_recover = !!ops->recover;
	reporter->auto_dump = !!ops->dump;
	mutex_init(&reporter->dump_lock);
	refcount_set(&reporter->refcount, 1);
	return reporter;
}

/**
 *	devlink_port_health_reporter_create - create devlink health reporter for
 *	                                      specified port instance
 *
 *	@port: devlink_port which should contain the new reporter
 *	@ops: ops
 *	@graceful_period: to avoid recovery loops, in msecs
 *	@priv: priv
 */
struct devlink_health_reporter *
devlink_port_health_reporter_create(struct devlink_port *port,
				    const struct devlink_health_reporter_ops *ops,
				    u64 graceful_period, void *priv)
{
	struct devlink_health_reporter *reporter;

	mutex_lock(&port->reporters_lock);
	if (__devlink_health_reporter_find_by_name(&port->reporter_list,
						   &port->reporters_lock, ops->name)) {
		reporter = ERR_PTR(-EEXIST);
		goto unlock;
	}

	reporter = __devlink_health_reporter_create(port->devlink, ops,
						    graceful_period, priv);
	if (IS_ERR(reporter))
		goto unlock;

	reporter->devlink_port = port;
	list_add_tail(&reporter->list, &port->reporter_list);
unlock:
	mutex_unlock(&port->reporters_lock);
	return reporter;
}
EXPORT_SYMBOL_GPL(devlink_port_health_reporter_create);

/**
 *	devlink_health_reporter_create - create devlink health reporter
 *
 *	@devlink: devlink
 *	@ops: ops
 *	@graceful_period: to avoid recovery loops, in msecs
 *	@priv: priv
 */
struct devlink_health_reporter *
devlink_health_reporter_create(struct devlink *devlink,
			       const struct devlink_health_reporter_ops *ops,
			       u64 graceful_period, void *priv)
{
	struct devlink_health_reporter *reporter;

	mutex_lock(&devlink->reporters_lock);
	if (devlink_health_reporter_find_by_name(devlink, ops->name)) {
		reporter = ERR_PTR(-EEXIST);
		goto unlock;
	}

	reporter = __devlink_health_reporter_create(devlink, ops,
						    graceful_period, priv);
	if (IS_ERR(reporter))
		goto unlock;

	list_add_tail(&reporter->list, &devlink->reporter_list);
unlock:
	mutex_unlock(&devlink->reporters_lock);
	return reporter;
}
EXPORT_SYMBOL_GPL(devlink_health_reporter_create);

static void
devlink_health_reporter_free(struct devlink_health_reporter *reporter)
{
	mutex_destroy(&reporter->dump_lock);
	if (reporter->dump_fmsg)
		devlink_fmsg_free(reporter->dump_fmsg);
	kfree(reporter);
}

static void
devlink_health_reporter_put(struct devlink_health_reporter *reporter)
{
	if (refcount_dec_and_test(&reporter->refcount))
		devlink_health_reporter_free(reporter);
}

static void
__devlink_health_reporter_destroy(struct devlink_health_reporter *reporter)
{
	list_del(&reporter->list);
	devlink_health_reporter_put(reporter);
}

/**
 *	devlink_health_reporter_destroy - destroy devlink health reporter
 *
 *	@reporter: devlink health reporter to destroy
 */
void
devlink_health_reporter_destroy(struct devlink_health_reporter *reporter)
{
	struct mutex *lock = &reporter->devlink->reporters_lock;

	mutex_lock(lock);
	__devlink_health_reporter_destroy(reporter);
	mutex_unlock(lock);
}
EXPORT_SYMBOL_GPL(devlink_health_reporter_destroy);

/**
 *	devlink_port_health_reporter_destroy - destroy devlink port health reporter
 *
 *	@reporter: devlink health reporter to destroy
 */
void
devlink_port_health_reporter_destroy(struct devlink_health_reporter *reporter)
{
	struct mutex *lock = &reporter->devlink_port->reporters_lock;

	mutex_lock(lock);
	__devlink_health_reporter_destroy(reporter);
	mutex_unlock(lock);
}
EXPORT_SYMBOL_GPL(devlink_port_health_reporter_destroy);

static int
devlink_nl_health_reporter_fill(struct sk_buff *msg,
				struct devlink_health_reporter *reporter,
				enum devlink_command cmd, u32 portid,
				u32 seq, int flags)
{
	struct devlink *devlink = reporter->devlink;
	struct nlattr *reporter_attr;
	void *hdr;

	hdr = genlmsg_put(msg, portid, seq, &devlink_nl_family, flags, cmd);
	if (!hdr)
		return -EMSGSIZE;

	if (devlink_nl_put_handle(msg, devlink))
		goto genlmsg_cancel;

	if (reporter->devlink_port) {
		if (nla_put_u32(msg, DEVLINK_ATTR_PORT_INDEX, reporter->devlink_port->index))
			goto genlmsg_cancel;
	}
	reporter_attr = nla_nest_start_noflag(msg,
					      DEVLINK_ATTR_HEALTH_REPORTER);
	if (!reporter_attr)
		goto genlmsg_cancel;
	if (nla_put_string(msg, DEVLINK_ATTR_HEALTH_REPORTER_NAME,
			   reporter->ops->name))
		goto reporter_nest_cancel;
	if (nla_put_u8(msg, DEVLINK_ATTR_HEALTH_REPORTER_STATE,
		       reporter->health_state))
		goto reporter_nest_cancel;
	if (nla_put_u64_64bit(msg, DEVLINK_ATTR_HEALTH_REPORTER_ERR_COUNT,
			      reporter->error_count, DEVLINK_ATTR_PAD))
		goto reporter_nest_cancel;
	if (nla_put_u64_64bit(msg, DEVLINK_ATTR_HEALTH_REPORTER_RECOVER_COUNT,
			      reporter->recovery_count, DEVLINK_ATTR_PAD))
		goto reporter_nest_cancel;
	if (reporter->ops->recover &&
	    nla_put_u64_64bit(msg, DEVLINK_ATTR_HEALTH_REPORTER_GRACEFUL_PERIOD,
			      reporter->graceful_period,
			      DEVLINK_ATTR_PAD))
		goto reporter_nest_cancel;
	if (reporter->ops->recover &&
	    nla_put_u8(msg, DEVLINK_ATTR_HEALTH_REPORTER_AUTO_RECOVER,
		       reporter->auto_recover))
		goto reporter_nest_cancel;
	if (reporter->dump_fmsg &&
	    nla_put_u64_64bit(msg, DEVLINK_ATTR_HEALTH_REPORTER_DUMP_TS,
			      jiffies_to_msecs(reporter->dump_ts),
			      DEVLINK_ATTR_PAD))
		goto reporter_nest_cancel;
	if (reporter->dump_fmsg &&
	    nla_put_u64_64bit(msg, DEVLINK_ATTR_HEALTH_REPORTER_DUMP_TS_NS,
			      reporter->dump_real_ts, DEVLINK_ATTR_PAD))
		goto reporter_nest_cancel;
	if (reporter->ops->dump &&
	    nla_put_u8(msg, DEVLINK_ATTR_HEALTH_REPORTER_AUTO_DUMP,
		       reporter->auto_dump))
		goto reporter_nest_cancel;

	nla_nest_end(msg, reporter_attr);
	genlmsg_end(msg, hdr);
	return 0;

reporter_nest_cancel:
	nla_nest_end(msg, reporter_attr);
genlmsg_cancel:
	genlmsg_cancel(msg, hdr);
	return -EMSGSIZE;
}

static void devlink_recover_notify(struct devlink_health_reporter *reporter,
				   enum devlink_command cmd)
{
	struct devlink *devlink = reporter->devlink;
	struct sk_buff *msg;
	int err;

	WARN_ON(cmd != DEVLINK_CMD_HEALTH_REPORTER_RECOVER);
	WARN_ON(!xa_get_mark(&devlinks, devlink->index, DEVLINK_REGISTERED));

	msg = nlmsg_new(NLMSG_DEFAULT_SIZE, GFP_KERNEL);
	if (!msg)
		return;

	err = devlink_nl_health_reporter_fill(msg, reporter, cmd, 0, 0, 0);
	if (err) {
		nlmsg_free(msg);
		return;
	}

	genlmsg_multicast_netns(&devlink_nl_family, devlink_net(devlink), msg,
				0, DEVLINK_MCGRP_CONFIG, GFP_KERNEL);
}

void
devlink_health_reporter_recovery_done(struct devlink_health_reporter *reporter)
{
	reporter->recovery_count++;
	reporter->last_recovery_ts = jiffies;
}
EXPORT_SYMBOL_GPL(devlink_health_reporter_recovery_done);

static int
devlink_health_reporter_recover(struct devlink_health_reporter *reporter,
				void *priv_ctx, struct netlink_ext_ack *extack)
{
	int err;

	if (reporter->health_state == DEVLINK_HEALTH_REPORTER_STATE_HEALTHY)
		return 0;

	if (!reporter->ops->recover)
		return -EOPNOTSUPP;

	err = reporter->ops->recover(reporter, priv_ctx, extack);
	if (err)
		return err;

	devlink_health_reporter_recovery_done(reporter);
	reporter->health_state = DEVLINK_HEALTH_REPORTER_STATE_HEALTHY;
	devlink_recover_notify(reporter, DEVLINK_CMD_HEALTH_REPORTER_RECOVER);

	return 0;
}

static void
devlink_health_dump_clear(struct devlink_health_reporter *reporter)
{
	if (!reporter->dump_fmsg)
		return;
	devlink_fmsg_free(reporter->dump_fmsg);
	reporter->dump_fmsg = NULL;
}

static int devlink_health_do_dump(struct devlink_health_reporter *reporter,
				  void *priv_ctx,
				  struct netlink_ext_ack *extack)
{
	int err;

	if (!reporter->ops->dump)
		return 0;

	if (reporter->dump_fmsg)
		return 0;

	reporter->dump_fmsg = devlink_fmsg_alloc();
	if (!reporter->dump_fmsg) {
		err = -ENOMEM;
		return err;
	}

	err = devlink_fmsg_obj_nest_start(reporter->dump_fmsg);
	if (err)
		goto dump_err;

	err = reporter->ops->dump(reporter, reporter->dump_fmsg,
				  priv_ctx, extack);
	if (err)
		goto dump_err;

	err = devlink_fmsg_obj_nest_end(reporter->dump_fmsg);
	if (err)
		goto dump_err;

	reporter->dump_ts = jiffies;
	reporter->dump_real_ts = ktime_get_real_ns();

	return 0;

dump_err:
	devlink_health_dump_clear(reporter);
	return err;
}

int devlink_health_report(struct devlink_health_reporter *reporter,
			  const char *msg, void *priv_ctx)
{
	enum devlink_health_reporter_state prev_health_state;
	struct devlink *devlink = reporter->devlink;
	unsigned long recover_ts_threshold;

	/* write a log message of the current error */
	WARN_ON(!msg);
	trace_devlink_health_report(devlink, reporter->ops->name, msg);
	reporter->error_count++;
	prev_health_state = reporter->health_state;
	reporter->health_state = DEVLINK_HEALTH_REPORTER_STATE_ERROR;
	devlink_recover_notify(reporter, DEVLINK_CMD_HEALTH_REPORTER_RECOVER);

	/* abort if the previous error wasn't recovered */
	recover_ts_threshold = reporter->last_recovery_ts +
			       msecs_to_jiffies(reporter->graceful_period);
	if (reporter->auto_recover &&
	    (prev_health_state != DEVLINK_HEALTH_REPORTER_STATE_HEALTHY ||
	     (reporter->last_recovery_ts && reporter->recovery_count &&
	      time_is_after_jiffies(recover_ts_threshold)))) {
		trace_devlink_health_recover_aborted(devlink,
						     reporter->ops->name,
						     reporter->health_state,
						     jiffies -
						     reporter->last_recovery_ts);
		return -ECANCELED;
	}

	reporter->health_state = DEVLINK_HEALTH_REPORTER_STATE_ERROR;

	if (reporter->auto_dump) {
		mutex_lock(&reporter->dump_lock);
		/* store current dump of current error, for later analysis */
		devlink_health_do_dump(reporter, priv_ctx, NULL);
		mutex_unlock(&reporter->dump_lock);
	}

	if (reporter->auto_recover)
		return devlink_health_reporter_recover(reporter,
						       priv_ctx, NULL);

	return 0;
}
EXPORT_SYMBOL_GPL(devlink_health_report);

static struct devlink_health_reporter *
devlink_health_reporter_get_from_attrs(struct devlink *devlink,
				       struct nlattr **attrs)
{
	struct devlink_health_reporter *reporter;
	struct devlink_port *devlink_port;
	char *reporter_name;

	if (!attrs[DEVLINK_ATTR_HEALTH_REPORTER_NAME])
		return NULL;

	reporter_name = nla_data(attrs[DEVLINK_ATTR_HEALTH_REPORTER_NAME]);
	devlink_port = devlink_port_get_from_attrs(devlink, attrs);
	if (IS_ERR(devlink_port)) {
		mutex_lock(&devlink->reporters_lock);
		reporter = devlink_health_reporter_find_by_name(devlink, reporter_name);
		if (reporter)
			refcount_inc(&reporter->refcount);
		mutex_unlock(&devlink->reporters_lock);
	} else {
		mutex_lock(&devlink_port->reporters_lock);
		reporter = devlink_port_health_reporter_find_by_name(devlink_port, reporter_name);
		if (reporter)
			refcount_inc(&reporter->refcount);
		mutex_unlock(&devlink_port->reporters_lock);
	}

	return reporter;
}

static struct devlink_health_reporter *
devlink_health_reporter_get_from_info(struct devlink *devlink,
				      struct genl_info *info)
{
	return devlink_health_reporter_get_from_attrs(devlink, info->attrs);
}

static struct devlink_health_reporter *
devlink_health_reporter_get_from_cb(struct netlink_callback *cb)
{
	const struct genl_dumpit_info *info = genl_dumpit_info(cb);
	struct devlink_health_reporter *reporter;
	struct nlattr **attrs = info->attrs;
	struct devlink *devlink;

	mutex_lock(&devlink_mutex);
	devlink = devlink_get_from_attrs(sock_net(cb->skb->sk), attrs);
	if (IS_ERR(devlink))
		goto unlock;

	reporter = devlink_health_reporter_get_from_attrs(devlink, attrs);
	devlink_put(devlink);
	mutex_unlock(&devlink_mutex);
	return reporter;
unlock:
	mutex_unlock(&devlink_mutex);
	return NULL;
}

void
devlink_health_reporter_state_update(struct devlink_health_reporter *reporter,
				     enum devlink_health_reporter_state state)
{
	if (WARN_ON(state != DEVLINK_HEALTH_REPORTER_STATE_HEALTHY &&
		    state != DEVLINK_HEALTH_REPORTER_STATE_ERROR))
		return;

	if (reporter->health_state == state)
		return;

	reporter->health_state = state;
	trace_devlink_health_reporter_state_update(reporter->devlink,
						   reporter->ops->name, state);
	devlink_recover_notify(reporter, DEVLINK_CMD_HEALTH_REPORTER_RECOVER);
}
EXPORT_SYMBOL_GPL(devlink_health_reporter_state_update);

static int devlink_nl_cmd_health_reporter_get_doit(struct sk_buff *skb,
						   struct genl_info *info)
{
	struct devlink *devlink = info->user_ptr[0];
	struct devlink_health_reporter *reporter;
	struct sk_buff *msg;
	int err;

	reporter = devlink_health_reporter_get_from_info(devlink, info);
	if (!reporter)
		return -EINVAL;

	msg = nlmsg_new(NLMSG_DEFAULT_SIZE, GFP_KERNEL);
	if (!msg) {
		err = -ENOMEM;
		goto out;
	}

	err = devlink_nl_health_reporter_fill(msg, reporter,
					      DEVLINK_CMD_HEALTH_REPORTER_GET,
					      info->snd_portid, info->snd_seq,
					      0);
	if (err) {
		nlmsg_free(msg);
		goto out;
	}

	err = genlmsg_reply(msg, info);
out:
	devlink_health_reporter_put(reporter);
	return err;
}

static int
devlink_nl_cmd_health_reporter_get_dumpit(struct sk_buff *msg,
					  struct netlink_callback *cb)
{
	struct devlink_health_reporter *reporter;
	struct devlink_port *port;
	struct devlink *devlink;
	int start = cb->args[0];
	unsigned long index;
	int idx = 0;
	int err;

	mutex_lock(&devlink_mutex);
	xa_for_each_marked(&devlinks, index, devlink, DEVLINK_REGISTERED) {
		if (!devlink_try_get(devlink))
			continue;

		if (!net_eq(devlink_net(devlink), sock_net(msg->sk)))
			goto retry_rep;

		mutex_lock(&devlink->reporters_lock);
		list_for_each_entry(reporter, &devlink->reporter_list,
				    list) {
			if (idx < start) {
				idx++;
				continue;
			}
			err = devlink_nl_health_reporter_fill(
				msg, reporter, DEVLINK_CMD_HEALTH_REPORTER_GET,
				NETLINK_CB(cb->skb).portid, cb->nlh->nlmsg_seq,
				NLM_F_MULTI);
			if (err) {
				mutex_unlock(&devlink->reporters_lock);
				devlink_put(devlink);
				goto out;
			}
			idx++;
		}
		mutex_unlock(&devlink->reporters_lock);
retry_rep:
		devlink_put(devlink);
	}

	xa_for_each_marked(&devlinks, index, devlink, DEVLINK_REGISTERED) {
		if (!devlink_try_get(devlink))
			continue;

		if (!net_eq(devlink_net(devlink), sock_net(msg->sk)))
			goto retry_port;

		mutex_lock(&devlink->lock);
		list_for_each_entry(port, &devlink->port_list, list) {
			mutex_lock(&port->reporters_lock);
			list_for_each_entry(reporter, &port->reporter_list, list) {
				if (idx < start) {
					idx++;
					continue;
				}
				err = devlink_nl_health_reporter_fill(
					msg, reporter,
					DEVLINK_CMD_HEALTH_REPORTER_GET,
					NETLINK_CB(cb->skb).portid,
					cb->nlh->nlmsg_seq, NLM_F_MULTI);
				if (err) {
					mutex_unlock(&port->reporters_lock);
					mutex_unlock(&devlink->lock);
					devlink_put(devlink);
					goto out;
				}
				idx++;
			}
			mutex_unlock(&port->reporters_lock);
		}
		mutex_unlock(&devlink->lock);
retry_port:
		devlink_put(devlink);
	}
out:
	mutex_unlock(&devlink_mutex);

	cb->args[0] = idx;
	return msg->len;
}

static int
devlink_nl_cmd_health_reporter_set_doit(struct sk_buff *skb,
					struct genl_info *info)
{
	struct devlink *devlink = info->user_ptr[0];
	struct devlink_health_reporter *reporter;
	int err;

	reporter = devlink_health_reporter_get_from_info(devlink, info);
	if (!reporter)
		return -EINVAL;

	if (!reporter->ops->recover &&
	    (info->attrs[DEVLINK_ATTR_HEALTH_REPORTER_GRACEFUL_PERIOD] ||
	     info->attrs[DEVLINK_ATTR_HEALTH_REPORTER_AUTO_RECOVER])) {
		err = -EOPNOTSUPP;
		goto out;
	}
	if (!reporter->ops->dump &&
	    info->attrs[DEVLINK_ATTR_HEALTH_REPORTER_AUTO_DUMP]) {
		err = -EOPNOTSUPP;
		goto out;
	}

	if (info->attrs[DEVLINK_ATTR_HEALTH_REPORTER_GRACEFUL_PERIOD])
		reporter->graceful_period =
			nla_get_u64(info->attrs[DEVLINK_ATTR_HEALTH_REPORTER_GRACEFUL_PERIOD]);

	if (info->attrs[DEVLINK_ATTR_HEALTH_REPORTER_AUTO_RECOVER])
		reporter->auto_recover =
			nla_get_u8(info->attrs[DEVLINK_ATTR_HEALTH_REPORTER_AUTO_RECOVER]);

	if (info->attrs[DEVLINK_ATTR_HEALTH_REPORTER_AUTO_DUMP])
		reporter->auto_dump =
		nla_get_u8(info->attrs[DEVLINK_ATTR_HEALTH_REPORTER_AUTO_DUMP]);

	devlink_health_reporter_put(reporter);
	return 0;
out:
	devlink_health_reporter_put(reporter);
	return err;
}

static int devlink_nl_cmd_health_reporter_recover_doit(struct sk_buff *skb,
						       struct genl_info *info)
{
	struct devlink *devlink = info->user_ptr[0];
	struct devlink_health_reporter *reporter;
	int err;

	reporter = devlink_health_reporter_get_from_info(devlink, info);
	if (!reporter)
		return -EINVAL;

	err = devlink_health_reporter_recover(reporter, NULL, info->extack);

	devlink_health_reporter_put(reporter);
	return err;
}

static int devlink_nl_cmd_health_reporter_diagnose_doit(struct sk_buff *skb,
							struct genl_info *info)
{
	struct devlink *devlink = info->user_ptr[0];
	struct devlink_health_reporter *reporter;
	struct devlink_fmsg *fmsg;
	int err;

	reporter = devlink_health_reporter_get_from_info(devlink, info);
	if (!reporter)
		return -EINVAL;

	if (!reporter->ops->diagnose) {
		devlink_health_reporter_put(reporter);
		return -EOPNOTSUPP;
	}

	fmsg = devlink_fmsg_alloc();
	if (!fmsg) {
		devlink_health_reporter_put(reporter);
		return -ENOMEM;
	}

	err = devlink_fmsg_obj_nest_start(fmsg);
	if (err)
		goto out;

	err = reporter->ops->diagnose(reporter, fmsg, info->extack);
	if (err)
		goto out;

	err = devlink_fmsg_obj_nest_end(fmsg);
	if (err)
		goto out;

	err = devlink_fmsg_snd(fmsg, info,
			       DEVLINK_CMD_HEALTH_REPORTER_DIAGNOSE, 0);

out:
	devlink_fmsg_free(fmsg);
	devlink_health_reporter_put(reporter);
	return err;
}

static int
devlink_nl_cmd_health_reporter_dump_get_dumpit(struct sk_buff *skb,
					       struct netlink_callback *cb)
{
	struct devlink_health_reporter *reporter;
	u64 start = cb->args[0];
	int err;

	reporter = devlink_health_reporter_get_from_cb(cb);
	if (!reporter)
		return -EINVAL;

	if (!reporter->ops->dump) {
		err = -EOPNOTSUPP;
		goto out;
	}
	mutex_lock(&reporter->dump_lock);
	if (!start) {
		err = devlink_health_do_dump(reporter, NULL, cb->extack);
		if (err)
			goto unlock;
		cb->args[1] = reporter->dump_ts;
	}
	if (!reporter->dump_fmsg || cb->args[1] != reporter->dump_ts) {
		NL_SET_ERR_MSG_MOD(cb->extack, "Dump trampled, please retry");
		err = -EAGAIN;
		goto unlock;
	}

	err = devlink_fmsg_dumpit(reporter->dump_fmsg, skb, cb,
				  DEVLINK_CMD_HEALTH_REPORTER_DUMP_GET);
unlock:
	mutex_unlock(&reporter->dump_lock);
out:
	devlink_health_reporter_put(reporter);
	return err;
}

static int
devlink_nl_cmd_health_reporter_dump_clear_doit(struct sk_buff *skb,
					       struct genl_info *info)
{
	struct devlink *devlink = info->user_ptr[0];
	struct devlink_health_reporter *reporter;

	reporter = devlink_health_reporter_get_from_info(devlink, info);
	if (!reporter)
		return -EINVAL;

	if (!reporter->ops->dump) {
		devlink_health_reporter_put(reporter);
		return -EOPNOTSUPP;
	}

	mutex_lock(&reporter->dump_lock);
	devlink_health_dump_clear(reporter);
	mutex_unlock(&reporter->dump_lock);
	devlink_health_reporter_put(reporter);
	return 0;
}

static int devlink_nl_cmd_health_reporter_test_doit(struct sk_buff *skb,
						    struct genl_info *info)
{
	struct devlink *devlink = info->user_ptr[0];
	struct devlink_health_reporter *reporter;
	int err;

	reporter = devlink_health_reporter_get_from_info(devlink, info);
	if (!reporter)
		return -EINVAL;

	if (!reporter->ops->test) {
		devlink_health_reporter_put(reporter);
		return -EOPNOTSUPP;
	}

	err = reporter->ops->test(reporter, info->extack);

	devlink_health_reporter_put(reporter);
	return err;
}

struct devlink_stats {
	u64 rx_bytes;
	u64 rx_packets;
	struct u64_stats_sync syncp;
};

/**
 * struct devlink_trap_policer_item - Packet trap policer attributes.
 * @policer: Immutable packet trap policer attributes.
 * @rate: Rate in packets / sec.
 * @burst: Burst size in packets.
 * @list: trap_policer_list member.
 *
 * Describes packet trap policer attributes. Created by devlink during trap
 * policer registration.
 */
struct devlink_trap_policer_item {
	const struct devlink_trap_policer *policer;
	u64 rate;
	u64 burst;
	struct list_head list;
};

/**
 * struct devlink_trap_group_item - Packet trap group attributes.
 * @group: Immutable packet trap group attributes.
 * @policer_item: Associated policer item. Can be NULL.
 * @list: trap_group_list member.
 * @stats: Trap group statistics.
 *
 * Describes packet trap group attributes. Created by devlink during trap
 * group registration.
 */
struct devlink_trap_group_item {
	const struct devlink_trap_group *group;
	struct devlink_trap_policer_item *policer_item;
	struct list_head list;
	struct devlink_stats __percpu *stats;
};

/**
 * struct devlink_trap_item - Packet trap attributes.
 * @trap: Immutable packet trap attributes.
 * @group_item: Associated group item.
 * @list: trap_list member.
 * @action: Trap action.
 * @stats: Trap statistics.
 * @priv: Driver private information.
 *
 * Describes both mutable and immutable packet trap attributes. Created by
 * devlink during trap registration and used for all trap related operations.
 */
struct devlink_trap_item {
	const struct devlink_trap *trap;
	struct devlink_trap_group_item *group_item;
	struct list_head list;
	enum devlink_trap_action action;
	struct devlink_stats __percpu *stats;
	void *priv;
};

static struct devlink_trap_policer_item *
devlink_trap_policer_item_lookup(struct devlink *devlink, u32 id)
{
	struct devlink_trap_policer_item *policer_item;

	list_for_each_entry(policer_item, &devlink->trap_policer_list, list) {
		if (policer_item->policer->id == id)
			return policer_item;
	}

	return NULL;
}

static struct devlink_trap_item *
devlink_trap_item_lookup(struct devlink *devlink, const char *name)
{
	struct devlink_trap_item *trap_item;

	list_for_each_entry(trap_item, &devlink->trap_list, list) {
		if (!strcmp(trap_item->trap->name, name))
			return trap_item;
	}

	return NULL;
}

static struct devlink_trap_item *
devlink_trap_item_get_from_info(struct devlink *devlink,
				struct genl_info *info)
{
	struct nlattr *attr;

	if (!info->attrs[DEVLINK_ATTR_TRAP_NAME])
		return NULL;
	attr = info->attrs[DEVLINK_ATTR_TRAP_NAME];

	return devlink_trap_item_lookup(devlink, nla_data(attr));
}

static int
devlink_trap_action_get_from_info(struct genl_info *info,
				  enum devlink_trap_action *p_trap_action)
{
	u8 val;

	val = nla_get_u8(info->attrs[DEVLINK_ATTR_TRAP_ACTION]);
	switch (val) {
	case DEVLINK_TRAP_ACTION_DROP:
	case DEVLINK_TRAP_ACTION_TRAP:
	case DEVLINK_TRAP_ACTION_MIRROR:
		*p_trap_action = val;
		break;
	default:
		return -EINVAL;
	}

	return 0;
}

static int devlink_trap_metadata_put(struct sk_buff *msg,
				     const struct devlink_trap *trap)
{
	struct nlattr *attr;

	attr = nla_nest_start(msg, DEVLINK_ATTR_TRAP_METADATA);
	if (!attr)
		return -EMSGSIZE;

	if ((trap->metadata_cap & DEVLINK_TRAP_METADATA_TYPE_F_IN_PORT) &&
	    nla_put_flag(msg, DEVLINK_ATTR_TRAP_METADATA_TYPE_IN_PORT))
		goto nla_put_failure;
	if ((trap->metadata_cap & DEVLINK_TRAP_METADATA_TYPE_F_FA_COOKIE) &&
	    nla_put_flag(msg, DEVLINK_ATTR_TRAP_METADATA_TYPE_FA_COOKIE))
		goto nla_put_failure;

	nla_nest_end(msg, attr);

	return 0;

nla_put_failure:
	nla_nest_cancel(msg, attr);
	return -EMSGSIZE;
}

static void devlink_trap_stats_read(struct devlink_stats __percpu *trap_stats,
				    struct devlink_stats *stats)
{
	int i;

	memset(stats, 0, sizeof(*stats));
	for_each_possible_cpu(i) {
		struct devlink_stats *cpu_stats;
		u64 rx_packets, rx_bytes;
		unsigned int start;

		cpu_stats = per_cpu_ptr(trap_stats, i);
		do {
			start = u64_stats_fetch_begin_irq(&cpu_stats->syncp);
			rx_packets = cpu_stats->rx_packets;
			rx_bytes = cpu_stats->rx_bytes;
		} while (u64_stats_fetch_retry_irq(&cpu_stats->syncp, start));

		stats->rx_packets += rx_packets;
		stats->rx_bytes += rx_bytes;
	}
}

static int
devlink_trap_group_stats_put(struct sk_buff *msg,
			     struct devlink_stats __percpu *trap_stats)
{
	struct devlink_stats stats;
	struct nlattr *attr;

	devlink_trap_stats_read(trap_stats, &stats);

	attr = nla_nest_start(msg, DEVLINK_ATTR_STATS);
	if (!attr)
		return -EMSGSIZE;

	if (nla_put_u64_64bit(msg, DEVLINK_ATTR_STATS_RX_PACKETS,
			      stats.rx_packets, DEVLINK_ATTR_PAD))
		goto nla_put_failure;

	if (nla_put_u64_64bit(msg, DEVLINK_ATTR_STATS_RX_BYTES,
			      stats.rx_bytes, DEVLINK_ATTR_PAD))
		goto nla_put_failure;

	nla_nest_end(msg, attr);

	return 0;

nla_put_failure:
	nla_nest_cancel(msg, attr);
	return -EMSGSIZE;
}

static int devlink_trap_stats_put(struct sk_buff *msg, struct devlink *devlink,
				  const struct devlink_trap_item *trap_item)
{
	struct devlink_stats stats;
	struct nlattr *attr;
	u64 drops = 0;
	int err;

	if (devlink->ops->trap_drop_counter_get) {
		err = devlink->ops->trap_drop_counter_get(devlink,
							  trap_item->trap,
							  &drops);
		if (err)
			return err;
	}

	devlink_trap_stats_read(trap_item->stats, &stats);

	attr = nla_nest_start(msg, DEVLINK_ATTR_STATS);
	if (!attr)
		return -EMSGSIZE;

	if (devlink->ops->trap_drop_counter_get &&
	    nla_put_u64_64bit(msg, DEVLINK_ATTR_STATS_RX_DROPPED, drops,
			      DEVLINK_ATTR_PAD))
		goto nla_put_failure;

	if (nla_put_u64_64bit(msg, DEVLINK_ATTR_STATS_RX_PACKETS,
			      stats.rx_packets, DEVLINK_ATTR_PAD))
		goto nla_put_failure;

	if (nla_put_u64_64bit(msg, DEVLINK_ATTR_STATS_RX_BYTES,
			      stats.rx_bytes, DEVLINK_ATTR_PAD))
		goto nla_put_failure;

	nla_nest_end(msg, attr);

	return 0;

nla_put_failure:
	nla_nest_cancel(msg, attr);
	return -EMSGSIZE;
}

static int devlink_nl_trap_fill(struct sk_buff *msg, struct devlink *devlink,
				const struct devlink_trap_item *trap_item,
				enum devlink_command cmd, u32 portid, u32 seq,
				int flags)
{
	struct devlink_trap_group_item *group_item = trap_item->group_item;
	void *hdr;
	int err;

	hdr = genlmsg_put(msg, portid, seq, &devlink_nl_family, flags, cmd);
	if (!hdr)
		return -EMSGSIZE;

	if (devlink_nl_put_handle(msg, devlink))
		goto nla_put_failure;

	if (nla_put_string(msg, DEVLINK_ATTR_TRAP_GROUP_NAME,
			   group_item->group->name))
		goto nla_put_failure;

	if (nla_put_string(msg, DEVLINK_ATTR_TRAP_NAME, trap_item->trap->name))
		goto nla_put_failure;

	if (nla_put_u8(msg, DEVLINK_ATTR_TRAP_TYPE, trap_item->trap->type))
		goto nla_put_failure;

	if (trap_item->trap->generic &&
	    nla_put_flag(msg, DEVLINK_ATTR_TRAP_GENERIC))
		goto nla_put_failure;

	if (nla_put_u8(msg, DEVLINK_ATTR_TRAP_ACTION, trap_item->action))
		goto nla_put_failure;

	err = devlink_trap_metadata_put(msg, trap_item->trap);
	if (err)
		goto nla_put_failure;

	err = devlink_trap_stats_put(msg, devlink, trap_item);
	if (err)
		goto nla_put_failure;

	genlmsg_end(msg, hdr);

	return 0;

nla_put_failure:
	genlmsg_cancel(msg, hdr);
	return -EMSGSIZE;
}

static int devlink_nl_cmd_trap_get_doit(struct sk_buff *skb,
					struct genl_info *info)
{
	struct netlink_ext_ack *extack = info->extack;
	struct devlink *devlink = info->user_ptr[0];
	struct devlink_trap_item *trap_item;
	struct sk_buff *msg;
	int err;

	if (list_empty(&devlink->trap_list))
		return -EOPNOTSUPP;

	trap_item = devlink_trap_item_get_from_info(devlink, info);
	if (!trap_item) {
		NL_SET_ERR_MSG_MOD(extack, "Device did not register this trap");
		return -ENOENT;
	}

	msg = nlmsg_new(NLMSG_DEFAULT_SIZE, GFP_KERNEL);
	if (!msg)
		return -ENOMEM;

	err = devlink_nl_trap_fill(msg, devlink, trap_item,
				   DEVLINK_CMD_TRAP_NEW, info->snd_portid,
				   info->snd_seq, 0);
	if (err)
		goto err_trap_fill;

	return genlmsg_reply(msg, info);

err_trap_fill:
	nlmsg_free(msg);
	return err;
}

static int devlink_nl_cmd_trap_get_dumpit(struct sk_buff *msg,
					  struct netlink_callback *cb)
{
	struct devlink_trap_item *trap_item;
	struct devlink *devlink;
	int start = cb->args[0];
	unsigned long index;
	int idx = 0;
	int err;

	mutex_lock(&devlink_mutex);
	xa_for_each_marked(&devlinks, index, devlink, DEVLINK_REGISTERED) {
		if (!devlink_try_get(devlink))
			continue;

		if (!net_eq(devlink_net(devlink), sock_net(msg->sk)))
			goto retry;

		mutex_lock(&devlink->lock);
		list_for_each_entry(trap_item, &devlink->trap_list, list) {
			if (idx < start) {
				idx++;
				continue;
			}
			err = devlink_nl_trap_fill(msg, devlink, trap_item,
						   DEVLINK_CMD_TRAP_NEW,
						   NETLINK_CB(cb->skb).portid,
						   cb->nlh->nlmsg_seq,
						   NLM_F_MULTI);
			if (err) {
				mutex_unlock(&devlink->lock);
				devlink_put(devlink);
				goto out;
			}
			idx++;
		}
		mutex_unlock(&devlink->lock);
retry:
		devlink_put(devlink);
	}
out:
	mutex_unlock(&devlink_mutex);

	cb->args[0] = idx;
	return msg->len;
}

static int __devlink_trap_action_set(struct devlink *devlink,
				     struct devlink_trap_item *trap_item,
				     enum devlink_trap_action trap_action,
				     struct netlink_ext_ack *extack)
{
	int err;

	if (trap_item->action != trap_action &&
	    trap_item->trap->type != DEVLINK_TRAP_TYPE_DROP) {
		NL_SET_ERR_MSG_MOD(extack, "Cannot change action of non-drop traps. Skipping");
		return 0;
	}

	err = devlink->ops->trap_action_set(devlink, trap_item->trap,
					    trap_action, extack);
	if (err)
		return err;

	trap_item->action = trap_action;

	return 0;
}

static int devlink_trap_action_set(struct devlink *devlink,
				   struct devlink_trap_item *trap_item,
				   struct genl_info *info)
{
	enum devlink_trap_action trap_action;
	int err;

	if (!info->attrs[DEVLINK_ATTR_TRAP_ACTION])
		return 0;

	err = devlink_trap_action_get_from_info(info, &trap_action);
	if (err) {
		NL_SET_ERR_MSG_MOD(info->extack, "Invalid trap action");
		return -EINVAL;
	}

	return __devlink_trap_action_set(devlink, trap_item, trap_action,
					 info->extack);
}

static int devlink_nl_cmd_trap_set_doit(struct sk_buff *skb,
					struct genl_info *info)
{
	struct netlink_ext_ack *extack = info->extack;
	struct devlink *devlink = info->user_ptr[0];
	struct devlink_trap_item *trap_item;

	if (list_empty(&devlink->trap_list))
		return -EOPNOTSUPP;

	trap_item = devlink_trap_item_get_from_info(devlink, info);
	if (!trap_item) {
		NL_SET_ERR_MSG_MOD(extack, "Device did not register this trap");
		return -ENOENT;
	}

	return devlink_trap_action_set(devlink, trap_item, info);
}

static struct devlink_trap_group_item *
devlink_trap_group_item_lookup(struct devlink *devlink, const char *name)
{
	struct devlink_trap_group_item *group_item;

	list_for_each_entry(group_item, &devlink->trap_group_list, list) {
		if (!strcmp(group_item->group->name, name))
			return group_item;
	}

	return NULL;
}

static struct devlink_trap_group_item *
devlink_trap_group_item_lookup_by_id(struct devlink *devlink, u16 id)
{
	struct devlink_trap_group_item *group_item;

	list_for_each_entry(group_item, &devlink->trap_group_list, list) {
		if (group_item->group->id == id)
			return group_item;
	}

	return NULL;
}

static struct devlink_trap_group_item *
devlink_trap_group_item_get_from_info(struct devlink *devlink,
				      struct genl_info *info)
{
	char *name;

	if (!info->attrs[DEVLINK_ATTR_TRAP_GROUP_NAME])
		return NULL;
	name = nla_data(info->attrs[DEVLINK_ATTR_TRAP_GROUP_NAME]);

	return devlink_trap_group_item_lookup(devlink, name);
}

static int
devlink_nl_trap_group_fill(struct sk_buff *msg, struct devlink *devlink,
			   const struct devlink_trap_group_item *group_item,
			   enum devlink_command cmd, u32 portid, u32 seq,
			   int flags)
{
	void *hdr;
	int err;

	hdr = genlmsg_put(msg, portid, seq, &devlink_nl_family, flags, cmd);
	if (!hdr)
		return -EMSGSIZE;

	if (devlink_nl_put_handle(msg, devlink))
		goto nla_put_failure;

	if (nla_put_string(msg, DEVLINK_ATTR_TRAP_GROUP_NAME,
			   group_item->group->name))
		goto nla_put_failure;

	if (group_item->group->generic &&
	    nla_put_flag(msg, DEVLINK_ATTR_TRAP_GENERIC))
		goto nla_put_failure;

	if (group_item->policer_item &&
	    nla_put_u32(msg, DEVLINK_ATTR_TRAP_POLICER_ID,
			group_item->policer_item->policer->id))
		goto nla_put_failure;

	err = devlink_trap_group_stats_put(msg, group_item->stats);
	if (err)
		goto nla_put_failure;

	genlmsg_end(msg, hdr);

	return 0;

nla_put_failure:
	genlmsg_cancel(msg, hdr);
	return -EMSGSIZE;
}

static int devlink_nl_cmd_trap_group_get_doit(struct sk_buff *skb,
					      struct genl_info *info)
{
	struct netlink_ext_ack *extack = info->extack;
	struct devlink *devlink = info->user_ptr[0];
	struct devlink_trap_group_item *group_item;
	struct sk_buff *msg;
	int err;

	if (list_empty(&devlink->trap_group_list))
		return -EOPNOTSUPP;

	group_item = devlink_trap_group_item_get_from_info(devlink, info);
	if (!group_item) {
		NL_SET_ERR_MSG_MOD(extack, "Device did not register this trap group");
		return -ENOENT;
	}

	msg = nlmsg_new(NLMSG_DEFAULT_SIZE, GFP_KERNEL);
	if (!msg)
		return -ENOMEM;

	err = devlink_nl_trap_group_fill(msg, devlink, group_item,
					 DEVLINK_CMD_TRAP_GROUP_NEW,
					 info->snd_portid, info->snd_seq, 0);
	if (err)
		goto err_trap_group_fill;

	return genlmsg_reply(msg, info);

err_trap_group_fill:
	nlmsg_free(msg);
	return err;
}

static int devlink_nl_cmd_trap_group_get_dumpit(struct sk_buff *msg,
						struct netlink_callback *cb)
{
	enum devlink_command cmd = DEVLINK_CMD_TRAP_GROUP_NEW;
	struct devlink_trap_group_item *group_item;
	u32 portid = NETLINK_CB(cb->skb).portid;
	struct devlink *devlink;
	int start = cb->args[0];
	unsigned long index;
	int idx = 0;
	int err;

	mutex_lock(&devlink_mutex);
	xa_for_each_marked(&devlinks, index, devlink, DEVLINK_REGISTERED) {
		if (!devlink_try_get(devlink))
			continue;

		if (!net_eq(devlink_net(devlink), sock_net(msg->sk)))
			goto retry;

		mutex_lock(&devlink->lock);
		list_for_each_entry(group_item, &devlink->trap_group_list,
				    list) {
			if (idx < start) {
				idx++;
				continue;
			}
			err = devlink_nl_trap_group_fill(msg, devlink,
							 group_item, cmd,
							 portid,
							 cb->nlh->nlmsg_seq,
							 NLM_F_MULTI);
			if (err) {
				mutex_unlock(&devlink->lock);
				devlink_put(devlink);
				goto out;
			}
			idx++;
		}
		mutex_unlock(&devlink->lock);
retry:
		devlink_put(devlink);
	}
out:
	mutex_unlock(&devlink_mutex);

	cb->args[0] = idx;
	return msg->len;
}

static int
__devlink_trap_group_action_set(struct devlink *devlink,
				struct devlink_trap_group_item *group_item,
				enum devlink_trap_action trap_action,
				struct netlink_ext_ack *extack)
{
	const char *group_name = group_item->group->name;
	struct devlink_trap_item *trap_item;
	int err;

	if (devlink->ops->trap_group_action_set) {
		err = devlink->ops->trap_group_action_set(devlink, group_item->group,
							  trap_action, extack);
		if (err)
			return err;

		list_for_each_entry(trap_item, &devlink->trap_list, list) {
			if (strcmp(trap_item->group_item->group->name, group_name))
				continue;
			if (trap_item->action != trap_action &&
			    trap_item->trap->type != DEVLINK_TRAP_TYPE_DROP)
				continue;
			trap_item->action = trap_action;
		}

		return 0;
	}

	list_for_each_entry(trap_item, &devlink->trap_list, list) {
		if (strcmp(trap_item->group_item->group->name, group_name))
			continue;
		err = __devlink_trap_action_set(devlink, trap_item,
						trap_action, extack);
		if (err)
			return err;
	}

	return 0;
}

static int
devlink_trap_group_action_set(struct devlink *devlink,
			      struct devlink_trap_group_item *group_item,
			      struct genl_info *info, bool *p_modified)
{
	enum devlink_trap_action trap_action;
	int err;

	if (!info->attrs[DEVLINK_ATTR_TRAP_ACTION])
		return 0;

	err = devlink_trap_action_get_from_info(info, &trap_action);
	if (err) {
		NL_SET_ERR_MSG_MOD(info->extack, "Invalid trap action");
		return -EINVAL;
	}

	err = __devlink_trap_group_action_set(devlink, group_item, trap_action,
					      info->extack);
	if (err)
		return err;

	*p_modified = true;

	return 0;
}

static int devlink_trap_group_set(struct devlink *devlink,
				  struct devlink_trap_group_item *group_item,
				  struct genl_info *info)
{
	struct devlink_trap_policer_item *policer_item;
	struct netlink_ext_ack *extack = info->extack;
	const struct devlink_trap_policer *policer;
	struct nlattr **attrs = info->attrs;
	int err;

	if (!attrs[DEVLINK_ATTR_TRAP_POLICER_ID])
		return 0;

	if (!devlink->ops->trap_group_set)
		return -EOPNOTSUPP;

	policer_item = group_item->policer_item;
	if (attrs[DEVLINK_ATTR_TRAP_POLICER_ID]) {
		u32 policer_id;

		policer_id = nla_get_u32(attrs[DEVLINK_ATTR_TRAP_POLICER_ID]);
		policer_item = devlink_trap_policer_item_lookup(devlink,
								policer_id);
		if (policer_id && !policer_item) {
			NL_SET_ERR_MSG_MOD(extack, "Device did not register this trap policer");
			return -ENOENT;
		}
	}
	policer = policer_item ? policer_item->policer : NULL;

	err = devlink->ops->trap_group_set(devlink, group_item->group, policer,
					   extack);
	if (err)
		return err;

	group_item->policer_item = policer_item;

	return 0;
}

static int devlink_nl_cmd_trap_group_set_doit(struct sk_buff *skb,
					      struct genl_info *info)
{
	struct netlink_ext_ack *extack = info->extack;
	struct devlink *devlink = info->user_ptr[0];
	struct devlink_trap_group_item *group_item;
	bool modified = false;
	int err;

	if (list_empty(&devlink->trap_group_list))
		return -EOPNOTSUPP;

	group_item = devlink_trap_group_item_get_from_info(devlink, info);
	if (!group_item) {
		NL_SET_ERR_MSG_MOD(extack, "Device did not register this trap group");
		return -ENOENT;
	}

	err = devlink_trap_group_action_set(devlink, group_item, info,
					    &modified);
	if (err)
		return err;

	err = devlink_trap_group_set(devlink, group_item, info);
	if (err)
		goto err_trap_group_set;

	return 0;

err_trap_group_set:
	if (modified)
		NL_SET_ERR_MSG_MOD(extack, "Trap group set failed, but some changes were committed already");
	return err;
}

static struct devlink_trap_policer_item *
devlink_trap_policer_item_get_from_info(struct devlink *devlink,
					struct genl_info *info)
{
	u32 id;

	if (!info->attrs[DEVLINK_ATTR_TRAP_POLICER_ID])
		return NULL;
	id = nla_get_u32(info->attrs[DEVLINK_ATTR_TRAP_POLICER_ID]);

	return devlink_trap_policer_item_lookup(devlink, id);
}

static int
devlink_trap_policer_stats_put(struct sk_buff *msg, struct devlink *devlink,
			       const struct devlink_trap_policer *policer)
{
	struct nlattr *attr;
	u64 drops;
	int err;

	if (!devlink->ops->trap_policer_counter_get)
		return 0;

	err = devlink->ops->trap_policer_counter_get(devlink, policer, &drops);
	if (err)
		return err;

	attr = nla_nest_start(msg, DEVLINK_ATTR_STATS);
	if (!attr)
		return -EMSGSIZE;

	if (nla_put_u64_64bit(msg, DEVLINK_ATTR_STATS_RX_DROPPED, drops,
			      DEVLINK_ATTR_PAD))
		goto nla_put_failure;

	nla_nest_end(msg, attr);

	return 0;

nla_put_failure:
	nla_nest_cancel(msg, attr);
	return -EMSGSIZE;
}

static int
devlink_nl_trap_policer_fill(struct sk_buff *msg, struct devlink *devlink,
			     const struct devlink_trap_policer_item *policer_item,
			     enum devlink_command cmd, u32 portid, u32 seq,
			     int flags)
{
	void *hdr;
	int err;

	hdr = genlmsg_put(msg, portid, seq, &devlink_nl_family, flags, cmd);
	if (!hdr)
		return -EMSGSIZE;

	if (devlink_nl_put_handle(msg, devlink))
		goto nla_put_failure;

	if (nla_put_u32(msg, DEVLINK_ATTR_TRAP_POLICER_ID,
			policer_item->policer->id))
		goto nla_put_failure;

	if (nla_put_u64_64bit(msg, DEVLINK_ATTR_TRAP_POLICER_RATE,
			      policer_item->rate, DEVLINK_ATTR_PAD))
		goto nla_put_failure;

	if (nla_put_u64_64bit(msg, DEVLINK_ATTR_TRAP_POLICER_BURST,
			      policer_item->burst, DEVLINK_ATTR_PAD))
		goto nla_put_failure;

	err = devlink_trap_policer_stats_put(msg, devlink,
					     policer_item->policer);
	if (err)
		goto nla_put_failure;

	genlmsg_end(msg, hdr);

	return 0;

nla_put_failure:
	genlmsg_cancel(msg, hdr);
	return -EMSGSIZE;
}

static int devlink_nl_cmd_trap_policer_get_doit(struct sk_buff *skb,
						struct genl_info *info)
{
	struct devlink_trap_policer_item *policer_item;
	struct netlink_ext_ack *extack = info->extack;
	struct devlink *devlink = info->user_ptr[0];
	struct sk_buff *msg;
	int err;

	if (list_empty(&devlink->trap_policer_list))
		return -EOPNOTSUPP;

	policer_item = devlink_trap_policer_item_get_from_info(devlink, info);
	if (!policer_item) {
		NL_SET_ERR_MSG_MOD(extack, "Device did not register this trap policer");
		return -ENOENT;
	}

	msg = nlmsg_new(NLMSG_DEFAULT_SIZE, GFP_KERNEL);
	if (!msg)
		return -ENOMEM;

	err = devlink_nl_trap_policer_fill(msg, devlink, policer_item,
					   DEVLINK_CMD_TRAP_POLICER_NEW,
					   info->snd_portid, info->snd_seq, 0);
	if (err)
		goto err_trap_policer_fill;

	return genlmsg_reply(msg, info);

err_trap_policer_fill:
	nlmsg_free(msg);
	return err;
}

static int devlink_nl_cmd_trap_policer_get_dumpit(struct sk_buff *msg,
						  struct netlink_callback *cb)
{
	enum devlink_command cmd = DEVLINK_CMD_TRAP_POLICER_NEW;
	struct devlink_trap_policer_item *policer_item;
	u32 portid = NETLINK_CB(cb->skb).portid;
	struct devlink *devlink;
	int start = cb->args[0];
	unsigned long index;
	int idx = 0;
	int err;

	mutex_lock(&devlink_mutex);
	xa_for_each_marked(&devlinks, index, devlink, DEVLINK_REGISTERED) {
		if (!devlink_try_get(devlink))
			continue;

		if (!net_eq(devlink_net(devlink), sock_net(msg->sk)))
			goto retry;

		mutex_lock(&devlink->lock);
		list_for_each_entry(policer_item, &devlink->trap_policer_list,
				    list) {
			if (idx < start) {
				idx++;
				continue;
			}
			err = devlink_nl_trap_policer_fill(msg, devlink,
							   policer_item, cmd,
							   portid,
							   cb->nlh->nlmsg_seq,
							   NLM_F_MULTI);
			if (err) {
				mutex_unlock(&devlink->lock);
				devlink_put(devlink);
				goto out;
			}
			idx++;
		}
		mutex_unlock(&devlink->lock);
retry:
		devlink_put(devlink);
	}
out:
	mutex_unlock(&devlink_mutex);

	cb->args[0] = idx;
	return msg->len;
}

static int
devlink_trap_policer_set(struct devlink *devlink,
			 struct devlink_trap_policer_item *policer_item,
			 struct genl_info *info)
{
	struct netlink_ext_ack *extack = info->extack;
	struct nlattr **attrs = info->attrs;
	u64 rate, burst;
	int err;

	rate = policer_item->rate;
	burst = policer_item->burst;

	if (attrs[DEVLINK_ATTR_TRAP_POLICER_RATE])
		rate = nla_get_u64(attrs[DEVLINK_ATTR_TRAP_POLICER_RATE]);

	if (attrs[DEVLINK_ATTR_TRAP_POLICER_BURST])
		burst = nla_get_u64(attrs[DEVLINK_ATTR_TRAP_POLICER_BURST]);

	if (rate < policer_item->policer->min_rate) {
		NL_SET_ERR_MSG_MOD(extack, "Policer rate lower than limit");
		return -EINVAL;
	}

	if (rate > policer_item->policer->max_rate) {
		NL_SET_ERR_MSG_MOD(extack, "Policer rate higher than limit");
		return -EINVAL;
	}

	if (burst < policer_item->policer->min_burst) {
		NL_SET_ERR_MSG_MOD(extack, "Policer burst size lower than limit");
		return -EINVAL;
	}

	if (burst > policer_item->policer->max_burst) {
		NL_SET_ERR_MSG_MOD(extack, "Policer burst size higher than limit");
		return -EINVAL;
	}

	err = devlink->ops->trap_policer_set(devlink, policer_item->policer,
					     rate, burst, info->extack);
	if (err)
		return err;

	policer_item->rate = rate;
	policer_item->burst = burst;

	return 0;
}

static int devlink_nl_cmd_trap_policer_set_doit(struct sk_buff *skb,
						struct genl_info *info)
{
	struct devlink_trap_policer_item *policer_item;
	struct netlink_ext_ack *extack = info->extack;
	struct devlink *devlink = info->user_ptr[0];

	if (list_empty(&devlink->trap_policer_list))
		return -EOPNOTSUPP;

	if (!devlink->ops->trap_policer_set)
		return -EOPNOTSUPP;

	policer_item = devlink_trap_policer_item_get_from_info(devlink, info);
	if (!policer_item) {
		NL_SET_ERR_MSG_MOD(extack, "Device did not register this trap policer");
		return -ENOENT;
	}

	return devlink_trap_policer_set(devlink, policer_item, info);
}

static const struct nla_policy devlink_nl_policy[DEVLINK_ATTR_MAX + 1] = {
	[DEVLINK_ATTR_UNSPEC] = { .strict_start_type =
		DEVLINK_ATTR_TRAP_POLICER_ID },
	[DEVLINK_ATTR_BUS_NAME] = { .type = NLA_NUL_STRING },
	[DEVLINK_ATTR_DEV_NAME] = { .type = NLA_NUL_STRING },
	[DEVLINK_ATTR_PORT_INDEX] = { .type = NLA_U32 },
	[DEVLINK_ATTR_PORT_TYPE] = NLA_POLICY_RANGE(NLA_U16, DEVLINK_PORT_TYPE_AUTO,
						    DEVLINK_PORT_TYPE_IB),
	[DEVLINK_ATTR_PORT_SPLIT_COUNT] = { .type = NLA_U32 },
	[DEVLINK_ATTR_SB_INDEX] = { .type = NLA_U32 },
	[DEVLINK_ATTR_SB_POOL_INDEX] = { .type = NLA_U16 },
	[DEVLINK_ATTR_SB_POOL_TYPE] = { .type = NLA_U8 },
	[DEVLINK_ATTR_SB_POOL_SIZE] = { .type = NLA_U32 },
	[DEVLINK_ATTR_SB_POOL_THRESHOLD_TYPE] = { .type = NLA_U8 },
	[DEVLINK_ATTR_SB_THRESHOLD] = { .type = NLA_U32 },
	[DEVLINK_ATTR_SB_TC_INDEX] = { .type = NLA_U16 },
	[DEVLINK_ATTR_ESWITCH_MODE] = NLA_POLICY_RANGE(NLA_U16, DEVLINK_ESWITCH_MODE_LEGACY,
						       DEVLINK_ESWITCH_MODE_SWITCHDEV),
	[DEVLINK_ATTR_ESWITCH_INLINE_MODE] = { .type = NLA_U8 },
	[DEVLINK_ATTR_ESWITCH_ENCAP_MODE] = { .type = NLA_U8 },
	[DEVLINK_ATTR_DPIPE_TABLE_NAME] = { .type = NLA_NUL_STRING },
	[DEVLINK_ATTR_DPIPE_TABLE_COUNTERS_ENABLED] = { .type = NLA_U8 },
	[DEVLINK_ATTR_RESOURCE_ID] = { .type = NLA_U64},
	[DEVLINK_ATTR_RESOURCE_SIZE] = { .type = NLA_U64},
	[DEVLINK_ATTR_PARAM_NAME] = { .type = NLA_NUL_STRING },
	[DEVLINK_ATTR_PARAM_TYPE] = { .type = NLA_U8 },
	[DEVLINK_ATTR_PARAM_VALUE_CMODE] = { .type = NLA_U8 },
	[DEVLINK_ATTR_REGION_NAME] = { .type = NLA_NUL_STRING },
	[DEVLINK_ATTR_REGION_SNAPSHOT_ID] = { .type = NLA_U32 },
	[DEVLINK_ATTR_REGION_CHUNK_ADDR] = { .type = NLA_U64 },
	[DEVLINK_ATTR_REGION_CHUNK_LEN] = { .type = NLA_U64 },
	[DEVLINK_ATTR_HEALTH_REPORTER_NAME] = { .type = NLA_NUL_STRING },
	[DEVLINK_ATTR_HEALTH_REPORTER_GRACEFUL_PERIOD] = { .type = NLA_U64 },
	[DEVLINK_ATTR_HEALTH_REPORTER_AUTO_RECOVER] = { .type = NLA_U8 },
	[DEVLINK_ATTR_FLASH_UPDATE_FILE_NAME] = { .type = NLA_NUL_STRING },
	[DEVLINK_ATTR_FLASH_UPDATE_COMPONENT] = { .type = NLA_NUL_STRING },
	[DEVLINK_ATTR_FLASH_UPDATE_OVERWRITE_MASK] =
		NLA_POLICY_BITFIELD32(DEVLINK_SUPPORTED_FLASH_OVERWRITE_SECTIONS),
	[DEVLINK_ATTR_TRAP_NAME] = { .type = NLA_NUL_STRING },
	[DEVLINK_ATTR_TRAP_ACTION] = { .type = NLA_U8 },
	[DEVLINK_ATTR_TRAP_GROUP_NAME] = { .type = NLA_NUL_STRING },
	[DEVLINK_ATTR_NETNS_PID] = { .type = NLA_U32 },
	[DEVLINK_ATTR_NETNS_FD] = { .type = NLA_U32 },
	[DEVLINK_ATTR_NETNS_ID] = { .type = NLA_U32 },
	[DEVLINK_ATTR_HEALTH_REPORTER_AUTO_DUMP] = { .type = NLA_U8 },
	[DEVLINK_ATTR_TRAP_POLICER_ID] = { .type = NLA_U32 },
	[DEVLINK_ATTR_TRAP_POLICER_RATE] = { .type = NLA_U64 },
	[DEVLINK_ATTR_TRAP_POLICER_BURST] = { .type = NLA_U64 },
	[DEVLINK_ATTR_PORT_FUNCTION] = { .type = NLA_NESTED },
	[DEVLINK_ATTR_RELOAD_ACTION] = NLA_POLICY_RANGE(NLA_U8, DEVLINK_RELOAD_ACTION_DRIVER_REINIT,
							DEVLINK_RELOAD_ACTION_MAX),
	[DEVLINK_ATTR_RELOAD_LIMITS] = NLA_POLICY_BITFIELD32(DEVLINK_RELOAD_LIMITS_VALID_MASK),
	[DEVLINK_ATTR_PORT_FLAVOUR] = { .type = NLA_U16 },
	[DEVLINK_ATTR_PORT_PCI_PF_NUMBER] = { .type = NLA_U16 },
	[DEVLINK_ATTR_PORT_PCI_SF_NUMBER] = { .type = NLA_U32 },
	[DEVLINK_ATTR_PORT_CONTROLLER_NUMBER] = { .type = NLA_U32 },
	[DEVLINK_ATTR_RATE_TYPE] = { .type = NLA_U16 },
	[DEVLINK_ATTR_RATE_TX_SHARE] = { .type = NLA_U64 },
	[DEVLINK_ATTR_RATE_TX_MAX] = { .type = NLA_U64 },
	[DEVLINK_ATTR_RATE_NODE_NAME] = { .type = NLA_NUL_STRING },
	[DEVLINK_ATTR_RATE_PARENT_NODE_NAME] = { .type = NLA_NUL_STRING },
};

static const struct genl_small_ops devlink_nl_ops[] = {
	{
		.cmd = DEVLINK_CMD_GET,
		.validate = GENL_DONT_VALIDATE_STRICT | GENL_DONT_VALIDATE_DUMP,
		.doit = devlink_nl_cmd_get_doit,
		.dumpit = devlink_nl_cmd_get_dumpit,
		/* can be retrieved by unprivileged users */
	},
	{
		.cmd = DEVLINK_CMD_PORT_GET,
		.validate = GENL_DONT_VALIDATE_STRICT | GENL_DONT_VALIDATE_DUMP,
		.doit = devlink_nl_cmd_port_get_doit,
		.dumpit = devlink_nl_cmd_port_get_dumpit,
		.internal_flags = DEVLINK_NL_FLAG_NEED_PORT,
		/* can be retrieved by unprivileged users */
	},
	{
		.cmd = DEVLINK_CMD_PORT_SET,
		.validate = GENL_DONT_VALIDATE_STRICT | GENL_DONT_VALIDATE_DUMP,
		.doit = devlink_nl_cmd_port_set_doit,
		.flags = GENL_ADMIN_PERM,
		.internal_flags = DEVLINK_NL_FLAG_NEED_PORT,
	},
	{
		.cmd = DEVLINK_CMD_RATE_GET,
		.doit = devlink_nl_cmd_rate_get_doit,
		.dumpit = devlink_nl_cmd_rate_get_dumpit,
		.internal_flags = DEVLINK_NL_FLAG_NEED_RATE,
		/* can be retrieved by unprivileged users */
	},
	{
		.cmd = DEVLINK_CMD_RATE_SET,
		.doit = devlink_nl_cmd_rate_set_doit,
		.flags = GENL_ADMIN_PERM,
		.internal_flags = DEVLINK_NL_FLAG_NEED_RATE,
	},
	{
		.cmd = DEVLINK_CMD_RATE_NEW,
		.doit = devlink_nl_cmd_rate_new_doit,
		.flags = GENL_ADMIN_PERM,
	},
	{
		.cmd = DEVLINK_CMD_RATE_DEL,
		.doit = devlink_nl_cmd_rate_del_doit,
		.flags = GENL_ADMIN_PERM,
		.internal_flags = DEVLINK_NL_FLAG_NEED_RATE_NODE,
	},
	{
		.cmd = DEVLINK_CMD_PORT_SPLIT,
		.validate = GENL_DONT_VALIDATE_STRICT | GENL_DONT_VALIDATE_DUMP,
		.doit = devlink_nl_cmd_port_split_doit,
		.flags = GENL_ADMIN_PERM,
		.internal_flags = DEVLINK_NL_FLAG_NO_LOCK,
	},
	{
		.cmd = DEVLINK_CMD_PORT_UNSPLIT,
		.validate = GENL_DONT_VALIDATE_STRICT | GENL_DONT_VALIDATE_DUMP,
		.doit = devlink_nl_cmd_port_unsplit_doit,
		.flags = GENL_ADMIN_PERM,
		.internal_flags = DEVLINK_NL_FLAG_NO_LOCK,
	},
	{
		.cmd = DEVLINK_CMD_PORT_NEW,
		.doit = devlink_nl_cmd_port_new_doit,
		.flags = GENL_ADMIN_PERM,
		.internal_flags = DEVLINK_NL_FLAG_NO_LOCK,
	},
	{
		.cmd = DEVLINK_CMD_PORT_DEL,
		.doit = devlink_nl_cmd_port_del_doit,
		.flags = GENL_ADMIN_PERM,
		.internal_flags = DEVLINK_NL_FLAG_NO_LOCK,
	},
	{
		.cmd = DEVLINK_CMD_SB_GET,
		.validate = GENL_DONT_VALIDATE_STRICT | GENL_DONT_VALIDATE_DUMP,
		.doit = devlink_nl_cmd_sb_get_doit,
		.dumpit = devlink_nl_cmd_sb_get_dumpit,
		/* can be retrieved by unprivileged users */
	},
	{
		.cmd = DEVLINK_CMD_SB_POOL_GET,
		.validate = GENL_DONT_VALIDATE_STRICT | GENL_DONT_VALIDATE_DUMP,
		.doit = devlink_nl_cmd_sb_pool_get_doit,
		.dumpit = devlink_nl_cmd_sb_pool_get_dumpit,
		/* can be retrieved by unprivileged users */
	},
	{
		.cmd = DEVLINK_CMD_SB_POOL_SET,
		.validate = GENL_DONT_VALIDATE_STRICT | GENL_DONT_VALIDATE_DUMP,
		.doit = devlink_nl_cmd_sb_pool_set_doit,
		.flags = GENL_ADMIN_PERM,
	},
	{
		.cmd = DEVLINK_CMD_SB_PORT_POOL_GET,
		.validate = GENL_DONT_VALIDATE_STRICT | GENL_DONT_VALIDATE_DUMP,
		.doit = devlink_nl_cmd_sb_port_pool_get_doit,
		.dumpit = devlink_nl_cmd_sb_port_pool_get_dumpit,
		.internal_flags = DEVLINK_NL_FLAG_NEED_PORT,
		/* can be retrieved by unprivileged users */
	},
	{
		.cmd = DEVLINK_CMD_SB_PORT_POOL_SET,
		.validate = GENL_DONT_VALIDATE_STRICT | GENL_DONT_VALIDATE_DUMP,
		.doit = devlink_nl_cmd_sb_port_pool_set_doit,
		.flags = GENL_ADMIN_PERM,
		.internal_flags = DEVLINK_NL_FLAG_NEED_PORT,
	},
	{
		.cmd = DEVLINK_CMD_SB_TC_POOL_BIND_GET,
		.validate = GENL_DONT_VALIDATE_STRICT | GENL_DONT_VALIDATE_DUMP,
		.doit = devlink_nl_cmd_sb_tc_pool_bind_get_doit,
		.dumpit = devlink_nl_cmd_sb_tc_pool_bind_get_dumpit,
		.internal_flags = DEVLINK_NL_FLAG_NEED_PORT,
		/* can be retrieved by unprivileged users */
	},
	{
		.cmd = DEVLINK_CMD_SB_TC_POOL_BIND_SET,
		.validate = GENL_DONT_VALIDATE_STRICT | GENL_DONT_VALIDATE_DUMP,
		.doit = devlink_nl_cmd_sb_tc_pool_bind_set_doit,
		.flags = GENL_ADMIN_PERM,
		.internal_flags = DEVLINK_NL_FLAG_NEED_PORT,
	},
	{
		.cmd = DEVLINK_CMD_SB_OCC_SNAPSHOT,
		.validate = GENL_DONT_VALIDATE_STRICT | GENL_DONT_VALIDATE_DUMP,
		.doit = devlink_nl_cmd_sb_occ_snapshot_doit,
		.flags = GENL_ADMIN_PERM,
	},
	{
		.cmd = DEVLINK_CMD_SB_OCC_MAX_CLEAR,
		.validate = GENL_DONT_VALIDATE_STRICT | GENL_DONT_VALIDATE_DUMP,
		.doit = devlink_nl_cmd_sb_occ_max_clear_doit,
		.flags = GENL_ADMIN_PERM,
	},
	{
		.cmd = DEVLINK_CMD_ESWITCH_GET,
		.validate = GENL_DONT_VALIDATE_STRICT | GENL_DONT_VALIDATE_DUMP,
		.doit = devlink_nl_cmd_eswitch_get_doit,
		.flags = GENL_ADMIN_PERM,
		.internal_flags = DEVLINK_NL_FLAG_NO_LOCK,
	},
	{
		.cmd = DEVLINK_CMD_ESWITCH_SET,
		.validate = GENL_DONT_VALIDATE_STRICT | GENL_DONT_VALIDATE_DUMP,
		.doit = devlink_nl_cmd_eswitch_set_doit,
		.flags = GENL_ADMIN_PERM,
		.internal_flags = DEVLINK_NL_FLAG_NO_LOCK,
	},
	{
		.cmd = DEVLINK_CMD_DPIPE_TABLE_GET,
		.validate = GENL_DONT_VALIDATE_STRICT | GENL_DONT_VALIDATE_DUMP,
		.doit = devlink_nl_cmd_dpipe_table_get,
		/* can be retrieved by unprivileged users */
	},
	{
		.cmd = DEVLINK_CMD_DPIPE_ENTRIES_GET,
		.validate = GENL_DONT_VALIDATE_STRICT | GENL_DONT_VALIDATE_DUMP,
		.doit = devlink_nl_cmd_dpipe_entries_get,
		/* can be retrieved by unprivileged users */
	},
	{
		.cmd = DEVLINK_CMD_DPIPE_HEADERS_GET,
		.validate = GENL_DONT_VALIDATE_STRICT | GENL_DONT_VALIDATE_DUMP,
		.doit = devlink_nl_cmd_dpipe_headers_get,
		/* can be retrieved by unprivileged users */
	},
	{
		.cmd = DEVLINK_CMD_DPIPE_TABLE_COUNTERS_SET,
		.validate = GENL_DONT_VALIDATE_STRICT | GENL_DONT_VALIDATE_DUMP,
		.doit = devlink_nl_cmd_dpipe_table_counters_set,
		.flags = GENL_ADMIN_PERM,
	},
	{
		.cmd = DEVLINK_CMD_RESOURCE_SET,
		.validate = GENL_DONT_VALIDATE_STRICT | GENL_DONT_VALIDATE_DUMP,
		.doit = devlink_nl_cmd_resource_set,
		.flags = GENL_ADMIN_PERM,
	},
	{
		.cmd = DEVLINK_CMD_RESOURCE_DUMP,
		.validate = GENL_DONT_VALIDATE_STRICT | GENL_DONT_VALIDATE_DUMP,
		.doit = devlink_nl_cmd_resource_dump,
		/* can be retrieved by unprivileged users */
	},
	{
		.cmd = DEVLINK_CMD_RELOAD,
		.validate = GENL_DONT_VALIDATE_STRICT | GENL_DONT_VALIDATE_DUMP,
		.doit = devlink_nl_cmd_reload,
		.flags = GENL_ADMIN_PERM,
		.internal_flags = DEVLINK_NL_FLAG_NO_LOCK,
	},
	{
		.cmd = DEVLINK_CMD_PARAM_GET,
		.validate = GENL_DONT_VALIDATE_STRICT | GENL_DONT_VALIDATE_DUMP,
		.doit = devlink_nl_cmd_param_get_doit,
		.dumpit = devlink_nl_cmd_param_get_dumpit,
		/* can be retrieved by unprivileged users */
	},
	{
		.cmd = DEVLINK_CMD_PARAM_SET,
		.validate = GENL_DONT_VALIDATE_STRICT | GENL_DONT_VALIDATE_DUMP,
		.doit = devlink_nl_cmd_param_set_doit,
		.flags = GENL_ADMIN_PERM,
	},
	{
		.cmd = DEVLINK_CMD_PORT_PARAM_GET,
		.validate = GENL_DONT_VALIDATE_STRICT | GENL_DONT_VALIDATE_DUMP,
		.doit = devlink_nl_cmd_port_param_get_doit,
		.dumpit = devlink_nl_cmd_port_param_get_dumpit,
		.internal_flags = DEVLINK_NL_FLAG_NEED_PORT,
		/* can be retrieved by unprivileged users */
	},
	{
		.cmd = DEVLINK_CMD_PORT_PARAM_SET,
		.validate = GENL_DONT_VALIDATE_STRICT | GENL_DONT_VALIDATE_DUMP,
		.doit = devlink_nl_cmd_port_param_set_doit,
		.flags = GENL_ADMIN_PERM,
		.internal_flags = DEVLINK_NL_FLAG_NEED_PORT,
	},
	{
		.cmd = DEVLINK_CMD_REGION_GET,
		.validate = GENL_DONT_VALIDATE_STRICT | GENL_DONT_VALIDATE_DUMP,
		.doit = devlink_nl_cmd_region_get_doit,
		.dumpit = devlink_nl_cmd_region_get_dumpit,
		.flags = GENL_ADMIN_PERM,
	},
	{
		.cmd = DEVLINK_CMD_REGION_NEW,
		.validate = GENL_DONT_VALIDATE_STRICT | GENL_DONT_VALIDATE_DUMP,
		.doit = devlink_nl_cmd_region_new,
		.flags = GENL_ADMIN_PERM,
	},
	{
		.cmd = DEVLINK_CMD_REGION_DEL,
		.validate = GENL_DONT_VALIDATE_STRICT | GENL_DONT_VALIDATE_DUMP,
		.doit = devlink_nl_cmd_region_del,
		.flags = GENL_ADMIN_PERM,
	},
	{
		.cmd = DEVLINK_CMD_REGION_READ,
		.validate = GENL_DONT_VALIDATE_STRICT |
			    GENL_DONT_VALIDATE_DUMP_STRICT,
		.dumpit = devlink_nl_cmd_region_read_dumpit,
		.flags = GENL_ADMIN_PERM,
	},
	{
		.cmd = DEVLINK_CMD_INFO_GET,
		.validate = GENL_DONT_VALIDATE_STRICT | GENL_DONT_VALIDATE_DUMP,
		.doit = devlink_nl_cmd_info_get_doit,
		.dumpit = devlink_nl_cmd_info_get_dumpit,
		/* can be retrieved by unprivileged users */
	},
	{
		.cmd = DEVLINK_CMD_HEALTH_REPORTER_GET,
		.validate = GENL_DONT_VALIDATE_STRICT | GENL_DONT_VALIDATE_DUMP,
		.doit = devlink_nl_cmd_health_reporter_get_doit,
		.dumpit = devlink_nl_cmd_health_reporter_get_dumpit,
		.internal_flags = DEVLINK_NL_FLAG_NEED_DEVLINK_OR_PORT |
				  DEVLINK_NL_FLAG_NO_LOCK,
		/* can be retrieved by unprivileged users */
	},
	{
		.cmd = DEVLINK_CMD_HEALTH_REPORTER_SET,
		.validate = GENL_DONT_VALIDATE_STRICT | GENL_DONT_VALIDATE_DUMP,
		.doit = devlink_nl_cmd_health_reporter_set_doit,
		.flags = GENL_ADMIN_PERM,
		.internal_flags = DEVLINK_NL_FLAG_NEED_DEVLINK_OR_PORT |
				  DEVLINK_NL_FLAG_NO_LOCK,
	},
	{
		.cmd = DEVLINK_CMD_HEALTH_REPORTER_RECOVER,
		.validate = GENL_DONT_VALIDATE_STRICT | GENL_DONT_VALIDATE_DUMP,
		.doit = devlink_nl_cmd_health_reporter_recover_doit,
		.flags = GENL_ADMIN_PERM,
		.internal_flags = DEVLINK_NL_FLAG_NEED_DEVLINK_OR_PORT |
				  DEVLINK_NL_FLAG_NO_LOCK,
	},
	{
		.cmd = DEVLINK_CMD_HEALTH_REPORTER_DIAGNOSE,
		.validate = GENL_DONT_VALIDATE_STRICT | GENL_DONT_VALIDATE_DUMP,
		.doit = devlink_nl_cmd_health_reporter_diagnose_doit,
		.flags = GENL_ADMIN_PERM,
		.internal_flags = DEVLINK_NL_FLAG_NEED_DEVLINK_OR_PORT |
				  DEVLINK_NL_FLAG_NO_LOCK,
	},
	{
		.cmd = DEVLINK_CMD_HEALTH_REPORTER_DUMP_GET,
		.validate = GENL_DONT_VALIDATE_STRICT |
			    GENL_DONT_VALIDATE_DUMP_STRICT,
		.dumpit = devlink_nl_cmd_health_reporter_dump_get_dumpit,
		.flags = GENL_ADMIN_PERM,
		.internal_flags = DEVLINK_NL_FLAG_NEED_DEVLINK_OR_PORT |
				  DEVLINK_NL_FLAG_NO_LOCK,
	},
	{
		.cmd = DEVLINK_CMD_HEALTH_REPORTER_DUMP_CLEAR,
		.validate = GENL_DONT_VALIDATE_STRICT | GENL_DONT_VALIDATE_DUMP,
		.doit = devlink_nl_cmd_health_reporter_dump_clear_doit,
		.flags = GENL_ADMIN_PERM,
		.internal_flags = DEVLINK_NL_FLAG_NEED_DEVLINK_OR_PORT |
				  DEVLINK_NL_FLAG_NO_LOCK,
	},
	{
		.cmd = DEVLINK_CMD_HEALTH_REPORTER_TEST,
		.validate = GENL_DONT_VALIDATE_STRICT | GENL_DONT_VALIDATE_DUMP,
		.doit = devlink_nl_cmd_health_reporter_test_doit,
		.flags = GENL_ADMIN_PERM,
		.internal_flags = DEVLINK_NL_FLAG_NEED_DEVLINK_OR_PORT |
				  DEVLINK_NL_FLAG_NO_LOCK,
	},
	{
		.cmd = DEVLINK_CMD_FLASH_UPDATE,
		.validate = GENL_DONT_VALIDATE_STRICT | GENL_DONT_VALIDATE_DUMP,
		.doit = devlink_nl_cmd_flash_update,
		.flags = GENL_ADMIN_PERM,
	},
	{
		.cmd = DEVLINK_CMD_TRAP_GET,
		.doit = devlink_nl_cmd_trap_get_doit,
		.dumpit = devlink_nl_cmd_trap_get_dumpit,
		/* can be retrieved by unprivileged users */
	},
	{
		.cmd = DEVLINK_CMD_TRAP_SET,
		.doit = devlink_nl_cmd_trap_set_doit,
		.flags = GENL_ADMIN_PERM,
	},
	{
		.cmd = DEVLINK_CMD_TRAP_GROUP_GET,
		.doit = devlink_nl_cmd_trap_group_get_doit,
		.dumpit = devlink_nl_cmd_trap_group_get_dumpit,
		/* can be retrieved by unprivileged users */
	},
	{
		.cmd = DEVLINK_CMD_TRAP_GROUP_SET,
		.doit = devlink_nl_cmd_trap_group_set_doit,
		.flags = GENL_ADMIN_PERM,
	},
	{
		.cmd = DEVLINK_CMD_TRAP_POLICER_GET,
		.doit = devlink_nl_cmd_trap_policer_get_doit,
		.dumpit = devlink_nl_cmd_trap_policer_get_dumpit,
		/* can be retrieved by unprivileged users */
	},
	{
		.cmd = DEVLINK_CMD_TRAP_POLICER_SET,
		.doit = devlink_nl_cmd_trap_policer_set_doit,
		.flags = GENL_ADMIN_PERM,
	},
};

static struct genl_family devlink_nl_family __ro_after_init = {
	.name		= DEVLINK_GENL_NAME,
	.version	= DEVLINK_GENL_VERSION,
	.maxattr	= DEVLINK_ATTR_MAX,
	.policy = devlink_nl_policy,
	.netnsok	= true,
	.pre_doit	= devlink_nl_pre_doit,
	.post_doit	= devlink_nl_post_doit,
	.module		= THIS_MODULE,
	.small_ops	= devlink_nl_ops,
	.n_small_ops	= ARRAY_SIZE(devlink_nl_ops),
	.mcgrps		= devlink_nl_mcgrps,
	.n_mcgrps	= ARRAY_SIZE(devlink_nl_mcgrps),
};

static bool devlink_reload_actions_valid(const struct devlink_ops *ops)
{
	const struct devlink_reload_combination *comb;
	int i;

	if (!devlink_reload_supported(ops)) {
		if (WARN_ON(ops->reload_actions))
			return false;
		return true;
	}

	if (WARN_ON(!ops->reload_actions ||
		    ops->reload_actions & BIT(DEVLINK_RELOAD_ACTION_UNSPEC) ||
		    ops->reload_actions >= BIT(__DEVLINK_RELOAD_ACTION_MAX)))
		return false;

	if (WARN_ON(ops->reload_limits & BIT(DEVLINK_RELOAD_LIMIT_UNSPEC) ||
		    ops->reload_limits >= BIT(__DEVLINK_RELOAD_LIMIT_MAX)))
		return false;

	for (i = 0; i < ARRAY_SIZE(devlink_reload_invalid_combinations); i++)  {
		comb = &devlink_reload_invalid_combinations[i];
		if (ops->reload_actions == BIT(comb->action) &&
		    ops->reload_limits == BIT(comb->limit))
			return false;
	}
	return true;
}

/**
 *	devlink_alloc_ns - Allocate new devlink instance resources
 *	in specific namespace
 *
 *	@ops: ops
 *	@priv_size: size of user private data
 *	@net: net namespace
 *	@dev: parent device
 *
 *	Allocate new devlink instance resources, including devlink index
 *	and name.
 */
struct devlink *devlink_alloc_ns(const struct devlink_ops *ops,
				 size_t priv_size, struct net *net,
				 struct device *dev)
{
	struct devlink *devlink;
	static u32 last_id;
	int ret;

	WARN_ON(!ops || !dev);
	if (!devlink_reload_actions_valid(ops))
		return NULL;

	devlink = kzalloc(sizeof(*devlink) + priv_size, GFP_KERNEL);
	if (!devlink)
		return NULL;

	ret = xa_alloc_cyclic(&devlinks, &devlink->index, devlink, xa_limit_31b,
			      &last_id, GFP_KERNEL);
	if (ret < 0) {
		kfree(devlink);
		return NULL;
	}

	devlink->dev = dev;
	devlink->ops = ops;
	xa_init_flags(&devlink->snapshot_ids, XA_FLAGS_ALLOC);
	write_pnet(&devlink->_net, net);
	INIT_LIST_HEAD(&devlink->port_list);
	INIT_LIST_HEAD(&devlink->rate_list);
	INIT_LIST_HEAD(&devlink->sb_list);
	INIT_LIST_HEAD_RCU(&devlink->dpipe_table_list);
	INIT_LIST_HEAD(&devlink->resource_list);
	INIT_LIST_HEAD(&devlink->param_list);
	INIT_LIST_HEAD(&devlink->region_list);
	INIT_LIST_HEAD(&devlink->reporter_list);
	INIT_LIST_HEAD(&devlink->trap_list);
	INIT_LIST_HEAD(&devlink->trap_group_list);
	INIT_LIST_HEAD(&devlink->trap_policer_list);
	mutex_init(&devlink->lock);
	mutex_init(&devlink->reporters_lock);
	refcount_set(&devlink->refcount, 1);
	init_completion(&devlink->comp);

	return devlink;
}
EXPORT_SYMBOL_GPL(devlink_alloc_ns);

static void
devlink_trap_policer_notify(struct devlink *devlink,
			    const struct devlink_trap_policer_item *policer_item,
			    enum devlink_command cmd);
static void
devlink_trap_group_notify(struct devlink *devlink,
			  const struct devlink_trap_group_item *group_item,
			  enum devlink_command cmd);
static void devlink_trap_notify(struct devlink *devlink,
				const struct devlink_trap_item *trap_item,
				enum devlink_command cmd);

static void devlink_notify_register(struct devlink *devlink)
{
	struct devlink_trap_policer_item *policer_item;
	struct devlink_trap_group_item *group_item;
	struct devlink_trap_item *trap_item;
	struct devlink_port *devlink_port;
	struct devlink_rate *rate_node;
	struct devlink_region *region;

	devlink_notify(devlink, DEVLINK_CMD_NEW);
	list_for_each_entry(devlink_port, &devlink->port_list, list)
		devlink_port_notify(devlink_port, DEVLINK_CMD_PORT_NEW);

	list_for_each_entry(policer_item, &devlink->trap_policer_list, list)
		devlink_trap_policer_notify(devlink, policer_item,
					    DEVLINK_CMD_TRAP_POLICER_NEW);

	list_for_each_entry(group_item, &devlink->trap_group_list, list)
		devlink_trap_group_notify(devlink, group_item,
					  DEVLINK_CMD_TRAP_GROUP_NEW);

	list_for_each_entry(trap_item, &devlink->trap_list, list)
		devlink_trap_notify(devlink, trap_item, DEVLINK_CMD_TRAP_NEW);

	list_for_each_entry(rate_node, &devlink->rate_list, list)
		devlink_rate_notify(rate_node, DEVLINK_CMD_RATE_NEW);

	list_for_each_entry(region, &devlink->region_list, list)
		devlink_nl_region_notify(region, NULL, DEVLINK_CMD_REGION_NEW);

	devlink_params_publish(devlink);
}

static void devlink_notify_unregister(struct devlink *devlink)
{
	struct devlink_trap_policer_item *policer_item;
	struct devlink_trap_group_item *group_item;
	struct devlink_trap_item *trap_item;
	struct devlink_port *devlink_port;
	struct devlink_rate *rate_node;
	struct devlink_region *region;

	devlink_params_unpublish(devlink);

	list_for_each_entry_reverse(region, &devlink->region_list, list)
		devlink_nl_region_notify(region, NULL, DEVLINK_CMD_REGION_DEL);

	list_for_each_entry_reverse(rate_node, &devlink->rate_list, list)
		devlink_rate_notify(rate_node, DEVLINK_CMD_RATE_DEL);

	list_for_each_entry_reverse(trap_item, &devlink->trap_list, list)
		devlink_trap_notify(devlink, trap_item, DEVLINK_CMD_TRAP_DEL);

	list_for_each_entry_reverse(group_item, &devlink->trap_group_list, list)
		devlink_trap_group_notify(devlink, group_item,
					  DEVLINK_CMD_TRAP_GROUP_DEL);
	list_for_each_entry_reverse(policer_item, &devlink->trap_policer_list,
				    list)
		devlink_trap_policer_notify(devlink, policer_item,
					    DEVLINK_CMD_TRAP_POLICER_DEL);

	list_for_each_entry_reverse(devlink_port, &devlink->port_list, list)
		devlink_port_notify(devlink_port, DEVLINK_CMD_PORT_DEL);
	devlink_notify(devlink, DEVLINK_CMD_DEL);
}

/**
 *	devlink_register - Register devlink instance
 *
 *	@devlink: devlink
 */
void devlink_register(struct devlink *devlink)
{
	mutex_lock(&devlink_mutex);
	xa_set_mark(&devlinks, devlink->index, DEVLINK_REGISTERED);
	devlink_notify_register(devlink);
	mutex_unlock(&devlink_mutex);
}
EXPORT_SYMBOL_GPL(devlink_register);

/**
 *	devlink_unregister - Unregister devlink instance
 *
 *	@devlink: devlink
 */
void devlink_unregister(struct devlink *devlink)
{
	devlink_put(devlink);
	wait_for_completion(&devlink->comp);

	mutex_lock(&devlink_mutex);
	WARN_ON(devlink_reload_supported(devlink->ops) &&
		devlink->reload_enabled);
	devlink_notify_unregister(devlink);
	xa_clear_mark(&devlinks, devlink->index, DEVLINK_REGISTERED);
	mutex_unlock(&devlink_mutex);
}
EXPORT_SYMBOL_GPL(devlink_unregister);

/**
 *	devlink_reload_enable - Enable reload of devlink instance
 *
 *	@devlink: devlink
 *
 *	Should be called at end of device initialization
 *	process when reload operation is supported.
 */
void devlink_reload_enable(struct devlink *devlink)
{
	mutex_lock(&devlink_mutex);
	devlink->reload_enabled = true;
	mutex_unlock(&devlink_mutex);
}
EXPORT_SYMBOL_GPL(devlink_reload_enable);

/**
 *	devlink_reload_disable - Disable reload of devlink instance
 *
 *	@devlink: devlink
 *
 *	Should be called at the beginning of device cleanup
 *	process when reload operation is supported.
 */
void devlink_reload_disable(struct devlink *devlink)
{
	mutex_lock(&devlink_mutex);
	/* Mutex is taken which ensures that no reload operation is in
	 * progress while setting up forbidded flag.
	 */
	devlink->reload_enabled = false;
	mutex_unlock(&devlink_mutex);
}
EXPORT_SYMBOL_GPL(devlink_reload_disable);

/**
 *	devlink_free - Free devlink instance resources
 *
 *	@devlink: devlink
 */
void devlink_free(struct devlink *devlink)
{
	mutex_destroy(&devlink->reporters_lock);
	mutex_destroy(&devlink->lock);
	WARN_ON(!list_empty(&devlink->trap_policer_list));
	WARN_ON(!list_empty(&devlink->trap_group_list));
	WARN_ON(!list_empty(&devlink->trap_list));
	WARN_ON(!list_empty(&devlink->reporter_list));
	WARN_ON(!list_empty(&devlink->region_list));
	WARN_ON(!list_empty(&devlink->param_list));
	WARN_ON(!list_empty(&devlink->resource_list));
	WARN_ON(!list_empty(&devlink->dpipe_table_list));
	WARN_ON(!list_empty(&devlink->sb_list));
	WARN_ON(!list_empty(&devlink->rate_list));
	WARN_ON(!list_empty(&devlink->port_list));

	xa_destroy(&devlink->snapshot_ids);
	xa_erase(&devlinks, devlink->index);

	kfree(devlink);
}
EXPORT_SYMBOL_GPL(devlink_free);

static void devlink_port_type_warn(struct work_struct *work)
{
	WARN(true, "Type was not set for devlink port.");
}

static bool devlink_port_type_should_warn(struct devlink_port *devlink_port)
{
	/* Ignore CPU and DSA flavours. */
	return devlink_port->attrs.flavour != DEVLINK_PORT_FLAVOUR_CPU &&
	       devlink_port->attrs.flavour != DEVLINK_PORT_FLAVOUR_DSA &&
	       devlink_port->attrs.flavour != DEVLINK_PORT_FLAVOUR_UNUSED;
}

#define DEVLINK_PORT_TYPE_WARN_TIMEOUT (HZ * 3600)

static void devlink_port_type_warn_schedule(struct devlink_port *devlink_port)
{
	if (!devlink_port_type_should_warn(devlink_port))
		return;
	/* Schedule a work to WARN in case driver does not set port
	 * type within timeout.
	 */
	schedule_delayed_work(&devlink_port->type_warn_dw,
			      DEVLINK_PORT_TYPE_WARN_TIMEOUT);
}

static void devlink_port_type_warn_cancel(struct devlink_port *devlink_port)
{
	if (!devlink_port_type_should_warn(devlink_port))
		return;
	cancel_delayed_work_sync(&devlink_port->type_warn_dw);
}

/**
 *	devlink_port_register - Register devlink port
 *
 *	@devlink: devlink
 *	@devlink_port: devlink port
 *	@port_index: driver-specific numerical identifier of the port
 *
 *	Register devlink port with provided port index. User can use
 *	any indexing, even hw-related one. devlink_port structure
 *	is convenient to be embedded inside user driver private structure.
 *	Note that the caller should take care of zeroing the devlink_port
 *	structure.
 */
int devlink_port_register(struct devlink *devlink,
			  struct devlink_port *devlink_port,
			  unsigned int port_index)
{
	mutex_lock(&devlink->lock);
	if (devlink_port_index_exists(devlink, port_index)) {
		mutex_unlock(&devlink->lock);
		return -EEXIST;
	}

	WARN_ON(devlink_port->devlink);
	devlink_port->devlink = devlink;
	devlink_port->index = port_index;
	spin_lock_init(&devlink_port->type_lock);
	INIT_LIST_HEAD(&devlink_port->reporter_list);
	mutex_init(&devlink_port->reporters_lock);
	list_add_tail(&devlink_port->list, &devlink->port_list);
	INIT_LIST_HEAD(&devlink_port->param_list);
	INIT_LIST_HEAD(&devlink_port->region_list);
	mutex_unlock(&devlink->lock);
	INIT_DELAYED_WORK(&devlink_port->type_warn_dw, &devlink_port_type_warn);
	devlink_port_type_warn_schedule(devlink_port);
	devlink_port_notify(devlink_port, DEVLINK_CMD_PORT_NEW);
	return 0;
}
EXPORT_SYMBOL_GPL(devlink_port_register);

/**
 *	devlink_port_unregister - Unregister devlink port
 *
 *	@devlink_port: devlink port
 */
void devlink_port_unregister(struct devlink_port *devlink_port)
{
	struct devlink *devlink = devlink_port->devlink;

	devlink_port_type_warn_cancel(devlink_port);
	devlink_port_notify(devlink_port, DEVLINK_CMD_PORT_DEL);
	mutex_lock(&devlink->lock);
	list_del(&devlink_port->list);
	mutex_unlock(&devlink->lock);
	WARN_ON(!list_empty(&devlink_port->reporter_list));
	WARN_ON(!list_empty(&devlink_port->region_list));
	mutex_destroy(&devlink_port->reporters_lock);
}
EXPORT_SYMBOL_GPL(devlink_port_unregister);

static void __devlink_port_type_set(struct devlink_port *devlink_port,
				    enum devlink_port_type type,
				    void *type_dev)
{
	if (WARN_ON(!devlink_port->devlink))
		return;
	devlink_port_type_warn_cancel(devlink_port);
	spin_lock_bh(&devlink_port->type_lock);
	devlink_port->type = type;
	devlink_port->type_dev = type_dev;
	spin_unlock_bh(&devlink_port->type_lock);
	devlink_port_notify(devlink_port, DEVLINK_CMD_PORT_NEW);
}

static void devlink_port_type_netdev_checks(struct devlink_port *devlink_port,
					    struct net_device *netdev)
{
	const struct net_device_ops *ops = netdev->netdev_ops;

	/* If driver registers devlink port, it should set devlink port
	 * attributes accordingly so the compat functions are called
	 * and the original ops are not used.
	 */
	if (ops->ndo_get_phys_port_name) {
		/* Some drivers use the same set of ndos for netdevs
		 * that have devlink_port registered and also for
		 * those who don't. Make sure that ndo_get_phys_port_name
		 * returns -EOPNOTSUPP here in case it is defined.
		 * Warn if not.
		 */
		char name[IFNAMSIZ];
		int err;

		err = ops->ndo_get_phys_port_name(netdev, name, sizeof(name));
		WARN_ON(err != -EOPNOTSUPP);
	}
	if (ops->ndo_get_port_parent_id) {
		/* Some drivers use the same set of ndos for netdevs
		 * that have devlink_port registered and also for
		 * those who don't. Make sure that ndo_get_port_parent_id
		 * returns -EOPNOTSUPP here in case it is defined.
		 * Warn if not.
		 */
		struct netdev_phys_item_id ppid;
		int err;

		err = ops->ndo_get_port_parent_id(netdev, &ppid);
		WARN_ON(err != -EOPNOTSUPP);
	}
}

/**
 *	devlink_port_type_eth_set - Set port type to Ethernet
 *
 *	@devlink_port: devlink port
 *	@netdev: related netdevice
 */
void devlink_port_type_eth_set(struct devlink_port *devlink_port,
			       struct net_device *netdev)
{
	if (netdev)
		devlink_port_type_netdev_checks(devlink_port, netdev);
	else
		dev_warn(devlink_port->devlink->dev,
			 "devlink port type for port %d set to Ethernet without a software interface reference, device type not supported by the kernel?\n",
			 devlink_port->index);

	__devlink_port_type_set(devlink_port, DEVLINK_PORT_TYPE_ETH, netdev);
}
EXPORT_SYMBOL_GPL(devlink_port_type_eth_set);

/**
 *	devlink_port_type_ib_set - Set port type to InfiniBand
 *
 *	@devlink_port: devlink port
 *	@ibdev: related IB device
 */
void devlink_port_type_ib_set(struct devlink_port *devlink_port,
			      struct ib_device *ibdev)
{
	__devlink_port_type_set(devlink_port, DEVLINK_PORT_TYPE_IB, ibdev);
}
EXPORT_SYMBOL_GPL(devlink_port_type_ib_set);

/**
 *	devlink_port_type_clear - Clear port type
 *
 *	@devlink_port: devlink port
 */
void devlink_port_type_clear(struct devlink_port *devlink_port)
{
	__devlink_port_type_set(devlink_port, DEVLINK_PORT_TYPE_NOTSET, NULL);
	devlink_port_type_warn_schedule(devlink_port);
}
EXPORT_SYMBOL_GPL(devlink_port_type_clear);

static int __devlink_port_attrs_set(struct devlink_port *devlink_port,
				    enum devlink_port_flavour flavour)
{
	struct devlink_port_attrs *attrs = &devlink_port->attrs;

	devlink_port->attrs_set = true;
	attrs->flavour = flavour;
	if (attrs->switch_id.id_len) {
		devlink_port->switch_port = true;
		if (WARN_ON(attrs->switch_id.id_len > MAX_PHYS_ITEM_ID_LEN))
			attrs->switch_id.id_len = MAX_PHYS_ITEM_ID_LEN;
	} else {
		devlink_port->switch_port = false;
	}
	return 0;
}

/**
 *	devlink_port_attrs_set - Set port attributes
 *
 *	@devlink_port: devlink port
 *	@attrs: devlink port attrs
 */
void devlink_port_attrs_set(struct devlink_port *devlink_port,
			    struct devlink_port_attrs *attrs)
{
	int ret;

	if (WARN_ON(devlink_port->devlink))
		return;
	devlink_port->attrs = *attrs;
	ret = __devlink_port_attrs_set(devlink_port, attrs->flavour);
	if (ret)
		return;
	WARN_ON(attrs->splittable && attrs->split);
}
EXPORT_SYMBOL_GPL(devlink_port_attrs_set);

/**
 *	devlink_port_attrs_pci_pf_set - Set PCI PF port attributes
 *
 *	@devlink_port: devlink port
 *	@controller: associated controller number for the devlink port instance
 *	@pf: associated PF for the devlink port instance
 *	@external: indicates if the port is for an external controller
 */
void devlink_port_attrs_pci_pf_set(struct devlink_port *devlink_port, u32 controller,
				   u16 pf, bool external)
{
	struct devlink_port_attrs *attrs = &devlink_port->attrs;
	int ret;

	if (WARN_ON(devlink_port->devlink))
		return;
	ret = __devlink_port_attrs_set(devlink_port,
				       DEVLINK_PORT_FLAVOUR_PCI_PF);
	if (ret)
		return;
	attrs->pci_pf.controller = controller;
	attrs->pci_pf.pf = pf;
	attrs->pci_pf.external = external;
}
EXPORT_SYMBOL_GPL(devlink_port_attrs_pci_pf_set);

/**
 *	devlink_port_attrs_pci_vf_set - Set PCI VF port attributes
 *
 *	@devlink_port: devlink port
 *	@controller: associated controller number for the devlink port instance
 *	@pf: associated PF for the devlink port instance
 *	@vf: associated VF of a PF for the devlink port instance
 *	@external: indicates if the port is for an external controller
 */
void devlink_port_attrs_pci_vf_set(struct devlink_port *devlink_port, u32 controller,
				   u16 pf, u16 vf, bool external)
{
	struct devlink_port_attrs *attrs = &devlink_port->attrs;
	int ret;

	if (WARN_ON(devlink_port->devlink))
		return;
	ret = __devlink_port_attrs_set(devlink_port,
				       DEVLINK_PORT_FLAVOUR_PCI_VF);
	if (ret)
		return;
	attrs->pci_vf.controller = controller;
	attrs->pci_vf.pf = pf;
	attrs->pci_vf.vf = vf;
	attrs->pci_vf.external = external;
}
EXPORT_SYMBOL_GPL(devlink_port_attrs_pci_vf_set);

/**
 *	devlink_port_attrs_pci_sf_set - Set PCI SF port attributes
 *
 *	@devlink_port: devlink port
 *	@controller: associated controller number for the devlink port instance
 *	@pf: associated PF for the devlink port instance
 *	@sf: associated SF of a PF for the devlink port instance
 *	@external: indicates if the port is for an external controller
 */
void devlink_port_attrs_pci_sf_set(struct devlink_port *devlink_port, u32 controller,
				   u16 pf, u32 sf, bool external)
{
	struct devlink_port_attrs *attrs = &devlink_port->attrs;
	int ret;

	if (WARN_ON(devlink_port->devlink))
		return;
	ret = __devlink_port_attrs_set(devlink_port,
				       DEVLINK_PORT_FLAVOUR_PCI_SF);
	if (ret)
		return;
	attrs->pci_sf.controller = controller;
	attrs->pci_sf.pf = pf;
	attrs->pci_sf.sf = sf;
	attrs->pci_sf.external = external;
}
EXPORT_SYMBOL_GPL(devlink_port_attrs_pci_sf_set);

/**
 * devlink_rate_leaf_create - create devlink rate leaf
 *
 * @devlink_port: devlink port object to create rate object on
 * @priv: driver private data
 *
 * Create devlink rate object of type leaf on provided @devlink_port.
 * Throws call trace if @devlink_port already has a devlink rate object.
 *
 * Context: Takes and release devlink->lock <mutex>.
 *
 * Return: -ENOMEM if failed to allocate rate object, 0 otherwise.
 */
int
devlink_rate_leaf_create(struct devlink_port *devlink_port, void *priv)
{
	struct devlink *devlink = devlink_port->devlink;
	struct devlink_rate *devlink_rate;

	devlink_rate = kzalloc(sizeof(*devlink_rate), GFP_KERNEL);
	if (!devlink_rate)
		return -ENOMEM;

	mutex_lock(&devlink->lock);
	WARN_ON(devlink_port->devlink_rate);
	devlink_rate->type = DEVLINK_RATE_TYPE_LEAF;
	devlink_rate->devlink = devlink;
	devlink_rate->devlink_port = devlink_port;
	devlink_rate->priv = priv;
	list_add_tail(&devlink_rate->list, &devlink->rate_list);
	devlink_port->devlink_rate = devlink_rate;
	devlink_rate_notify(devlink_rate, DEVLINK_CMD_RATE_NEW);
	mutex_unlock(&devlink->lock);

	return 0;
}
EXPORT_SYMBOL_GPL(devlink_rate_leaf_create);

/**
 * devlink_rate_leaf_destroy - destroy devlink rate leaf
 *
 * @devlink_port: devlink port linked to the rate object
 *
 * Context: Takes and release devlink->lock <mutex>.
 */
void devlink_rate_leaf_destroy(struct devlink_port *devlink_port)
{
	struct devlink_rate *devlink_rate = devlink_port->devlink_rate;
	struct devlink *devlink = devlink_port->devlink;

	if (!devlink_rate)
		return;

	mutex_lock(&devlink->lock);
	devlink_rate_notify(devlink_rate, DEVLINK_CMD_RATE_DEL);
	if (devlink_rate->parent)
		refcount_dec(&devlink_rate->parent->refcnt);
	list_del(&devlink_rate->list);
	devlink_port->devlink_rate = NULL;
	mutex_unlock(&devlink->lock);
	kfree(devlink_rate);
}
EXPORT_SYMBOL_GPL(devlink_rate_leaf_destroy);

/**
 * devlink_rate_nodes_destroy - destroy all devlink rate nodes on device
 *
 * @devlink: devlink instance
 *
 * Unset parent for all rate objects and destroy all rate nodes
 * on specified device.
 *
 * Context: Takes and release devlink->lock <mutex>.
 */
void devlink_rate_nodes_destroy(struct devlink *devlink)
{
	static struct devlink_rate *devlink_rate, *tmp;
	const struct devlink_ops *ops = devlink->ops;

	mutex_lock(&devlink->lock);
	list_for_each_entry(devlink_rate, &devlink->rate_list, list) {
		if (!devlink_rate->parent)
			continue;

		refcount_dec(&devlink_rate->parent->refcnt);
		if (devlink_rate_is_leaf(devlink_rate))
			ops->rate_leaf_parent_set(devlink_rate, NULL, devlink_rate->priv,
						  NULL, NULL);
		else if (devlink_rate_is_node(devlink_rate))
			ops->rate_node_parent_set(devlink_rate, NULL, devlink_rate->priv,
						  NULL, NULL);
	}
	list_for_each_entry_safe(devlink_rate, tmp, &devlink->rate_list, list) {
		if (devlink_rate_is_node(devlink_rate)) {
			ops->rate_node_del(devlink_rate, devlink_rate->priv, NULL);
			list_del(&devlink_rate->list);
			kfree(devlink_rate->name);
			kfree(devlink_rate);
		}
	}
	mutex_unlock(&devlink->lock);
}
EXPORT_SYMBOL_GPL(devlink_rate_nodes_destroy);

static int __devlink_port_phys_port_name_get(struct devlink_port *devlink_port,
					     char *name, size_t len)
{
	struct devlink_port_attrs *attrs = &devlink_port->attrs;
	int n = 0;

	if (!devlink_port->attrs_set)
		return -EOPNOTSUPP;

	switch (attrs->flavour) {
	case DEVLINK_PORT_FLAVOUR_PHYSICAL:
		n = snprintf(name, len, "p%u", attrs->phys.port_number);
		if (n < len && attrs->split)
			n += snprintf(name + n, len - n, "s%u",
				      attrs->phys.split_subport_number);
		break;
	case DEVLINK_PORT_FLAVOUR_CPU:
	case DEVLINK_PORT_FLAVOUR_DSA:
	case DEVLINK_PORT_FLAVOUR_UNUSED:
		/* As CPU and DSA ports do not have a netdevice associated
		 * case should not ever happen.
		 */
		WARN_ON(1);
		return -EINVAL;
	case DEVLINK_PORT_FLAVOUR_PCI_PF:
		if (attrs->pci_pf.external) {
			n = snprintf(name, len, "c%u", attrs->pci_pf.controller);
			if (n >= len)
				return -EINVAL;
			len -= n;
			name += n;
		}
		n = snprintf(name, len, "pf%u", attrs->pci_pf.pf);
		break;
	case DEVLINK_PORT_FLAVOUR_PCI_VF:
		if (attrs->pci_vf.external) {
			n = snprintf(name, len, "c%u", attrs->pci_vf.controller);
			if (n >= len)
				return -EINVAL;
			len -= n;
			name += n;
		}
		n = snprintf(name, len, "pf%uvf%u",
			     attrs->pci_vf.pf, attrs->pci_vf.vf);
		break;
	case DEVLINK_PORT_FLAVOUR_PCI_SF:
		if (attrs->pci_sf.external) {
			n = snprintf(name, len, "c%u", attrs->pci_sf.controller);
			if (n >= len)
				return -EINVAL;
			len -= n;
			name += n;
		}
		n = snprintf(name, len, "pf%usf%u", attrs->pci_sf.pf,
			     attrs->pci_sf.sf);
		break;
	case DEVLINK_PORT_FLAVOUR_VIRTUAL:
		return -EOPNOTSUPP;
	}

	if (n >= len)
		return -EINVAL;

	return 0;
}

int devlink_sb_register(struct devlink *devlink, unsigned int sb_index,
			u32 size, u16 ingress_pools_count,
			u16 egress_pools_count, u16 ingress_tc_count,
			u16 egress_tc_count)
{
	struct devlink_sb *devlink_sb;
	int err = 0;

	mutex_lock(&devlink->lock);
	if (devlink_sb_index_exists(devlink, sb_index)) {
		err = -EEXIST;
		goto unlock;
	}

	devlink_sb = kzalloc(sizeof(*devlink_sb), GFP_KERNEL);
	if (!devlink_sb) {
		err = -ENOMEM;
		goto unlock;
	}
	devlink_sb->index = sb_index;
	devlink_sb->size = size;
	devlink_sb->ingress_pools_count = ingress_pools_count;
	devlink_sb->egress_pools_count = egress_pools_count;
	devlink_sb->ingress_tc_count = ingress_tc_count;
	devlink_sb->egress_tc_count = egress_tc_count;
	list_add_tail(&devlink_sb->list, &devlink->sb_list);
unlock:
	mutex_unlock(&devlink->lock);
	return err;
}
EXPORT_SYMBOL_GPL(devlink_sb_register);

void devlink_sb_unregister(struct devlink *devlink, unsigned int sb_index)
{
	struct devlink_sb *devlink_sb;

	mutex_lock(&devlink->lock);
	devlink_sb = devlink_sb_get_by_index(devlink, sb_index);
	WARN_ON(!devlink_sb);
	list_del(&devlink_sb->list);
	mutex_unlock(&devlink->lock);
	kfree(devlink_sb);
}
EXPORT_SYMBOL_GPL(devlink_sb_unregister);

/**
 *	devlink_dpipe_headers_register - register dpipe headers
 *
 *	@devlink: devlink
 *	@dpipe_headers: dpipe header array
 *
 *	Register the headers supported by hardware.
 */
int devlink_dpipe_headers_register(struct devlink *devlink,
				   struct devlink_dpipe_headers *dpipe_headers)
{
	mutex_lock(&devlink->lock);
	devlink->dpipe_headers = dpipe_headers;
	mutex_unlock(&devlink->lock);
	return 0;
}
EXPORT_SYMBOL_GPL(devlink_dpipe_headers_register);

/**
 *	devlink_dpipe_headers_unregister - unregister dpipe headers
 *
 *	@devlink: devlink
 *
 *	Unregister the headers supported by hardware.
 */
void devlink_dpipe_headers_unregister(struct devlink *devlink)
{
	mutex_lock(&devlink->lock);
	devlink->dpipe_headers = NULL;
	mutex_unlock(&devlink->lock);
}
EXPORT_SYMBOL_GPL(devlink_dpipe_headers_unregister);

/**
 *	devlink_dpipe_table_counter_enabled - check if counter allocation
 *					      required
 *	@devlink: devlink
 *	@table_name: tables name
 *
 *	Used by driver to check if counter allocation is required.
 *	After counter allocation is turned on the table entries
 *	are updated to include counter statistics.
 *
 *	After that point on the driver must respect the counter
 *	state so that each entry added to the table is added
 *	with a counter.
 */
bool devlink_dpipe_table_counter_enabled(struct devlink *devlink,
					 const char *table_name)
{
	struct devlink_dpipe_table *table;
	bool enabled;

	rcu_read_lock();
	table = devlink_dpipe_table_find(&devlink->dpipe_table_list,
					 table_name, devlink);
	enabled = false;
	if (table)
		enabled = table->counters_enabled;
	rcu_read_unlock();
	return enabled;
}
EXPORT_SYMBOL_GPL(devlink_dpipe_table_counter_enabled);

/**
 *	devlink_dpipe_table_register - register dpipe table
 *
 *	@devlink: devlink
 *	@table_name: table name
 *	@table_ops: table ops
 *	@priv: priv
 *	@counter_control_extern: external control for counters
 */
int devlink_dpipe_table_register(struct devlink *devlink,
				 const char *table_name,
				 struct devlink_dpipe_table_ops *table_ops,
				 void *priv, bool counter_control_extern)
{
	struct devlink_dpipe_table *table;
	int err = 0;

	if (WARN_ON(!table_ops->size_get))
		return -EINVAL;

	mutex_lock(&devlink->lock);

	if (devlink_dpipe_table_find(&devlink->dpipe_table_list, table_name,
				     devlink)) {
		err = -EEXIST;
		goto unlock;
	}

	table = kzalloc(sizeof(*table), GFP_KERNEL);
	if (!table) {
		err = -ENOMEM;
		goto unlock;
	}

	table->name = table_name;
	table->table_ops = table_ops;
	table->priv = priv;
	table->counter_control_extern = counter_control_extern;

	list_add_tail_rcu(&table->list, &devlink->dpipe_table_list);
unlock:
	mutex_unlock(&devlink->lock);
	return err;
}
EXPORT_SYMBOL_GPL(devlink_dpipe_table_register);

/**
 *	devlink_dpipe_table_unregister - unregister dpipe table
 *
 *	@devlink: devlink
 *	@table_name: table name
 */
void devlink_dpipe_table_unregister(struct devlink *devlink,
				    const char *table_name)
{
	struct devlink_dpipe_table *table;

	mutex_lock(&devlink->lock);
	table = devlink_dpipe_table_find(&devlink->dpipe_table_list,
					 table_name, devlink);
	if (!table)
		goto unlock;
	list_del_rcu(&table->list);
	mutex_unlock(&devlink->lock);
	kfree_rcu(table, rcu);
	return;
unlock:
	mutex_unlock(&devlink->lock);
}
EXPORT_SYMBOL_GPL(devlink_dpipe_table_unregister);

/**
 *	devlink_resource_register - devlink resource register
 *
 *	@devlink: devlink
 *	@resource_name: resource's name
 *	@resource_size: resource's size
 *	@resource_id: resource's id
 *	@parent_resource_id: resource's parent id
 *	@size_params: size parameters
 *
 *	Generic resources should reuse the same names across drivers.
 *	Please see the generic resources list at:
 *	Documentation/networking/devlink/devlink-resource.rst
 */
int devlink_resource_register(struct devlink *devlink,
			      const char *resource_name,
			      u64 resource_size,
			      u64 resource_id,
			      u64 parent_resource_id,
			      const struct devlink_resource_size_params *size_params)
{
	struct devlink_resource *resource;
	struct list_head *resource_list;
	bool top_hierarchy;
	int err = 0;

	top_hierarchy = parent_resource_id == DEVLINK_RESOURCE_ID_PARENT_TOP;

	mutex_lock(&devlink->lock);
	resource = devlink_resource_find(devlink, NULL, resource_id);
	if (resource) {
		err = -EINVAL;
		goto out;
	}

	resource = kzalloc(sizeof(*resource), GFP_KERNEL);
	if (!resource) {
		err = -ENOMEM;
		goto out;
	}

	if (top_hierarchy) {
		resource_list = &devlink->resource_list;
	} else {
		struct devlink_resource *parent_resource;

		parent_resource = devlink_resource_find(devlink, NULL,
							parent_resource_id);
		if (parent_resource) {
			resource_list = &parent_resource->resource_list;
			resource->parent = parent_resource;
		} else {
			kfree(resource);
			err = -EINVAL;
			goto out;
		}
	}

	resource->name = resource_name;
	resource->size = resource_size;
	resource->size_new = resource_size;
	resource->id = resource_id;
	resource->size_valid = true;
	memcpy(&resource->size_params, size_params,
	       sizeof(resource->size_params));
	INIT_LIST_HEAD(&resource->resource_list);
	list_add_tail(&resource->list, resource_list);
out:
	mutex_unlock(&devlink->lock);
	return err;
}
EXPORT_SYMBOL_GPL(devlink_resource_register);

/**
 *	devlink_resources_unregister - free all resources
 *
 *	@devlink: devlink
 *	@resource: resource
 */
void devlink_resources_unregister(struct devlink *devlink,
				  struct devlink_resource *resource)
{
	struct devlink_resource *tmp, *child_resource;
	struct list_head *resource_list;

	if (resource)
		resource_list = &resource->resource_list;
	else
		resource_list = &devlink->resource_list;

	if (!resource)
		mutex_lock(&devlink->lock);

	list_for_each_entry_safe(child_resource, tmp, resource_list, list) {
		devlink_resources_unregister(devlink, child_resource);
		list_del(&child_resource->list);
		kfree(child_resource);
	}

	if (!resource)
		mutex_unlock(&devlink->lock);
}
EXPORT_SYMBOL_GPL(devlink_resources_unregister);

/**
 *	devlink_resource_size_get - get and update size
 *
 *	@devlink: devlink
 *	@resource_id: the requested resource id
 *	@p_resource_size: ptr to update
 */
int devlink_resource_size_get(struct devlink *devlink,
			      u64 resource_id,
			      u64 *p_resource_size)
{
	struct devlink_resource *resource;
	int err = 0;

	mutex_lock(&devlink->lock);
	resource = devlink_resource_find(devlink, NULL, resource_id);
	if (!resource) {
		err = -EINVAL;
		goto out;
	}
	*p_resource_size = resource->size_new;
	resource->size = resource->size_new;
out:
	mutex_unlock(&devlink->lock);
	return err;
}
EXPORT_SYMBOL_GPL(devlink_resource_size_get);

/**
 *	devlink_dpipe_table_resource_set - set the resource id
 *
 *	@devlink: devlink
 *	@table_name: table name
 *	@resource_id: resource id
 *	@resource_units: number of resource's units consumed per table's entry
 */
int devlink_dpipe_table_resource_set(struct devlink *devlink,
				     const char *table_name, u64 resource_id,
				     u64 resource_units)
{
	struct devlink_dpipe_table *table;
	int err = 0;

	mutex_lock(&devlink->lock);
	table = devlink_dpipe_table_find(&devlink->dpipe_table_list,
					 table_name, devlink);
	if (!table) {
		err = -EINVAL;
		goto out;
	}
	table->resource_id = resource_id;
	table->resource_units = resource_units;
	table->resource_valid = true;
out:
	mutex_unlock(&devlink->lock);
	return err;
}
EXPORT_SYMBOL_GPL(devlink_dpipe_table_resource_set);

/**
 *	devlink_resource_occ_get_register - register occupancy getter
 *
 *	@devlink: devlink
 *	@resource_id: resource id
 *	@occ_get: occupancy getter callback
 *	@occ_get_priv: occupancy getter callback priv
 */
void devlink_resource_occ_get_register(struct devlink *devlink,
				       u64 resource_id,
				       devlink_resource_occ_get_t *occ_get,
				       void *occ_get_priv)
{
	struct devlink_resource *resource;

	mutex_lock(&devlink->lock);
	resource = devlink_resource_find(devlink, NULL, resource_id);
	if (WARN_ON(!resource))
		goto out;
	WARN_ON(resource->occ_get);

	resource->occ_get = occ_get;
	resource->occ_get_priv = occ_get_priv;
out:
	mutex_unlock(&devlink->lock);
}
EXPORT_SYMBOL_GPL(devlink_resource_occ_get_register);

/**
 *	devlink_resource_occ_get_unregister - unregister occupancy getter
 *
 *	@devlink: devlink
 *	@resource_id: resource id
 */
void devlink_resource_occ_get_unregister(struct devlink *devlink,
					 u64 resource_id)
{
	struct devlink_resource *resource;

	mutex_lock(&devlink->lock);
	resource = devlink_resource_find(devlink, NULL, resource_id);
	if (WARN_ON(!resource))
		goto out;
	WARN_ON(!resource->occ_get);

	resource->occ_get = NULL;
	resource->occ_get_priv = NULL;
out:
	mutex_unlock(&devlink->lock);
}
EXPORT_SYMBOL_GPL(devlink_resource_occ_get_unregister);

static int devlink_param_verify(const struct devlink_param *param)
{
	if (!param || !param->name || !param->supported_cmodes)
		return -EINVAL;
	if (param->generic)
		return devlink_param_generic_verify(param);
	else
		return devlink_param_driver_verify(param);
}

static int __devlink_param_register_one(struct devlink *devlink,
					unsigned int port_index,
					struct list_head *param_list,
					const struct devlink_param *param,
					enum devlink_command reg_cmd)
{
	int err;

	err = devlink_param_verify(param);
	if (err)
		return err;

	return devlink_param_register_one(devlink, port_index,
					  param_list, param, reg_cmd);
}

static int __devlink_params_register(struct devlink *devlink,
				     unsigned int port_index,
				     struct list_head *param_list,
				     const struct devlink_param *params,
				     size_t params_count,
				     enum devlink_command reg_cmd,
				     enum devlink_command unreg_cmd)
{
	const struct devlink_param *param = params;
	int i;
	int err;

	mutex_lock(&devlink->lock);
	for (i = 0; i < params_count; i++, param++) {
		err = __devlink_param_register_one(devlink, port_index,
						   param_list, param, reg_cmd);
		if (err)
			goto rollback;
	}

	mutex_unlock(&devlink->lock);
	return 0;

rollback:
	if (!i)
		goto unlock;
	for (param--; i > 0; i--, param--)
		devlink_param_unregister_one(devlink, port_index, param_list,
					     param, unreg_cmd);
unlock:
	mutex_unlock(&devlink->lock);
	return err;
}

static void __devlink_params_unregister(struct devlink *devlink,
					unsigned int port_index,
					struct list_head *param_list,
					const struct devlink_param *params,
					size_t params_count,
					enum devlink_command cmd)
{
	const struct devlink_param *param = params;
	int i;

	mutex_lock(&devlink->lock);
	for (i = 0; i < params_count; i++, param++)
		devlink_param_unregister_one(devlink, 0, param_list, param,
					     cmd);
	mutex_unlock(&devlink->lock);
}

/**
 *	devlink_params_register - register configuration parameters
 *
 *	@devlink: devlink
 *	@params: configuration parameters array
 *	@params_count: number of parameters provided
 *
 *	Register the configuration parameters supported by the driver.
 */
int devlink_params_register(struct devlink *devlink,
			    const struct devlink_param *params,
			    size_t params_count)
{
	return __devlink_params_register(devlink, 0, &devlink->param_list,
					 params, params_count,
					 DEVLINK_CMD_PARAM_NEW,
					 DEVLINK_CMD_PARAM_DEL);
}
EXPORT_SYMBOL_GPL(devlink_params_register);

/**
 *	devlink_params_unregister - unregister configuration parameters
 *	@devlink: devlink
 *	@params: configuration parameters to unregister
 *	@params_count: number of parameters provided
 */
void devlink_params_unregister(struct devlink *devlink,
			       const struct devlink_param *params,
			       size_t params_count)
{
	return __devlink_params_unregister(devlink, 0, &devlink->param_list,
					   params, params_count,
					   DEVLINK_CMD_PARAM_DEL);
}
EXPORT_SYMBOL_GPL(devlink_params_unregister);

/**
 * devlink_param_register - register one configuration parameter
 *
 * @devlink: devlink
 * @param: one configuration parameter
 *
 * Register the configuration parameter supported by the driver.
 * Return: returns 0 on successful registration or error code otherwise.
 */
int devlink_param_register(struct devlink *devlink,
			   const struct devlink_param *param)
{
	int err;

	mutex_lock(&devlink->lock);
	err = __devlink_param_register_one(devlink, 0, &devlink->param_list,
					   param, DEVLINK_CMD_PARAM_NEW);
	mutex_unlock(&devlink->lock);
	return err;
}
EXPORT_SYMBOL_GPL(devlink_param_register);

/**
 * devlink_param_unregister - unregister one configuration parameter
 * @devlink: devlink
 * @param: configuration parameter to unregister
 */
void devlink_param_unregister(struct devlink *devlink,
			      const struct devlink_param *param)
{
	mutex_lock(&devlink->lock);
	devlink_param_unregister_one(devlink, 0, &devlink->param_list, param,
				     DEVLINK_CMD_PARAM_DEL);
	mutex_unlock(&devlink->lock);
}
EXPORT_SYMBOL_GPL(devlink_param_unregister);

/**
 *	devlink_params_publish - publish configuration parameters
 *
 *	@devlink: devlink
 *
 *	Publish previously registered configuration parameters.
 */
void devlink_params_publish(struct devlink *devlink)
{
	struct devlink_param_item *param_item;

	if (!xa_get_mark(&devlinks, devlink->index, DEVLINK_REGISTERED))
		return;

	list_for_each_entry(param_item, &devlink->param_list, list) {
		if (param_item->published)
			continue;
		param_item->published = true;
		devlink_param_notify(devlink, 0, param_item,
				     DEVLINK_CMD_PARAM_NEW);
	}
}
EXPORT_SYMBOL_GPL(devlink_params_publish);

/**
 *	devlink_params_unpublish - unpublish configuration parameters
 *
 *	@devlink: devlink
 *
 *	Unpublish previously registered configuration parameters.
 */
void devlink_params_unpublish(struct devlink *devlink)
{
	struct devlink_param_item *param_item;

	list_for_each_entry(param_item, &devlink->param_list, list) {
		if (!param_item->published)
			continue;
		param_item->published = false;
		devlink_param_notify(devlink, 0, param_item,
				     DEVLINK_CMD_PARAM_DEL);
	}
}
EXPORT_SYMBOL_GPL(devlink_params_unpublish);

/**
<<<<<<< HEAD
 *	devlink_port_params_register - register port configuration parameters
 *
 *	@devlink_port: devlink port
 *	@params: configuration parameters array
 *	@params_count: number of parameters provided
 *
 *	Register the configuration parameters supported by the port.
 */
int devlink_port_params_register(struct devlink_port *devlink_port,
				 const struct devlink_param *params,
				 size_t params_count)
{
	return __devlink_params_register(devlink_port->devlink,
					 devlink_port->index,
					 &devlink_port->param_list, params,
					 params_count,
					 DEVLINK_CMD_PORT_PARAM_NEW,
					 DEVLINK_CMD_PORT_PARAM_DEL);
}
EXPORT_SYMBOL_GPL(devlink_port_params_register);

/**
 *	devlink_port_params_unregister - unregister port configuration
 *	parameters
 *
 *	@devlink_port: devlink port
 *	@params: configuration parameters array
 *	@params_count: number of parameters provided
 */
void devlink_port_params_unregister(struct devlink_port *devlink_port,
				    const struct devlink_param *params,
				    size_t params_count)
{
	return __devlink_params_unregister(devlink_port->devlink,
					   devlink_port->index,
					   &devlink_port->param_list,
					   params, params_count,
					   DEVLINK_CMD_PORT_PARAM_DEL);
}
EXPORT_SYMBOL_GPL(devlink_port_params_unregister);

static int
__devlink_param_driverinit_value_get(struct list_head *param_list, u32 param_id,
				     union devlink_param_value *init_val)
{
	struct devlink_param_item *param_item;
=======
 *	devlink_param_driverinit_value_get - get configuration parameter
 *					     value for driver initializing
 *
 *	@devlink: devlink
 *	@param_id: parameter ID
 *	@init_val: value of parameter in driverinit configuration mode
 *
 *	This function should be used by the driver to get driverinit
 *	configuration for initialization after reload command.
 */
int devlink_param_driverinit_value_get(struct devlink *devlink, u32 param_id,
				       union devlink_param_value *init_val)
{
	struct devlink_param_item *param_item;

	if (!devlink_reload_supported(devlink->ops))
		return -EOPNOTSUPP;
>>>>>>> 6b7b0c30

	param_item = devlink_param_find_by_id(&devlink->param_list, param_id);
	if (!param_item)
		return -EINVAL;

	if (!param_item->driverinit_value_valid ||
	    !devlink_param_cmode_is_supported(param_item->param,
					      DEVLINK_PARAM_CMODE_DRIVERINIT))
		return -EOPNOTSUPP;

	if (param_item->param->type == DEVLINK_PARAM_TYPE_STRING)
		strcpy(init_val->vstr, param_item->driverinit_value.vstr);
	else
		*init_val = param_item->driverinit_value;

	return 0;
}
EXPORT_SYMBOL_GPL(devlink_param_driverinit_value_get);

/**
 *	devlink_param_driverinit_value_set - set value of configuration
 *					     parameter for driverinit
 *					     configuration mode
 *
 *	@devlink: devlink
 *	@param_id: parameter ID
 *	@init_val: value of parameter to set for driverinit configuration mode
 *
 *	This function should be used by the driver to set driverinit
 *	configuration mode default value.
 */
int devlink_param_driverinit_value_set(struct devlink *devlink, u32 param_id,
				       union devlink_param_value init_val)
{
	struct devlink_param_item *param_item;

	param_item = devlink_param_find_by_id(&devlink->param_list, param_id);
	if (!param_item)
		return -EINVAL;

	if (!devlink_param_cmode_is_supported(param_item->param,
					      DEVLINK_PARAM_CMODE_DRIVERINIT))
		return -EOPNOTSUPP;

	if (param_item->param->type == DEVLINK_PARAM_TYPE_STRING)
		strcpy(param_item->driverinit_value.vstr, init_val.vstr);
	else
		param_item->driverinit_value = init_val;
	param_item->driverinit_value_valid = true;

	devlink_param_notify(devlink, 0, param_item, DEVLINK_CMD_PARAM_NEW);
	return 0;
}
EXPORT_SYMBOL_GPL(devlink_param_driverinit_value_set);

/**
 *	devlink_param_value_changed - notify devlink on a parameter's value
 *				      change. Should be called by the driver
 *				      right after the change.
 *
 *	@devlink: devlink
 *	@param_id: parameter ID
 *
 *	This function should be used by the driver to notify devlink on value
 *	change, excluding driverinit configuration mode.
 *	For driverinit configuration mode driver should use the function
 */
void devlink_param_value_changed(struct devlink *devlink, u32 param_id)
{
	struct devlink_param_item *param_item;

	param_item = devlink_param_find_by_id(&devlink->param_list, param_id);
	WARN_ON(!param_item);

	devlink_param_notify(devlink, 0, param_item, DEVLINK_CMD_PARAM_NEW);
}
EXPORT_SYMBOL_GPL(devlink_param_value_changed);

/**
 *	devlink_region_create - create a new address region
 *
 *	@devlink: devlink
 *	@ops: region operations and name
 *	@region_max_snapshots: Maximum supported number of snapshots for region
 *	@region_size: size of region
 */
struct devlink_region *
devlink_region_create(struct devlink *devlink,
		      const struct devlink_region_ops *ops,
		      u32 region_max_snapshots, u64 region_size)
{
	struct devlink_region *region;
	int err = 0;

	if (WARN_ON(!ops) || WARN_ON(!ops->destructor))
		return ERR_PTR(-EINVAL);

	mutex_lock(&devlink->lock);

	if (devlink_region_get_by_name(devlink, ops->name)) {
		err = -EEXIST;
		goto unlock;
	}

	region = kzalloc(sizeof(*region), GFP_KERNEL);
	if (!region) {
		err = -ENOMEM;
		goto unlock;
	}

	region->devlink = devlink;
	region->max_snapshots = region_max_snapshots;
	region->ops = ops;
	region->size = region_size;
	INIT_LIST_HEAD(&region->snapshot_list);
	list_add_tail(&region->list, &devlink->region_list);
	devlink_nl_region_notify(region, NULL, DEVLINK_CMD_REGION_NEW);

	mutex_unlock(&devlink->lock);
	return region;

unlock:
	mutex_unlock(&devlink->lock);
	return ERR_PTR(err);
}
EXPORT_SYMBOL_GPL(devlink_region_create);

/**
 *	devlink_port_region_create - create a new address region for a port
 *
 *	@port: devlink port
 *	@ops: region operations and name
 *	@region_max_snapshots: Maximum supported number of snapshots for region
 *	@region_size: size of region
 */
struct devlink_region *
devlink_port_region_create(struct devlink_port *port,
			   const struct devlink_port_region_ops *ops,
			   u32 region_max_snapshots, u64 region_size)
{
	struct devlink *devlink = port->devlink;
	struct devlink_region *region;
	int err = 0;

	if (WARN_ON(!ops) || WARN_ON(!ops->destructor))
		return ERR_PTR(-EINVAL);

	mutex_lock(&devlink->lock);

	if (devlink_port_region_get_by_name(port, ops->name)) {
		err = -EEXIST;
		goto unlock;
	}

	region = kzalloc(sizeof(*region), GFP_KERNEL);
	if (!region) {
		err = -ENOMEM;
		goto unlock;
	}

	region->devlink = devlink;
	region->port = port;
	region->max_snapshots = region_max_snapshots;
	region->port_ops = ops;
	region->size = region_size;
	INIT_LIST_HEAD(&region->snapshot_list);
	list_add_tail(&region->list, &port->region_list);
	devlink_nl_region_notify(region, NULL, DEVLINK_CMD_REGION_NEW);

	mutex_unlock(&devlink->lock);
	return region;

unlock:
	mutex_unlock(&devlink->lock);
	return ERR_PTR(err);
}
EXPORT_SYMBOL_GPL(devlink_port_region_create);

/**
 *	devlink_region_destroy - destroy address region
 *
 *	@region: devlink region to destroy
 */
void devlink_region_destroy(struct devlink_region *region)
{
	struct devlink *devlink = region->devlink;
	struct devlink_snapshot *snapshot, *ts;

	mutex_lock(&devlink->lock);

	/* Free all snapshots of region */
	list_for_each_entry_safe(snapshot, ts, &region->snapshot_list, list)
		devlink_region_snapshot_del(region, snapshot);

	list_del(&region->list);

	devlink_nl_region_notify(region, NULL, DEVLINK_CMD_REGION_DEL);
	mutex_unlock(&devlink->lock);
	kfree(region);
}
EXPORT_SYMBOL_GPL(devlink_region_destroy);

/**
 *	devlink_region_snapshot_id_get - get snapshot ID
 *
 *	This callback should be called when adding a new snapshot,
 *	Driver should use the same id for multiple snapshots taken
 *	on multiple regions at the same time/by the same trigger.
 *
 *	The caller of this function must use devlink_region_snapshot_id_put
 *	when finished creating regions using this id.
 *
 *	Returns zero on success, or a negative error code on failure.
 *
 *	@devlink: devlink
 *	@id: storage to return id
 */
int devlink_region_snapshot_id_get(struct devlink *devlink, u32 *id)
{
	int err;

	mutex_lock(&devlink->lock);
	err = __devlink_region_snapshot_id_get(devlink, id);
	mutex_unlock(&devlink->lock);

	return err;
}
EXPORT_SYMBOL_GPL(devlink_region_snapshot_id_get);

/**
 *	devlink_region_snapshot_id_put - put snapshot ID reference
 *
 *	This should be called by a driver after finishing creating snapshots
 *	with an id. Doing so ensures that the ID can later be released in the
 *	event that all snapshots using it have been destroyed.
 *
 *	@devlink: devlink
 *	@id: id to release reference on
 */
void devlink_region_snapshot_id_put(struct devlink *devlink, u32 id)
{
	mutex_lock(&devlink->lock);
	__devlink_snapshot_id_decrement(devlink, id);
	mutex_unlock(&devlink->lock);
}
EXPORT_SYMBOL_GPL(devlink_region_snapshot_id_put);

/**
 *	devlink_region_snapshot_create - create a new snapshot
 *	This will add a new snapshot of a region. The snapshot
 *	will be stored on the region struct and can be accessed
 *	from devlink. This is useful for future analyses of snapshots.
 *	Multiple snapshots can be created on a region.
 *	The @snapshot_id should be obtained using the getter function.
 *
 *	@region: devlink region of the snapshot
 *	@data: snapshot data
 *	@snapshot_id: snapshot id to be created
 */
int devlink_region_snapshot_create(struct devlink_region *region,
				   u8 *data, u32 snapshot_id)
{
	struct devlink *devlink = region->devlink;
	int err;

	mutex_lock(&devlink->lock);
	err = __devlink_region_snapshot_create(region, data, snapshot_id);
	mutex_unlock(&devlink->lock);

	return err;
}
EXPORT_SYMBOL_GPL(devlink_region_snapshot_create);

#define DEVLINK_TRAP(_id, _type)					      \
	{								      \
		.type = DEVLINK_TRAP_TYPE_##_type,			      \
		.id = DEVLINK_TRAP_GENERIC_ID_##_id,			      \
		.name = DEVLINK_TRAP_GENERIC_NAME_##_id,		      \
	}

static const struct devlink_trap devlink_trap_generic[] = {
	DEVLINK_TRAP(SMAC_MC, DROP),
	DEVLINK_TRAP(VLAN_TAG_MISMATCH, DROP),
	DEVLINK_TRAP(INGRESS_VLAN_FILTER, DROP),
	DEVLINK_TRAP(INGRESS_STP_FILTER, DROP),
	DEVLINK_TRAP(EMPTY_TX_LIST, DROP),
	DEVLINK_TRAP(PORT_LOOPBACK_FILTER, DROP),
	DEVLINK_TRAP(BLACKHOLE_ROUTE, DROP),
	DEVLINK_TRAP(TTL_ERROR, EXCEPTION),
	DEVLINK_TRAP(TAIL_DROP, DROP),
	DEVLINK_TRAP(NON_IP_PACKET, DROP),
	DEVLINK_TRAP(UC_DIP_MC_DMAC, DROP),
	DEVLINK_TRAP(DIP_LB, DROP),
	DEVLINK_TRAP(SIP_MC, DROP),
	DEVLINK_TRAP(SIP_LB, DROP),
	DEVLINK_TRAP(CORRUPTED_IP_HDR, DROP),
	DEVLINK_TRAP(IPV4_SIP_BC, DROP),
	DEVLINK_TRAP(IPV6_MC_DIP_RESERVED_SCOPE, DROP),
	DEVLINK_TRAP(IPV6_MC_DIP_INTERFACE_LOCAL_SCOPE, DROP),
	DEVLINK_TRAP(MTU_ERROR, EXCEPTION),
	DEVLINK_TRAP(UNRESOLVED_NEIGH, EXCEPTION),
	DEVLINK_TRAP(RPF, EXCEPTION),
	DEVLINK_TRAP(REJECT_ROUTE, EXCEPTION),
	DEVLINK_TRAP(IPV4_LPM_UNICAST_MISS, EXCEPTION),
	DEVLINK_TRAP(IPV6_LPM_UNICAST_MISS, EXCEPTION),
	DEVLINK_TRAP(NON_ROUTABLE, DROP),
	DEVLINK_TRAP(DECAP_ERROR, EXCEPTION),
	DEVLINK_TRAP(OVERLAY_SMAC_MC, DROP),
	DEVLINK_TRAP(INGRESS_FLOW_ACTION_DROP, DROP),
	DEVLINK_TRAP(EGRESS_FLOW_ACTION_DROP, DROP),
	DEVLINK_TRAP(STP, CONTROL),
	DEVLINK_TRAP(LACP, CONTROL),
	DEVLINK_TRAP(LLDP, CONTROL),
	DEVLINK_TRAP(IGMP_QUERY, CONTROL),
	DEVLINK_TRAP(IGMP_V1_REPORT, CONTROL),
	DEVLINK_TRAP(IGMP_V2_REPORT, CONTROL),
	DEVLINK_TRAP(IGMP_V3_REPORT, CONTROL),
	DEVLINK_TRAP(IGMP_V2_LEAVE, CONTROL),
	DEVLINK_TRAP(MLD_QUERY, CONTROL),
	DEVLINK_TRAP(MLD_V1_REPORT, CONTROL),
	DEVLINK_TRAP(MLD_V2_REPORT, CONTROL),
	DEVLINK_TRAP(MLD_V1_DONE, CONTROL),
	DEVLINK_TRAP(IPV4_DHCP, CONTROL),
	DEVLINK_TRAP(IPV6_DHCP, CONTROL),
	DEVLINK_TRAP(ARP_REQUEST, CONTROL),
	DEVLINK_TRAP(ARP_RESPONSE, CONTROL),
	DEVLINK_TRAP(ARP_OVERLAY, CONTROL),
	DEVLINK_TRAP(IPV6_NEIGH_SOLICIT, CONTROL),
	DEVLINK_TRAP(IPV6_NEIGH_ADVERT, CONTROL),
	DEVLINK_TRAP(IPV4_BFD, CONTROL),
	DEVLINK_TRAP(IPV6_BFD, CONTROL),
	DEVLINK_TRAP(IPV4_OSPF, CONTROL),
	DEVLINK_TRAP(IPV6_OSPF, CONTROL),
	DEVLINK_TRAP(IPV4_BGP, CONTROL),
	DEVLINK_TRAP(IPV6_BGP, CONTROL),
	DEVLINK_TRAP(IPV4_VRRP, CONTROL),
	DEVLINK_TRAP(IPV6_VRRP, CONTROL),
	DEVLINK_TRAP(IPV4_PIM, CONTROL),
	DEVLINK_TRAP(IPV6_PIM, CONTROL),
	DEVLINK_TRAP(UC_LB, CONTROL),
	DEVLINK_TRAP(LOCAL_ROUTE, CONTROL),
	DEVLINK_TRAP(EXTERNAL_ROUTE, CONTROL),
	DEVLINK_TRAP(IPV6_UC_DIP_LINK_LOCAL_SCOPE, CONTROL),
	DEVLINK_TRAP(IPV6_DIP_ALL_NODES, CONTROL),
	DEVLINK_TRAP(IPV6_DIP_ALL_ROUTERS, CONTROL),
	DEVLINK_TRAP(IPV6_ROUTER_SOLICIT, CONTROL),
	DEVLINK_TRAP(IPV6_ROUTER_ADVERT, CONTROL),
	DEVLINK_TRAP(IPV6_REDIRECT, CONTROL),
	DEVLINK_TRAP(IPV4_ROUTER_ALERT, CONTROL),
	DEVLINK_TRAP(IPV6_ROUTER_ALERT, CONTROL),
	DEVLINK_TRAP(PTP_EVENT, CONTROL),
	DEVLINK_TRAP(PTP_GENERAL, CONTROL),
	DEVLINK_TRAP(FLOW_ACTION_SAMPLE, CONTROL),
	DEVLINK_TRAP(FLOW_ACTION_TRAP, CONTROL),
	DEVLINK_TRAP(EARLY_DROP, DROP),
	DEVLINK_TRAP(VXLAN_PARSING, DROP),
	DEVLINK_TRAP(LLC_SNAP_PARSING, DROP),
	DEVLINK_TRAP(VLAN_PARSING, DROP),
	DEVLINK_TRAP(PPPOE_PPP_PARSING, DROP),
	DEVLINK_TRAP(MPLS_PARSING, DROP),
	DEVLINK_TRAP(ARP_PARSING, DROP),
	DEVLINK_TRAP(IP_1_PARSING, DROP),
	DEVLINK_TRAP(IP_N_PARSING, DROP),
	DEVLINK_TRAP(GRE_PARSING, DROP),
	DEVLINK_TRAP(UDP_PARSING, DROP),
	DEVLINK_TRAP(TCP_PARSING, DROP),
	DEVLINK_TRAP(IPSEC_PARSING, DROP),
	DEVLINK_TRAP(SCTP_PARSING, DROP),
	DEVLINK_TRAP(DCCP_PARSING, DROP),
	DEVLINK_TRAP(GTP_PARSING, DROP),
	DEVLINK_TRAP(ESP_PARSING, DROP),
	DEVLINK_TRAP(BLACKHOLE_NEXTHOP, DROP),
	DEVLINK_TRAP(DMAC_FILTER, DROP),
};

#define DEVLINK_TRAP_GROUP(_id)						      \
	{								      \
		.id = DEVLINK_TRAP_GROUP_GENERIC_ID_##_id,		      \
		.name = DEVLINK_TRAP_GROUP_GENERIC_NAME_##_id,		      \
	}

static const struct devlink_trap_group devlink_trap_group_generic[] = {
	DEVLINK_TRAP_GROUP(L2_DROPS),
	DEVLINK_TRAP_GROUP(L3_DROPS),
	DEVLINK_TRAP_GROUP(L3_EXCEPTIONS),
	DEVLINK_TRAP_GROUP(BUFFER_DROPS),
	DEVLINK_TRAP_GROUP(TUNNEL_DROPS),
	DEVLINK_TRAP_GROUP(ACL_DROPS),
	DEVLINK_TRAP_GROUP(STP),
	DEVLINK_TRAP_GROUP(LACP),
	DEVLINK_TRAP_GROUP(LLDP),
	DEVLINK_TRAP_GROUP(MC_SNOOPING),
	DEVLINK_TRAP_GROUP(DHCP),
	DEVLINK_TRAP_GROUP(NEIGH_DISCOVERY),
	DEVLINK_TRAP_GROUP(BFD),
	DEVLINK_TRAP_GROUP(OSPF),
	DEVLINK_TRAP_GROUP(BGP),
	DEVLINK_TRAP_GROUP(VRRP),
	DEVLINK_TRAP_GROUP(PIM),
	DEVLINK_TRAP_GROUP(UC_LB),
	DEVLINK_TRAP_GROUP(LOCAL_DELIVERY),
	DEVLINK_TRAP_GROUP(EXTERNAL_DELIVERY),
	DEVLINK_TRAP_GROUP(IPV6),
	DEVLINK_TRAP_GROUP(PTP_EVENT),
	DEVLINK_TRAP_GROUP(PTP_GENERAL),
	DEVLINK_TRAP_GROUP(ACL_SAMPLE),
	DEVLINK_TRAP_GROUP(ACL_TRAP),
	DEVLINK_TRAP_GROUP(PARSER_ERROR_DROPS),
};

static int devlink_trap_generic_verify(const struct devlink_trap *trap)
{
	if (trap->id > DEVLINK_TRAP_GENERIC_ID_MAX)
		return -EINVAL;

	if (strcmp(trap->name, devlink_trap_generic[trap->id].name))
		return -EINVAL;

	if (trap->type != devlink_trap_generic[trap->id].type)
		return -EINVAL;

	return 0;
}

static int devlink_trap_driver_verify(const struct devlink_trap *trap)
{
	int i;

	if (trap->id <= DEVLINK_TRAP_GENERIC_ID_MAX)
		return -EINVAL;

	for (i = 0; i < ARRAY_SIZE(devlink_trap_generic); i++) {
		if (!strcmp(trap->name, devlink_trap_generic[i].name))
			return -EEXIST;
	}

	return 0;
}

static int devlink_trap_verify(const struct devlink_trap *trap)
{
	if (!trap || !trap->name)
		return -EINVAL;

	if (trap->generic)
		return devlink_trap_generic_verify(trap);
	else
		return devlink_trap_driver_verify(trap);
}

static int
devlink_trap_group_generic_verify(const struct devlink_trap_group *group)
{
	if (group->id > DEVLINK_TRAP_GROUP_GENERIC_ID_MAX)
		return -EINVAL;

	if (strcmp(group->name, devlink_trap_group_generic[group->id].name))
		return -EINVAL;

	return 0;
}

static int
devlink_trap_group_driver_verify(const struct devlink_trap_group *group)
{
	int i;

	if (group->id <= DEVLINK_TRAP_GROUP_GENERIC_ID_MAX)
		return -EINVAL;

	for (i = 0; i < ARRAY_SIZE(devlink_trap_group_generic); i++) {
		if (!strcmp(group->name, devlink_trap_group_generic[i].name))
			return -EEXIST;
	}

	return 0;
}

static int devlink_trap_group_verify(const struct devlink_trap_group *group)
{
	if (group->generic)
		return devlink_trap_group_generic_verify(group);
	else
		return devlink_trap_group_driver_verify(group);
}

static void
devlink_trap_group_notify(struct devlink *devlink,
			  const struct devlink_trap_group_item *group_item,
			  enum devlink_command cmd)
{
	struct sk_buff *msg;
	int err;

	WARN_ON_ONCE(cmd != DEVLINK_CMD_TRAP_GROUP_NEW &&
		     cmd != DEVLINK_CMD_TRAP_GROUP_DEL);
	if (!xa_get_mark(&devlinks, devlink->index, DEVLINK_REGISTERED))
		return;

	msg = nlmsg_new(NLMSG_DEFAULT_SIZE, GFP_KERNEL);
	if (!msg)
		return;

	err = devlink_nl_trap_group_fill(msg, devlink, group_item, cmd, 0, 0,
					 0);
	if (err) {
		nlmsg_free(msg);
		return;
	}

	genlmsg_multicast_netns(&devlink_nl_family, devlink_net(devlink),
				msg, 0, DEVLINK_MCGRP_CONFIG, GFP_KERNEL);
}

static int
devlink_trap_item_group_link(struct devlink *devlink,
			     struct devlink_trap_item *trap_item)
{
	u16 group_id = trap_item->trap->init_group_id;
	struct devlink_trap_group_item *group_item;

	group_item = devlink_trap_group_item_lookup_by_id(devlink, group_id);
	if (WARN_ON_ONCE(!group_item))
		return -EINVAL;

	trap_item->group_item = group_item;

	return 0;
}

static void devlink_trap_notify(struct devlink *devlink,
				const struct devlink_trap_item *trap_item,
				enum devlink_command cmd)
{
	struct sk_buff *msg;
	int err;

	WARN_ON_ONCE(cmd != DEVLINK_CMD_TRAP_NEW &&
		     cmd != DEVLINK_CMD_TRAP_DEL);
	if (!xa_get_mark(&devlinks, devlink->index, DEVLINK_REGISTERED))
		return;

	msg = nlmsg_new(NLMSG_DEFAULT_SIZE, GFP_KERNEL);
	if (!msg)
		return;

	err = devlink_nl_trap_fill(msg, devlink, trap_item, cmd, 0, 0, 0);
	if (err) {
		nlmsg_free(msg);
		return;
	}

	genlmsg_multicast_netns(&devlink_nl_family, devlink_net(devlink),
				msg, 0, DEVLINK_MCGRP_CONFIG, GFP_KERNEL);
}

static int
devlink_trap_register(struct devlink *devlink,
		      const struct devlink_trap *trap, void *priv)
{
	struct devlink_trap_item *trap_item;
	int err;

	if (devlink_trap_item_lookup(devlink, trap->name))
		return -EEXIST;

	trap_item = kzalloc(sizeof(*trap_item), GFP_KERNEL);
	if (!trap_item)
		return -ENOMEM;

	trap_item->stats = netdev_alloc_pcpu_stats(struct devlink_stats);
	if (!trap_item->stats) {
		err = -ENOMEM;
		goto err_stats_alloc;
	}

	trap_item->trap = trap;
	trap_item->action = trap->init_action;
	trap_item->priv = priv;

	err = devlink_trap_item_group_link(devlink, trap_item);
	if (err)
		goto err_group_link;

	err = devlink->ops->trap_init(devlink, trap, trap_item);
	if (err)
		goto err_trap_init;

	list_add_tail(&trap_item->list, &devlink->trap_list);
	devlink_trap_notify(devlink, trap_item, DEVLINK_CMD_TRAP_NEW);

	return 0;

err_trap_init:
err_group_link:
	free_percpu(trap_item->stats);
err_stats_alloc:
	kfree(trap_item);
	return err;
}

static void devlink_trap_unregister(struct devlink *devlink,
				    const struct devlink_trap *trap)
{
	struct devlink_trap_item *trap_item;

	trap_item = devlink_trap_item_lookup(devlink, trap->name);
	if (WARN_ON_ONCE(!trap_item))
		return;

	devlink_trap_notify(devlink, trap_item, DEVLINK_CMD_TRAP_DEL);
	list_del(&trap_item->list);
	if (devlink->ops->trap_fini)
		devlink->ops->trap_fini(devlink, trap, trap_item);
	free_percpu(trap_item->stats);
	kfree(trap_item);
}

static void devlink_trap_disable(struct devlink *devlink,
				 const struct devlink_trap *trap)
{
	struct devlink_trap_item *trap_item;

	trap_item = devlink_trap_item_lookup(devlink, trap->name);
	if (WARN_ON_ONCE(!trap_item))
		return;

	devlink->ops->trap_action_set(devlink, trap, DEVLINK_TRAP_ACTION_DROP,
				      NULL);
	trap_item->action = DEVLINK_TRAP_ACTION_DROP;
}

/**
 * devlink_traps_register - Register packet traps with devlink.
 * @devlink: devlink.
 * @traps: Packet traps.
 * @traps_count: Count of provided packet traps.
 * @priv: Driver private information.
 *
 * Return: Non-zero value on failure.
 */
int devlink_traps_register(struct devlink *devlink,
			   const struct devlink_trap *traps,
			   size_t traps_count, void *priv)
{
	int i, err;

	if (!devlink->ops->trap_init || !devlink->ops->trap_action_set)
		return -EINVAL;

	mutex_lock(&devlink->lock);
	for (i = 0; i < traps_count; i++) {
		const struct devlink_trap *trap = &traps[i];

		err = devlink_trap_verify(trap);
		if (err)
			goto err_trap_verify;

		err = devlink_trap_register(devlink, trap, priv);
		if (err)
			goto err_trap_register;
	}
	mutex_unlock(&devlink->lock);

	return 0;

err_trap_register:
err_trap_verify:
	for (i--; i >= 0; i--)
		devlink_trap_unregister(devlink, &traps[i]);
	mutex_unlock(&devlink->lock);
	return err;
}
EXPORT_SYMBOL_GPL(devlink_traps_register);

/**
 * devlink_traps_unregister - Unregister packet traps from devlink.
 * @devlink: devlink.
 * @traps: Packet traps.
 * @traps_count: Count of provided packet traps.
 */
void devlink_traps_unregister(struct devlink *devlink,
			      const struct devlink_trap *traps,
			      size_t traps_count)
{
	int i;

	mutex_lock(&devlink->lock);
	/* Make sure we do not have any packets in-flight while unregistering
	 * traps by disabling all of them and waiting for a grace period.
	 */
	for (i = traps_count - 1; i >= 0; i--)
		devlink_trap_disable(devlink, &traps[i]);
	synchronize_rcu();
	for (i = traps_count - 1; i >= 0; i--)
		devlink_trap_unregister(devlink, &traps[i]);
	mutex_unlock(&devlink->lock);
}
EXPORT_SYMBOL_GPL(devlink_traps_unregister);

static void
devlink_trap_stats_update(struct devlink_stats __percpu *trap_stats,
			  size_t skb_len)
{
	struct devlink_stats *stats;

	stats = this_cpu_ptr(trap_stats);
	u64_stats_update_begin(&stats->syncp);
	stats->rx_bytes += skb_len;
	stats->rx_packets++;
	u64_stats_update_end(&stats->syncp);
}

static void
devlink_trap_report_metadata_set(struct devlink_trap_metadata *metadata,
				 const struct devlink_trap_item *trap_item,
				 struct devlink_port *in_devlink_port,
				 const struct flow_action_cookie *fa_cookie)
{
	metadata->trap_name = trap_item->trap->name;
	metadata->trap_group_name = trap_item->group_item->group->name;
	metadata->fa_cookie = fa_cookie;
	metadata->trap_type = trap_item->trap->type;

	spin_lock(&in_devlink_port->type_lock);
	if (in_devlink_port->type == DEVLINK_PORT_TYPE_ETH)
		metadata->input_dev = in_devlink_port->type_dev;
	spin_unlock(&in_devlink_port->type_lock);
}

/**
 * devlink_trap_report - Report trapped packet to drop monitor.
 * @devlink: devlink.
 * @skb: Trapped packet.
 * @trap_ctx: Trap context.
 * @in_devlink_port: Input devlink port.
 * @fa_cookie: Flow action cookie. Could be NULL.
 */
void devlink_trap_report(struct devlink *devlink, struct sk_buff *skb,
			 void *trap_ctx, struct devlink_port *in_devlink_port,
			 const struct flow_action_cookie *fa_cookie)

{
	struct devlink_trap_item *trap_item = trap_ctx;

	devlink_trap_stats_update(trap_item->stats, skb->len);
	devlink_trap_stats_update(trap_item->group_item->stats, skb->len);

	if (trace_devlink_trap_report_enabled()) {
		struct devlink_trap_metadata metadata = {};

		devlink_trap_report_metadata_set(&metadata, trap_item,
						 in_devlink_port, fa_cookie);
		trace_devlink_trap_report(devlink, skb, &metadata);
	}
}
EXPORT_SYMBOL_GPL(devlink_trap_report);

/**
 * devlink_trap_ctx_priv - Trap context to driver private information.
 * @trap_ctx: Trap context.
 *
 * Return: Driver private information passed during registration.
 */
void *devlink_trap_ctx_priv(void *trap_ctx)
{
	struct devlink_trap_item *trap_item = trap_ctx;

	return trap_item->priv;
}
EXPORT_SYMBOL_GPL(devlink_trap_ctx_priv);

static int
devlink_trap_group_item_policer_link(struct devlink *devlink,
				     struct devlink_trap_group_item *group_item)
{
	u32 policer_id = group_item->group->init_policer_id;
	struct devlink_trap_policer_item *policer_item;

	if (policer_id == 0)
		return 0;

	policer_item = devlink_trap_policer_item_lookup(devlink, policer_id);
	if (WARN_ON_ONCE(!policer_item))
		return -EINVAL;

	group_item->policer_item = policer_item;

	return 0;
}

static int
devlink_trap_group_register(struct devlink *devlink,
			    const struct devlink_trap_group *group)
{
	struct devlink_trap_group_item *group_item;
	int err;

	if (devlink_trap_group_item_lookup(devlink, group->name))
		return -EEXIST;

	group_item = kzalloc(sizeof(*group_item), GFP_KERNEL);
	if (!group_item)
		return -ENOMEM;

	group_item->stats = netdev_alloc_pcpu_stats(struct devlink_stats);
	if (!group_item->stats) {
		err = -ENOMEM;
		goto err_stats_alloc;
	}

	group_item->group = group;

	err = devlink_trap_group_item_policer_link(devlink, group_item);
	if (err)
		goto err_policer_link;

	if (devlink->ops->trap_group_init) {
		err = devlink->ops->trap_group_init(devlink, group);
		if (err)
			goto err_group_init;
	}

	list_add_tail(&group_item->list, &devlink->trap_group_list);
	devlink_trap_group_notify(devlink, group_item,
				  DEVLINK_CMD_TRAP_GROUP_NEW);

	return 0;

err_group_init:
err_policer_link:
	free_percpu(group_item->stats);
err_stats_alloc:
	kfree(group_item);
	return err;
}

static void
devlink_trap_group_unregister(struct devlink *devlink,
			      const struct devlink_trap_group *group)
{
	struct devlink_trap_group_item *group_item;

	group_item = devlink_trap_group_item_lookup(devlink, group->name);
	if (WARN_ON_ONCE(!group_item))
		return;

	devlink_trap_group_notify(devlink, group_item,
				  DEVLINK_CMD_TRAP_GROUP_DEL);
	list_del(&group_item->list);
	free_percpu(group_item->stats);
	kfree(group_item);
}

/**
 * devlink_trap_groups_register - Register packet trap groups with devlink.
 * @devlink: devlink.
 * @groups: Packet trap groups.
 * @groups_count: Count of provided packet trap groups.
 *
 * Return: Non-zero value on failure.
 */
int devlink_trap_groups_register(struct devlink *devlink,
				 const struct devlink_trap_group *groups,
				 size_t groups_count)
{
	int i, err;

	mutex_lock(&devlink->lock);
	for (i = 0; i < groups_count; i++) {
		const struct devlink_trap_group *group = &groups[i];

		err = devlink_trap_group_verify(group);
		if (err)
			goto err_trap_group_verify;

		err = devlink_trap_group_register(devlink, group);
		if (err)
			goto err_trap_group_register;
	}
	mutex_unlock(&devlink->lock);

	return 0;

err_trap_group_register:
err_trap_group_verify:
	for (i--; i >= 0; i--)
		devlink_trap_group_unregister(devlink, &groups[i]);
	mutex_unlock(&devlink->lock);
	return err;
}
EXPORT_SYMBOL_GPL(devlink_trap_groups_register);

/**
 * devlink_trap_groups_unregister - Unregister packet trap groups from devlink.
 * @devlink: devlink.
 * @groups: Packet trap groups.
 * @groups_count: Count of provided packet trap groups.
 */
void devlink_trap_groups_unregister(struct devlink *devlink,
				    const struct devlink_trap_group *groups,
				    size_t groups_count)
{
	int i;

	mutex_lock(&devlink->lock);
	for (i = groups_count - 1; i >= 0; i--)
		devlink_trap_group_unregister(devlink, &groups[i]);
	mutex_unlock(&devlink->lock);
}
EXPORT_SYMBOL_GPL(devlink_trap_groups_unregister);

static void
devlink_trap_policer_notify(struct devlink *devlink,
			    const struct devlink_trap_policer_item *policer_item,
			    enum devlink_command cmd)
{
	struct sk_buff *msg;
	int err;

	WARN_ON_ONCE(cmd != DEVLINK_CMD_TRAP_POLICER_NEW &&
		     cmd != DEVLINK_CMD_TRAP_POLICER_DEL);
	if (!xa_get_mark(&devlinks, devlink->index, DEVLINK_REGISTERED))
		return;

	msg = nlmsg_new(NLMSG_DEFAULT_SIZE, GFP_KERNEL);
	if (!msg)
		return;

	err = devlink_nl_trap_policer_fill(msg, devlink, policer_item, cmd, 0,
					   0, 0);
	if (err) {
		nlmsg_free(msg);
		return;
	}

	genlmsg_multicast_netns(&devlink_nl_family, devlink_net(devlink),
				msg, 0, DEVLINK_MCGRP_CONFIG, GFP_KERNEL);
}

static int
devlink_trap_policer_register(struct devlink *devlink,
			      const struct devlink_trap_policer *policer)
{
	struct devlink_trap_policer_item *policer_item;
	int err;

	if (devlink_trap_policer_item_lookup(devlink, policer->id))
		return -EEXIST;

	policer_item = kzalloc(sizeof(*policer_item), GFP_KERNEL);
	if (!policer_item)
		return -ENOMEM;

	policer_item->policer = policer;
	policer_item->rate = policer->init_rate;
	policer_item->burst = policer->init_burst;

	if (devlink->ops->trap_policer_init) {
		err = devlink->ops->trap_policer_init(devlink, policer);
		if (err)
			goto err_policer_init;
	}

	list_add_tail(&policer_item->list, &devlink->trap_policer_list);
	devlink_trap_policer_notify(devlink, policer_item,
				    DEVLINK_CMD_TRAP_POLICER_NEW);

	return 0;

err_policer_init:
	kfree(policer_item);
	return err;
}

static void
devlink_trap_policer_unregister(struct devlink *devlink,
				const struct devlink_trap_policer *policer)
{
	struct devlink_trap_policer_item *policer_item;

	policer_item = devlink_trap_policer_item_lookup(devlink, policer->id);
	if (WARN_ON_ONCE(!policer_item))
		return;

	devlink_trap_policer_notify(devlink, policer_item,
				    DEVLINK_CMD_TRAP_POLICER_DEL);
	list_del(&policer_item->list);
	if (devlink->ops->trap_policer_fini)
		devlink->ops->trap_policer_fini(devlink, policer);
	kfree(policer_item);
}

/**
 * devlink_trap_policers_register - Register packet trap policers with devlink.
 * @devlink: devlink.
 * @policers: Packet trap policers.
 * @policers_count: Count of provided packet trap policers.
 *
 * Return: Non-zero value on failure.
 */
int
devlink_trap_policers_register(struct devlink *devlink,
			       const struct devlink_trap_policer *policers,
			       size_t policers_count)
{
	int i, err;

	mutex_lock(&devlink->lock);
	for (i = 0; i < policers_count; i++) {
		const struct devlink_trap_policer *policer = &policers[i];

		if (WARN_ON(policer->id == 0 ||
			    policer->max_rate < policer->min_rate ||
			    policer->max_burst < policer->min_burst)) {
			err = -EINVAL;
			goto err_trap_policer_verify;
		}

		err = devlink_trap_policer_register(devlink, policer);
		if (err)
			goto err_trap_policer_register;
	}
	mutex_unlock(&devlink->lock);

	return 0;

err_trap_policer_register:
err_trap_policer_verify:
	for (i--; i >= 0; i--)
		devlink_trap_policer_unregister(devlink, &policers[i]);
	mutex_unlock(&devlink->lock);
	return err;
}
EXPORT_SYMBOL_GPL(devlink_trap_policers_register);

/**
 * devlink_trap_policers_unregister - Unregister packet trap policers from devlink.
 * @devlink: devlink.
 * @policers: Packet trap policers.
 * @policers_count: Count of provided packet trap policers.
 */
void
devlink_trap_policers_unregister(struct devlink *devlink,
				 const struct devlink_trap_policer *policers,
				 size_t policers_count)
{
	int i;

	mutex_lock(&devlink->lock);
	for (i = policers_count - 1; i >= 0; i--)
		devlink_trap_policer_unregister(devlink, &policers[i]);
	mutex_unlock(&devlink->lock);
}
EXPORT_SYMBOL_GPL(devlink_trap_policers_unregister);

static void __devlink_compat_running_version(struct devlink *devlink,
					     char *buf, size_t len)
{
	const struct nlattr *nlattr;
	struct devlink_info_req req;
	struct sk_buff *msg;
	int rem, err;

	msg = nlmsg_new(NLMSG_DEFAULT_SIZE, GFP_KERNEL);
	if (!msg)
		return;

	req.msg = msg;
	err = devlink->ops->info_get(devlink, &req, NULL);
	if (err)
		goto free_msg;

	nla_for_each_attr(nlattr, (void *)msg->data, msg->len, rem) {
		const struct nlattr *kv;
		int rem_kv;

		if (nla_type(nlattr) != DEVLINK_ATTR_INFO_VERSION_RUNNING)
			continue;

		nla_for_each_nested(kv, nlattr, rem_kv) {
			if (nla_type(kv) != DEVLINK_ATTR_INFO_VERSION_VALUE)
				continue;

			strlcat(buf, nla_data(kv), len);
			strlcat(buf, " ", len);
		}
	}
free_msg:
	nlmsg_free(msg);
}

void devlink_compat_running_version(struct net_device *dev,
				    char *buf, size_t len)
{
	struct devlink *devlink;

	dev_hold(dev);
	rtnl_unlock();

	devlink = netdev_to_devlink(dev);
	if (!devlink || !devlink->ops->info_get)
		goto out;

	mutex_lock(&devlink->lock);
	__devlink_compat_running_version(devlink, buf, len);
	mutex_unlock(&devlink->lock);

out:
	rtnl_lock();
	dev_put(dev);
}

int devlink_compat_flash_update(struct net_device *dev, const char *file_name)
{
	struct devlink_flash_update_params params = {};
	struct devlink *devlink;
	int ret;

	dev_hold(dev);
	rtnl_unlock();

	devlink = netdev_to_devlink(dev);
	if (!devlink || !devlink->ops->flash_update) {
		ret = -EOPNOTSUPP;
		goto out;
	}

	ret = request_firmware(&params.fw, file_name, devlink->dev);
	if (ret)
		goto out;

	mutex_lock(&devlink->lock);
	devlink_flash_update_begin_notify(devlink);
	ret = devlink->ops->flash_update(devlink, &params, NULL);
	devlink_flash_update_end_notify(devlink);
	mutex_unlock(&devlink->lock);

	release_firmware(params.fw);

out:
	rtnl_lock();
	dev_put(dev);

	return ret;
}

int devlink_compat_phys_port_name_get(struct net_device *dev,
				      char *name, size_t len)
{
	struct devlink_port *devlink_port;

	/* RTNL mutex is held here which ensures that devlink_port
	 * instance cannot disappear in the middle. No need to take
	 * any devlink lock as only permanent values are accessed.
	 */
	ASSERT_RTNL();

	devlink_port = netdev_to_devlink_port(dev);
	if (!devlink_port)
		return -EOPNOTSUPP;

	return __devlink_port_phys_port_name_get(devlink_port, name, len);
}

int devlink_compat_switch_id_get(struct net_device *dev,
				 struct netdev_phys_item_id *ppid)
{
	struct devlink_port *devlink_port;

	/* Caller must hold RTNL mutex or reference to dev, which ensures that
	 * devlink_port instance cannot disappear in the middle. No need to take
	 * any devlink lock as only permanent values are accessed.
	 */
	devlink_port = netdev_to_devlink_port(dev);
	if (!devlink_port || !devlink_port->switch_port)
		return -EOPNOTSUPP;

	memcpy(ppid, &devlink_port->attrs.switch_id, sizeof(*ppid));

	return 0;
}

static void __net_exit devlink_pernet_pre_exit(struct net *net)
{
	struct devlink *devlink;
	u32 actions_performed;
	unsigned long index;
	int err;

	/* In case network namespace is getting destroyed, reload
	 * all devlink instances from this namespace into init_net.
	 */
	mutex_lock(&devlink_mutex);
	xa_for_each_marked(&devlinks, index, devlink, DEVLINK_REGISTERED) {
		if (!devlink_try_get(devlink))
			continue;

		if (!net_eq(devlink_net(devlink), net))
			goto retry;

		WARN_ON(!devlink_reload_supported(devlink->ops));
		err = devlink_reload(devlink, &init_net,
				     DEVLINK_RELOAD_ACTION_DRIVER_REINIT,
				     DEVLINK_RELOAD_LIMIT_UNSPEC,
				     &actions_performed, NULL);
		if (err && err != -EOPNOTSUPP)
			pr_warn("Failed to reload devlink instance into init_net\n");
retry:
		devlink_put(devlink);
	}
	mutex_unlock(&devlink_mutex);
}

static struct pernet_operations devlink_pernet_ops __net_initdata = {
	.pre_exit = devlink_pernet_pre_exit,
};

static int __init devlink_init(void)
{
	int err;

	err = genl_register_family(&devlink_nl_family);
	if (err)
		goto out;
	err = register_pernet_subsys(&devlink_pernet_ops);

out:
	WARN_ON(err);
	return err;
}

subsys_initcall(devlink_init);<|MERGE_RESOLUTION|>--- conflicted
+++ resolved
@@ -10215,54 +10215,6 @@
 EXPORT_SYMBOL_GPL(devlink_params_unpublish);
 
 /**
-<<<<<<< HEAD
- *	devlink_port_params_register - register port configuration parameters
- *
- *	@devlink_port: devlink port
- *	@params: configuration parameters array
- *	@params_count: number of parameters provided
- *
- *	Register the configuration parameters supported by the port.
- */
-int devlink_port_params_register(struct devlink_port *devlink_port,
-				 const struct devlink_param *params,
-				 size_t params_count)
-{
-	return __devlink_params_register(devlink_port->devlink,
-					 devlink_port->index,
-					 &devlink_port->param_list, params,
-					 params_count,
-					 DEVLINK_CMD_PORT_PARAM_NEW,
-					 DEVLINK_CMD_PORT_PARAM_DEL);
-}
-EXPORT_SYMBOL_GPL(devlink_port_params_register);
-
-/**
- *	devlink_port_params_unregister - unregister port configuration
- *	parameters
- *
- *	@devlink_port: devlink port
- *	@params: configuration parameters array
- *	@params_count: number of parameters provided
- */
-void devlink_port_params_unregister(struct devlink_port *devlink_port,
-				    const struct devlink_param *params,
-				    size_t params_count)
-{
-	return __devlink_params_unregister(devlink_port->devlink,
-					   devlink_port->index,
-					   &devlink_port->param_list,
-					   params, params_count,
-					   DEVLINK_CMD_PORT_PARAM_DEL);
-}
-EXPORT_SYMBOL_GPL(devlink_port_params_unregister);
-
-static int
-__devlink_param_driverinit_value_get(struct list_head *param_list, u32 param_id,
-				     union devlink_param_value *init_val)
-{
-	struct devlink_param_item *param_item;
-=======
  *	devlink_param_driverinit_value_get - get configuration parameter
  *					     value for driver initializing
  *
@@ -10280,7 +10232,6 @@
 
 	if (!devlink_reload_supported(devlink->ops))
 		return -EOPNOTSUPP;
->>>>>>> 6b7b0c30
 
 	param_item = devlink_param_find_by_id(&devlink->param_list, param_id);
 	if (!param_item)

--- conflicted
+++ resolved
@@ -21,12 +21,9 @@
 #include <asm/kvm_pkvm.h>
 #include <asm/kvm_pkvm_module.h>
 #include <asm/setup.h>
-<<<<<<< HEAD
-=======
 
 #include <uapi/linux/mount.h>
 #include <linux/init_syscalls.h>
->>>>>>> 563b8244
 
 #include "hyp_constants.h"
 
@@ -689,15 +686,11 @@
 {
 	char *token, *buf = early_pkvm_modules;
 	char *module_path = CONFIG_PKVM_MODULE_PATH;
-<<<<<<< HEAD
-	int err;
-=======
 	int err = init_mount("proc", "/proc", "proc",
 			     MS_SILENT | MS_NOEXEC | MS_NOSUID, NULL);
 
 	if (err)
 		return err;
->>>>>>> 563b8244
 
 	while (true) {
 		token = strsep(&buf, ",");

// SPDX-License-Identifier: GPL-2.0-only
/*
 * Implementation of mac80211 API.
 *
 * Copyright (c) 2017-2020, Silicon Laboratories, Inc.
 * Copyright (c) 2010, ST-Ericsson
 */
#include <linux/etherdevice.h>
#include <net/mac80211.h>

#include "sta.h"
#include "wfx.h"
#include "fwio.h"
#include "bh.h"
#include "key.h"
#include "scan.h"
#include "debug.h"
#include "hif_tx.h"
#include "hif_tx_mib.h"

#define HIF_MAX_ARP_IP_ADDRTABLE_ENTRIES 2

u32 wfx_rate_mask_to_hw(struct wfx_dev *wdev, u32 rates)
{
	int i;
	u32 ret = 0;
	/* The device only supports 2GHz */
	struct ieee80211_supported_band *sband = wdev->hw->wiphy->bands[NL80211_BAND_2GHZ];

	for (i = 0; i < sband->n_bitrates; i++) {
		if (rates & BIT(i)) {
			if (i >= sband->n_bitrates)
				dev_warn(wdev->dev, "unsupported basic rate\n");
			else
				ret |= BIT(sband->bitrates[i].hw_value);
		}
	}
	return ret;
}

void wfx_cooling_timeout_work(struct work_struct *work)
{
	struct wfx_dev *wdev = container_of(to_delayed_work(work), struct wfx_dev,
					    cooling_timeout_work);

	wdev->chip_frozen = true;
	wfx_tx_unlock(wdev);
}

void wfx_suspend_hot_dev(struct wfx_dev *wdev, enum sta_notify_cmd cmd)
{
	if (cmd == STA_NOTIFY_AWAKE) {
		/* Device recover normal temperature */
		if (cancel_delayed_work(&wdev->cooling_timeout_work))
			wfx_tx_unlock(wdev);
	} else {
		/* Device is too hot */
		schedule_delayed_work(&wdev->cooling_timeout_work, 10 * HZ);
		wfx_tx_lock(wdev);
	}
}

static void wfx_filter_beacon(struct wfx_vif *wvif, bool filter_beacon)
{
	static const struct wfx_hif_ie_table_entry filter_ies[] = {
		{
			.ie_id        = WLAN_EID_VENDOR_SPECIFIC,
			.has_changed  = 1,
			.no_longer    = 1,
			.has_appeared = 1,
			.oui          = { 0x50, 0x6F, 0x9A },
		}, {
			.ie_id        = WLAN_EID_HT_OPERATION,
			.has_changed  = 1,
			.no_longer    = 1,
			.has_appeared = 1,
		}, {
			.ie_id        = WLAN_EID_ERP_INFO,
			.has_changed  = 1,
			.no_longer    = 1,
			.has_appeared = 1,
		}, {
			.ie_id        = WLAN_EID_CHANNEL_SWITCH,
			.has_changed  = 1,
			.no_longer    = 1,
			.has_appeared = 1,
		}
	};

	if (!filter_beacon) {
		wfx_hif_beacon_filter_control(wvif, 0, 1);
	} else {
		wfx_hif_set_beacon_filter_table(wvif, ARRAY_SIZE(filter_ies), filter_ies);
		wfx_hif_beacon_filter_control(wvif, HIF_BEACON_FILTER_ENABLE, 0);
	}
}

void wfx_configure_filter(struct ieee80211_hw *hw, unsigned int changed_flags,
			  unsigned int *total_flags, u64 unused)
{
	bool filter_bssid, filter_prbreq, filter_beacon;
	struct ieee80211_vif *vif = NULL;
	struct wfx_dev *wdev = hw->priv;
	struct wfx_vif *wvif = NULL;

	/* Notes:
	 *   - Probe responses (FIF_BCN_PRBRESP_PROMISC) are never filtered
	 *   - PS-Poll (FIF_PSPOLL) are never filtered
	 *   - RTS, CTS and Ack (FIF_CONTROL) are always filtered
	 *   - Broken frames (FIF_FCSFAIL and FIF_PLCPFAIL) are always filtered
	 *   - Firmware does (yet) allow to forward unicast traffic sent to other stations (aka.
	 *     promiscuous mode)
	 */
	*total_flags &= FIF_BCN_PRBRESP_PROMISC | FIF_ALLMULTI | FIF_OTHER_BSS |
			FIF_PROBE_REQ | FIF_PSPOLL;

	mutex_lock(&wdev->conf_mutex);
	while ((wvif = wvif_iterate(wdev, wvif)) != NULL) {
		mutex_lock(&wvif->scan_lock);

		/* Note: FIF_BCN_PRBRESP_PROMISC covers probe response and
		 * beacons from other BSS
		 */
		if (*total_flags & FIF_BCN_PRBRESP_PROMISC)
			filter_beacon = false;
		else
			filter_beacon = true;
		wfx_filter_beacon(wvif, filter_beacon);

		if (*total_flags & FIF_OTHER_BSS)
			filter_bssid = false;
		else
			filter_bssid = true;

		vif = wvif_to_vif(wvif);
		/* In AP mode, chip can reply to probe request itself */
		if (*total_flags & FIF_PROBE_REQ && vif->type == NL80211_IFTYPE_AP) {
			dev_dbg(wdev->dev, "do not forward probe request in AP mode\n");
			*total_flags &= ~FIF_PROBE_REQ;
		}

		if (*total_flags & FIF_PROBE_REQ)
			filter_prbreq = false;
		else
			filter_prbreq = true;
		wfx_hif_set_rx_filter(wvif, filter_bssid, filter_prbreq);

		mutex_unlock(&wvif->scan_lock);
	}
	mutex_unlock(&wdev->conf_mutex);
}

static int wfx_get_ps_timeout(struct wfx_vif *wvif, bool *enable_ps)
{
	struct ieee80211_channel *chan0 = NULL, *chan1 = NULL;
	struct ieee80211_conf *conf = &wvif->wdev->hw->conf;
	struct ieee80211_vif *vif = wvif_to_vif(wvif);

	WARN(!vif->cfg.assoc && enable_ps,
	     "enable_ps is reliable only if associated");
	if (wdev_to_wvif(wvif->wdev, 0)) {
		struct wfx_vif *wvif_ch0 = wdev_to_wvif(wvif->wdev, 0);
		struct ieee80211_vif *vif_ch0 = wvif_to_vif(wvif_ch0);

		chan0 = vif_ch0->bss_conf.chandef.chan;
	}
	if (wdev_to_wvif(wvif->wdev, 1)) {
		struct wfx_vif *wvif_ch1 = wdev_to_wvif(wvif->wdev, 1);
		struct ieee80211_vif *vif_ch1 = wvif_to_vif(wvif_ch1);

		chan1 = vif_ch1->bss_conf.chandef.chan;
	}
	if (chan0 && chan1 && vif->type != NL80211_IFTYPE_AP) {
		if (chan0->hw_value == chan1->hw_value) {
			/* It is useless to enable PS if channels are the same. */
			if (enable_ps)
				*enable_ps = false;
			if (vif->cfg.assoc && vif->cfg.ps)
				dev_info(wvif->wdev->dev, "ignoring requested PS mode");
			return -1;
		}
		/* It is necessary to enable PS if channels are different. */
		if (enable_ps)
			*enable_ps = true;
		if (wfx_api_older_than(wvif->wdev, 3, 2))
			return 0;
		else
			return 30;
	}
	if (enable_ps)
		*enable_ps = vif->cfg.ps;
	if (vif->cfg.assoc && vif->cfg.ps)
		return conf->dynamic_ps_timeout;
	else
		return -1;
}

int wfx_update_pm(struct wfx_vif *wvif)
{
	struct ieee80211_vif *vif = wvif_to_vif(wvif);
	int ps_timeout;
	bool ps;

	if (!vif->cfg.assoc)
		return 0;
	ps_timeout = wfx_get_ps_timeout(wvif, &ps);
	if (!ps)
		ps_timeout = 0;
	WARN_ON(ps_timeout < 0);
	if (wvif->uapsd_mask)
		ps_timeout = 0;

	if (!wait_for_completion_timeout(&wvif->set_pm_mode_complete, TU_TO_JIFFIES(512)))
		dev_warn(wvif->wdev->dev, "timeout while waiting of set_pm_mode_complete\n");
	return wfx_hif_set_pm(wvif, ps, ps_timeout);
}

int wfx_conf_tx(struct ieee80211_hw *hw, struct ieee80211_vif *vif,
		unsigned int link_id, u16 queue,
		const struct ieee80211_tx_queue_params *params)
{
	struct wfx_dev *wdev = hw->priv;
	struct wfx_vif *wvif = (struct wfx_vif *)vif->drv_priv;
	int old_uapsd = wvif->uapsd_mask;

	WARN_ON(queue >= hw->queues);

	mutex_lock(&wdev->conf_mutex);
	assign_bit(queue, &wvif->uapsd_mask, params->uapsd);
	wfx_hif_set_edca_queue_params(wvif, queue, params);
	if (vif->type == NL80211_IFTYPE_STATION &&
	    old_uapsd != wvif->uapsd_mask) {
		wfx_hif_set_uapsd_info(wvif, wvif->uapsd_mask);
		wfx_update_pm(wvif);
	}
	mutex_unlock(&wdev->conf_mutex);
	return 0;
}

int wfx_set_rts_threshold(struct ieee80211_hw *hw, u32 value)
{
	struct wfx_dev *wdev = hw->priv;
	struct wfx_vif *wvif = NULL;

	while ((wvif = wvif_iterate(wdev, wvif)) != NULL)
		wfx_hif_rts_threshold(wvif, value);
	return 0;
}

void wfx_event_report_rssi(struct wfx_vif *wvif, u8 raw_rcpi_rssi)
{
	/* RSSI: signed Q8.0, RCPI: unsigned Q7.1
	 * RSSI = RCPI / 2 - 110
	 */
	struct ieee80211_vif *vif = wvif_to_vif(wvif);
	int rcpi_rssi;
	int cqm_evt;

	rcpi_rssi = raw_rcpi_rssi / 2 - 110;
	if (rcpi_rssi <= vif->bss_conf.cqm_rssi_thold)
		cqm_evt = NL80211_CQM_RSSI_THRESHOLD_EVENT_LOW;
	else
		cqm_evt = NL80211_CQM_RSSI_THRESHOLD_EVENT_HIGH;
	ieee80211_cqm_rssi_notify(vif, cqm_evt, rcpi_rssi, GFP_KERNEL);
}

static void wfx_beacon_loss_work(struct work_struct *work)
{
	struct wfx_vif *wvif = container_of(to_delayed_work(work), struct wfx_vif,
					    beacon_loss_work);
	struct ieee80211_vif *vif = wvif_to_vif(wvif);
	struct ieee80211_bss_conf *bss_conf = &vif->bss_conf;

	ieee80211_beacon_loss(vif);
	schedule_delayed_work(to_delayed_work(work), msecs_to_jiffies(bss_conf->beacon_int));
}

void wfx_set_default_unicast_key(struct ieee80211_hw *hw, struct ieee80211_vif *vif, int idx)
{
	struct wfx_vif *wvif = (struct wfx_vif *)vif->drv_priv;

	wfx_hif_wep_default_key_id(wvif, idx);
}

void wfx_reset(struct wfx_vif *wvif)
{
	struct wfx_dev *wdev = wvif->wdev;

	wfx_tx_lock_flush(wdev);
	wfx_hif_reset(wvif, false);
	wfx_tx_policy_init(wvif);
	if (wvif_count(wdev) <= 1)
		wfx_hif_set_block_ack_policy(wvif, 0xFF, 0xFF);
	wfx_tx_unlock(wdev);
	wvif->join_in_progress = false;
	cancel_delayed_work_sync(&wvif->beacon_loss_work);
	wvif =  NULL;
	while ((wvif = wvif_iterate(wdev, wvif)) != NULL)
		wfx_update_pm(wvif);
}

int wfx_sta_add(struct ieee80211_hw *hw, struct ieee80211_vif *vif, struct ieee80211_sta *sta)
{
	struct wfx_vif *wvif = (struct wfx_vif *)vif->drv_priv;
	struct wfx_sta_priv *sta_priv = (struct wfx_sta_priv *)&sta->drv_priv;

	sta_priv->vif_id = wvif->id;

	if (vif->type == NL80211_IFTYPE_STATION)
		wfx_hif_set_mfp(wvif, sta->mfp, sta->mfp);

	/* In station mode, the firmware interprets new link-id as a TDLS peer */
	if (vif->type == NL80211_IFTYPE_STATION && !sta->tdls)
		return 0;
	sta_priv->link_id = ffz(wvif->link_id_map);
	wvif->link_id_map |= BIT(sta_priv->link_id);
	WARN_ON(!sta_priv->link_id);
	WARN_ON(sta_priv->link_id >= HIF_LINK_ID_MAX);
	wfx_hif_map_link(wvif, false, sta->addr, sta_priv->link_id, sta->mfp);

	return 0;
}

int wfx_sta_remove(struct ieee80211_hw *hw, struct ieee80211_vif *vif, struct ieee80211_sta *sta)
{
	struct wfx_vif *wvif = (struct wfx_vif *)vif->drv_priv;
	struct wfx_sta_priv *sta_priv = (struct wfx_sta_priv *)&sta->drv_priv;

	/* See note in wfx_sta_add() */
	if (!sta_priv->link_id)
		return 0;
	/* FIXME add a mutex? */
	wfx_hif_map_link(wvif, true, sta->addr, sta_priv->link_id, false);
	wvif->link_id_map &= ~BIT(sta_priv->link_id);
	return 0;
}

static int wfx_upload_ap_templates(struct wfx_vif *wvif)
{
	struct ieee80211_vif *vif = wvif_to_vif(wvif);
	struct sk_buff *skb;

	skb = ieee80211_beacon_get(wvif->wdev->hw, vif, 0);
	if (!skb)
		return -ENOMEM;
	wfx_hif_set_template_frame(wvif, skb, HIF_TMPLT_BCN, API_RATE_INDEX_B_1MBPS);
	dev_kfree_skb(skb);

	skb = ieee80211_proberesp_get(wvif->wdev->hw, vif);
	if (!skb)
		return -ENOMEM;
	wfx_hif_set_template_frame(wvif, skb, HIF_TMPLT_PRBRES, API_RATE_INDEX_B_1MBPS);
	dev_kfree_skb(skb);
	return 0;
}

static int wfx_set_mfp_ap(struct wfx_vif *wvif)
{
	struct ieee80211_vif *vif = wvif_to_vif(wvif);
	struct sk_buff *skb = ieee80211_beacon_get(wvif->wdev->hw, vif, 0);
	const int ieoffset = offsetof(struct ieee80211_mgmt, u.beacon.variable);
	const int pairwise_cipher_suite_count_offset = 8 / sizeof(u16);
	const int pairwise_cipher_suite_size = 4 / sizeof(u16);
	const int akm_suite_size = 4 / sizeof(u16);
<<<<<<< HEAD
=======
	int ret = -EINVAL;
>>>>>>> 1dca1fea
	const u16 *ptr;

	if (unlikely(!skb))
		return -ENOMEM;

	ptr = (u16 *)cfg80211_find_ie(WLAN_EID_RSN, skb->data + ieoffset,
				      skb->len - ieoffset);
	if (unlikely(!ptr))
<<<<<<< HEAD
		return -EINVAL;

	ptr += pairwise_cipher_suite_count_offset;
	if (WARN_ON(ptr > (u16 *)skb_tail_pointer(skb)))
		return -EINVAL;

	ptr += 1 + pairwise_cipher_suite_size * *ptr;
	if (WARN_ON(ptr > (u16 *)skb_tail_pointer(skb)))
		return -EINVAL;

	ptr += 1 + akm_suite_size * *ptr;
	if (WARN_ON(ptr > (u16 *)skb_tail_pointer(skb)))
		return -EINVAL;

	wfx_hif_set_mfp(wvif, *ptr & BIT(7), *ptr & BIT(6));
	return 0;
=======
		goto free_skb;

	ptr += pairwise_cipher_suite_count_offset;
	if (WARN_ON(ptr > (u16 *)skb_tail_pointer(skb)))
		goto free_skb;

	ptr += 1 + pairwise_cipher_suite_size * *ptr;
	if (WARN_ON(ptr > (u16 *)skb_tail_pointer(skb)))
		goto free_skb;

	ptr += 1 + akm_suite_size * *ptr;
	if (WARN_ON(ptr > (u16 *)skb_tail_pointer(skb)))
		goto free_skb;

	wfx_hif_set_mfp(wvif, *ptr & BIT(7), *ptr & BIT(6));
	ret = 0;

free_skb:
	dev_kfree_skb(skb);
	return ret;
>>>>>>> 1dca1fea
}

int wfx_start_ap(struct ieee80211_hw *hw, struct ieee80211_vif *vif,
		 struct ieee80211_bss_conf *link_conf)
{
	struct wfx_vif *wvif = (struct wfx_vif *)vif->drv_priv;
	struct wfx_dev *wdev = wvif->wdev;
	int ret;

	wvif =  NULL;
	while ((wvif = wvif_iterate(wdev, wvif)) != NULL)
		wfx_update_pm(wvif);
	wvif = (struct wfx_vif *)vif->drv_priv;
	wfx_upload_ap_templates(wvif);
	ret = wfx_hif_start(wvif, &vif->bss_conf, wvif->channel);
	if (ret > 0)
		return -EIO;
	return wfx_set_mfp_ap(wvif);
}

void wfx_stop_ap(struct ieee80211_hw *hw, struct ieee80211_vif *vif,
		 struct ieee80211_bss_conf *link_conf)
{
	struct wfx_vif *wvif = (struct wfx_vif *)vif->drv_priv;

	wfx_reset(wvif);
}

static void wfx_join(struct wfx_vif *wvif)
{
	struct ieee80211_vif *vif = wvif_to_vif(wvif);
	struct ieee80211_bss_conf *conf = &vif->bss_conf;
	struct cfg80211_bss *bss = NULL;
	u8 ssid[IEEE80211_MAX_SSID_LEN];
	const u8 *ssid_ie = NULL;
	int ssid_len = 0;
	int ret;

	wfx_tx_lock_flush(wvif->wdev);

	bss = cfg80211_get_bss(wvif->wdev->hw->wiphy, wvif->channel, conf->bssid, NULL, 0,
			       IEEE80211_BSS_TYPE_ANY, IEEE80211_PRIVACY_ANY);
	if (!bss && !vif->cfg.ibss_joined) {
		wfx_tx_unlock(wvif->wdev);
		return;
	}

	rcu_read_lock(); /* protect ssid_ie */
	if (bss)
		ssid_ie = ieee80211_bss_get_ie(bss, WLAN_EID_SSID);
	if (ssid_ie) {
		ssid_len = ssid_ie[1];
		if (ssid_len > IEEE80211_MAX_SSID_LEN)
			ssid_len = IEEE80211_MAX_SSID_LEN;
		memcpy(ssid, &ssid_ie[2], ssid_len);
	}
	rcu_read_unlock();

	cfg80211_put_bss(wvif->wdev->hw->wiphy, bss);

	wvif->join_in_progress = true;
	ret = wfx_hif_join(wvif, conf, wvif->channel, ssid, ssid_len);
	if (ret) {
		ieee80211_connection_loss(vif);
		wfx_reset(wvif);
	} else {
		/* Due to beacon filtering it is possible that the AP's beacon is not known for the
		 * mac80211 stack.  Disable filtering temporary to make sure the stack receives at
		 * least one
		 */
		wfx_filter_beacon(wvif, false);
	}
	wfx_tx_unlock(wvif->wdev);
}

static void wfx_join_finalize(struct wfx_vif *wvif, struct ieee80211_bss_conf *info)
{
	struct ieee80211_vif *vif = wvif_to_vif(wvif);
	struct ieee80211_sta *sta = NULL;
	int ampdu_density = 0;
	bool greenfield = false;

	rcu_read_lock(); /* protect sta */
	if (info->bssid && !vif->cfg.ibss_joined)
		sta = ieee80211_find_sta(vif, info->bssid);
	if (sta && sta->deflink.ht_cap.ht_supported)
		ampdu_density = sta->deflink.ht_cap.ampdu_density;
	if (sta && sta->deflink.ht_cap.ht_supported &&
	    !(info->ht_operation_mode & IEEE80211_HT_OP_MODE_NON_GF_STA_PRSNT))
		greenfield = !!(sta->deflink.ht_cap.cap & IEEE80211_HT_CAP_GRN_FLD);
	rcu_read_unlock();

	wvif->join_in_progress = false;
	wfx_hif_set_association_mode(wvif, ampdu_density, greenfield, info->use_short_preamble);
	wfx_hif_keep_alive_period(wvif, 0);
	/* beacon_loss_count is defined to 7 in net/mac80211/mlme.c. Let's use the same value. */
	wfx_hif_set_bss_params(wvif, vif->cfg.aid, 7);
	wfx_hif_set_beacon_wakeup_period(wvif, 1, 1);
	wfx_update_pm(wvif);
}

int wfx_join_ibss(struct ieee80211_hw *hw, struct ieee80211_vif *vif)
{
	struct wfx_vif *wvif = (struct wfx_vif *)vif->drv_priv;

	wfx_upload_ap_templates(wvif);
	wfx_join(wvif);
	return 0;
}

void wfx_leave_ibss(struct ieee80211_hw *hw, struct ieee80211_vif *vif)
{
	struct wfx_vif *wvif = (struct wfx_vif *)vif->drv_priv;

	wfx_reset(wvif);
}

static void wfx_enable_beacon(struct wfx_vif *wvif, bool enable)
{
	/* Driver has Content After DTIM Beacon in queue. Driver is waiting for a signal from the
	 * firmware. Since we are going to stop to send beacons, this signal will never happens. See
	 * also wfx_suspend_resume_mc()
	 */
	if (!enable && wfx_tx_queues_has_cab(wvif)) {
		wvif->after_dtim_tx_allowed = true;
		wfx_bh_request_tx(wvif->wdev);
	}
	wfx_hif_beacon_transmit(wvif, enable);
}

void wfx_bss_info_changed(struct ieee80211_hw *hw, struct ieee80211_vif *vif,
			  struct ieee80211_bss_conf *info, u64 changed)
{
	struct wfx_dev *wdev = hw->priv;
	struct wfx_vif *wvif = (struct wfx_vif *)vif->drv_priv;
	int i;

	mutex_lock(&wdev->conf_mutex);

	if (changed & BSS_CHANGED_BASIC_RATES ||
	    changed & BSS_CHANGED_BEACON_INT ||
	    changed & BSS_CHANGED_BSSID) {
		if (vif->type == NL80211_IFTYPE_STATION)
			wfx_join(wvif);
	}

	if (changed & BSS_CHANGED_ASSOC) {
		if (vif->cfg.assoc || vif->cfg.ibss_joined)
			wfx_join_finalize(wvif, info);
		else if (!vif->cfg.assoc && vif->type == NL80211_IFTYPE_STATION)
			wfx_reset(wvif);
		else
			dev_warn(wdev->dev, "misunderstood change: ASSOC\n");
	}

	if (changed & BSS_CHANGED_BEACON_INFO) {
		if (vif->type != NL80211_IFTYPE_STATION)
			dev_warn(wdev->dev, "misunderstood change: BEACON_INFO\n");
		wfx_hif_set_beacon_wakeup_period(wvif, info->dtim_period, info->dtim_period);
		/* We temporary forwarded beacon for join process. It is now no more necessary. */
		wfx_filter_beacon(wvif, true);
	}

	if (changed & BSS_CHANGED_ARP_FILTER) {
		for (i = 0; i < HIF_MAX_ARP_IP_ADDRTABLE_ENTRIES; i++) {
			__be32 *arp_addr = &vif->cfg.arp_addr_list[i];

			if (vif->cfg.arp_addr_cnt > HIF_MAX_ARP_IP_ADDRTABLE_ENTRIES)
				arp_addr = NULL;
			if (i >= vif->cfg.arp_addr_cnt)
				arp_addr = NULL;
			wfx_hif_set_arp_ipv4_filter(wvif, i, arp_addr);
		}
	}

	if (changed & BSS_CHANGED_AP_PROBE_RESP || changed & BSS_CHANGED_BEACON)
		wfx_upload_ap_templates(wvif);

	if (changed & BSS_CHANGED_BEACON_ENABLED)
		wfx_enable_beacon(wvif, info->enable_beacon);

	if (changed & BSS_CHANGED_KEEP_ALIVE)
		wfx_hif_keep_alive_period(wvif,
					  info->max_idle_period * USEC_PER_TU / USEC_PER_MSEC);

	if (changed & BSS_CHANGED_ERP_CTS_PROT)
		wfx_hif_erp_use_protection(wvif, info->use_cts_prot);

	if (changed & BSS_CHANGED_ERP_SLOT)
		wfx_hif_slot_time(wvif, info->use_short_slot ? 9 : 20);

	if (changed & BSS_CHANGED_CQM)
		wfx_hif_set_rcpi_rssi_threshold(wvif, info->cqm_rssi_thold, info->cqm_rssi_hyst);

	if (changed & BSS_CHANGED_TXPOWER)
		wfx_hif_set_output_power(wvif, info->txpower);

	if (changed & BSS_CHANGED_PS)
		wfx_update_pm(wvif);

	mutex_unlock(&wdev->conf_mutex);
}

static int wfx_update_tim(struct wfx_vif *wvif)
{
	struct ieee80211_vif *vif = wvif_to_vif(wvif);
	struct sk_buff *skb;
	u16 tim_offset, tim_length;
	u8 *tim_ptr;

	skb = ieee80211_beacon_get_tim(wvif->wdev->hw, vif, &tim_offset,
				       &tim_length, 0);
	if (!skb)
		return -ENOENT;
	tim_ptr = skb->data + tim_offset;

	if (tim_offset && tim_length >= 6) {
		/* Firmware handles DTIM counter internally */
		tim_ptr[2] = 0;

		/* Set/reset aid0 bit */
		if (wfx_tx_queues_has_cab(wvif))
			tim_ptr[4] |= 1;
		else
			tim_ptr[4] &= ~1;
	}

	wfx_hif_update_ie_beacon(wvif, tim_ptr, tim_length);
	dev_kfree_skb(skb);

	return 0;
}

static void wfx_update_tim_work(struct work_struct *work)
{
	struct wfx_vif *wvif = container_of(work, struct wfx_vif, update_tim_work);

	wfx_update_tim(wvif);
}

int wfx_set_tim(struct ieee80211_hw *hw, struct ieee80211_sta *sta, bool set)
{
	struct wfx_dev *wdev = hw->priv;
	struct wfx_sta_priv *sta_dev = (struct wfx_sta_priv *)&sta->drv_priv;
	struct wfx_vif *wvif = wdev_to_wvif(wdev, sta_dev->vif_id);

	if (!wvif) {
		dev_warn(wdev->dev, "%s: received event for non-existent vif\n", __func__);
		return -EIO;
	}
	schedule_work(&wvif->update_tim_work);
	return 0;
}

void wfx_suspend_resume_mc(struct wfx_vif *wvif, enum sta_notify_cmd notify_cmd)
{
	struct wfx_vif *wvif_it;

	if (notify_cmd != STA_NOTIFY_AWAKE)
		return;

	/* Device won't be able to honor CAB if a scan is in progress on any interface. Prefer to
	 * skip this DTIM and wait for the next one.
	 */
	wvif_it = NULL;
	while ((wvif_it = wvif_iterate(wvif->wdev, wvif_it)) != NULL)
		if (mutex_is_locked(&wvif_it->scan_lock))
			return;

	if (!wfx_tx_queues_has_cab(wvif) || wvif->after_dtim_tx_allowed)
		dev_warn(wvif->wdev->dev, "incorrect sequence (%d CAB in queue)",
			 wfx_tx_queues_has_cab(wvif));
	wvif->after_dtim_tx_allowed = true;
	wfx_bh_request_tx(wvif->wdev);
}

int wfx_ampdu_action(struct ieee80211_hw *hw, struct ieee80211_vif *vif,
		     struct ieee80211_ampdu_params *params)
{
	/* Aggregation is implemented fully in firmware */
	switch (params->action) {
	case IEEE80211_AMPDU_RX_START:
	case IEEE80211_AMPDU_RX_STOP:
		/* Just acknowledge it to enable frame re-ordering */
		return 0;
	default:
		/* Leave the firmware doing its business for tx aggregation */
		return -EOPNOTSUPP;
	}
}

int wfx_add_chanctx(struct ieee80211_hw *hw, struct ieee80211_chanctx_conf *conf)
{
	return 0;
}

void wfx_remove_chanctx(struct ieee80211_hw *hw, struct ieee80211_chanctx_conf *conf)
{
}

void wfx_change_chanctx(struct ieee80211_hw *hw, struct ieee80211_chanctx_conf *conf, u32 changed)
{
}

int wfx_assign_vif_chanctx(struct ieee80211_hw *hw, struct ieee80211_vif *vif,
			   struct ieee80211_bss_conf *link_conf,
			   struct ieee80211_chanctx_conf *conf)
{
	struct wfx_vif *wvif = (struct wfx_vif *)vif->drv_priv;
	struct ieee80211_channel *ch = conf->def.chan;

	WARN(wvif->channel, "channel overwrite");
	wvif->channel = ch;

	return 0;
}

void wfx_unassign_vif_chanctx(struct ieee80211_hw *hw, struct ieee80211_vif *vif,
			      struct ieee80211_bss_conf *link_conf,
			      struct ieee80211_chanctx_conf *conf)
{
	struct wfx_vif *wvif = (struct wfx_vif *)vif->drv_priv;
	struct ieee80211_channel *ch = conf->def.chan;

	WARN(wvif->channel != ch, "channel mismatch");
	wvif->channel = NULL;
}

int wfx_config(struct ieee80211_hw *hw, u32 changed)
{
	return 0;
}

int wfx_add_interface(struct ieee80211_hw *hw, struct ieee80211_vif *vif)
{
	int i;
	struct wfx_dev *wdev = hw->priv;
	struct wfx_vif *wvif = (struct wfx_vif *)vif->drv_priv;

	vif->driver_flags |= IEEE80211_VIF_BEACON_FILTER |
			     IEEE80211_VIF_SUPPORTS_UAPSD |
			     IEEE80211_VIF_SUPPORTS_CQM_RSSI;

	mutex_lock(&wdev->conf_mutex);

	switch (vif->type) {
	case NL80211_IFTYPE_STATION:
	case NL80211_IFTYPE_ADHOC:
	case NL80211_IFTYPE_AP:
		break;
	default:
		mutex_unlock(&wdev->conf_mutex);
		return -EOPNOTSUPP;
	}

	wvif->wdev = wdev;

	wvif->link_id_map = 1; /* link-id 0 is reserved for multicast */
	INIT_WORK(&wvif->update_tim_work, wfx_update_tim_work);
	INIT_DELAYED_WORK(&wvif->beacon_loss_work, wfx_beacon_loss_work);

	init_completion(&wvif->set_pm_mode_complete);
	complete(&wvif->set_pm_mode_complete);
	INIT_WORK(&wvif->tx_policy_upload_work, wfx_tx_policy_upload_work);

	mutex_init(&wvif->scan_lock);
	init_completion(&wvif->scan_complete);
	INIT_WORK(&wvif->scan_work, wfx_hw_scan_work);

	wfx_tx_queues_init(wvif);
	wfx_tx_policy_init(wvif);

	for (i = 0; i < ARRAY_SIZE(wdev->vif); i++) {
		if (!wdev->vif[i]) {
			wdev->vif[i] = vif;
			wvif->id = i;
			break;
		}
	}
	WARN(i == ARRAY_SIZE(wdev->vif), "try to instantiate more vif than supported");

	wfx_hif_set_macaddr(wvif, vif->addr);

	mutex_unlock(&wdev->conf_mutex);

	wvif = NULL;
	while ((wvif = wvif_iterate(wdev, wvif)) != NULL) {
		/* Combo mode does not support Block Acks. We can re-enable them */
		if (wvif_count(wdev) == 1)
			wfx_hif_set_block_ack_policy(wvif, 0xFF, 0xFF);
		else
			wfx_hif_set_block_ack_policy(wvif, 0x00, 0x00);
	}
	return 0;
}

void wfx_remove_interface(struct ieee80211_hw *hw, struct ieee80211_vif *vif)
{
	struct wfx_dev *wdev = hw->priv;
	struct wfx_vif *wvif = (struct wfx_vif *)vif->drv_priv;

	wait_for_completion_timeout(&wvif->set_pm_mode_complete, msecs_to_jiffies(300));
	wfx_tx_queues_check_empty(wvif);

	mutex_lock(&wdev->conf_mutex);
	WARN(wvif->link_id_map != 1, "corrupted state");

	wfx_hif_reset(wvif, false);
	wfx_hif_set_macaddr(wvif, NULL);
	wfx_tx_policy_init(wvif);

	cancel_delayed_work_sync(&wvif->beacon_loss_work);
	wdev->vif[wvif->id] = NULL;

	mutex_unlock(&wdev->conf_mutex);

	wvif = NULL;
	while ((wvif = wvif_iterate(wdev, wvif)) != NULL) {
		/* Combo mode does not support Block Acks. We can re-enable them */
		if (wvif_count(wdev) == 1)
			wfx_hif_set_block_ack_policy(wvif, 0xFF, 0xFF);
		else
			wfx_hif_set_block_ack_policy(wvif, 0x00, 0x00);
	}
}

int wfx_start(struct ieee80211_hw *hw)
{
	return 0;
}

void wfx_stop(struct ieee80211_hw *hw)
{
	struct wfx_dev *wdev = hw->priv;

	WARN_ON(!skb_queue_empty_lockless(&wdev->tx_pending));
}<|MERGE_RESOLUTION|>--- conflicted
+++ resolved
@@ -362,10 +362,7 @@
 	const int pairwise_cipher_suite_count_offset = 8 / sizeof(u16);
 	const int pairwise_cipher_suite_size = 4 / sizeof(u16);
 	const int akm_suite_size = 4 / sizeof(u16);
-<<<<<<< HEAD
-=======
 	int ret = -EINVAL;
->>>>>>> 1dca1fea
 	const u16 *ptr;
 
 	if (unlikely(!skb))
@@ -374,24 +371,6 @@
 	ptr = (u16 *)cfg80211_find_ie(WLAN_EID_RSN, skb->data + ieoffset,
 				      skb->len - ieoffset);
 	if (unlikely(!ptr))
-<<<<<<< HEAD
-		return -EINVAL;
-
-	ptr += pairwise_cipher_suite_count_offset;
-	if (WARN_ON(ptr > (u16 *)skb_tail_pointer(skb)))
-		return -EINVAL;
-
-	ptr += 1 + pairwise_cipher_suite_size * *ptr;
-	if (WARN_ON(ptr > (u16 *)skb_tail_pointer(skb)))
-		return -EINVAL;
-
-	ptr += 1 + akm_suite_size * *ptr;
-	if (WARN_ON(ptr > (u16 *)skb_tail_pointer(skb)))
-		return -EINVAL;
-
-	wfx_hif_set_mfp(wvif, *ptr & BIT(7), *ptr & BIT(6));
-	return 0;
-=======
 		goto free_skb;
 
 	ptr += pairwise_cipher_suite_count_offset;
@@ -412,7 +391,6 @@
 free_skb:
 	dev_kfree_skb(skb);
 	return ret;
->>>>>>> 1dca1fea
 }
 
 int wfx_start_ap(struct ieee80211_hw *hw, struct ieee80211_vif *vif,

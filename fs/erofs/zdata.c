// SPDX-License-Identifier: GPL-2.0-only
/*
 * Copyright (C) 2018 HUAWEI, Inc.
 *             https://www.huawei.com/
 * Copyright (C) 2022 Alibaba Cloud
 */
#include "compress.h"
#include <linux/psi.h>
#include <linux/cpuhotplug.h>
#include <linux/kthread.h>
#include <trace/events/erofs.h>

#define Z_EROFS_PCLUSTER_MAX_PAGES	(Z_EROFS_PCLUSTER_MAX_SIZE / PAGE_SIZE)
#define Z_EROFS_INLINE_BVECS		2

/*
 * let's leave a type here in case of introducing
 * another tagged pointer later.
 */
typedef void *z_erofs_next_pcluster_t;

struct z_erofs_bvec {
	struct page *page;
	int offset;
	unsigned int end;
};

#define __Z_EROFS_BVSET(name, total) \
struct name { \
	/* point to the next page which contains the following bvecs */ \
	struct page *nextpage; \
	struct z_erofs_bvec bvec[total]; \
}
__Z_EROFS_BVSET(z_erofs_bvset,);
__Z_EROFS_BVSET(z_erofs_bvset_inline, Z_EROFS_INLINE_BVECS);

/*
 * Structure fields follow one of the following exclusion rules.
 *
 * I: Modifiable by initialization/destruction paths and read-only
 *    for everyone else;
 *
 * L: Field should be protected by the pcluster lock;
 *
 * A: Field should be accessed / updated in atomic for parallelized code.
 */
struct z_erofs_pcluster {
	struct erofs_workgroup obj;
	struct mutex lock;

	/* A: point to next chained pcluster or TAILs */
	z_erofs_next_pcluster_t next;

	/* L: the maximum decompression size of this round */
	unsigned int length;

	/* L: total number of bvecs */
	unsigned int vcnt;

	/* I: pcluster size (compressed size) in bytes */
	unsigned int pclustersize;

	/* I: page offset of start position of decompression */
	unsigned short pageofs_out;

	/* I: page offset of inline compressed data */
	unsigned short pageofs_in;

	union {
		/* L: inline a certain number of bvec for bootstrap */
		struct z_erofs_bvset_inline bvset;

		/* I: can be used to free the pcluster by RCU. */
		struct rcu_head rcu;
	};

	/* I: compression algorithm format */
	unsigned char algorithmformat;

	/* L: whether partial decompression or not */
	bool partial;

	/* L: indicate several pageofs_outs or not */
	bool multibases;

	/* L: whether extra buffer allocations are best-effort */
	bool besteffort;

	/* A: compressed bvecs (can be cached or inplaced pages) */
	struct z_erofs_bvec compressed_bvecs[];
};

/* let's avoid the valid 32-bit kernel addresses */

/* the end of a chain of pclusters */
#define Z_EROFS_PCLUSTER_TAIL           ((void *)0x5F0ECAFE)
#define Z_EROFS_PCLUSTER_NIL            (NULL)

struct z_erofs_decompressqueue {
	struct super_block *sb;
	atomic_t pending_bios;
	z_erofs_next_pcluster_t head;

	union {
		struct completion done;
		struct work_struct work;
		struct kthread_work kthread_work;
	} u;
	bool eio, sync;
};

static inline bool z_erofs_is_inline_pcluster(struct z_erofs_pcluster *pcl)
{
	return !pcl->obj.index;
}

static inline unsigned int z_erofs_pclusterpages(struct z_erofs_pcluster *pcl)
{
	return PAGE_ALIGN(pcl->pclustersize) >> PAGE_SHIFT;
}

/*
 * bit 30: I/O error occurred on this page
 * bit 0 - 29: remaining parts to complete this page
 */
#define Z_EROFS_PAGE_EIO			(1 << 30)

static inline void z_erofs_onlinepage_init(struct page *page)
{
	union {
		atomic_t o;
		unsigned long v;
	} u = { .o = ATOMIC_INIT(1) };

	set_page_private(page, u.v);
	smp_wmb();
	SetPagePrivate(page);
}

static inline void z_erofs_onlinepage_split(struct page *page)
{
	atomic_inc((atomic_t *)&page->private);
}

static inline void z_erofs_page_mark_eio(struct page *page)
{
	int orig;

	do {
		orig = atomic_read((atomic_t *)&page->private);
	} while (atomic_cmpxchg((atomic_t *)&page->private, orig,
				orig | Z_EROFS_PAGE_EIO) != orig);
}

static inline void z_erofs_onlinepage_endio(struct page *page)
{
	unsigned int v;

	DBG_BUGON(!PagePrivate(page));
	v = atomic_dec_return((atomic_t *)&page->private);
	if (!(v & ~Z_EROFS_PAGE_EIO)) {
		set_page_private(page, 0);
		ClearPagePrivate(page);
		if (!(v & Z_EROFS_PAGE_EIO))
			SetPageUptodate(page);
		unlock_page(page);
	}
}

#define Z_EROFS_ONSTACK_PAGES		32

/*
 * since pclustersize is variable for big pcluster feature, introduce slab
 * pools implementation for different pcluster sizes.
 */
struct z_erofs_pcluster_slab {
	struct kmem_cache *slab;
	unsigned int maxpages;
	char name[48];
};

#define _PCLP(n) { .maxpages = n }

static struct z_erofs_pcluster_slab pcluster_pool[] __read_mostly = {
	_PCLP(1), _PCLP(4), _PCLP(16), _PCLP(64), _PCLP(128),
	_PCLP(Z_EROFS_PCLUSTER_MAX_PAGES)
};

struct z_erofs_bvec_iter {
	struct page *bvpage;
	struct z_erofs_bvset *bvset;
	unsigned int nr, cur;
};

static struct page *z_erofs_bvec_iter_end(struct z_erofs_bvec_iter *iter)
{
	if (iter->bvpage)
		kunmap_local(iter->bvset);
	return iter->bvpage;
}

static struct page *z_erofs_bvset_flip(struct z_erofs_bvec_iter *iter)
{
	unsigned long base = (unsigned long)((struct z_erofs_bvset *)0)->bvec;
	/* have to access nextpage in advance, otherwise it will be unmapped */
	struct page *nextpage = iter->bvset->nextpage;
	struct page *oldpage;

	DBG_BUGON(!nextpage);
	oldpage = z_erofs_bvec_iter_end(iter);
	iter->bvpage = nextpage;
	iter->bvset = kmap_local_page(nextpage);
	iter->nr = (PAGE_SIZE - base) / sizeof(struct z_erofs_bvec);
	iter->cur = 0;
	return oldpage;
}

static void z_erofs_bvec_iter_begin(struct z_erofs_bvec_iter *iter,
				    struct z_erofs_bvset_inline *bvset,
				    unsigned int bootstrap_nr,
				    unsigned int cur)
{
	*iter = (struct z_erofs_bvec_iter) {
		.nr = bootstrap_nr,
		.bvset = (struct z_erofs_bvset *)bvset,
	};

	while (cur > iter->nr) {
		cur -= iter->nr;
		z_erofs_bvset_flip(iter);
	}
	iter->cur = cur;
}

static int z_erofs_bvec_enqueue(struct z_erofs_bvec_iter *iter,
				struct z_erofs_bvec *bvec,
				struct page **candidate_bvpage,
				struct page **pagepool)
{
	if (iter->cur >= iter->nr) {
		struct page *nextpage = *candidate_bvpage;

		if (!nextpage) {
			nextpage = erofs_allocpage(pagepool, GFP_NOFS);
			if (!nextpage)
				return -ENOMEM;
			set_page_private(nextpage, Z_EROFS_SHORTLIVED_PAGE);
		}
		DBG_BUGON(iter->bvset->nextpage);
		iter->bvset->nextpage = nextpage;
		z_erofs_bvset_flip(iter);

		iter->bvset->nextpage = NULL;
		*candidate_bvpage = NULL;
	}
	iter->bvset->bvec[iter->cur++] = *bvec;
	return 0;
}

static void z_erofs_bvec_dequeue(struct z_erofs_bvec_iter *iter,
				 struct z_erofs_bvec *bvec,
				 struct page **old_bvpage)
{
	if (iter->cur == iter->nr)
		*old_bvpage = z_erofs_bvset_flip(iter);
	else
		*old_bvpage = NULL;
	*bvec = iter->bvset->bvec[iter->cur++];
}

static void z_erofs_destroy_pcluster_pool(void)
{
	int i;

	for (i = 0; i < ARRAY_SIZE(pcluster_pool); ++i) {
		if (!pcluster_pool[i].slab)
			continue;
		kmem_cache_destroy(pcluster_pool[i].slab);
		pcluster_pool[i].slab = NULL;
	}
}

static int z_erofs_create_pcluster_pool(void)
{
	struct z_erofs_pcluster_slab *pcs;
	struct z_erofs_pcluster *a;
	unsigned int size;

	for (pcs = pcluster_pool;
	     pcs < pcluster_pool + ARRAY_SIZE(pcluster_pool); ++pcs) {
		size = struct_size(a, compressed_bvecs, pcs->maxpages);

		sprintf(pcs->name, "erofs_pcluster-%u", pcs->maxpages);
		pcs->slab = kmem_cache_create(pcs->name, size, 0,
					      SLAB_RECLAIM_ACCOUNT, NULL);
		if (pcs->slab)
			continue;

		z_erofs_destroy_pcluster_pool();
		return -ENOMEM;
	}
	return 0;
}

static struct z_erofs_pcluster *z_erofs_alloc_pcluster(unsigned int size)
{
	unsigned int nrpages = PAGE_ALIGN(size) >> PAGE_SHIFT;
	struct z_erofs_pcluster_slab *pcs = pcluster_pool;

	for (; pcs < pcluster_pool + ARRAY_SIZE(pcluster_pool); ++pcs) {
		struct z_erofs_pcluster *pcl;

		if (nrpages > pcs->maxpages)
			continue;

		pcl = kmem_cache_zalloc(pcs->slab, GFP_NOFS);
		if (!pcl)
			return ERR_PTR(-ENOMEM);
		pcl->pclustersize = size;
		return pcl;
	}
	return ERR_PTR(-EINVAL);
}

static void z_erofs_free_pcluster(struct z_erofs_pcluster *pcl)
{
	unsigned int pclusterpages = z_erofs_pclusterpages(pcl);
	int i;

	for (i = 0; i < ARRAY_SIZE(pcluster_pool); ++i) {
		struct z_erofs_pcluster_slab *pcs = pcluster_pool + i;

		if (pclusterpages > pcs->maxpages)
			continue;

		kmem_cache_free(pcs->slab, pcl);
		return;
	}
	DBG_BUGON(1);
}

static struct workqueue_struct *z_erofs_workqueue __read_mostly;

#ifdef CONFIG_EROFS_FS_PCPU_KTHREAD
static struct kthread_worker __rcu **z_erofs_pcpu_workers;

static void erofs_destroy_percpu_workers(void)
{
	struct kthread_worker *worker;
	unsigned int cpu;

	for_each_possible_cpu(cpu) {
		worker = rcu_dereference_protected(
					z_erofs_pcpu_workers[cpu], 1);
		rcu_assign_pointer(z_erofs_pcpu_workers[cpu], NULL);
		if (worker)
			kthread_destroy_worker(worker);
	}
	kfree(z_erofs_pcpu_workers);
}

static struct kthread_worker *erofs_init_percpu_worker(int cpu)
{
	struct kthread_worker *worker =
		kthread_create_worker_on_cpu(cpu, 0, "erofs_worker/%u", cpu);

	if (IS_ERR(worker))
		return worker;
	if (IS_ENABLED(CONFIG_EROFS_FS_PCPU_KTHREAD_HIPRI))
		sched_set_fifo_low(worker->task);
	else
		sched_set_normal(worker->task, 0);
	return worker;
}

static int erofs_init_percpu_workers(void)
{
	struct kthread_worker *worker;
	unsigned int cpu;

	z_erofs_pcpu_workers = kcalloc(num_possible_cpus(),
			sizeof(struct kthread_worker *), GFP_ATOMIC);
	if (!z_erofs_pcpu_workers)
		return -ENOMEM;

	for_each_online_cpu(cpu) {	/* could miss cpu{off,on}line? */
		worker = erofs_init_percpu_worker(cpu);
		if (!IS_ERR(worker))
			rcu_assign_pointer(z_erofs_pcpu_workers[cpu], worker);
	}
	return 0;
}
#else
static inline void erofs_destroy_percpu_workers(void) {}
static inline int erofs_init_percpu_workers(void) { return 0; }
#endif

#if defined(CONFIG_HOTPLUG_CPU) && defined(CONFIG_EROFS_FS_PCPU_KTHREAD)
static DEFINE_SPINLOCK(z_erofs_pcpu_worker_lock);
static enum cpuhp_state erofs_cpuhp_state;

static int erofs_cpu_online(unsigned int cpu)
{
	struct kthread_worker *worker, *old;

	worker = erofs_init_percpu_worker(cpu);
	if (IS_ERR(worker))
		return PTR_ERR(worker);

	spin_lock(&z_erofs_pcpu_worker_lock);
	old = rcu_dereference_protected(z_erofs_pcpu_workers[cpu],
			lockdep_is_held(&z_erofs_pcpu_worker_lock));
	if (!old)
		rcu_assign_pointer(z_erofs_pcpu_workers[cpu], worker);
	spin_unlock(&z_erofs_pcpu_worker_lock);
	if (old)
		kthread_destroy_worker(worker);
	return 0;
}

static int erofs_cpu_offline(unsigned int cpu)
{
	struct kthread_worker *worker;

	spin_lock(&z_erofs_pcpu_worker_lock);
	worker = rcu_dereference_protected(z_erofs_pcpu_workers[cpu],
			lockdep_is_held(&z_erofs_pcpu_worker_lock));
	rcu_assign_pointer(z_erofs_pcpu_workers[cpu], NULL);
	spin_unlock(&z_erofs_pcpu_worker_lock);

	synchronize_rcu();
	if (worker)
		kthread_destroy_worker(worker);
	return 0;
}

static int erofs_cpu_hotplug_init(void)
{
	int state;

	state = cpuhp_setup_state_nocalls(CPUHP_AP_ONLINE_DYN,
			"fs/erofs:online", erofs_cpu_online, erofs_cpu_offline);
	if (state < 0)
		return state;

	erofs_cpuhp_state = state;
	return 0;
}

static void erofs_cpu_hotplug_destroy(void)
{
	if (erofs_cpuhp_state)
		cpuhp_remove_state_nocalls(erofs_cpuhp_state);
}
#else /* !CONFIG_HOTPLUG_CPU || !CONFIG_EROFS_FS_PCPU_KTHREAD */
static inline int erofs_cpu_hotplug_init(void) { return 0; }
static inline void erofs_cpu_hotplug_destroy(void) {}
#endif

void z_erofs_exit_zip_subsystem(void)
{
	erofs_cpu_hotplug_destroy();
	erofs_destroy_percpu_workers();
	destroy_workqueue(z_erofs_workqueue);
	z_erofs_destroy_pcluster_pool();
}

int __init z_erofs_init_zip_subsystem(void)
{
	int err = z_erofs_create_pcluster_pool();

	if (err)
		goto out_error_pcluster_pool;

	z_erofs_workqueue = alloc_workqueue("erofs_worker",
			WQ_UNBOUND | WQ_HIGHPRI, num_possible_cpus());
	if (!z_erofs_workqueue) {
		err = -ENOMEM;
		goto out_error_workqueue_init;
	}

	err = erofs_init_percpu_workers();
	if (err)
		goto out_error_pcpu_worker;

	err = erofs_cpu_hotplug_init();
	if (err < 0)
		goto out_error_cpuhp_init;
	return err;

out_error_cpuhp_init:
	erofs_destroy_percpu_workers();
out_error_pcpu_worker:
	destroy_workqueue(z_erofs_workqueue);
out_error_workqueue_init:
	z_erofs_destroy_pcluster_pool();
out_error_pcluster_pool:
	return err;
}

enum z_erofs_pclustermode {
	Z_EROFS_PCLUSTER_INFLIGHT,
	/*
	 * a weak form of Z_EROFS_PCLUSTER_FOLLOWED, the difference is that it
	 * could be dispatched into bypass queue later due to uptodated managed
	 * pages. All related online pages cannot be reused for inplace I/O (or
	 * bvpage) since it can be directly decoded without I/O submission.
	 */
	Z_EROFS_PCLUSTER_FOLLOWED_NOINPLACE,
	/*
	 * The pcluster was just linked to a decompression chain by us.  It can
	 * also be linked with the remaining pclusters, which means if the
	 * processing page is the tail page of a pcluster, this pcluster can
	 * safely use the whole page (since the previous pcluster is within the
	 * same chain) for in-place I/O, as illustrated below:
	 *  ___________________________________________________
	 * |  tail (partial) page  |    head (partial) page    |
	 * |  (of the current pcl) |   (of the previous pcl)   |
	 * |___PCLUSTER_FOLLOWED___|_____PCLUSTER_FOLLOWED_____|
	 *
	 * [  (*) the page above can be used as inplace I/O.   ]
	 */
	Z_EROFS_PCLUSTER_FOLLOWED,
};

struct z_erofs_decompress_frontend {
	struct inode *const inode;
	struct erofs_map_blocks map;
	struct z_erofs_bvec_iter biter;

	struct page *pagepool;
	struct page *candidate_bvpage;
	struct z_erofs_pcluster *pcl;
	z_erofs_next_pcluster_t owned_head;
	enum z_erofs_pclustermode mode;

	/* used for applying cache strategy on the fly */
	bool backmost;
	erofs_off_t headoffset;

	/* a pointer used to pick up inplace I/O pages */
	unsigned int icur;
};

#define DECOMPRESS_FRONTEND_INIT(__i) { \
	.inode = __i, .owned_head = Z_EROFS_PCLUSTER_TAIL, \
	.mode = Z_EROFS_PCLUSTER_FOLLOWED, .backmost = true }

static bool z_erofs_should_alloc_cache(struct z_erofs_decompress_frontend *fe)
{
	unsigned int cachestrategy = EROFS_I_SB(fe->inode)->opt.cache_strategy;

	if (cachestrategy <= EROFS_ZIP_CACHE_DISABLED)
		return false;

	if (fe->backmost)
		return true;

	if (cachestrategy >= EROFS_ZIP_CACHE_READAROUND &&
	    fe->map.m_la < fe->headoffset)
		return true;

	return false;
}

static void z_erofs_bind_cache(struct z_erofs_decompress_frontend *fe)
{
	struct address_space *mc = MNGD_MAPPING(EROFS_I_SB(fe->inode));
	struct z_erofs_pcluster *pcl = fe->pcl;
	unsigned int pclusterpages = z_erofs_pclusterpages(pcl);
	bool shouldalloc = z_erofs_should_alloc_cache(fe);
	bool standalone = true;
	/*
	 * optimistic allocation without direct reclaim since inplace I/O
	 * can be used if low memory otherwise.
	 */
	gfp_t gfp = (mapping_gfp_mask(mc) & ~__GFP_DIRECT_RECLAIM) |
			__GFP_NOMEMALLOC | __GFP_NORETRY | __GFP_NOWARN;
	unsigned int i;

	if (i_blocksize(fe->inode) != PAGE_SIZE ||
	    fe->mode < Z_EROFS_PCLUSTER_FOLLOWED)
		return;

	for (i = 0; i < pclusterpages; ++i) {
		struct page *page, *newpage;
		void *t;	/* mark pages just found for debugging */

		/* Inaccurate check w/o locking to avoid unneeded lookups */
		if (READ_ONCE(pcl->compressed_bvecs[i].page))
			continue;

		page = find_get_page(mc, pcl->obj.index + i);
		if (page) {
			t = (void *)((unsigned long)page | 1);
			newpage = NULL;
		} else {
			/* I/O is needed, no possible to decompress directly */
			standalone = false;
			if (!shouldalloc)
				continue;

			/*
			 * Try cached I/O if allocation succeeds or fallback to
			 * in-place I/O instead to avoid any direct reclaim.
			 */
			newpage = erofs_allocpage(&fe->pagepool, gfp);
			if (!newpage)
				continue;
			set_page_private(newpage, Z_EROFS_PREALLOCATED_PAGE);
			t = (void *)((unsigned long)newpage | 1);
		}
		spin_lock(&pcl->obj.lock);
		if (!pcl->compressed_bvecs[i].page) {
			pcl->compressed_bvecs[i].page = t;
			spin_unlock(&pcl->obj.lock);
			continue;
		}
		spin_unlock(&pcl->obj.lock);

		if (page)
			put_page(page);
		else if (newpage)
			erofs_pagepool_add(&fe->pagepool, newpage);
	}

	/*
	 * don't do inplace I/O if all compressed pages are available in
	 * managed cache since it can be moved to the bypass queue instead.
	 */
	if (standalone)
		fe->mode = Z_EROFS_PCLUSTER_FOLLOWED_NOINPLACE;
}

/* called by erofs_shrinker to get rid of all compressed_pages */
int erofs_try_to_free_all_cached_pages(struct erofs_sb_info *sbi,
				       struct erofs_workgroup *grp)
{
	struct z_erofs_pcluster *const pcl =
		container_of(grp, struct z_erofs_pcluster, obj);
	unsigned int pclusterpages = z_erofs_pclusterpages(pcl);
	int i;

	DBG_BUGON(z_erofs_is_inline_pcluster(pcl));
	/*
	 * refcount of workgroup is now freezed as 1,
	 * therefore no need to worry about available decompression users.
	 */
	for (i = 0; i < pclusterpages; ++i) {
		struct page *page = pcl->compressed_bvecs[i].page;

		if (!page)
			continue;

		/* block other users from reclaiming or migrating the page */
		if (!trylock_page(page))
			return -EBUSY;

		if (!erofs_page_is_managed(sbi, page))
			continue;

		/* barrier is implied in the following 'unlock_page' */
		WRITE_ONCE(pcl->compressed_bvecs[i].page, NULL);
		detach_page_private(page);
		unlock_page(page);
	}
	return 0;
}

static bool z_erofs_cache_release_folio(struct folio *folio, gfp_t gfp)
{
	struct z_erofs_pcluster *pcl = folio_get_private(folio);
	unsigned int pclusterpages = z_erofs_pclusterpages(pcl);
	bool ret;
	int i;

	if (!folio_test_private(folio))
		return true;

	if (!erofs_workgroup_try_to_freeze(&pcl->obj, 1))
		return false;

	ret = false;
	DBG_BUGON(z_erofs_is_inline_pcluster(pcl));
	for (i = 0; i < pclusterpages; ++i) {
		if (pcl->compressed_bvecs[i].page == &folio->page) {
			WRITE_ONCE(pcl->compressed_bvecs[i].page, NULL);
			ret = true;
			break;
		}
	}
	erofs_workgroup_unfreeze(&pcl->obj, 1);

	if (ret)
		folio_detach_private(folio);
	return ret;
}

/*
 * It will be called only on inode eviction. In case that there are still some
 * decompression requests in progress, wait with rescheduling for a bit here.
 * An extra lock could be introduced instead but it seems unnecessary.
 */
static void z_erofs_cache_invalidate_folio(struct folio *folio,
					   size_t offset, size_t length)
{
	const size_t stop = length + offset;

	/* Check for potential overflow in debug mode */
	DBG_BUGON(stop > folio_size(folio) || stop < length);

	if (offset == 0 && stop == folio_size(folio))
		while (!z_erofs_cache_release_folio(folio, GFP_NOFS))
			cond_resched();
}

static const struct address_space_operations z_erofs_cache_aops = {
	.release_folio = z_erofs_cache_release_folio,
	.invalidate_folio = z_erofs_cache_invalidate_folio,
};

int erofs_init_managed_cache(struct super_block *sb)
{
	struct inode *const inode = new_inode(sb);

	if (!inode)
		return -ENOMEM;

	set_nlink(inode, 1);
	inode->i_size = OFFSET_MAX;
	inode->i_mapping->a_ops = &z_erofs_cache_aops;
	mapping_set_gfp_mask(inode->i_mapping, GFP_NOFS);
	EROFS_SB(sb)->managed_cache = inode;
	return 0;
}

/* callers must be with pcluster lock held */
static int z_erofs_attach_page(struct z_erofs_decompress_frontend *fe,
			       struct z_erofs_bvec *bvec, bool exclusive)
{
	struct z_erofs_pcluster *pcl = fe->pcl;
	int ret;

	if (exclusive) {
		/* give priority for inplaceio to use file pages first */
		spin_lock(&pcl->obj.lock);
		while (fe->icur > 0) {
			if (pcl->compressed_bvecs[--fe->icur].page)
				continue;
			pcl->compressed_bvecs[fe->icur] = *bvec;
			spin_unlock(&pcl->obj.lock);
			return 0;
		}
		spin_unlock(&pcl->obj.lock);

		/* otherwise, check if it can be used as a bvpage */
		if (fe->mode >= Z_EROFS_PCLUSTER_FOLLOWED &&
		    !fe->candidate_bvpage)
			fe->candidate_bvpage = bvec->page;
	}
	ret = z_erofs_bvec_enqueue(&fe->biter, bvec, &fe->candidate_bvpage,
				   &fe->pagepool);
	fe->pcl->vcnt += (ret >= 0);
	return ret;
}

static void z_erofs_try_to_claim_pcluster(struct z_erofs_decompress_frontend *f)
{
	struct z_erofs_pcluster *pcl = f->pcl;
	z_erofs_next_pcluster_t *owned_head = &f->owned_head;

	/* type 1, nil pcluster (this pcluster doesn't belong to any chain.) */
	if (cmpxchg(&pcl->next, Z_EROFS_PCLUSTER_NIL,
		    *owned_head) == Z_EROFS_PCLUSTER_NIL) {
		*owned_head = &pcl->next;
		/* so we can attach this pcluster to our submission chain. */
		f->mode = Z_EROFS_PCLUSTER_FOLLOWED;
		return;
	}

	/* type 2, it belongs to an ongoing chain */
	f->mode = Z_EROFS_PCLUSTER_INFLIGHT;
}

static int z_erofs_register_pcluster(struct z_erofs_decompress_frontend *fe)
{
	struct erofs_map_blocks *map = &fe->map;
	struct super_block *sb = fe->inode->i_sb;
	bool ztailpacking = map->m_flags & EROFS_MAP_META;
	struct z_erofs_pcluster *pcl;
	struct erofs_workgroup *grp;
	int err;

	if (!(map->m_flags & EROFS_MAP_ENCODED) ||
	    (!ztailpacking && !erofs_blknr(sb, map->m_pa))) {
		DBG_BUGON(1);
		return -EFSCORRUPTED;
	}

	/* no available pcluster, let's allocate one */
	pcl = z_erofs_alloc_pcluster(map->m_plen);
	if (IS_ERR(pcl))
		return PTR_ERR(pcl);

        spin_lock_init(&pcl->obj.lock);
	atomic_set(&pcl->obj.refcount, 1);
	pcl->algorithmformat = map->m_algorithmformat;
	pcl->length = 0;
	pcl->partial = true;

	/* new pclusters should be claimed as type 1, primary and followed */
	pcl->next = fe->owned_head;
	pcl->pageofs_out = map->m_la & ~PAGE_MASK;
	fe->mode = Z_EROFS_PCLUSTER_FOLLOWED;

	/*
	 * lock all primary followed works before visible to others
	 * and mutex_trylock *never* fails for a new pcluster.
	 */
	mutex_init(&pcl->lock);
	DBG_BUGON(!mutex_trylock(&pcl->lock));

	if (ztailpacking) {
		pcl->obj.index = 0;	/* which indicates ztailpacking */
<<<<<<< HEAD
		pcl->pageofs_in = erofs_blkoff(fe->inode->i_sb, map->m_pa);
		pcl->tailpacking_size = map->m_plen;
=======
>>>>>>> 6f4a686a
	} else {
		pcl->obj.index = erofs_blknr(sb, map->m_pa);

		grp = erofs_insert_workgroup(fe->inode->i_sb, &pcl->obj);
		if (IS_ERR(grp)) {
			err = PTR_ERR(grp);
			goto err_out;
		}

		if (grp != &pcl->obj) {
			fe->pcl = container_of(grp,
					struct z_erofs_pcluster, obj);
			err = -EEXIST;
			goto err_out;
		}
	}
	fe->owned_head = &pcl->next;
	fe->pcl = pcl;
	return 0;

err_out:
	mutex_unlock(&pcl->lock);
	z_erofs_free_pcluster(pcl);
	return err;
}

static int z_erofs_pcluster_begin(struct z_erofs_decompress_frontend *fe)
{
	struct erofs_map_blocks *map = &fe->map;
	struct super_block *sb = fe->inode->i_sb;
	erofs_blk_t blknr = erofs_blknr(sb, map->m_pa);
	struct erofs_workgroup *grp = NULL;
	int ret;

	DBG_BUGON(fe->pcl);

	/* must be Z_EROFS_PCLUSTER_TAIL or pointed to previous pcluster */
	DBG_BUGON(fe->owned_head == Z_EROFS_PCLUSTER_NIL);

	if (!(map->m_flags & EROFS_MAP_META)) {
		grp = erofs_find_workgroup(sb, blknr);
	} else if ((map->m_pa & ~PAGE_MASK) + map->m_plen > PAGE_SIZE) {
		DBG_BUGON(1);
		return -EFSCORRUPTED;
	}

	if (grp) {
		fe->pcl = container_of(grp, struct z_erofs_pcluster, obj);
		ret = -EEXIST;
	} else {
		ret = z_erofs_register_pcluster(fe);
	}

	if (ret == -EEXIST) {
		mutex_lock(&fe->pcl->lock);
		z_erofs_try_to_claim_pcluster(fe);
	} else if (ret) {
		return ret;
	}

	z_erofs_bvec_iter_begin(&fe->biter, &fe->pcl->bvset,
				Z_EROFS_INLINE_BVECS, fe->pcl->vcnt);
	if (!z_erofs_is_inline_pcluster(fe->pcl)) {
		/* bind cache first when cached decompression is preferred */
		z_erofs_bind_cache(fe);
	} else {
		void *mptr;

		mptr = erofs_read_metabuf(&map->buf, sb, blknr, EROFS_NO_KMAP);
		if (IS_ERR(mptr)) {
			ret = PTR_ERR(mptr);
			erofs_err(sb, "failed to get inline data %d", ret);
			return ret;
		}
		get_page(map->buf.page);
		WRITE_ONCE(fe->pcl->compressed_bvecs[0].page, map->buf.page);
		fe->pcl->pageofs_in = map->m_pa & ~PAGE_MASK;
		fe->mode = Z_EROFS_PCLUSTER_FOLLOWED_NOINPLACE;
	}
	/* file-backed inplace I/O pages are traversed in reverse order */
	fe->icur = z_erofs_pclusterpages(fe->pcl);
	return 0;
}

/*
 * keep in mind that no referenced pclusters will be freed
 * only after a RCU grace period.
 */
static void z_erofs_rcu_callback(struct rcu_head *head)
{
	z_erofs_free_pcluster(container_of(head,
			struct z_erofs_pcluster, rcu));
}

void erofs_workgroup_free_rcu(struct erofs_workgroup *grp)
{
	struct z_erofs_pcluster *const pcl =
		container_of(grp, struct z_erofs_pcluster, obj);

	call_rcu(&pcl->rcu, z_erofs_rcu_callback);
}

static void z_erofs_pcluster_end(struct z_erofs_decompress_frontend *fe)
{
	struct z_erofs_pcluster *pcl = fe->pcl;

	if (!pcl)
		return;

	z_erofs_bvec_iter_end(&fe->biter);
	mutex_unlock(&pcl->lock);

	if (fe->candidate_bvpage)
		fe->candidate_bvpage = NULL;

	/*
	 * if all pending pages are added, don't hold its reference
	 * any longer if the pcluster isn't hosted by ourselves.
	 */
	if (fe->mode < Z_EROFS_PCLUSTER_FOLLOWED_NOINPLACE)
		erofs_workgroup_put(&pcl->obj);

	fe->pcl = NULL;
	fe->backmost = false;
}

static int z_erofs_read_fragment(struct super_block *sb, struct page *page,
			unsigned int cur, unsigned int end, erofs_off_t pos)
{
	struct inode *packed_inode = EROFS_SB(sb)->packed_inode;
	struct erofs_buf buf = __EROFS_BUF_INITIALIZER;
	unsigned int cnt;
	u8 *src;

	if (!packed_inode)
		return -EFSCORRUPTED;

	for (; cur < end; cur += cnt, pos += cnt) {
		cnt = min_t(unsigned int, end - cur,
			    sb->s_blocksize - erofs_blkoff(sb, pos));
		src = erofs_bread(&buf, packed_inode,
				  erofs_blknr(sb, pos), EROFS_KMAP);
		if (IS_ERR(src)) {
			erofs_put_metabuf(&buf);
			return PTR_ERR(src);
		}
		memcpy_to_page(page, cur, src + erofs_blkoff(sb, pos), cnt);
	}
	erofs_put_metabuf(&buf);
	return 0;
}

static int z_erofs_do_read_page(struct z_erofs_decompress_frontend *fe,
<<<<<<< HEAD
				struct page *page)
=======
				struct page *page, bool ra)
>>>>>>> 6f4a686a
{
	struct inode *const inode = fe->inode;
	struct erofs_map_blocks *const map = &fe->map;
	const loff_t offset = page_offset(page);
	const unsigned int bs = i_blocksize(inode);
	bool tight = true, exclusive;
	unsigned int cur, end, len, split;
	int err = 0;

	z_erofs_onlinepage_init(page);
	split = 0;
	end = PAGE_SIZE;
repeat:
	if (offset + end - 1 < map->m_la ||
	    offset + end - 1 >= map->m_la + map->m_llen) {
		erofs_dbg("out-of-range map @ pos %llu", offset + end - 1);
		z_erofs_pcluster_end(fe);
		map->m_la = offset + end - 1;
		map->m_llen = 0;
		err = z_erofs_map_blocks_iter(inode, map, 0);
		if (err)
			goto out;
	}

	cur = offset > map->m_la ? 0 : map->m_la - offset;
	/* bump split parts first to avoid several separate cases */
	++split;

	if (!(map->m_flags & EROFS_MAP_MAPPED)) {
		zero_user_segment(page, cur, end);
		tight = false;
		goto next_part;
	}

	if (map->m_flags & EROFS_MAP_FRAGMENT) {
		erofs_off_t fpos = offset + cur - map->m_la;

		len = min_t(unsigned int, map->m_llen - fpos, end - cur);
		err = z_erofs_read_fragment(inode->i_sb, page, cur, cur + len,
				EROFS_I(inode)->z_fragmentoff + fpos);
		if (err)
			goto out;
		tight = false;
		goto next_part;
	}

	if (!fe->pcl) {
		err = z_erofs_pcluster_begin(fe);
		if (err)
			goto out;
<<<<<<< HEAD
=======
		fe->pcl->besteffort |= !ra;
>>>>>>> 6f4a686a
	}

	/*
	 * Ensure the current partial page belongs to this submit chain rather
	 * than other concurrent submit chains or the noio(bypass) chain since
	 * those chains are handled asynchronously thus the page cannot be used
	 * for inplace I/O or bvpage (should be processed in a strict order.)
	 */
	tight &= (fe->mode > Z_EROFS_PCLUSTER_FOLLOWED_NOINPLACE);
	exclusive = (!cur && ((split <= 1) || (tight && bs == PAGE_SIZE)));
	if (cur)
		tight &= (fe->mode >= Z_EROFS_PCLUSTER_FOLLOWED);

	err = z_erofs_attach_page(fe, &((struct z_erofs_bvec) {
					.page = page,
					.offset = offset - map->m_la,
					.end = end,
				  }), exclusive);
	if (err)
		goto out;

	z_erofs_onlinepage_split(page);
	if (fe->pcl->pageofs_out != (map->m_la & ~PAGE_MASK))
		fe->pcl->multibases = true;
	if (fe->pcl->length < offset + end - map->m_la) {
		fe->pcl->length = offset + end - map->m_la;
		fe->pcl->pageofs_out = map->m_la & ~PAGE_MASK;
	}
	if ((map->m_flags & EROFS_MAP_FULL_MAPPED) &&
	    !(map->m_flags & EROFS_MAP_PARTIAL_REF) &&
	    fe->pcl->length == map->m_llen)
		fe->pcl->partial = false;
next_part:
	/* shorten the remaining extent to update progress */
	map->m_llen = offset + cur - map->m_la;
	map->m_flags &= ~EROFS_MAP_FULL_MAPPED;

	end = cur;
	if (end > 0)
		goto repeat;

out:
	if (err)
		z_erofs_page_mark_eio(page);
	z_erofs_onlinepage_endio(page);

	erofs_dbg("%s, finish page: %pK split: %u map->m_llen %llu",
		  __func__, page, split, map->m_llen);
	return err;
}

static bool z_erofs_is_sync_decompress(struct erofs_sb_info *sbi,
				       unsigned int readahead_pages)
{
	/* auto: enable for read_folio, disable for readahead */
	if ((sbi->opt.sync_decompress == EROFS_SYNC_DECOMPRESS_AUTO) &&
	    !readahead_pages)
		return true;

	if ((sbi->opt.sync_decompress == EROFS_SYNC_DECOMPRESS_FORCE_ON) &&
	    (readahead_pages <= sbi->opt.max_sync_decompress_pages))
		return true;

	return false;
}

static bool z_erofs_page_is_invalidated(struct page *page)
{
	return !page->mapping && !z_erofs_is_shortlived_page(page);
}

struct z_erofs_decompress_backend {
	struct page *onstack_pages[Z_EROFS_ONSTACK_PAGES];
	struct super_block *sb;
	struct z_erofs_pcluster *pcl;

	/* pages with the longest decompressed length for deduplication */
	struct page **decompressed_pages;
	/* pages to keep the compressed data */
	struct page **compressed_pages;

	struct list_head decompressed_secondary_bvecs;
	struct page **pagepool;
	unsigned int onstack_used, nr_pages;
};

struct z_erofs_bvec_item {
	struct z_erofs_bvec bvec;
	struct list_head list;
};

static void z_erofs_do_decompressed_bvec(struct z_erofs_decompress_backend *be,
					 struct z_erofs_bvec *bvec)
{
	struct z_erofs_bvec_item *item;
	unsigned int pgnr;

	if (!((bvec->offset + be->pcl->pageofs_out) & ~PAGE_MASK) &&
	    (bvec->end == PAGE_SIZE ||
	     bvec->offset + bvec->end == be->pcl->length)) {
		pgnr = (bvec->offset + be->pcl->pageofs_out) >> PAGE_SHIFT;
		DBG_BUGON(pgnr >= be->nr_pages);
		if (!be->decompressed_pages[pgnr]) {
			be->decompressed_pages[pgnr] = bvec->page;
			return;
		}
	}

	/* (cold path) one pcluster is requested multiple times */
	item = kmalloc(sizeof(*item), GFP_KERNEL | __GFP_NOFAIL);
	item->bvec = *bvec;
	list_add(&item->list, &be->decompressed_secondary_bvecs);
}

static void z_erofs_fill_other_copies(struct z_erofs_decompress_backend *be,
				      int err)
{
	unsigned int off0 = be->pcl->pageofs_out;
	struct list_head *p, *n;

	list_for_each_safe(p, n, &be->decompressed_secondary_bvecs) {
		struct z_erofs_bvec_item *bvi;
		unsigned int end, cur;
		void *dst, *src;

		bvi = container_of(p, struct z_erofs_bvec_item, list);
		cur = bvi->bvec.offset < 0 ? -bvi->bvec.offset : 0;
		end = min_t(unsigned int, be->pcl->length - bvi->bvec.offset,
			    bvi->bvec.end);
		dst = kmap_local_page(bvi->bvec.page);
		while (cur < end) {
			unsigned int pgnr, scur, len;

			pgnr = (bvi->bvec.offset + cur + off0) >> PAGE_SHIFT;
			DBG_BUGON(pgnr >= be->nr_pages);

			scur = bvi->bvec.offset + cur -
					((pgnr << PAGE_SHIFT) - off0);
			len = min_t(unsigned int, end - cur, PAGE_SIZE - scur);
			if (!be->decompressed_pages[pgnr]) {
				err = -EFSCORRUPTED;
				cur += len;
				continue;
			}
			src = kmap_local_page(be->decompressed_pages[pgnr]);
			memcpy(dst + cur, src + scur, len);
			kunmap_local(src);
			cur += len;
		}
		kunmap_local(dst);
		if (err)
			z_erofs_page_mark_eio(bvi->bvec.page);
		z_erofs_onlinepage_endio(bvi->bvec.page);
		list_del(p);
		kfree(bvi);
	}
}

static void z_erofs_parse_out_bvecs(struct z_erofs_decompress_backend *be)
{
	struct z_erofs_pcluster *pcl = be->pcl;
	struct z_erofs_bvec_iter biter;
	struct page *old_bvpage;
	int i;

	z_erofs_bvec_iter_begin(&biter, &pcl->bvset, Z_EROFS_INLINE_BVECS, 0);
	for (i = 0; i < pcl->vcnt; ++i) {
		struct z_erofs_bvec bvec;

		z_erofs_bvec_dequeue(&biter, &bvec, &old_bvpage);

		if (old_bvpage)
			z_erofs_put_shortlivedpage(be->pagepool, old_bvpage);

		DBG_BUGON(z_erofs_page_is_invalidated(bvec.page));
		z_erofs_do_decompressed_bvec(be, &bvec);
	}

	old_bvpage = z_erofs_bvec_iter_end(&biter);
	if (old_bvpage)
		z_erofs_put_shortlivedpage(be->pagepool, old_bvpage);
}

static int z_erofs_parse_in_bvecs(struct z_erofs_decompress_backend *be,
				  bool *overlapped)
{
	struct z_erofs_pcluster *pcl = be->pcl;
	unsigned int pclusterpages = z_erofs_pclusterpages(pcl);
	int i, err = 0;

	*overlapped = false;
	for (i = 0; i < pclusterpages; ++i) {
		struct z_erofs_bvec *bvec = &pcl->compressed_bvecs[i];
		struct page *page = bvec->page;

		/* compressed pages ought to be present before decompressing */
		if (!page) {
			DBG_BUGON(1);
			continue;
		}
		be->compressed_pages[i] = page;

		if (z_erofs_is_inline_pcluster(pcl)) {
			if (!PageUptodate(page))
				err = -EIO;
			continue;
		}

		DBG_BUGON(z_erofs_page_is_invalidated(page));
		if (!z_erofs_is_shortlived_page(page)) {
			if (erofs_page_is_managed(EROFS_SB(be->sb), page)) {
				if (!PageUptodate(page))
					err = -EIO;
				continue;
			}
			z_erofs_do_decompressed_bvec(be, bvec);
			*overlapped = true;
		}
	}

	if (err)
		return err;
	return 0;
}

static int z_erofs_decompress_pcluster(struct z_erofs_decompress_backend *be,
				       int err)
{
	struct erofs_sb_info *const sbi = EROFS_SB(be->sb);
	struct z_erofs_pcluster *pcl = be->pcl;
	unsigned int pclusterpages = z_erofs_pclusterpages(pcl);
	const struct z_erofs_decompressor *decompressor =
				&erofs_decompressors[pcl->algorithmformat];
	int i, err2;
	struct page *page;
	bool overlapped;

	mutex_lock(&pcl->lock);
	be->nr_pages = PAGE_ALIGN(pcl->length + pcl->pageofs_out) >> PAGE_SHIFT;

	/* allocate (de)compressed page arrays if cannot be kept on stack */
	be->decompressed_pages = NULL;
	be->compressed_pages = NULL;
	be->onstack_used = 0;
	if (be->nr_pages <= Z_EROFS_ONSTACK_PAGES) {
		be->decompressed_pages = be->onstack_pages;
		be->onstack_used = be->nr_pages;
		memset(be->decompressed_pages, 0,
		       sizeof(struct page *) * be->nr_pages);
	}

	if (pclusterpages + be->onstack_used <= Z_EROFS_ONSTACK_PAGES)
		be->compressed_pages = be->onstack_pages + be->onstack_used;

	if (!be->decompressed_pages)
		be->decompressed_pages =
			kvcalloc(be->nr_pages, sizeof(struct page *),
				 GFP_KERNEL | __GFP_NOFAIL);
	if (!be->compressed_pages)
		be->compressed_pages =
			kvcalloc(pclusterpages, sizeof(struct page *),
				 GFP_KERNEL | __GFP_NOFAIL);

	z_erofs_parse_out_bvecs(be);
	err2 = z_erofs_parse_in_bvecs(be, &overlapped);
	if (err2)
		err = err2;
	if (err)
		goto out;

	err = decompressor->decompress(&(struct z_erofs_decompress_req) {
					.sb = be->sb,
					.in = be->compressed_pages,
					.out = be->decompressed_pages,
					.pageofs_in = pcl->pageofs_in,
					.pageofs_out = pcl->pageofs_out,
					.inputsize = pcl->pclustersize,
					.outputsize = pcl->length,
					.alg = pcl->algorithmformat,
					.inplace_io = overlapped,
					.partial_decoding = pcl->partial,
					.fillgaps = pcl->multibases,
					.gfp = pcl->besteffort ?
						GFP_KERNEL | __GFP_NOFAIL :
						GFP_NOWAIT | __GFP_NORETRY
				 }, be->pagepool);

out:
	/* must handle all compressed pages before actual file pages */
	if (z_erofs_is_inline_pcluster(pcl)) {
		page = pcl->compressed_bvecs[0].page;
		WRITE_ONCE(pcl->compressed_bvecs[0].page, NULL);
		put_page(page);
	} else {
		for (i = 0; i < pclusterpages; ++i) {
			/* consider shortlived pages added when decompressing */
			page = be->compressed_pages[i];

			if (erofs_page_is_managed(sbi, page))
				continue;
			(void)z_erofs_put_shortlivedpage(be->pagepool, page);
			WRITE_ONCE(pcl->compressed_bvecs[i].page, NULL);
		}
	}
	if (be->compressed_pages < be->onstack_pages ||
	    be->compressed_pages >= be->onstack_pages + Z_EROFS_ONSTACK_PAGES)
		kvfree(be->compressed_pages);
	z_erofs_fill_other_copies(be, err);

	for (i = 0; i < be->nr_pages; ++i) {
		page = be->decompressed_pages[i];
		if (!page)
			continue;

		DBG_BUGON(z_erofs_page_is_invalidated(page));

		/* recycle all individual short-lived pages */
		if (z_erofs_put_shortlivedpage(be->pagepool, page))
			continue;
		if (err)
			z_erofs_page_mark_eio(page);
		z_erofs_onlinepage_endio(page);
	}

	if (be->decompressed_pages != be->onstack_pages)
		kvfree(be->decompressed_pages);

	pcl->length = 0;
	pcl->partial = true;
	pcl->multibases = false;
	pcl->besteffort = false;
	pcl->bvset.nextpage = NULL;
	pcl->vcnt = 0;

	/* pcluster lock MUST be taken before the following line */
	WRITE_ONCE(pcl->next, Z_EROFS_PCLUSTER_NIL);
	mutex_unlock(&pcl->lock);
	return err;
}

static void z_erofs_decompress_queue(const struct z_erofs_decompressqueue *io,
				     struct page **pagepool)
{
	struct z_erofs_decompress_backend be = {
		.sb = io->sb,
		.pagepool = pagepool,
		.decompressed_secondary_bvecs =
			LIST_HEAD_INIT(be.decompressed_secondary_bvecs),
	};
	z_erofs_next_pcluster_t owned = io->head;
	while (owned != Z_EROFS_PCLUSTER_TAIL) {
		DBG_BUGON(owned == Z_EROFS_PCLUSTER_NIL);

		be.pcl = container_of(owned, struct z_erofs_pcluster, next);
		owned = READ_ONCE(be.pcl->next);

		z_erofs_decompress_pcluster(&be, io->eio ? -EIO : 0);
		erofs_workgroup_put(&be.pcl->obj);
	}
}

static void z_erofs_decompressqueue_work(struct work_struct *work)
{
	struct z_erofs_decompressqueue *bgq =
		container_of(work, struct z_erofs_decompressqueue, u.work);
	struct page *pagepool = NULL;

	DBG_BUGON(bgq->head == Z_EROFS_PCLUSTER_TAIL);
	z_erofs_decompress_queue(bgq, &pagepool);
	erofs_release_pages(&pagepool);
	kvfree(bgq);
}

#ifdef CONFIG_EROFS_FS_PCPU_KTHREAD
static void z_erofs_decompressqueue_kthread_work(struct kthread_work *work)
{
	z_erofs_decompressqueue_work((struct work_struct *)work);
}
#endif

static void z_erofs_decompress_kickoff(struct z_erofs_decompressqueue *io,
				       int bios)
{
	struct erofs_sb_info *const sbi = EROFS_SB(io->sb);

	/* wake up the caller thread for sync decompression */
	if (io->sync) {
		if (!atomic_add_return(bios, &io->pending_bios))
			complete(&io->u.done);
		return;
	}

	if (atomic_add_return(bios, &io->pending_bios))
		return;
	/* Use (kthread_)work and sync decompression for atomic contexts only */
	if (!in_task() || irqs_disabled() || rcu_read_lock_any_held()) {
#ifdef CONFIG_EROFS_FS_PCPU_KTHREAD
		struct kthread_worker *worker;

		rcu_read_lock();
		worker = rcu_dereference(
				z_erofs_pcpu_workers[raw_smp_processor_id()]);
		if (!worker) {
			INIT_WORK(&io->u.work, z_erofs_decompressqueue_work);
			queue_work(z_erofs_workqueue, &io->u.work);
		} else {
			kthread_queue_work(worker, &io->u.kthread_work);
		}
		rcu_read_unlock();
#else
		queue_work(z_erofs_workqueue, &io->u.work);
#endif
		/* enable sync decompression for readahead */
		if (sbi->opt.sync_decompress == EROFS_SYNC_DECOMPRESS_AUTO)
			sbi->opt.sync_decompress = EROFS_SYNC_DECOMPRESS_FORCE_ON;
		return;
	}
	z_erofs_decompressqueue_work(&io->u.work);
}

static void z_erofs_fill_bio_vec(struct bio_vec *bvec,
				 struct z_erofs_decompress_frontend *f,
				 struct z_erofs_pcluster *pcl,
				 unsigned int nr,
				 struct address_space *mc)
{
	gfp_t gfp = mapping_gfp_mask(mc);
	bool tocache = false;
	struct z_erofs_bvec zbv;
	struct address_space *mapping;
	struct page *page;
	int justfound, bs = i_blocksize(f->inode);

	/* Except for inplace pages, the entire page can be used for I/Os */
	bvec->bv_offset = 0;
	bvec->bv_len = PAGE_SIZE;
repeat:
	spin_lock(&pcl->obj.lock);
	zbv = pcl->compressed_bvecs[nr];
	page = zbv.page;
	justfound = (unsigned long)page & 1UL;
	page = (struct page *)((unsigned long)page & ~1UL);
	pcl->compressed_bvecs[nr].page = page;
	spin_unlock(&pcl->obj.lock);
	if (!page)
		goto out_allocpage;

	bvec->bv_page = page;
	DBG_BUGON(z_erofs_is_shortlived_page(page));
	/*
	 * Handle preallocated cached pages.  We tried to allocate such pages
	 * without triggering direct reclaim.  If allocation failed, inplace
	 * file-backed pages will be used instead.
	 */
	if (page->private == Z_EROFS_PREALLOCATED_PAGE) {
		set_page_private(page, 0);
		tocache = true;
		goto out_tocache;
	}

	mapping = READ_ONCE(page->mapping);
	/*
	 * File-backed pages for inplace I/Os are all locked steady,
	 * therefore it is impossible for `mapping` to be NULL.
	 */
	if (mapping && mapping != mc) {
		if (zbv.offset < 0)
			bvec->bv_offset = round_up(-zbv.offset, bs);
		bvec->bv_len = round_up(zbv.end, bs) - bvec->bv_offset;
		return;
	}

	lock_page(page);
	/* only true if page reclaim goes wrong, should never happen */
	DBG_BUGON(justfound && PagePrivate(page));

	/* the cached page is still in managed cache */
	if (page->mapping == mc) {
		/*
		 * The cached page is still available but without a valid
		 * `->private` pcluster hint.  Let's reconnect them.
		 */
		if (!PagePrivate(page)) {
			DBG_BUGON(!justfound);
			/* compressed_bvecs[] already takes a ref */
			attach_page_private(page, pcl);
			put_page(page);
		}

		/* no need to submit if it is already up-to-date */
		if (PageUptodate(page)) {
			unlock_page(page);
			bvec->bv_page = NULL;
		}
		return;
	}

	/*
	 * It has been truncated, so it's unsafe to reuse this one. Let's
	 * allocate a new page for compressed data.
	 */
	DBG_BUGON(page->mapping);
	DBG_BUGON(!justfound);

	tocache = true;
	unlock_page(page);
	put_page(page);
out_allocpage:
	page = erofs_allocpage(&f->pagepool, gfp | __GFP_NOFAIL);
	spin_lock(&pcl->obj.lock);
	if (pcl->compressed_bvecs[nr].page) {
		erofs_pagepool_add(&f->pagepool, page);
		spin_unlock(&pcl->obj.lock);
		cond_resched();
		goto repeat;
	}
	pcl->compressed_bvecs[nr].page = page;
	spin_unlock(&pcl->obj.lock);
	bvec->bv_page = page;
out_tocache:
	if (!tocache || bs != PAGE_SIZE ||
	    add_to_page_cache_lru(page, mc, pcl->obj.index + nr, gfp)) {
		/* turn into a temporary shortlived page (1 ref) */
		set_page_private(page, Z_EROFS_SHORTLIVED_PAGE);
		return;
	}
	attach_page_private(page, pcl);
	/* drop a refcount added by allocpage (then 2 refs in total here) */
	put_page(page);
}

static struct z_erofs_decompressqueue *jobqueue_init(struct super_block *sb,
			      struct z_erofs_decompressqueue *fgq, bool *fg)
{
	struct z_erofs_decompressqueue *q;

	if (fg && !*fg) {
		q = kvzalloc(sizeof(*q), GFP_KERNEL | __GFP_NOWARN);
		if (!q) {
			*fg = true;
			goto fg_out;
		}
#ifdef CONFIG_EROFS_FS_PCPU_KTHREAD
		kthread_init_work(&q->u.kthread_work,
				  z_erofs_decompressqueue_kthread_work);
#else
		INIT_WORK(&q->u.work, z_erofs_decompressqueue_work);
#endif
	} else {
fg_out:
		q = fgq;
		init_completion(&fgq->u.done);
		atomic_set(&fgq->pending_bios, 0);
		q->eio = false;
		q->sync = true;
	}
	q->sb = sb;
	q->head = Z_EROFS_PCLUSTER_TAIL;
	return q;
}

/* define decompression jobqueue types */
enum {
	JQ_BYPASS,
	JQ_SUBMIT,
	NR_JOBQUEUES,
};

static void move_to_bypass_jobqueue(struct z_erofs_pcluster *pcl,
				    z_erofs_next_pcluster_t qtail[],
				    z_erofs_next_pcluster_t owned_head)
{
	z_erofs_next_pcluster_t *const submit_qtail = qtail[JQ_SUBMIT];
	z_erofs_next_pcluster_t *const bypass_qtail = qtail[JQ_BYPASS];

	WRITE_ONCE(pcl->next, Z_EROFS_PCLUSTER_TAIL);

	WRITE_ONCE(*submit_qtail, owned_head);
	WRITE_ONCE(*bypass_qtail, &pcl->next);

	qtail[JQ_BYPASS] = &pcl->next;
}

static void z_erofs_submissionqueue_endio(struct bio *bio)
{
	struct z_erofs_decompressqueue *q = bio->bi_private;
	blk_status_t err = bio->bi_status;
	struct bio_vec *bvec;
	struct bvec_iter_all iter_all;

	bio_for_each_segment_all(bvec, bio, iter_all) {
		struct page *page = bvec->bv_page;

		DBG_BUGON(PageUptodate(page));
		DBG_BUGON(z_erofs_page_is_invalidated(page));
		if (erofs_page_is_managed(EROFS_SB(q->sb), page)) {
			if (!err)
				SetPageUptodate(page);
			unlock_page(page);
		}
	}
	if (err)
		q->eio = true;
	z_erofs_decompress_kickoff(q, -1);
	bio_put(bio);
}

static void z_erofs_submit_queue(struct z_erofs_decompress_frontend *f,
				 struct z_erofs_decompressqueue *fgq,
				 bool *force_fg, bool readahead)
{
	struct super_block *sb = f->inode->i_sb;
	struct address_space *mc = MNGD_MAPPING(EROFS_SB(sb));
	z_erofs_next_pcluster_t qtail[NR_JOBQUEUES];
	struct z_erofs_decompressqueue *q[NR_JOBQUEUES];
	z_erofs_next_pcluster_t owned_head = f->owned_head;
	/* bio is NULL initially, so no need to initialize last_{index,bdev} */
	erofs_off_t last_pa;
	struct block_device *last_bdev;
	unsigned int nr_bios = 0;
	struct bio *bio = NULL;
	unsigned long pflags;
	int memstall = 0;

	/* No need to read from device for pclusters in the bypass queue. */
	q[JQ_BYPASS] = jobqueue_init(sb, fgq + JQ_BYPASS, NULL);
	q[JQ_SUBMIT] = jobqueue_init(sb, fgq + JQ_SUBMIT, force_fg);

	qtail[JQ_BYPASS] = &q[JQ_BYPASS]->head;
	qtail[JQ_SUBMIT] = &q[JQ_SUBMIT]->head;

	/* by default, all need io submission */
	q[JQ_SUBMIT]->head = owned_head;

	do {
		struct erofs_map_dev mdev;
		struct z_erofs_pcluster *pcl;
		erofs_off_t cur, end;
		struct bio_vec bvec;
		unsigned int i = 0;
		bool bypass = true;

		DBG_BUGON(owned_head == Z_EROFS_PCLUSTER_NIL);
		pcl = container_of(owned_head, struct z_erofs_pcluster, next);
		owned_head = READ_ONCE(pcl->next);

		if (z_erofs_is_inline_pcluster(pcl)) {
			move_to_bypass_jobqueue(pcl, qtail, owned_head);
			continue;
		}

		/* no device id here, thus it will always succeed */
		mdev = (struct erofs_map_dev) {
			.m_pa = erofs_pos(sb, pcl->obj.index),
		};
		(void)erofs_map_dev(sb, &mdev);

		cur = mdev.m_pa;
		end = cur + pcl->pclustersize;
		do {
			z_erofs_fill_bio_vec(&bvec, f, pcl, i++, mc);
			if (!bvec.bv_page)
				continue;

			if (bio && (cur != last_pa ||
				    last_bdev != mdev.m_bdev)) {
submit_bio_retry:
				submit_bio(bio);
				if (memstall) {
					psi_memstall_leave(&pflags);
					memstall = 0;
				}
				bio = NULL;
			}

			if (unlikely(PageWorkingset(bvec.bv_page)) &&
			    !memstall) {
				psi_memstall_enter(&pflags);
				memstall = 1;
			}

			if (!bio) {
				bio = bio_alloc(mdev.m_bdev, BIO_MAX_VECS,
						REQ_OP_READ, GFP_NOIO);
				bio->bi_end_io = z_erofs_submissionqueue_endio;
				bio->bi_iter.bi_sector = cur >> 9;
				bio->bi_private = q[JQ_SUBMIT];
				if (readahead)
					bio->bi_opf |= REQ_RAHEAD;
				++nr_bios;
				last_bdev = mdev.m_bdev;
			}

			if (cur + bvec.bv_len > end)
				bvec.bv_len = end - cur;
			DBG_BUGON(bvec.bv_len < sb->s_blocksize);
			if (!bio_add_page(bio, bvec.bv_page, bvec.bv_len,
					  bvec.bv_offset))
				goto submit_bio_retry;

			last_pa = cur + bvec.bv_len;
			bypass = false;
		} while ((cur += bvec.bv_len) < end);

		if (!bypass)
			qtail[JQ_SUBMIT] = &pcl->next;
		else
			move_to_bypass_jobqueue(pcl, qtail, owned_head);
	} while (owned_head != Z_EROFS_PCLUSTER_TAIL);

	if (bio) {
		submit_bio(bio);
		if (memstall)
			psi_memstall_leave(&pflags);
	}

	/*
	 * although background is preferred, no one is pending for submission.
	 * don't issue decompression but drop it directly instead.
	 */
	if (!*force_fg && !nr_bios) {
		kvfree(q[JQ_SUBMIT]);
		return;
	}
	z_erofs_decompress_kickoff(q[JQ_SUBMIT], nr_bios);
}

static void z_erofs_runqueue(struct z_erofs_decompress_frontend *f,
			     bool force_fg, bool ra)
{
	struct z_erofs_decompressqueue io[NR_JOBQUEUES];

	if (f->owned_head == Z_EROFS_PCLUSTER_TAIL)
		return;
	z_erofs_submit_queue(f, io, &force_fg, ra);

	/* handle bypass queue (no i/o pclusters) immediately */
	z_erofs_decompress_queue(&io[JQ_BYPASS], &f->pagepool);

	if (!force_fg)
		return;

	/* wait until all bios are completed */
	wait_for_completion_io(&io[JQ_SUBMIT].u.done);

	/* handle synchronous decompress queue in the caller context */
	z_erofs_decompress_queue(&io[JQ_SUBMIT], &f->pagepool);
}

/*
 * Since partial uptodate is still unimplemented for now, we have to use
 * approximate readmore strategies as a start.
 */
static void z_erofs_pcluster_readmore(struct z_erofs_decompress_frontend *f,
		struct readahead_control *rac, bool backmost)
{
	struct inode *inode = f->inode;
	struct erofs_map_blocks *map = &f->map;
	erofs_off_t cur, end, headoffset = f->headoffset;
	int err;

	if (backmost) {
		if (rac)
			end = headoffset + readahead_length(rac) - 1;
		else
			end = headoffset + PAGE_SIZE - 1;
		map->m_la = end;
		err = z_erofs_map_blocks_iter(inode, map,
					      EROFS_GET_BLOCKS_READMORE);
		if (err)
			return;

		/* expand ra for the trailing edge if readahead */
		if (rac) {
			cur = round_up(map->m_la + map->m_llen, PAGE_SIZE);
			readahead_expand(rac, headoffset, cur - headoffset);
			return;
		}
		end = round_up(end, PAGE_SIZE);
	} else {
		end = round_up(map->m_la, PAGE_SIZE);

		if (!map->m_llen)
			return;
	}

	cur = map->m_la + map->m_llen - 1;
	while ((cur >= end) && (cur < i_size_read(inode))) {
		pgoff_t index = cur >> PAGE_SHIFT;
		struct page *page;

		page = erofs_grab_cache_page_nowait(inode->i_mapping, index);
		if (page) {
			if (PageUptodate(page)) {
				unlock_page(page);
			} else {
<<<<<<< HEAD
				err = z_erofs_do_read_page(f, page);
=======
				err = z_erofs_do_read_page(f, page, !!rac);
>>>>>>> 6f4a686a
				if (err)
					erofs_err(inode->i_sb,
						  "readmore error at page %lu @ nid %llu",
						  index, EROFS_I(inode)->nid);
			}
			put_page(page);
		}

		if (cur < PAGE_SIZE)
			break;
		cur = (index << PAGE_SHIFT) - 1;
	}
}

static int z_erofs_read_folio(struct file *file, struct folio *folio)
{
	struct page *page = &folio->page;
	struct inode *const inode = page->mapping->host;
	struct erofs_sb_info *const sbi = EROFS_I_SB(inode);
	struct z_erofs_decompress_frontend f = DECOMPRESS_FRONTEND_INIT(inode);
	int err;

	trace_erofs_readpage(page, false);
	f.headoffset = (erofs_off_t)page->index << PAGE_SHIFT;

	z_erofs_pcluster_readmore(&f, NULL, true);
<<<<<<< HEAD
	err = z_erofs_do_read_page(&f, page);
=======
	err = z_erofs_do_read_page(&f, page, false);
>>>>>>> 6f4a686a
	z_erofs_pcluster_readmore(&f, NULL, false);
	z_erofs_pcluster_end(&f);

	/* if some compressed cluster ready, need submit them anyway */
	z_erofs_runqueue(&f, z_erofs_is_sync_decompress(sbi, 0), false);

	if (err)
		erofs_err(inode->i_sb, "failed to read, err [%d]", err);

	erofs_put_metabuf(&f.map.buf);
	erofs_release_pages(&f.pagepool);
	return err;
}

static void z_erofs_readahead(struct readahead_control *rac)
{
	struct inode *const inode = rac->mapping->host;
	struct erofs_sb_info *const sbi = EROFS_I_SB(inode);
	struct z_erofs_decompress_frontend f = DECOMPRESS_FRONTEND_INIT(inode);
	struct page *head = NULL, *page;
	unsigned int nr_pages;

	f.headoffset = readahead_pos(rac);

	z_erofs_pcluster_readmore(&f, rac, true);
	nr_pages = readahead_count(rac);
	trace_erofs_readpages(inode, readahead_index(rac), nr_pages, false);

	while ((page = readahead_page(rac))) {
		set_page_private(page, (unsigned long)head);
		head = page;
	}

	while (head) {
		struct page *page = head;
		int err;

		/* traversal in reverse order */
		head = (void *)page_private(page);

<<<<<<< HEAD
		err = z_erofs_do_read_page(&f, page);
=======
		err = z_erofs_do_read_page(&f, page, true);
>>>>>>> 6f4a686a
		if (err)
			erofs_err(inode->i_sb,
				  "readahead error at page %lu @ nid %llu",
				  page->index, EROFS_I(inode)->nid);
		put_page(page);
	}
	z_erofs_pcluster_readmore(&f, rac, false);
	z_erofs_pcluster_end(&f);

	z_erofs_runqueue(&f, z_erofs_is_sync_decompress(sbi, nr_pages), true);
	erofs_put_metabuf(&f.map.buf);
	erofs_release_pages(&f.pagepool);
}

const struct address_space_operations z_erofs_aops = {
	.read_folio = z_erofs_read_folio,
	.readahead = z_erofs_readahead,
};<|MERGE_RESOLUTION|>--- conflicted
+++ resolved
@@ -72,6 +72,14 @@
 
 		/* I: can be used to free the pcluster by RCU. */
 		struct rcu_head rcu;
+	};
+
+	union {
+		/* I: physical cluster size in pages */
+		unsigned short pclusterpages;
+
+		/* I: tailpacking inline compressed size */
+		unsigned short tailpacking_size;
 	};
 
 	/* I: compression algorithm format */
@@ -822,11 +830,8 @@
 
 	if (ztailpacking) {
 		pcl->obj.index = 0;	/* which indicates ztailpacking */
-<<<<<<< HEAD
 		pcl->pageofs_in = erofs_blkoff(fe->inode->i_sb, map->m_pa);
 		pcl->tailpacking_size = map->m_plen;
-=======
->>>>>>> 6f4a686a
 	} else {
 		pcl->obj.index = erofs_blknr(sb, map->m_pa);
 
@@ -980,11 +985,7 @@
 }
 
 static int z_erofs_do_read_page(struct z_erofs_decompress_frontend *fe,
-<<<<<<< HEAD
-				struct page *page)
-=======
 				struct page *page, bool ra)
->>>>>>> 6f4a686a
 {
 	struct inode *const inode = fe->inode;
 	struct erofs_map_blocks *const map = &fe->map;
@@ -1035,10 +1036,7 @@
 		err = z_erofs_pcluster_begin(fe);
 		if (err)
 			goto out;
-<<<<<<< HEAD
-=======
 		fe->pcl->besteffort |= !ra;
->>>>>>> 6f4a686a
 	}
 
 	/*
@@ -1835,11 +1833,7 @@
 			if (PageUptodate(page)) {
 				unlock_page(page);
 			} else {
-<<<<<<< HEAD
-				err = z_erofs_do_read_page(f, page);
-=======
 				err = z_erofs_do_read_page(f, page, !!rac);
->>>>>>> 6f4a686a
 				if (err)
 					erofs_err(inode->i_sb,
 						  "readmore error at page %lu @ nid %llu",
@@ -1866,11 +1860,7 @@
 	f.headoffset = (erofs_off_t)page->index << PAGE_SHIFT;
 
 	z_erofs_pcluster_readmore(&f, NULL, true);
-<<<<<<< HEAD
-	err = z_erofs_do_read_page(&f, page);
-=======
 	err = z_erofs_do_read_page(&f, page, false);
->>>>>>> 6f4a686a
 	z_erofs_pcluster_readmore(&f, NULL, false);
 	z_erofs_pcluster_end(&f);
 
@@ -1911,11 +1901,7 @@
 		/* traversal in reverse order */
 		head = (void *)page_private(page);
 
-<<<<<<< HEAD
-		err = z_erofs_do_read_page(&f, page);
-=======
 		err = z_erofs_do_read_page(&f, page, true);
->>>>>>> 6f4a686a
 		if (err)
 			erofs_err(inode->i_sb,
 				  "readahead error at page %lu @ nid %llu",

/* SPDX-License-Identifier: GPL-2.0 */
/*
 * Thunderbolt driver - bus logic (NHI independent)
 *
 * Copyright (c) 2014 Andreas Noever <andreas.noever@gmail.com>
 * Copyright (C) 2018, Intel Corporation
 */

#ifndef TB_H_
#define TB_H_

#include <linux/nvmem-provider.h>
#include <linux/pci.h>
#include <linux/thunderbolt.h>
#include <linux/uuid.h>
#include <linux/bitfield.h>

#include "tb_regs.h"
#include "ctl.h"
#include "dma_port.h"

#define NVM_MIN_SIZE		SZ_32K
#define NVM_MAX_SIZE		SZ_512K
#define NVM_DATA_DWORDS		16

/* Keep link controller awake during update */
#define QUIRK_FORCE_POWER_LINK_CONTROLLER		BIT(0)
/* Disable CLx if not supported */
#define QUIRK_NO_CLX					BIT(1)
/* Need to keep power on while USB4 port is in redrive mode */
#define QUIRK_KEEP_POWER_IN_DP_REDRIVE			BIT(2)

/**
 * struct tb_nvm - Structure holding NVM information
 * @dev: Owner of the NVM
 * @major: Major version number of the active NVM portion
 * @minor: Minor version number of the active NVM portion
 * @id: Identifier used with both NVM portions
 * @active: Active portion NVMem device
 * @active_size: Size in bytes of the active NVM
 * @non_active: Non-active portion NVMem device
 * @buf: Buffer where the NVM image is stored before it is written to
 *	 the actual NVM flash device
 * @buf_data_start: Where the actual image starts after skipping
 *		    possible headers
 * @buf_data_size: Number of bytes actually consumed by the new NVM
 *		   image
 * @authenticating: The device is authenticating the new NVM
 * @flushed: The image has been flushed to the storage area
 * @vops: Router vendor specific NVM operations (optional)
 *
 * The user of this structure needs to handle serialization of possible
 * concurrent access.
 */
struct tb_nvm {
	struct device *dev;
	u32 major;
	u32 minor;
	int id;
	struct nvmem_device *active;
	size_t active_size;
	struct nvmem_device *non_active;
	void *buf;
	void *buf_data_start;
	size_t buf_data_size;
	bool authenticating;
	bool flushed;
	const struct tb_nvm_vendor_ops *vops;
};

enum tb_nvm_write_ops {
	WRITE_AND_AUTHENTICATE = 1,
	WRITE_ONLY = 2,
	AUTHENTICATE_ONLY = 3,
};

#define TB_SWITCH_KEY_SIZE		32
#define TB_SWITCH_MAX_DEPTH		6
#define USB4_SWITCH_MAX_DEPTH		5

/**
 * enum tb_switch_tmu_rate - TMU refresh rate
 * @TB_SWITCH_TMU_RATE_OFF: %0 (Disable Time Sync handshake)
 * @TB_SWITCH_TMU_RATE_HIFI: %16 us time interval between successive
 *			     transmission of the Delay Request TSNOS
 *			     (Time Sync Notification Ordered Set) on a Link
 * @TB_SWITCH_TMU_RATE_NORMAL: %1 ms time interval between successive
 *			       transmission of the Delay Request TSNOS on
 *			       a Link
 */
enum tb_switch_tmu_rate {
	TB_SWITCH_TMU_RATE_OFF = 0,
	TB_SWITCH_TMU_RATE_HIFI = 16,
	TB_SWITCH_TMU_RATE_NORMAL = 1000,
};

/**
 * enum tb_switch_tmu_mode - TMU mode
 * @TB_SWITCH_TMU_MODE_BI: Bi-directional mode
 * @TB_SWITCH_TMU_MODE_UNI: Uni-directional mode
 * @TB_SWITCH_TMU_MODE_ENHANCED_UNI: Enhanced uni-directional mode
 */
enum tb_switch_tmu_mode {
	TB_SWITCH_TMU_MODE_BI,
	TB_SWITCH_TMU_MODE_UNI,
	TB_SWITCH_TMU_MODE_ENHANCED_UNI,
};

/**
 * struct tb_switch_tmu - Structure holding router TMU configuration
 * @cap: Offset to the TMU capability (%0 if not found)
 * @has_ucap: Does the switch support uni-directional mode
 * @rate: TMU refresh rate related to upstream router. In case of root
 *	  switch this holds the domain rate. Reflects the HW setting.
 * @mode: TMU mode related to the upstream router. Reflects the HW
 *	  setting. Don't care for host router.
 * @rate_request: TMU new refresh rate related to upstream router that is
 *		  requested to be set. In case of host router, this holds
 *		  the new domain rate that is requested to be set.
 * @mode_request: TMU mode requested to set. Related to upstream router.
 *		   Don't care for host router.
 */
struct tb_switch_tmu {
	int cap;
	bool has_ucap;
	enum tb_switch_tmu_rate rate;
	enum tb_switch_tmu_mode mode;
	enum tb_switch_tmu_rate rate_request;
	enum tb_switch_tmu_mode mode_request;
};

/**
 * struct tb_switch - a thunderbolt switch
 * @dev: Device for the switch
 * @config: Switch configuration
 * @ports: Ports in this switch
 * @dma_port: If the switch has port supporting DMA configuration based
 *	      mailbox this will hold the pointer to that (%NULL
 *	      otherwise). If set it also means the switch has
 *	      upgradeable NVM.
 * @tmu: The switch TMU configuration
 * @tb: Pointer to the domain the switch belongs to
 * @uid: Unique ID of the switch
 * @uuid: UUID of the switch (or %NULL if not supported)
 * @vendor: Vendor ID of the switch
 * @device: Device ID of the switch
 * @vendor_name: Name of the vendor (or %NULL if not known)
 * @device_name: Name of the device (or %NULL if not known)
 * @link_speed: Speed of the link in Gb/s
 * @link_width: Width of the upstream facing link
 * @link_usb4: Upstream link is USB4
 * @generation: Switch Thunderbolt generation
 * @cap_plug_events: Offset to the plug events capability (%0 if not found)
 * @cap_vsec_tmu: Offset to the TMU vendor specific capability (%0 if not found)
 * @cap_lc: Offset to the link controller capability (%0 if not found)
 * @cap_lp: Offset to the low power (CLx for TBT) capability (%0 if not found)
 * @is_unplugged: The switch is going away
 * @drom: DROM of the switch (%NULL if not found)
 * @nvm: Pointer to the NVM if the switch has one (%NULL otherwise)
 * @no_nvm_upgrade: Prevent NVM upgrade of this switch
 * @safe_mode: The switch is in safe-mode
 * @boot: Whether the switch was already authorized on boot or not
 * @rpm: The switch supports runtime PM
 * @authorized: Whether the switch is authorized by user or policy
 * @security_level: Switch supported security level
 * @debugfs_dir: Pointer to the debugfs structure
 * @key: Contains the key used to challenge the device or %NULL if not
 *	 supported. Size of the key is %TB_SWITCH_KEY_SIZE.
 * @connection_id: Connection ID used with ICM messaging
 * @connection_key: Connection key used with ICM messaging
 * @link: Root switch link this switch is connected (ICM only)
 * @depth: Depth in the chain this switch is connected (ICM only)
 * @rpm_complete: Completion used to wait for runtime resume to
 *		  complete (ICM only)
 * @quirks: Quirks used for this Thunderbolt switch
 * @credit_allocation: Are the below buffer allocation parameters valid
 * @max_usb3_credits: Router preferred number of buffers for USB 3.x
 * @min_dp_aux_credits: Router preferred minimum number of buffers for DP AUX
 * @min_dp_main_credits: Router preferred minimum number of buffers for DP MAIN
 * @max_pcie_credits: Router preferred number of buffers for PCIe
 * @max_dma_credits: Router preferred number of buffers for DMA/P2P
 * @clx: CLx states on the upstream link of the router
 *
 * When the switch is being added or removed to the domain (other
 * switches) you need to have domain lock held.
 *
 * In USB4 terminology this structure represents a router.
 *
 * Note @link_width is not the same as whether link is bonded or not.
 * For Gen 4 links the link is also bonded when it is asymmetric. The
 * correct way to find out whether the link is bonded or not is to look
 * @bonded field of the upstream port.
 */
struct tb_switch {
	struct device dev;
	struct tb_regs_switch_header config;
	struct tb_port *ports;
	struct tb_dma_port *dma_port;
	struct tb_switch_tmu tmu;
	struct tb *tb;
	u64 uid;
	uuid_t *uuid;
	u16 vendor;
	u16 device;
	const char *vendor_name;
	const char *device_name;
	unsigned int link_speed;
	enum tb_link_width link_width;
	bool link_usb4;
	unsigned int generation;
	int cap_plug_events;
	int cap_vsec_tmu;
	int cap_lc;
	int cap_lp;
	bool is_unplugged;
	u8 *drom;
	struct tb_nvm *nvm;
	bool no_nvm_upgrade;
	bool safe_mode;
	bool boot;
	bool rpm;
	unsigned int authorized;
	enum tb_security_level security_level;
	struct dentry *debugfs_dir;
	u8 *key;
	u8 connection_id;
	u8 connection_key;
	u8 link;
	u8 depth;
	struct completion rpm_complete;
	unsigned long quirks;
	bool credit_allocation;
	unsigned int max_usb3_credits;
	unsigned int min_dp_aux_credits;
	unsigned int min_dp_main_credits;
	unsigned int max_pcie_credits;
	unsigned int max_dma_credits;
	unsigned int clx;
};

/**
 * struct tb_bandwidth_group - Bandwidth management group
 * @tb: Pointer to the domain the group belongs to
 * @index: Index of the group (aka Group_ID). Valid values %1-%7
 * @ports: DP IN adapters belonging to this group are linked here
 *
 * Any tunnel that requires isochronous bandwidth (that's DP for now) is
 * attached to a bandwidth group. All tunnels going through the same
 * USB4 links share the same group and can dynamically distribute the
 * bandwidth within the group.
 */
struct tb_bandwidth_group {
	struct tb *tb;
	int index;
	struct list_head ports;
};

/**
 * struct tb_port - a thunderbolt port, part of a tb_switch
 * @config: Cached port configuration read from registers
 * @sw: Switch the port belongs to
 * @remote: Remote port (%NULL if not connected)
 * @xdomain: Remote host (%NULL if not connected)
 * @cap_phy: Offset, zero if not found
 * @cap_tmu: Offset of the adapter specific TMU capability (%0 if not present)
 * @cap_adap: Offset of the adapter specific capability (%0 if not present)
 * @cap_usb4: Offset to the USB4 port capability (%0 if not present)
 * @usb4: Pointer to the USB4 port structure (only if @cap_usb4 is != %0)
 * @port: Port number on switch
 * @disabled: Disabled by eeprom or enabled but not implemented
 * @bonded: true if the port is bonded (two lanes combined as one)
 * @dual_link_port: If the switch is connected using two ports, points
 *		    to the other port.
 * @link_nr: Is this primary or secondary port on the dual_link.
 * @in_hopids: Currently allocated input HopIDs
 * @out_hopids: Currently allocated output HopIDs
 * @list: Used to link ports to DP resources list
 * @total_credits: Total number of buffers available for this port
 * @ctl_credits: Buffers reserved for control path
 * @dma_credits: Number of credits allocated for DMA tunneling for all
 *		 DMA paths through this port.
 * @max_bw: Maximum possible bandwidth through this adapter if set to
 *	    non-zero.
<<<<<<< HEAD
 * @group: Bandwidth allocation group the adapter is assigned to. Only
 *	   used for DP IN adapters for now.
 * @group_list: The adapter is linked to the group's list of ports through this
=======
 * @redrive: For DP IN, if true the adapter is in redrive mode.
>>>>>>> a6398e37
 *
 * In USB4 terminology this structure represents an adapter (protocol or
 * lane adapter).
 */
struct tb_port {
	struct tb_regs_port_header config;
	struct tb_switch *sw;
	struct tb_port *remote;
	struct tb_xdomain *xdomain;
	int cap_phy;
	int cap_tmu;
	int cap_adap;
	int cap_usb4;
	struct usb4_port *usb4;
	u8 port;
	bool disabled;
	bool bonded;
	struct tb_port *dual_link_port;
	u8 link_nr:1;
	struct ida in_hopids;
	struct ida out_hopids;
	struct list_head list;
	unsigned int total_credits;
	unsigned int ctl_credits;
	unsigned int dma_credits;
	unsigned int max_bw;
<<<<<<< HEAD
	struct tb_bandwidth_group *group;
	struct list_head group_list;
=======
	bool redrive;
>>>>>>> a6398e37
};

/**
 * struct usb4_port - USB4 port device
 * @dev: Device for the port
 * @port: Pointer to the lane 0 adapter
 * @can_offline: Does the port have necessary platform support to moved
 *		 it into offline mode and back
 * @offline: The port is currently in offline mode
 * @margining: Pointer to margining structure if enabled
 */
struct usb4_port {
	struct device dev;
	struct tb_port *port;
	bool can_offline;
	bool offline;
#ifdef CONFIG_USB4_DEBUGFS_MARGINING
	struct tb_margining *margining;
#endif
};

/**
 * tb_retimer: Thunderbolt retimer
 * @dev: Device for the retimer
 * @tb: Pointer to the domain the retimer belongs to
 * @index: Retimer index facing the router USB4 port
 * @vendor: Vendor ID of the retimer
 * @device: Device ID of the retimer
 * @port: Pointer to the lane 0 adapter
 * @nvm: Pointer to the NVM if the retimer has one (%NULL otherwise)
 * @no_nvm_upgrade: Prevent NVM upgrade of this retimer
 * @auth_status: Status of last NVM authentication
 */
struct tb_retimer {
	struct device dev;
	struct tb *tb;
	u8 index;
	u32 vendor;
	u32 device;
	struct tb_port *port;
	struct tb_nvm *nvm;
	bool no_nvm_upgrade;
	u32 auth_status;
};

/**
 * struct tb_path_hop - routing information for a tb_path
 * @in_port: Ingress port of a switch
 * @out_port: Egress port of a switch where the packet is routed out
 *	      (must be on the same switch than @in_port)
 * @in_hop_index: HopID where the path configuration entry is placed in
 *		  the path config space of @in_port.
 * @in_counter_index: Used counter index (not used in the driver
 *		      currently, %-1 to disable)
 * @next_hop_index: HopID of the packet when it is routed out from @out_port
 * @initial_credits: Number of initial flow control credits allocated for
 *		     the path
 * @nfc_credits: Number of non-flow controlled buffers allocated for the
 *		 @in_port.
 *
 * Hop configuration is always done on the IN port of a switch.
 * in_port and out_port have to be on the same switch. Packets arriving on
 * in_port with "hop" = in_hop_index will get routed to through out_port. The
 * next hop to take (on out_port->remote) is determined by
 * next_hop_index. When routing packet to another switch (out->remote is
 * set) the @next_hop_index must match the @in_hop_index of that next
 * hop to make routing possible.
 *
 * in_counter_index is the index of a counter (in TB_CFG_COUNTERS) on the in
 * port.
 */
struct tb_path_hop {
	struct tb_port *in_port;
	struct tb_port *out_port;
	int in_hop_index;
	int in_counter_index;
	int next_hop_index;
	unsigned int initial_credits;
	unsigned int nfc_credits;
};

/**
 * enum tb_path_port - path options mask
 * @TB_PATH_NONE: Do not activate on any hop on path
 * @TB_PATH_SOURCE: Activate on the first hop (out of src)
 * @TB_PATH_INTERNAL: Activate on the intermediate hops (not the first/last)
 * @TB_PATH_DESTINATION: Activate on the last hop (into dst)
 * @TB_PATH_ALL: Activate on all hops on the path
 */
enum tb_path_port {
	TB_PATH_NONE = 0,
	TB_PATH_SOURCE = 1,
	TB_PATH_INTERNAL = 2,
	TB_PATH_DESTINATION = 4,
	TB_PATH_ALL = 7,
};

/**
 * struct tb_path - a unidirectional path between two ports
 * @tb: Pointer to the domain structure
 * @name: Name of the path (used for debugging)
 * @ingress_shared_buffer: Shared buffering used for ingress ports on the path
 * @egress_shared_buffer: Shared buffering used for egress ports on the path
 * @ingress_fc_enable: Flow control for ingress ports on the path
 * @egress_fc_enable: Flow control for egress ports on the path
 * @priority: Priority group if the path
 * @weight: Weight of the path inside the priority group
 * @drop_packages: Drop packages from queue tail or head
 * @activated: Is the path active
 * @clear_fc: Clear all flow control from the path config space entries
 *	      when deactivating this path
 * @hops: Path hops
 * @path_length: How many hops the path uses
 * @alloc_hopid: Does this path consume port HopID
 *
 * A path consists of a number of hops (see &struct tb_path_hop). To
 * establish a PCIe tunnel two paths have to be created between the two
 * PCIe ports.
 */
struct tb_path {
	struct tb *tb;
	const char *name;
	enum tb_path_port ingress_shared_buffer;
	enum tb_path_port egress_shared_buffer;
	enum tb_path_port ingress_fc_enable;
	enum tb_path_port egress_fc_enable;

	unsigned int priority:3;
	int weight:4;
	bool drop_packages;
	bool activated;
	bool clear_fc;
	struct tb_path_hop *hops;
	int path_length;
	bool alloc_hopid;
};

/* HopIDs 0-7 are reserved by the Thunderbolt protocol */
#define TB_PATH_MIN_HOPID	8
/*
 * Support paths from the farthest (depth 6) router to the host and back
 * to the same level (not necessarily to the same router).
 */
#define TB_PATH_MAX_HOPS	(7 * 2)

/* Possible wake types */
#define TB_WAKE_ON_CONNECT	BIT(0)
#define TB_WAKE_ON_DISCONNECT	BIT(1)
#define TB_WAKE_ON_USB4		BIT(2)
#define TB_WAKE_ON_USB3		BIT(3)
#define TB_WAKE_ON_PCIE		BIT(4)
#define TB_WAKE_ON_DP		BIT(5)

/* CL states */
#define TB_CL0S			BIT(0)
#define TB_CL1			BIT(1)
#define TB_CL2			BIT(2)

/**
 * struct tb_cm_ops - Connection manager specific operations vector
 * @driver_ready: Called right after control channel is started. Used by
 *		  ICM to send driver ready message to the firmware.
 * @start: Starts the domain
 * @stop: Stops the domain
 * @suspend_noirq: Connection manager specific suspend_noirq
 * @resume_noirq: Connection manager specific resume_noirq
 * @suspend: Connection manager specific suspend
 * @freeze_noirq: Connection manager specific freeze_noirq
 * @thaw_noirq: Connection manager specific thaw_noirq
 * @complete: Connection manager specific complete
 * @runtime_suspend: Connection manager specific runtime_suspend
 * @runtime_resume: Connection manager specific runtime_resume
 * @runtime_suspend_switch: Runtime suspend a switch
 * @runtime_resume_switch: Runtime resume a switch
 * @handle_event: Handle thunderbolt event
 * @get_boot_acl: Get boot ACL list
 * @set_boot_acl: Set boot ACL list
 * @disapprove_switch: Disapprove switch (disconnect PCIe tunnel)
 * @approve_switch: Approve switch
 * @add_switch_key: Add key to switch
 * @challenge_switch_key: Challenge switch using key
 * @disconnect_pcie_paths: Disconnects PCIe paths before NVM update
 * @approve_xdomain_paths: Approve (establish) XDomain DMA paths
 * @disconnect_xdomain_paths: Disconnect XDomain DMA paths
 * @usb4_switch_op: Optional proxy for USB4 router operations. If set
 *		    this will be called whenever USB4 router operation is
 *		    performed. If this returns %-EOPNOTSUPP then the
 *		    native USB4 router operation is called.
 * @usb4_switch_nvm_authenticate_status: Optional callback that the CM
 *					 implementation can be used to
 *					 return status of USB4 NVM_AUTH
 *					 router operation.
 */
struct tb_cm_ops {
	int (*driver_ready)(struct tb *tb);
	int (*start)(struct tb *tb);
	void (*stop)(struct tb *tb);
	int (*suspend_noirq)(struct tb *tb);
	int (*resume_noirq)(struct tb *tb);
	int (*suspend)(struct tb *tb);
	int (*freeze_noirq)(struct tb *tb);
	int (*thaw_noirq)(struct tb *tb);
	void (*complete)(struct tb *tb);
	int (*runtime_suspend)(struct tb *tb);
	int (*runtime_resume)(struct tb *tb);
	int (*runtime_suspend_switch)(struct tb_switch *sw);
	int (*runtime_resume_switch)(struct tb_switch *sw);
	void (*handle_event)(struct tb *tb, enum tb_cfg_pkg_type,
			     const void *buf, size_t size);
	int (*get_boot_acl)(struct tb *tb, uuid_t *uuids, size_t nuuids);
	int (*set_boot_acl)(struct tb *tb, const uuid_t *uuids, size_t nuuids);
	int (*disapprove_switch)(struct tb *tb, struct tb_switch *sw);
	int (*approve_switch)(struct tb *tb, struct tb_switch *sw);
	int (*add_switch_key)(struct tb *tb, struct tb_switch *sw);
	int (*challenge_switch_key)(struct tb *tb, struct tb_switch *sw,
				    const u8 *challenge, u8 *response);
	int (*disconnect_pcie_paths)(struct tb *tb);
	int (*approve_xdomain_paths)(struct tb *tb, struct tb_xdomain *xd,
				     int transmit_path, int transmit_ring,
				     int receive_path, int receive_ring);
	int (*disconnect_xdomain_paths)(struct tb *tb, struct tb_xdomain *xd,
					int transmit_path, int transmit_ring,
					int receive_path, int receive_ring);
	int (*usb4_switch_op)(struct tb_switch *sw, u16 opcode, u32 *metadata,
			      u8 *status, const void *tx_data, size_t tx_data_len,
			      void *rx_data, size_t rx_data_len);
	int (*usb4_switch_nvm_authenticate_status)(struct tb_switch *sw,
						   u32 *status);
};

static inline void *tb_priv(struct tb *tb)
{
	return (void *)tb->privdata;
}

#define TB_AUTOSUSPEND_DELAY		15000 /* ms */

/* helper functions & macros */

/**
 * tb_upstream_port() - return the upstream port of a switch
 *
 * Every switch has an upstream port (for the root switch it is the NHI).
 *
 * During switch alloc/init tb_upstream_port()->remote may be NULL, even for
 * non root switches (on the NHI port remote is always NULL).
 *
 * Return: Returns the upstream port of the switch.
 */
static inline struct tb_port *tb_upstream_port(struct tb_switch *sw)
{
	return &sw->ports[sw->config.upstream_port_number];
}

/**
 * tb_is_upstream_port() - Is the port upstream facing
 * @port: Port to check
 *
 * Returns true if @port is upstream facing port. In case of dual link
 * ports both return true.
 */
static inline bool tb_is_upstream_port(const struct tb_port *port)
{
	const struct tb_port *upstream_port = tb_upstream_port(port->sw);
	return port == upstream_port || port->dual_link_port == upstream_port;
}

static inline u64 tb_route(const struct tb_switch *sw)
{
	return ((u64) sw->config.route_hi) << 32 | sw->config.route_lo;
}

static inline struct tb_port *tb_port_at(u64 route, struct tb_switch *sw)
{
	u8 port;

	port = route >> (sw->config.depth * 8);
	if (WARN_ON(port > sw->config.max_port_number))
		return NULL;
	return &sw->ports[port];
}

/**
 * tb_port_has_remote() - Does the port have switch connected downstream
 * @port: Port to check
 *
 * Returns true only when the port is primary port and has remote set.
 */
static inline bool tb_port_has_remote(const struct tb_port *port)
{
	if (tb_is_upstream_port(port))
		return false;
	if (!port->remote)
		return false;
	if (port->dual_link_port && port->link_nr)
		return false;

	return true;
}

static inline bool tb_port_is_null(const struct tb_port *port)
{
	return port && port->port && port->config.type == TB_TYPE_PORT;
}

static inline bool tb_port_is_nhi(const struct tb_port *port)
{
	return port && port->config.type == TB_TYPE_NHI;
}

static inline bool tb_port_is_pcie_down(const struct tb_port *port)
{
	return port && port->config.type == TB_TYPE_PCIE_DOWN;
}

static inline bool tb_port_is_pcie_up(const struct tb_port *port)
{
	return port && port->config.type == TB_TYPE_PCIE_UP;
}

static inline bool tb_port_is_dpin(const struct tb_port *port)
{
	return port && port->config.type == TB_TYPE_DP_HDMI_IN;
}

static inline bool tb_port_is_dpout(const struct tb_port *port)
{
	return port && port->config.type == TB_TYPE_DP_HDMI_OUT;
}

static inline bool tb_port_is_usb3_down(const struct tb_port *port)
{
	return port && port->config.type == TB_TYPE_USB3_DOWN;
}

static inline bool tb_port_is_usb3_up(const struct tb_port *port)
{
	return port && port->config.type == TB_TYPE_USB3_UP;
}

static inline int tb_sw_read(struct tb_switch *sw, void *buffer,
			     enum tb_cfg_space space, u32 offset, u32 length)
{
	if (sw->is_unplugged)
		return -ENODEV;
	return tb_cfg_read(sw->tb->ctl,
			   buffer,
			   tb_route(sw),
			   0,
			   space,
			   offset,
			   length);
}

static inline int tb_sw_write(struct tb_switch *sw, const void *buffer,
			      enum tb_cfg_space space, u32 offset, u32 length)
{
	if (sw->is_unplugged)
		return -ENODEV;
	return tb_cfg_write(sw->tb->ctl,
			    buffer,
			    tb_route(sw),
			    0,
			    space,
			    offset,
			    length);
}

static inline int tb_port_read(struct tb_port *port, void *buffer,
			       enum tb_cfg_space space, u32 offset, u32 length)
{
	if (port->sw->is_unplugged)
		return -ENODEV;
	return tb_cfg_read(port->sw->tb->ctl,
			   buffer,
			   tb_route(port->sw),
			   port->port,
			   space,
			   offset,
			   length);
}

static inline int tb_port_write(struct tb_port *port, const void *buffer,
				enum tb_cfg_space space, u32 offset, u32 length)
{
	if (port->sw->is_unplugged)
		return -ENODEV;
	return tb_cfg_write(port->sw->tb->ctl,
			    buffer,
			    tb_route(port->sw),
			    port->port,
			    space,
			    offset,
			    length);
}

#define tb_err(tb, fmt, arg...) dev_err(&(tb)->nhi->pdev->dev, fmt, ## arg)
#define tb_WARN(tb, fmt, arg...) dev_WARN(&(tb)->nhi->pdev->dev, fmt, ## arg)
#define tb_warn(tb, fmt, arg...) dev_warn(&(tb)->nhi->pdev->dev, fmt, ## arg)
#define tb_info(tb, fmt, arg...) dev_info(&(tb)->nhi->pdev->dev, fmt, ## arg)
#define tb_dbg(tb, fmt, arg...) dev_dbg(&(tb)->nhi->pdev->dev, fmt, ## arg)

#define __TB_SW_PRINT(level, sw, fmt, arg...)           \
	do {                                            \
		const struct tb_switch *__sw = (sw);    \
		level(__sw->tb, "%llx: " fmt,           \
		      tb_route(__sw), ## arg);          \
	} while (0)
#define tb_sw_WARN(sw, fmt, arg...) __TB_SW_PRINT(tb_WARN, sw, fmt, ##arg)
#define tb_sw_warn(sw, fmt, arg...) __TB_SW_PRINT(tb_warn, sw, fmt, ##arg)
#define tb_sw_info(sw, fmt, arg...) __TB_SW_PRINT(tb_info, sw, fmt, ##arg)
#define tb_sw_dbg(sw, fmt, arg...) __TB_SW_PRINT(tb_dbg, sw, fmt, ##arg)

#define __TB_PORT_PRINT(level, _port, fmt, arg...)                      \
	do {                                                            \
		const struct tb_port *__port = (_port);                 \
		level(__port->sw->tb, "%llx:%u: " fmt,                  \
		      tb_route(__port->sw), __port->port, ## arg);      \
	} while (0)
#define tb_port_WARN(port, fmt, arg...) \
	__TB_PORT_PRINT(tb_WARN, port, fmt, ##arg)
#define tb_port_warn(port, fmt, arg...) \
	__TB_PORT_PRINT(tb_warn, port, fmt, ##arg)
#define tb_port_info(port, fmt, arg...) \
	__TB_PORT_PRINT(tb_info, port, fmt, ##arg)
#define tb_port_dbg(port, fmt, arg...) \
	__TB_PORT_PRINT(tb_dbg, port, fmt, ##arg)

struct tb *icm_probe(struct tb_nhi *nhi);
struct tb *tb_probe(struct tb_nhi *nhi);

extern struct device_type tb_domain_type;
extern struct device_type tb_retimer_type;
extern struct device_type tb_switch_type;
extern struct device_type usb4_port_device_type;

int tb_domain_init(void);
void tb_domain_exit(void);
int tb_xdomain_init(void);
void tb_xdomain_exit(void);

struct tb *tb_domain_alloc(struct tb_nhi *nhi, int timeout_msec, size_t privsize);
int tb_domain_add(struct tb *tb);
void tb_domain_remove(struct tb *tb);
int tb_domain_suspend_noirq(struct tb *tb);
int tb_domain_resume_noirq(struct tb *tb);
int tb_domain_suspend(struct tb *tb);
int tb_domain_freeze_noirq(struct tb *tb);
int tb_domain_thaw_noirq(struct tb *tb);
void tb_domain_complete(struct tb *tb);
int tb_domain_runtime_suspend(struct tb *tb);
int tb_domain_runtime_resume(struct tb *tb);
int tb_domain_disapprove_switch(struct tb *tb, struct tb_switch *sw);
int tb_domain_approve_switch(struct tb *tb, struct tb_switch *sw);
int tb_domain_approve_switch_key(struct tb *tb, struct tb_switch *sw);
int tb_domain_challenge_switch_key(struct tb *tb, struct tb_switch *sw);
int tb_domain_disconnect_pcie_paths(struct tb *tb);
int tb_domain_approve_xdomain_paths(struct tb *tb, struct tb_xdomain *xd,
				    int transmit_path, int transmit_ring,
				    int receive_path, int receive_ring);
int tb_domain_disconnect_xdomain_paths(struct tb *tb, struct tb_xdomain *xd,
				       int transmit_path, int transmit_ring,
				       int receive_path, int receive_ring);
int tb_domain_disconnect_all_paths(struct tb *tb);

static inline struct tb *tb_domain_get(struct tb *tb)
{
	if (tb)
		get_device(&tb->dev);
	return tb;
}

static inline void tb_domain_put(struct tb *tb)
{
	put_device(&tb->dev);
}

struct tb_nvm *tb_nvm_alloc(struct device *dev);
int tb_nvm_read_version(struct tb_nvm *nvm);
int tb_nvm_validate(struct tb_nvm *nvm);
int tb_nvm_write_headers(struct tb_nvm *nvm);
int tb_nvm_add_active(struct tb_nvm *nvm, nvmem_reg_read_t reg_read);
int tb_nvm_write_buf(struct tb_nvm *nvm, unsigned int offset, void *val,
		     size_t bytes);
int tb_nvm_add_non_active(struct tb_nvm *nvm, nvmem_reg_write_t reg_write);
void tb_nvm_free(struct tb_nvm *nvm);
void tb_nvm_exit(void);

typedef int (*read_block_fn)(void *, unsigned int, void *, size_t);
typedef int (*write_block_fn)(void *, unsigned int, const void *, size_t);

int tb_nvm_read_data(unsigned int address, void *buf, size_t size,
		     unsigned int retries, read_block_fn read_block,
		     void *read_block_data);
int tb_nvm_write_data(unsigned int address, const void *buf, size_t size,
		      unsigned int retries, write_block_fn write_next_block,
		      void *write_block_data);

int tb_switch_nvm_read(struct tb_switch *sw, unsigned int address, void *buf,
		       size_t size);
struct tb_switch *tb_switch_alloc(struct tb *tb, struct device *parent,
				  u64 route);
struct tb_switch *tb_switch_alloc_safe_mode(struct tb *tb,
			struct device *parent, u64 route);
int tb_switch_configure(struct tb_switch *sw);
int tb_switch_add(struct tb_switch *sw);
void tb_switch_remove(struct tb_switch *sw);
void tb_switch_suspend(struct tb_switch *sw, bool runtime);
int tb_switch_resume(struct tb_switch *sw, bool runtime);
int tb_switch_reset(struct tb_switch *sw);
int tb_switch_wait_for_bit(struct tb_switch *sw, u32 offset, u32 bit,
			   u32 value, int timeout_msec);
void tb_sw_set_unplugged(struct tb_switch *sw);
struct tb_port *tb_switch_find_port(struct tb_switch *sw,
				    enum tb_port_type type);
struct tb_switch *tb_switch_find_by_link_depth(struct tb *tb, u8 link,
					       u8 depth);
struct tb_switch *tb_switch_find_by_uuid(struct tb *tb, const uuid_t *uuid);
struct tb_switch *tb_switch_find_by_route(struct tb *tb, u64 route);

/**
 * tb_switch_for_each_port() - Iterate over each switch port
 * @sw: Switch whose ports to iterate
 * @p: Port used as iterator
 *
 * Iterates over each switch port skipping the control port (port %0).
 */
#define tb_switch_for_each_port(sw, p)					\
	for ((p) = &(sw)->ports[1];					\
	     (p) <= &(sw)->ports[(sw)->config.max_port_number]; (p)++)

static inline struct tb_switch *tb_switch_get(struct tb_switch *sw)
{
	if (sw)
		get_device(&sw->dev);
	return sw;
}

static inline void tb_switch_put(struct tb_switch *sw)
{
	put_device(&sw->dev);
}

static inline bool tb_is_switch(const struct device *dev)
{
	return dev->type == &tb_switch_type;
}

static inline struct tb_switch *tb_to_switch(const struct device *dev)
{
	if (tb_is_switch(dev))
		return container_of(dev, struct tb_switch, dev);
	return NULL;
}

static inline struct tb_switch *tb_switch_parent(struct tb_switch *sw)
{
	return tb_to_switch(sw->dev.parent);
}

/**
 * tb_switch_downstream_port() - Return downstream facing port of parent router
 * @sw: Device router pointer
 *
 * Only call for device routers. Returns the downstream facing port of
 * the parent router.
 */
static inline struct tb_port *tb_switch_downstream_port(struct tb_switch *sw)
{
	if (WARN_ON(!tb_route(sw)))
		return NULL;
	return tb_port_at(tb_route(sw), tb_switch_parent(sw));
}

static inline bool tb_switch_is_light_ridge(const struct tb_switch *sw)
{
	return sw->config.vendor_id == PCI_VENDOR_ID_INTEL &&
	       sw->config.device_id == PCI_DEVICE_ID_INTEL_LIGHT_RIDGE;
}

static inline bool tb_switch_is_eagle_ridge(const struct tb_switch *sw)
{
	return sw->config.vendor_id == PCI_VENDOR_ID_INTEL &&
	       sw->config.device_id == PCI_DEVICE_ID_INTEL_EAGLE_RIDGE;
}

static inline bool tb_switch_is_cactus_ridge(const struct tb_switch *sw)
{
	if (sw->config.vendor_id == PCI_VENDOR_ID_INTEL) {
		switch (sw->config.device_id) {
		case PCI_DEVICE_ID_INTEL_CACTUS_RIDGE_2C:
		case PCI_DEVICE_ID_INTEL_CACTUS_RIDGE_4C:
			return true;
		}
	}
	return false;
}

static inline bool tb_switch_is_falcon_ridge(const struct tb_switch *sw)
{
	if (sw->config.vendor_id == PCI_VENDOR_ID_INTEL) {
		switch (sw->config.device_id) {
		case PCI_DEVICE_ID_INTEL_FALCON_RIDGE_2C_BRIDGE:
		case PCI_DEVICE_ID_INTEL_FALCON_RIDGE_4C_BRIDGE:
			return true;
		}
	}
	return false;
}

static inline bool tb_switch_is_alpine_ridge(const struct tb_switch *sw)
{
	if (sw->config.vendor_id == PCI_VENDOR_ID_INTEL) {
		switch (sw->config.device_id) {
		case PCI_DEVICE_ID_INTEL_ALPINE_RIDGE_2C_BRIDGE:
		case PCI_DEVICE_ID_INTEL_ALPINE_RIDGE_4C_BRIDGE:
		case PCI_DEVICE_ID_INTEL_ALPINE_RIDGE_LP_BRIDGE:
		case PCI_DEVICE_ID_INTEL_ALPINE_RIDGE_C_4C_BRIDGE:
		case PCI_DEVICE_ID_INTEL_ALPINE_RIDGE_C_2C_BRIDGE:
			return true;
		}
	}
	return false;
}

static inline bool tb_switch_is_titan_ridge(const struct tb_switch *sw)
{
	if (sw->config.vendor_id == PCI_VENDOR_ID_INTEL) {
		switch (sw->config.device_id) {
		case PCI_DEVICE_ID_INTEL_TITAN_RIDGE_2C_BRIDGE:
		case PCI_DEVICE_ID_INTEL_TITAN_RIDGE_4C_BRIDGE:
		case PCI_DEVICE_ID_INTEL_TITAN_RIDGE_DD_BRIDGE:
			return true;
		}
	}
	return false;
}

static inline bool tb_switch_is_tiger_lake(const struct tb_switch *sw)
{
	if (sw->config.vendor_id == PCI_VENDOR_ID_INTEL) {
		switch (sw->config.device_id) {
		case PCI_DEVICE_ID_INTEL_TGL_NHI0:
		case PCI_DEVICE_ID_INTEL_TGL_NHI1:
		case PCI_DEVICE_ID_INTEL_TGL_H_NHI0:
		case PCI_DEVICE_ID_INTEL_TGL_H_NHI1:
			return true;
		}
	}
	return false;
}

/**
 * tb_switch_is_usb4() - Is the switch USB4 compliant
 * @sw: Switch to check
 *
 * Returns true if the @sw is USB4 compliant router, false otherwise.
 */
static inline bool tb_switch_is_usb4(const struct tb_switch *sw)
{
	return sw->config.thunderbolt_version == USB4_VERSION_1_0 ||
	       sw->config.thunderbolt_version == USB4_VERSION_2_0;
}

/**
 * tb_switch_is_icm() - Is the switch handled by ICM firmware
 * @sw: Switch to check
 *
 * In case there is a need to differentiate whether ICM firmware or SW CM
 * is handling @sw this function can be called. It is valid to call this
 * after tb_switch_alloc() and tb_switch_configure() has been called
 * (latter only for SW CM case).
 */
static inline bool tb_switch_is_icm(const struct tb_switch *sw)
{
	return !sw->config.enabled;
}

int tb_switch_lane_bonding_enable(struct tb_switch *sw);
void tb_switch_lane_bonding_disable(struct tb_switch *sw);
int tb_switch_configure_link(struct tb_switch *sw);
void tb_switch_unconfigure_link(struct tb_switch *sw);

bool tb_switch_query_dp_resource(struct tb_switch *sw, struct tb_port *in);
int tb_switch_alloc_dp_resource(struct tb_switch *sw, struct tb_port *in);
void tb_switch_dealloc_dp_resource(struct tb_switch *sw, struct tb_port *in);

int tb_switch_tmu_init(struct tb_switch *sw);
int tb_switch_tmu_post_time(struct tb_switch *sw);
int tb_switch_tmu_disable(struct tb_switch *sw);
int tb_switch_tmu_enable(struct tb_switch *sw);
int tb_switch_tmu_configure(struct tb_switch *sw, enum tb_switch_tmu_rate rate,
			    enum tb_switch_tmu_mode mode);
bool tb_switch_tmu_enhanced_is_supported(const struct tb_switch *sw);
/**
 * tb_switch_tmu_is_enabled() - Checks if the specified TMU mode is enabled
 * @sw: Router whose TMU mode to check
 *
 * Return true if hardware TMU configuration matches the requested
 * configuration.
 */
static inline bool tb_switch_tmu_is_enabled(const struct tb_switch *sw)
{
	return sw->tmu.rate == sw->tmu.rate_request &&
	       sw->tmu.mode == sw->tmu.mode_request;
}

bool tb_port_clx_is_enabled(struct tb_port *port, unsigned int clx);

bool tb_switch_clx_is_supported(const struct tb_switch *sw);
int tb_switch_clx_enable(struct tb_switch *sw, unsigned int clx);
int tb_switch_clx_disable(struct tb_switch *sw);

/**
 * tb_switch_clx_is_enabled() - Checks if the CLx is enabled
 * @sw: Router to check for the CLx
 * @clx: The CLx states to check for
 *
 * Checks if the specified CLx is enabled on the router upstream link.
 * Returns true if any of the given states is enabled.
 *
 * Not applicable for a host router.
 */
static inline bool tb_switch_clx_is_enabled(const struct tb_switch *sw,
					    unsigned int clx)
{
	if (sw->quirks & QUIRK_NO_CLX)
		return false;

	return sw->clx & clx;
}

int tb_switch_pcie_l1_enable(struct tb_switch *sw);

int tb_switch_xhci_connect(struct tb_switch *sw);
void tb_switch_xhci_disconnect(struct tb_switch *sw);

int tb_port_state(struct tb_port *port);
int tb_wait_for_port(struct tb_port *port, bool wait_if_unplugged);
int tb_port_add_nfc_credits(struct tb_port *port, int credits);
int tb_port_clear_counter(struct tb_port *port, int counter);
int tb_port_unlock(struct tb_port *port);
int tb_port_enable(struct tb_port *port);
int tb_port_disable(struct tb_port *port);
int tb_port_alloc_in_hopid(struct tb_port *port, int hopid, int max_hopid);
void tb_port_release_in_hopid(struct tb_port *port, int hopid);
int tb_port_alloc_out_hopid(struct tb_port *port, int hopid, int max_hopid);
void tb_port_release_out_hopid(struct tb_port *port, int hopid);
struct tb_port *tb_next_port_on_path(struct tb_port *start, struct tb_port *end,
				     struct tb_port *prev);

static inline bool tb_port_use_credit_allocation(const struct tb_port *port)
{
	return tb_port_is_null(port) && port->sw->credit_allocation;
}

/**
 * tb_for_each_port_on_path() - Iterate over each port on path
 * @src: Source port
 * @dst: Destination port
 * @p: Port used as iterator
 *
 * Walks over each port on path from @src to @dst.
 */
#define tb_for_each_port_on_path(src, dst, p)				\
	for ((p) = tb_next_port_on_path((src), (dst), NULL); (p);	\
	     (p) = tb_next_port_on_path((src), (dst), (p)))

int tb_port_get_link_speed(struct tb_port *port);
int tb_port_get_link_width(struct tb_port *port);
int tb_port_set_link_width(struct tb_port *port, enum tb_link_width width);
int tb_port_lane_bonding_enable(struct tb_port *port);
void tb_port_lane_bonding_disable(struct tb_port *port);
int tb_port_wait_for_link_width(struct tb_port *port, unsigned int width_mask,
				int timeout_msec);
int tb_port_update_credits(struct tb_port *port);

int tb_switch_find_vse_cap(struct tb_switch *sw, enum tb_switch_vse_cap vsec);
int tb_switch_find_cap(struct tb_switch *sw, enum tb_switch_cap cap);
int tb_switch_next_cap(struct tb_switch *sw, unsigned int offset);
int tb_port_find_cap(struct tb_port *port, enum tb_port_cap cap);
int tb_port_next_cap(struct tb_port *port, unsigned int offset);
bool tb_port_is_enabled(struct tb_port *port);

bool tb_usb3_port_is_enabled(struct tb_port *port);
int tb_usb3_port_enable(struct tb_port *port, bool enable);

bool tb_pci_port_is_enabled(struct tb_port *port);
int tb_pci_port_enable(struct tb_port *port, bool enable);

int tb_dp_port_hpd_is_active(struct tb_port *port);
int tb_dp_port_hpd_clear(struct tb_port *port);
int tb_dp_port_set_hops(struct tb_port *port, unsigned int video,
			unsigned int aux_tx, unsigned int aux_rx);
bool tb_dp_port_is_enabled(struct tb_port *port);
int tb_dp_port_enable(struct tb_port *port, bool enable);

struct tb_path *tb_path_discover(struct tb_port *src, int src_hopid,
				 struct tb_port *dst, int dst_hopid,
				 struct tb_port **last, const char *name,
				 bool alloc_hopid);
struct tb_path *tb_path_alloc(struct tb *tb, struct tb_port *src, int src_hopid,
			      struct tb_port *dst, int dst_hopid, int link_nr,
			      const char *name);
void tb_path_free(struct tb_path *path);
int tb_path_activate(struct tb_path *path);
void tb_path_deactivate(struct tb_path *path);
bool tb_path_is_invalid(struct tb_path *path);
bool tb_path_port_on_path(const struct tb_path *path,
			  const struct tb_port *port);

/**
 * tb_path_for_each_hop() - Iterate over each hop on path
 * @path: Path whose hops to iterate
 * @hop: Hop used as iterator
 *
 * Iterates over each hop on path.
 */
#define tb_path_for_each_hop(path, hop)					\
	for ((hop) = &(path)->hops[0];					\
	     (hop) <= &(path)->hops[(path)->path_length - 1]; (hop)++)

int tb_drom_read(struct tb_switch *sw);
int tb_drom_read_uid_only(struct tb_switch *sw, u64 *uid);

int tb_lc_read_uuid(struct tb_switch *sw, u32 *uuid);
int tb_lc_configure_port(struct tb_port *port);
void tb_lc_unconfigure_port(struct tb_port *port);
int tb_lc_configure_xdomain(struct tb_port *port);
void tb_lc_unconfigure_xdomain(struct tb_port *port);
int tb_lc_start_lane_initialization(struct tb_port *port);
bool tb_lc_is_clx_supported(struct tb_port *port);
bool tb_lc_is_usb_plugged(struct tb_port *port);
bool tb_lc_is_xhci_connected(struct tb_port *port);
int tb_lc_xhci_connect(struct tb_port *port);
void tb_lc_xhci_disconnect(struct tb_port *port);
int tb_lc_set_wake(struct tb_switch *sw, unsigned int flags);
int tb_lc_set_sleep(struct tb_switch *sw);
bool tb_lc_lane_bonding_possible(struct tb_switch *sw);
bool tb_lc_dp_sink_query(struct tb_switch *sw, struct tb_port *in);
int tb_lc_dp_sink_alloc(struct tb_switch *sw, struct tb_port *in);
int tb_lc_dp_sink_dealloc(struct tb_switch *sw, struct tb_port *in);
int tb_lc_force_power(struct tb_switch *sw);

static inline int tb_route_length(u64 route)
{
	return (fls64(route) + TB_ROUTE_SHIFT - 1) / TB_ROUTE_SHIFT;
}

/**
 * tb_downstream_route() - get route to downstream switch
 *
 * Port must not be the upstream port (otherwise a loop is created).
 *
 * Return: Returns a route to the switch behind @port.
 */
static inline u64 tb_downstream_route(struct tb_port *port)
{
	return tb_route(port->sw)
	       | ((u64) port->port << (port->sw->config.depth * 8));
}

bool tb_is_xdomain_enabled(void);
bool tb_xdomain_handle_request(struct tb *tb, enum tb_cfg_pkg_type type,
			       const void *buf, size_t size);
struct tb_xdomain *tb_xdomain_alloc(struct tb *tb, struct device *parent,
				    u64 route, const uuid_t *local_uuid,
				    const uuid_t *remote_uuid);
void tb_xdomain_add(struct tb_xdomain *xd);
void tb_xdomain_remove(struct tb_xdomain *xd);
struct tb_xdomain *tb_xdomain_find_by_link_depth(struct tb *tb, u8 link,
						 u8 depth);

static inline struct tb_switch *tb_xdomain_parent(struct tb_xdomain *xd)
{
	return tb_to_switch(xd->dev.parent);
}

/**
 * tb_xdomain_downstream_port() - Return downstream facing port of parent router
 * @xd: Xdomain pointer
 *
 * Returns the downstream port the XDomain is connected to.
 */
static inline struct tb_port *tb_xdomain_downstream_port(struct tb_xdomain *xd)
{
	return tb_port_at(xd->route, tb_xdomain_parent(xd));
}

int tb_retimer_nvm_read(struct tb_retimer *rt, unsigned int address, void *buf,
			size_t size);
int tb_retimer_scan(struct tb_port *port, bool add);
void tb_retimer_remove_all(struct tb_port *port);

static inline bool tb_is_retimer(const struct device *dev)
{
	return dev->type == &tb_retimer_type;
}

static inline struct tb_retimer *tb_to_retimer(struct device *dev)
{
	if (tb_is_retimer(dev))
		return container_of(dev, struct tb_retimer, dev);
	return NULL;
}

<<<<<<< HEAD
/**
 * usb4_switch_version() - Returns USB4 version of the router
 * @sw: Router to check
 *
 * Returns major version of USB4 router (%1 for v1, %2 for v2 and so
 * on). Can be called to pre-USB4 router too and in that case returns %0.
 */
static inline unsigned int usb4_switch_version(const struct tb_switch *sw)
{
	return FIELD_GET(USB4_VERSION_MAJOR_MASK, sw->config.thunderbolt_version);
}

=======
void usb4_switch_check_wakes(struct tb_switch *sw);
>>>>>>> a6398e37
int usb4_switch_setup(struct tb_switch *sw);
int usb4_switch_read_uid(struct tb_switch *sw, u64 *uid);
int usb4_switch_drom_read(struct tb_switch *sw, unsigned int address, void *buf,
			  size_t size);
bool usb4_switch_lane_bonding_possible(struct tb_switch *sw);
int usb4_switch_set_wake(struct tb_switch *sw, unsigned int flags);
int usb4_switch_set_sleep(struct tb_switch *sw);
int usb4_switch_nvm_sector_size(struct tb_switch *sw);
int usb4_switch_nvm_read(struct tb_switch *sw, unsigned int address, void *buf,
			 size_t size);
int usb4_switch_nvm_set_offset(struct tb_switch *sw, unsigned int address);
int usb4_switch_nvm_write(struct tb_switch *sw, unsigned int address,
			  const void *buf, size_t size);
int usb4_switch_nvm_authenticate(struct tb_switch *sw);
int usb4_switch_nvm_authenticate_status(struct tb_switch *sw, u32 *status);
int usb4_switch_credits_init(struct tb_switch *sw);
bool usb4_switch_query_dp_resource(struct tb_switch *sw, struct tb_port *in);
int usb4_switch_alloc_dp_resource(struct tb_switch *sw, struct tb_port *in);
int usb4_switch_dealloc_dp_resource(struct tb_switch *sw, struct tb_port *in);
struct tb_port *usb4_switch_map_pcie_down(struct tb_switch *sw,
					  const struct tb_port *port);
struct tb_port *usb4_switch_map_usb3_down(struct tb_switch *sw,
					  const struct tb_port *port);
int usb4_switch_add_ports(struct tb_switch *sw);
void usb4_switch_remove_ports(struct tb_switch *sw);

int usb4_port_unlock(struct tb_port *port);
int usb4_port_hotplug_enable(struct tb_port *port);
int usb4_port_configure(struct tb_port *port);
void usb4_port_unconfigure(struct tb_port *port);
int usb4_port_configure_xdomain(struct tb_port *port, struct tb_xdomain *xd);
void usb4_port_unconfigure_xdomain(struct tb_port *port);
int usb4_port_router_offline(struct tb_port *port);
int usb4_port_router_online(struct tb_port *port);
int usb4_port_enumerate_retimers(struct tb_port *port);
bool usb4_port_clx_supported(struct tb_port *port);
int usb4_port_margining_caps(struct tb_port *port, u32 *caps);
int usb4_port_hw_margin(struct tb_port *port, unsigned int lanes,
			unsigned int ber_level, bool timing, bool right_high,
			u32 *results);
int usb4_port_sw_margin(struct tb_port *port, unsigned int lanes, bool timing,
			bool right_high, u32 counter);
int usb4_port_sw_margin_errors(struct tb_port *port, u32 *errors);

int usb4_port_retimer_set_inbound_sbtx(struct tb_port *port, u8 index);
int usb4_port_retimer_unset_inbound_sbtx(struct tb_port *port, u8 index);
int usb4_port_retimer_read(struct tb_port *port, u8 index, u8 reg, void *buf,
			   u8 size);
int usb4_port_retimer_write(struct tb_port *port, u8 index, u8 reg,
			    const void *buf, u8 size);
int usb4_port_retimer_is_last(struct tb_port *port, u8 index);
int usb4_port_retimer_nvm_sector_size(struct tb_port *port, u8 index);
int usb4_port_retimer_nvm_set_offset(struct tb_port *port, u8 index,
				     unsigned int address);
int usb4_port_retimer_nvm_write(struct tb_port *port, u8 index,
				unsigned int address, const void *buf,
				size_t size);
int usb4_port_retimer_nvm_authenticate(struct tb_port *port, u8 index);
int usb4_port_retimer_nvm_authenticate_status(struct tb_port *port, u8 index,
					      u32 *status);
int usb4_port_retimer_nvm_read(struct tb_port *port, u8 index,
			       unsigned int address, void *buf, size_t size);

int usb4_usb3_port_max_link_rate(struct tb_port *port);
int usb4_usb3_port_actual_link_rate(struct tb_port *port);
int usb4_usb3_port_allocated_bandwidth(struct tb_port *port, int *upstream_bw,
				       int *downstream_bw);
int usb4_usb3_port_allocate_bandwidth(struct tb_port *port, int *upstream_bw,
				      int *downstream_bw);
int usb4_usb3_port_release_bandwidth(struct tb_port *port, int *upstream_bw,
				     int *downstream_bw);

int usb4_dp_port_set_cm_id(struct tb_port *port, int cm_id);
bool usb4_dp_port_bw_mode_supported(struct tb_port *port);
bool usb4_dp_port_bw_mode_enabled(struct tb_port *port);
int usb4_dp_port_set_cm_bw_mode_supported(struct tb_port *port, bool supported);
int usb4_dp_port_group_id(struct tb_port *port);
int usb4_dp_port_set_group_id(struct tb_port *port, int group_id);
int usb4_dp_port_nrd(struct tb_port *port, int *rate, int *lanes);
int usb4_dp_port_set_nrd(struct tb_port *port, int rate, int lanes);
int usb4_dp_port_granularity(struct tb_port *port);
int usb4_dp_port_set_granularity(struct tb_port *port, int granularity);
int usb4_dp_port_set_estimated_bw(struct tb_port *port, int bw);
int usb4_dp_port_allocated_bw(struct tb_port *port);
int usb4_dp_port_allocate_bw(struct tb_port *port, int bw);
int usb4_dp_port_requested_bw(struct tb_port *port);

int usb4_pci_port_set_ext_encapsulation(struct tb_port *port, bool enable);

static inline bool tb_is_usb4_port_device(const struct device *dev)
{
	return dev->type == &usb4_port_device_type;
}

static inline struct usb4_port *tb_to_usb4_port_device(struct device *dev)
{
	if (tb_is_usb4_port_device(dev))
		return container_of(dev, struct usb4_port, dev);
	return NULL;
}

struct usb4_port *usb4_port_device_add(struct tb_port *port);
void usb4_port_device_remove(struct usb4_port *usb4);
int usb4_port_device_resume(struct usb4_port *usb4);

void tb_check_quirks(struct tb_switch *sw);

#ifdef CONFIG_ACPI
void tb_acpi_add_links(struct tb_nhi *nhi);

bool tb_acpi_is_native(void);
bool tb_acpi_may_tunnel_usb3(void);
bool tb_acpi_may_tunnel_dp(void);
bool tb_acpi_may_tunnel_pcie(void);
bool tb_acpi_is_xdomain_allowed(void);

int tb_acpi_init(void);
void tb_acpi_exit(void);
int tb_acpi_power_on_retimers(struct tb_port *port);
int tb_acpi_power_off_retimers(struct tb_port *port);
#else
static inline void tb_acpi_add_links(struct tb_nhi *nhi) { }

static inline bool tb_acpi_is_native(void) { return true; }
static inline bool tb_acpi_may_tunnel_usb3(void) { return true; }
static inline bool tb_acpi_may_tunnel_dp(void) { return true; }
static inline bool tb_acpi_may_tunnel_pcie(void) { return true; }
static inline bool tb_acpi_is_xdomain_allowed(void) { return true; }

static inline int tb_acpi_init(void) { return 0; }
static inline void tb_acpi_exit(void) { }
static inline int tb_acpi_power_on_retimers(struct tb_port *port) { return 0; }
static inline int tb_acpi_power_off_retimers(struct tb_port *port) { return 0; }
#endif

#ifdef CONFIG_DEBUG_FS
void tb_debugfs_init(void);
void tb_debugfs_exit(void);
void tb_switch_debugfs_init(struct tb_switch *sw);
void tb_switch_debugfs_remove(struct tb_switch *sw);
void tb_xdomain_debugfs_init(struct tb_xdomain *xd);
void tb_xdomain_debugfs_remove(struct tb_xdomain *xd);
void tb_service_debugfs_init(struct tb_service *svc);
void tb_service_debugfs_remove(struct tb_service *svc);
#else
static inline void tb_debugfs_init(void) { }
static inline void tb_debugfs_exit(void) { }
static inline void tb_switch_debugfs_init(struct tb_switch *sw) { }
static inline void tb_switch_debugfs_remove(struct tb_switch *sw) { }
static inline void tb_xdomain_debugfs_init(struct tb_xdomain *xd) { }
static inline void tb_xdomain_debugfs_remove(struct tb_xdomain *xd) { }
static inline void tb_service_debugfs_init(struct tb_service *svc) { }
static inline void tb_service_debugfs_remove(struct tb_service *svc) { }
#endif

#endif<|MERGE_RESOLUTION|>--- conflicted
+++ resolved
@@ -281,13 +281,10 @@
  *		 DMA paths through this port.
  * @max_bw: Maximum possible bandwidth through this adapter if set to
  *	    non-zero.
-<<<<<<< HEAD
  * @group: Bandwidth allocation group the adapter is assigned to. Only
  *	   used for DP IN adapters for now.
  * @group_list: The adapter is linked to the group's list of ports through this
-=======
  * @redrive: For DP IN, if true the adapter is in redrive mode.
->>>>>>> a6398e37
  *
  * In USB4 terminology this structure represents an adapter (protocol or
  * lane adapter).
@@ -314,12 +311,9 @@
 	unsigned int ctl_credits;
 	unsigned int dma_credits;
 	unsigned int max_bw;
-<<<<<<< HEAD
 	struct tb_bandwidth_group *group;
 	struct list_head group_list;
-=======
 	bool redrive;
->>>>>>> a6398e37
 };
 
 /**
@@ -1226,7 +1220,6 @@
 	return NULL;
 }
 
-<<<<<<< HEAD
 /**
  * usb4_switch_version() - Returns USB4 version of the router
  * @sw: Router to check
@@ -1239,9 +1232,7 @@
 	return FIELD_GET(USB4_VERSION_MAJOR_MASK, sw->config.thunderbolt_version);
 }
 
-=======
 void usb4_switch_check_wakes(struct tb_switch *sw);
->>>>>>> a6398e37
 int usb4_switch_setup(struct tb_switch *sw);
 int usb4_switch_read_uid(struct tb_switch *sw, u64 *uid);
 int usb4_switch_drom_read(struct tb_switch *sw, unsigned int address, void *buf,

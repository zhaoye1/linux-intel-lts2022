--- conflicted
+++ resolved
@@ -1641,7 +1641,6 @@
 }
 EXPORT_SYMBOL_NS_GPL(dma_buf_vunmap, DMA_BUF);
 
-<<<<<<< HEAD
 /**
  * dma_buf_vunmap_unlocked - Unmap a vmap obtained by dma_buf_vmap.
  * @dmabuf:	[in]	buffer to vunmap
@@ -1658,8 +1657,6 @@
 }
 EXPORT_SYMBOL_NS_GPL(dma_buf_vunmap_unlocked, DMA_BUF);
 
-=======
->>>>>>> 563b8244
 int dma_buf_get_flags(struct dma_buf *dmabuf, unsigned long *flags)
 {
 	int ret = 0;

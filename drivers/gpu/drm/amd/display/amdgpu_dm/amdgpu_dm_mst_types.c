/*
 * Copyright 2012-15 Advanced Micro Devices, Inc.
 *
 * Permission is hereby granted, free of charge, to any person obtaining a
 * copy of this software and associated documentation files (the "Software"),
 * to deal in the Software without restriction, including without limitation
 * the rights to use, copy, modify, merge, publish, distribute, sublicense,
 * and/or sell copies of the Software, and to permit persons to whom the
 * Software is furnished to do so, subject to the following conditions:
 *
 * The above copyright notice and this permission notice shall be included in
 * all copies or substantial portions of the Software.
 *
 * THE SOFTWARE IS PROVIDED "AS IS", WITHOUT WARRANTY OF ANY KIND, EXPRESS OR
 * IMPLIED, INCLUDING BUT NOT LIMITED TO THE WARRANTIES OF MERCHANTABILITY,
 * FITNESS FOR A PARTICULAR PURPOSE AND NONINFRINGEMENT.  IN NO EVENT SHALL
 * THE COPYRIGHT HOLDER(S) OR AUTHOR(S) BE LIABLE FOR ANY CLAIM, DAMAGES OR
 * OTHER LIABILITY, WHETHER IN AN ACTION OF CONTRACT, TORT OR OTHERWISE,
 * ARISING FROM, OUT OF OR IN CONNECTION WITH THE SOFTWARE OR THE USE OR
 * OTHER DEALINGS IN THE SOFTWARE.
 *
 * Authors: AMD
 *
 */

#include <drm/display/drm_dp_helper.h>
#include <drm/display/drm_dp_mst_helper.h>
#include <drm/drm_atomic.h>
#include <drm/drm_atomic_helper.h>
#include "dm_services.h"
#include "amdgpu.h"
#include "amdgpu_dm.h"
#include "amdgpu_dm_mst_types.h"
#include "amdgpu_dm_hdcp.h"

#include "dc.h"
#include "dm_helpers.h"

#include "ddc_service_types.h"
#include "dpcd_defs.h"

#include "dmub_cmd.h"
#if defined(CONFIG_DEBUG_FS)
#include "amdgpu_dm_debugfs.h"
#endif

#include "dc/dcn20/dcn20_resource.h"
bool is_timing_changed(struct dc_stream_state *cur_stream,
		       struct dc_stream_state *new_stream);
#define PEAK_FACTOR_X1000 1006

static ssize_t dm_dp_aux_transfer(struct drm_dp_aux *aux,
				  struct drm_dp_aux_msg *msg)
{
	ssize_t result = 0;
	struct aux_payload payload;
	enum aux_return_code_type operation_result;
	struct amdgpu_device *adev;
	struct ddc_service *ddc;

	if (WARN_ON(msg->size > 16))
		return -E2BIG;

	payload.address = msg->address;
	payload.data = msg->buffer;
	payload.length = msg->size;
	payload.reply = &msg->reply;
	payload.i2c_over_aux = (msg->request & DP_AUX_NATIVE_WRITE) == 0;
	payload.write = (msg->request & DP_AUX_I2C_READ) == 0;
	payload.mot = (msg->request & DP_AUX_I2C_MOT) != 0;
	payload.write_status_update =
			(msg->request & DP_AUX_I2C_WRITE_STATUS_UPDATE) != 0;
	payload.defer_delay = 0;

	result = dc_link_aux_transfer_raw(TO_DM_AUX(aux)->ddc_service, &payload,
				      &operation_result);

	/*
	 * w/a on certain intel platform where hpd is unexpected to pull low during
	 * 1st sideband message transaction by return AUX_RET_ERROR_HPD_DISCON
	 * aux transaction is succuess in such case, therefore bypass the error
	 */
	ddc = TO_DM_AUX(aux)->ddc_service;
	adev = ddc->ctx->driver_context;
	if (adev->dm.aux_hpd_discon_quirk) {
		if (msg->address == DP_SIDEBAND_MSG_DOWN_REQ_BASE &&
			operation_result == AUX_RET_ERROR_HPD_DISCON) {
			result = 0;
			operation_result = AUX_RET_SUCCESS;
		}
	}

	if (payload.write && result >= 0)
		result = msg->size;

	if (result < 0)
		switch (operation_result) {
		case AUX_RET_SUCCESS:
			break;
		case AUX_RET_ERROR_HPD_DISCON:
		case AUX_RET_ERROR_UNKNOWN:
		case AUX_RET_ERROR_INVALID_OPERATION:
		case AUX_RET_ERROR_PROTOCOL_ERROR:
			result = -EIO;
			break;
		case AUX_RET_ERROR_INVALID_REPLY:
		case AUX_RET_ERROR_ENGINE_ACQUIRE:
			result = -EBUSY;
			break;
		case AUX_RET_ERROR_TIMEOUT:
			result = -ETIMEDOUT;
			break;
		}

	return result;
}

static void
dm_dp_mst_connector_destroy(struct drm_connector *connector)
{
	struct amdgpu_dm_connector *aconnector =
		to_amdgpu_dm_connector(connector);

	if (aconnector->dc_sink) {
		dc_link_remove_remote_sink(aconnector->dc_link,
					   aconnector->dc_sink);
		dc_sink_release(aconnector->dc_sink);
	}

	kfree(aconnector->edid);

	drm_connector_cleanup(connector);
	drm_dp_mst_put_port_malloc(aconnector->mst_output_port);
	kfree(aconnector);
}

static int
amdgpu_dm_mst_connector_late_register(struct drm_connector *connector)
{
	struct amdgpu_dm_connector *amdgpu_dm_connector =
		to_amdgpu_dm_connector(connector);
	int r;

	r = drm_dp_mst_connector_late_register(connector,
					       amdgpu_dm_connector->mst_output_port);
	if (r < 0)
		return r;

#if defined(CONFIG_DEBUG_FS)
	connector_debugfs_init(amdgpu_dm_connector);
#endif

	return 0;
}

static void
amdgpu_dm_mst_connector_early_unregister(struct drm_connector *connector)
{
	struct amdgpu_dm_connector *aconnector =
		to_amdgpu_dm_connector(connector);
	struct drm_dp_mst_port *port = aconnector->mst_output_port;
	struct amdgpu_dm_connector *root = aconnector->mst_root;
	struct dc_link *dc_link = aconnector->dc_link;
	struct dc_sink *dc_sink = aconnector->dc_sink;

	drm_dp_mst_connector_early_unregister(connector, port);

	/*
	 * Release dc_sink for connector which its attached port is
	 * no longer in the mst topology
	 */
	drm_modeset_lock(&root->mst_mgr.base.lock, NULL);
	if (dc_sink) {
		if (dc_link->sink_count)
			dc_link_remove_remote_sink(dc_link, dc_sink);

		DC_LOG_MST("DM_MST: remove remote sink 0x%p, %d remaining\n",
			dc_sink, dc_link->sink_count);

		dc_sink_release(dc_sink);
		aconnector->dc_sink = NULL;
		aconnector->edid = NULL;
	}

	aconnector->mst_status = MST_STATUS_DEFAULT;
	drm_modeset_unlock(&root->mst_mgr.base.lock);
}

static const struct drm_connector_funcs dm_dp_mst_connector_funcs = {
	.fill_modes = drm_helper_probe_single_connector_modes,
	.destroy = dm_dp_mst_connector_destroy,
	.reset = amdgpu_dm_connector_funcs_reset,
	.atomic_duplicate_state = amdgpu_dm_connector_atomic_duplicate_state,
	.atomic_destroy_state = drm_atomic_helper_connector_destroy_state,
	.atomic_set_property = amdgpu_dm_connector_atomic_set_property,
	.atomic_get_property = amdgpu_dm_connector_atomic_get_property,
	.late_register = amdgpu_dm_mst_connector_late_register,
	.early_unregister = amdgpu_dm_mst_connector_early_unregister,
};

bool needs_dsc_aux_workaround(struct dc_link *link)
{
	if (link->dpcd_caps.branch_dev_id == DP_BRANCH_DEVICE_ID_90CC24 &&
	    (link->dpcd_caps.dpcd_rev.raw == DPCD_REV_14 || link->dpcd_caps.dpcd_rev.raw == DPCD_REV_12) &&
	    link->dpcd_caps.sink_count.bits.SINK_COUNT >= 2)
		return true;

	return false;
}

static bool is_synaptics_cascaded_panamera(struct dc_link *link, struct drm_dp_mst_port *port)
{
	u8 branch_vendor_data[4] = { 0 }; // Vendor data 0x50C ~ 0x50F

	if (drm_dp_dpcd_read(port->mgr->aux, DP_BRANCH_VENDOR_SPECIFIC_START, &branch_vendor_data, 4) == 4) {
		if (link->dpcd_caps.branch_dev_id == DP_BRANCH_DEVICE_ID_90CC24 &&
				IS_SYNAPTICS_CASCADED_PANAMERA(link->dpcd_caps.branch_dev_name, branch_vendor_data)) {
			DRM_INFO("Synaptics Cascaded MST hub\n");
			return true;
		}
	}

	return false;
}

static bool validate_dsc_caps_on_connector(struct amdgpu_dm_connector *aconnector)
{
	struct dc_sink *dc_sink = aconnector->dc_sink;
	struct drm_dp_mst_port *port = aconnector->mst_output_port;
	u8 dsc_caps[16] = { 0 };
	u8 dsc_branch_dec_caps_raw[3] = { 0 };	// DSC branch decoder caps 0xA0 ~ 0xA2
	u8 *dsc_branch_dec_caps = NULL;

	aconnector->dsc_aux = drm_dp_mst_dsc_aux_for_port(port);

	/*
	 * drm_dp_mst_dsc_aux_for_port() will return NULL for certain configs
	 * because it only check the dsc/fec caps of the "port variable" and not the dock
	 *
	 * This case will return NULL: DSC capabe MST dock connected to a non fec/dsc capable display
	 *
	 * Workaround: explicitly check the use case above and use the mst dock's aux as dsc_aux
	 *
	 */
	if (!aconnector->dsc_aux && !port->parent->port_parent &&
	    needs_dsc_aux_workaround(aconnector->dc_link))
		aconnector->dsc_aux = &aconnector->mst_root->dm_dp_aux.aux;

	/* synaptics cascaded MST hub case */
	if (!aconnector->dsc_aux && is_synaptics_cascaded_panamera(aconnector->dc_link, port))
		aconnector->dsc_aux = port->mgr->aux;

	if (!aconnector->dsc_aux)
		return false;

	if (drm_dp_dpcd_read(aconnector->dsc_aux, DP_DSC_SUPPORT, dsc_caps, 16) < 0)
		return false;

	if (drm_dp_dpcd_read(aconnector->dsc_aux,
			DP_DSC_BRANCH_OVERALL_THROUGHPUT_0, dsc_branch_dec_caps_raw, 3) == 3)
		dsc_branch_dec_caps = dsc_branch_dec_caps_raw;

	if (!dc_dsc_parse_dsc_dpcd(aconnector->dc_link->ctx->dc,
				  dsc_caps, dsc_branch_dec_caps,
				  &dc_sink->dsc_caps.dsc_dec_caps))
		return false;

	return true;
}

static bool retrieve_downstream_port_device(struct amdgpu_dm_connector *aconnector)
{
	union dp_downstream_port_present ds_port_present;

	if (!aconnector->dsc_aux)
		return false;

	if (drm_dp_dpcd_read(aconnector->dsc_aux, DP_DOWNSTREAMPORT_PRESENT, &ds_port_present, 1) < 0) {
		DRM_INFO("Failed to read downstream_port_present 0x05 from DFP of branch device\n");
		return false;
	}

	aconnector->mst_downstream_port_present = ds_port_present;
	DRM_INFO("Downstream port present %d, type %d\n",
			ds_port_present.fields.PORT_PRESENT, ds_port_present.fields.PORT_TYPE);

	return true;
}

static int dm_dp_mst_get_modes(struct drm_connector *connector)
{
	struct amdgpu_dm_connector *aconnector = to_amdgpu_dm_connector(connector);
	int ret = 0;

	if (!aconnector)
		return drm_add_edid_modes(connector, NULL);

	if (!aconnector->edid) {
		struct edid *edid;
		edid = drm_dp_mst_get_edid(connector, &aconnector->mst_root->mst_mgr, aconnector->mst_output_port);

		if (!edid) {
			amdgpu_dm_set_mst_status(&aconnector->mst_status,
			MST_REMOTE_EDID, false);

			drm_connector_update_edid_property(
				&aconnector->base,
				NULL);

			DRM_DEBUG_KMS("Can't get EDID of %s. Add default remote sink.", connector->name);
			if (!aconnector->dc_sink) {
				struct dc_sink *dc_sink;
				struct dc_sink_init_data init_params = {
					.link = aconnector->dc_link,
					.sink_signal = SIGNAL_TYPE_DISPLAY_PORT_MST };

				dc_sink = dc_link_add_remote_sink(
					aconnector->dc_link,
					NULL,
					0,
					&init_params);

				if (!dc_sink) {
					DRM_ERROR("Unable to add a remote sink\n");
					return 0;
				}

				DC_LOG_MST("DM_MST: add remote sink 0x%p, %d remaining\n",
					dc_sink, aconnector->dc_link->sink_count);

				dc_sink->priv = aconnector;
				aconnector->dc_sink = dc_sink;
			}

			return ret;
		}

		aconnector->edid = edid;
		amdgpu_dm_set_mst_status(&aconnector->mst_status,
			MST_REMOTE_EDID, true);
	}

	if (aconnector->dc_sink && aconnector->dc_sink->sink_signal == SIGNAL_TYPE_VIRTUAL) {
		dc_sink_release(aconnector->dc_sink);
		aconnector->dc_sink = NULL;
	}

	if (!aconnector->dc_sink) {
		struct dc_sink *dc_sink;
		struct dc_sink_init_data init_params = {
				.link = aconnector->dc_link,
				.sink_signal = SIGNAL_TYPE_DISPLAY_PORT_MST };
		dc_sink = dc_link_add_remote_sink(
			aconnector->dc_link,
			(uint8_t *)aconnector->edid,
			(aconnector->edid->extensions + 1) * EDID_LENGTH,
			&init_params);

		if (!dc_sink) {
			DRM_ERROR("Unable to add a remote sink\n");
			return 0;
		}

		DC_LOG_MST("DM_MST: add remote sink 0x%p, %d remaining\n",
			dc_sink, aconnector->dc_link->sink_count);

		dc_sink->priv = aconnector;
		/* dc_link_add_remote_sink returns a new reference */
		aconnector->dc_sink = dc_sink;

		/* when display is unplugged from mst hub, connctor will be
		 * destroyed within dm_dp_mst_connector_destroy. connector
		 * hdcp perperties, like type, undesired, desired, enabled,
		 * will be lost. So, save hdcp properties into hdcp_work within
		 * amdgpu_dm_atomic_commit_tail. if the same display is
		 * plugged back with same display index, its hdcp properties
		 * will be retrieved from hdcp_work within dm_dp_mst_get_modes
		 */
		if (aconnector->dc_sink && connector->state) {
			struct drm_device *dev = connector->dev;
			struct amdgpu_device *adev = drm_to_adev(dev);

			if (adev->dm.hdcp_workqueue) {
				struct hdcp_workqueue *hdcp_work = adev->dm.hdcp_workqueue;
				struct hdcp_workqueue *hdcp_w =
					&hdcp_work[aconnector->dc_link->link_index];

				connector->state->hdcp_content_type =
				hdcp_w->hdcp_content_type[connector->index];
				connector->state->content_protection =
				hdcp_w->content_protection[connector->index];
			}
		}

		if (aconnector->dc_sink) {
			amdgpu_dm_update_freesync_caps(
					connector, aconnector->edid);

			if (!validate_dsc_caps_on_connector(aconnector))
				memset(&aconnector->dc_sink->dsc_caps,
				       0, sizeof(aconnector->dc_sink->dsc_caps));

			if (!retrieve_downstream_port_device(aconnector))
				memset(&aconnector->mst_downstream_port_present,
					0, sizeof(aconnector->mst_downstream_port_present));
		}
	}

	drm_connector_update_edid_property(
					&aconnector->base, aconnector->edid);

	ret = drm_add_edid_modes(connector, aconnector->edid);

	return ret;
}

static struct drm_encoder *
dm_mst_atomic_best_encoder(struct drm_connector *connector,
			   struct drm_atomic_state *state)
{
	struct drm_connector_state *connector_state = drm_atomic_get_new_connector_state(state,
											 connector);
	struct drm_device *dev = connector->dev;
	struct amdgpu_device *adev = drm_to_adev(dev);
	struct amdgpu_crtc *acrtc = to_amdgpu_crtc(connector_state->crtc);

	return &adev->dm.mst_encoders[acrtc->crtc_id].base;
}

static int
dm_dp_mst_detect(struct drm_connector *connector,
		 struct drm_modeset_acquire_ctx *ctx, bool force)
{
	struct amdgpu_dm_connector *aconnector = to_amdgpu_dm_connector(connector);
	struct amdgpu_dm_connector *master = aconnector->mst_root;
	struct drm_dp_mst_port *port = aconnector->mst_output_port;
	int connection_status;

	if (drm_connector_is_unregistered(connector))
		return connector_status_disconnected;

	connection_status = drm_dp_mst_detect_port(connector, ctx, &master->mst_mgr,
							aconnector->mst_output_port);

	if (port->pdt != DP_PEER_DEVICE_NONE && !port->dpcd_rev) {
		uint8_t dpcd_rev;
		int ret;

		ret = drm_dp_dpcd_readb(&port->aux, DP_DP13_DPCD_REV, &dpcd_rev);

		if (ret == 1) {
			port->dpcd_rev = dpcd_rev;

			/* Could be DP1.2 DP Rx case*/
			if (!dpcd_rev) {
				ret = drm_dp_dpcd_readb(&port->aux, DP_DPCD_REV, &dpcd_rev);

				if (ret == 1)
					port->dpcd_rev = dpcd_rev;
			}

			if (!dpcd_rev)
				DRM_DEBUG_KMS("Can't decide DPCD revision number!");
		}

		/*
		 * Could be legacy sink, logical port etc on DP1.2.
		 * Will get Nack under these cases when issue remote
		 * DPCD read.
		 */
		if (ret != 1)
			DRM_DEBUG_KMS("Can't access DPCD");
	} else if (port->pdt == DP_PEER_DEVICE_NONE) {
		port->dpcd_rev = 0;
	}

	/*
	 * Release dc_sink for connector which unplug event is notified by CSN msg
	 */
	if (connection_status == connector_status_disconnected && aconnector->dc_sink) {
		if (aconnector->dc_link->sink_count)
			dc_link_remove_remote_sink(aconnector->dc_link, aconnector->dc_sink);

		DC_LOG_MST("DM_MST: remove remote sink 0x%p, %d remaining\n",
			aconnector->dc_link, aconnector->dc_link->sink_count);

		dc_sink_release(aconnector->dc_sink);
		aconnector->dc_sink = NULL;
		aconnector->edid = NULL;

		amdgpu_dm_set_mst_status(&aconnector->mst_status,
			MST_REMOTE_EDID | MST_ALLOCATE_NEW_PAYLOAD | MST_CLEAR_ALLOCATED_PAYLOAD,
			false);
	}

	return connection_status;
}

static int dm_dp_mst_atomic_check(struct drm_connector *connector,
				  struct drm_atomic_state *state)
{
	struct amdgpu_dm_connector *aconnector = to_amdgpu_dm_connector(connector);
	struct drm_dp_mst_topology_mgr *mst_mgr = &aconnector->mst_root->mst_mgr;
	struct drm_dp_mst_port *mst_port = aconnector->mst_output_port;

	return drm_dp_atomic_release_time_slots(state, mst_mgr, mst_port);
}

static const struct drm_connector_helper_funcs dm_dp_mst_connector_helper_funcs = {
	.get_modes = dm_dp_mst_get_modes,
	.mode_valid = amdgpu_dm_connector_mode_valid,
	.atomic_best_encoder = dm_mst_atomic_best_encoder,
	.detect_ctx = dm_dp_mst_detect,
	.atomic_check = dm_dp_mst_atomic_check,
};

static void amdgpu_dm_encoder_destroy(struct drm_encoder *encoder)
{
	drm_encoder_cleanup(encoder);
}

static const struct drm_encoder_funcs amdgpu_dm_encoder_funcs = {
	.destroy = amdgpu_dm_encoder_destroy,
};

void
dm_dp_create_fake_mst_encoders(struct amdgpu_device *adev)
{
	struct drm_device *dev = adev_to_drm(adev);
	int i;

	for (i = 0; i < adev->dm.display_indexes_num; i++) {
		struct amdgpu_encoder *amdgpu_encoder = &adev->dm.mst_encoders[i];
		struct drm_encoder *encoder = &amdgpu_encoder->base;

		encoder->possible_crtcs = amdgpu_dm_get_encoder_crtc_mask(adev);

		drm_encoder_init(
			dev,
			&amdgpu_encoder->base,
			&amdgpu_dm_encoder_funcs,
			DRM_MODE_ENCODER_DPMST,
			NULL);

		drm_encoder_helper_add(encoder, &amdgpu_dm_encoder_helper_funcs);
	}
}

static struct drm_connector *
dm_dp_add_mst_connector(struct drm_dp_mst_topology_mgr *mgr,
			struct drm_dp_mst_port *port,
			const char *pathprop)
{
	struct amdgpu_dm_connector *master = container_of(mgr, struct amdgpu_dm_connector, mst_mgr);
	struct drm_device *dev = master->base.dev;
	struct amdgpu_device *adev = drm_to_adev(dev);
	struct amdgpu_dm_connector *aconnector;
	struct drm_connector *connector;
	int i;

	aconnector = kzalloc(sizeof(*aconnector), GFP_KERNEL);
	if (!aconnector)
		return NULL;

	connector = &aconnector->base;
	aconnector->mst_output_port = port;
	aconnector->mst_root = master;
	amdgpu_dm_set_mst_status(&aconnector->mst_status,
			MST_PROBE, true);

	if (drm_connector_init(
		dev,
		connector,
		&dm_dp_mst_connector_funcs,
		DRM_MODE_CONNECTOR_DisplayPort)) {
		kfree(aconnector);
		return NULL;
	}
	drm_connector_helper_add(connector, &dm_dp_mst_connector_helper_funcs);

	amdgpu_dm_connector_init_helper(
		&adev->dm,
		aconnector,
		DRM_MODE_CONNECTOR_DisplayPort,
		master->dc_link,
		master->connector_id);

	for (i = 0; i < adev->dm.display_indexes_num; i++) {
		drm_connector_attach_encoder(&aconnector->base,
					     &adev->dm.mst_encoders[i].base);
	}

	connector->max_bpc_property = master->base.max_bpc_property;
	if (connector->max_bpc_property)
		drm_connector_attach_max_bpc_property(connector, 8, 16);

	connector->vrr_capable_property = master->base.vrr_capable_property;
	if (connector->vrr_capable_property)
		drm_connector_attach_vrr_capable_property(connector);

	drm_object_attach_property(
		&connector->base,
		dev->mode_config.path_property,
		0);
	drm_object_attach_property(
		&connector->base,
		dev->mode_config.tile_property,
		0);

	drm_connector_set_path_property(connector, pathprop);

	/*
	 * Initialize connector state before adding the connectror to drm and
	 * framebuffer lists
	 */
	amdgpu_dm_connector_funcs_reset(connector);

	drm_dp_mst_get_port_malloc(port);

	return connector;
}

void dm_handle_mst_sideband_msg_ready_event(
	struct drm_dp_mst_topology_mgr *mgr,
	enum mst_msg_ready_type msg_rdy_type)
{
	uint8_t esi[DP_PSR_ERROR_STATUS - DP_SINK_COUNT_ESI] = { 0 };
	uint8_t dret;
	bool new_irq_handled = false;
	int dpcd_addr;
	uint8_t dpcd_bytes_to_read;
	const uint8_t max_process_count = 30;
	uint8_t process_count = 0;
	u8 retry;
	struct amdgpu_dm_connector *aconnector =
			container_of(mgr, struct amdgpu_dm_connector, mst_mgr);


	const struct dc_link_status *link_status = dc_link_get_status(aconnector->dc_link);

	if (link_status->dpcd_caps->dpcd_rev.raw < 0x12) {
		dpcd_bytes_to_read = DP_LANE0_1_STATUS - DP_SINK_COUNT;
		/* DPCD 0x200 - 0x201 for downstream IRQ */
		dpcd_addr = DP_SINK_COUNT;
	} else {
		dpcd_bytes_to_read = DP_PSR_ERROR_STATUS - DP_SINK_COUNT_ESI;
		/* DPCD 0x2002 - 0x2005 for downstream IRQ */
		dpcd_addr = DP_SINK_COUNT_ESI;
	}

	mutex_lock(&aconnector->handle_mst_msg_ready);

	while (process_count < max_process_count) {
		u8 ack[DP_PSR_ERROR_STATUS - DP_SINK_COUNT_ESI] = {};

		process_count++;

		dret = drm_dp_dpcd_read(
			&aconnector->dm_dp_aux.aux,
			dpcd_addr,
			esi,
			dpcd_bytes_to_read);

		if (dret != dpcd_bytes_to_read) {
			DRM_DEBUG_KMS("DPCD read and acked number is not as expected!");
			break;
		}

		DRM_DEBUG_DRIVER("ESI %02x %02x %02x\n", esi[0], esi[1], esi[2]);

		switch (msg_rdy_type) {
		case DOWN_REP_MSG_RDY_EVENT:
			/* Only handle DOWN_REP_MSG_RDY case*/
			esi[1] &= DP_DOWN_REP_MSG_RDY;
			break;
		case UP_REQ_MSG_RDY_EVENT:
			/* Only handle UP_REQ_MSG_RDY case*/
			esi[1] &= DP_UP_REQ_MSG_RDY;
			break;
		default:
			/* Handle both cases*/
			esi[1] &= (DP_DOWN_REP_MSG_RDY | DP_UP_REQ_MSG_RDY);
			break;
		}

		if (!esi[1])
			break;

		/* handle MST irq */
		if (aconnector->mst_mgr.mst_state)
			drm_dp_mst_hpd_irq_handle_event(&aconnector->mst_mgr,
						 esi,
						 ack,
						 &new_irq_handled);

		if (new_irq_handled) {
			/* ACK at DPCD to notify down stream */
			for (retry = 0; retry < 3; retry++) {
				ssize_t wret;

				wret = drm_dp_dpcd_writeb(&aconnector->dm_dp_aux.aux,
							  dpcd_addr + 1,
							  ack[1]);
				if (wret == 1)
					break;
			}

			if (retry == 3) {
				DRM_ERROR("Failed to ack MST event.\n");
				break;
			}

			drm_dp_mst_hpd_irq_send_new_request(&aconnector->mst_mgr);

			new_irq_handled = false;
		} else {
			break;
		}
	}

	mutex_unlock(&aconnector->handle_mst_msg_ready);

	if (process_count == max_process_count)
		DRM_DEBUG_DRIVER("Loop exceeded max iterations\n");
}

static void dm_handle_mst_down_rep_msg_ready(struct drm_dp_mst_topology_mgr *mgr)
{
	dm_handle_mst_sideband_msg_ready_event(mgr, DOWN_REP_MSG_RDY_EVENT);
}

static const struct drm_dp_mst_topology_cbs dm_mst_cbs = {
	.add_connector = dm_dp_add_mst_connector,
	.poll_hpd_irq = dm_handle_mst_down_rep_msg_ready,
};

void amdgpu_dm_initialize_dp_connector(struct amdgpu_display_manager *dm,
				       struct amdgpu_dm_connector *aconnector,
				       int link_index)
{
	struct dc_link_settings max_link_enc_cap = {0};

	aconnector->dm_dp_aux.aux.name =
		kasprintf(GFP_KERNEL, "AMDGPU DM aux hw bus %d",
			  link_index);
	aconnector->dm_dp_aux.aux.transfer = dm_dp_aux_transfer;
	aconnector->dm_dp_aux.aux.drm_dev = dm->ddev;
	aconnector->dm_dp_aux.ddc_service = aconnector->dc_link->ddc;

	drm_dp_aux_init(&aconnector->dm_dp_aux.aux);
	drm_dp_cec_register_connector(&aconnector->dm_dp_aux.aux,
				      &aconnector->base);

	if (aconnector->base.connector_type == DRM_MODE_CONNECTOR_eDP)
		return;

	dc_link_dp_get_max_link_enc_cap(aconnector->dc_link, &max_link_enc_cap);
	aconnector->mst_mgr.cbs = &dm_mst_cbs;
	drm_dp_mst_topology_mgr_init(&aconnector->mst_mgr, adev_to_drm(dm->adev),
				     &aconnector->dm_dp_aux.aux, 16, 4, aconnector->connector_id);

	drm_connector_attach_dp_subconnector_property(&aconnector->base);
}

int dm_mst_get_pbn_divider(struct dc_link *link)
{
	if (!link)
		return 0;

	return dc_link_bandwidth_kbps(link,
			dc_link_get_link_cap(link)) / (8 * 1000 * 54);
}

struct dsc_mst_fairness_params {
	struct dc_crtc_timing *timing;
	struct dc_sink *sink;
	struct dc_dsc_bw_range bw_range;
	bool compression_possible;
	struct drm_dp_mst_port *port;
	enum dsc_clock_force_state clock_force_enable;
	uint32_t num_slices_h;
	uint32_t num_slices_v;
	uint32_t bpp_overwrite;
	struct amdgpu_dm_connector *aconnector;
};

static uint16_t get_fec_overhead_multiplier(struct dc_link *dc_link)
{
	u8 link_coding_cap;
	uint16_t fec_overhead_multiplier_x1000 = PBN_FEC_OVERHEAD_MULTIPLIER_8B_10B;

	link_coding_cap = dc_link_dp_mst_decide_link_encoding_format(dc_link);
	if (link_coding_cap == DP_128b_132b_ENCODING)
		fec_overhead_multiplier_x1000 = PBN_FEC_OVERHEAD_MULTIPLIER_128B_132B;

	return fec_overhead_multiplier_x1000;
}

static int kbps_to_peak_pbn(int kbps, uint16_t fec_overhead_multiplier_x1000)
{
	u64 peak_kbps = kbps;

	peak_kbps *= 1006;
	peak_kbps *= fec_overhead_multiplier_x1000;
	peak_kbps = div_u64(peak_kbps, 1000 * 1000);
	return (int) DIV64_U64_ROUND_UP(peak_kbps * 64, (54 * 8 * 1000));
}

static void set_dsc_configs_from_fairness_vars(struct dsc_mst_fairness_params *params,
		struct dsc_mst_fairness_vars *vars,
		int count,
		int k)
{
	struct drm_connector *drm_connector;
	int i;
	struct dc_dsc_config_options dsc_options = {0};

	for (i = 0; i < count; i++) {
		drm_connector = &params[i].aconnector->base;

<<<<<<< HEAD
		dc_dsc_get_default_config_option(params[i].sink->ctx->dc, &dsc_options);
		dsc_options.max_target_bpp_limit_override_x16 = drm_connector->display_info.max_dsc_bpp * 16;

=======
>>>>>>> 2a69c8d4
		memset(&params[i].timing->dsc_cfg, 0, sizeof(params[i].timing->dsc_cfg));
		if (vars[i + k].dsc_enabled && dc_dsc_compute_config(
					params[i].sink->ctx->dc->res_pool->dscs[0],
					&params[i].sink->dsc_caps.dsc_dec_caps,
<<<<<<< HEAD
					&dsc_options,
=======
					params[i].sink->ctx->dc->debug.dsc_min_slice_height_override,
					drm_connector->display_info.max_dsc_bpp,
>>>>>>> 2a69c8d4
					0,
					params[i].timing,
					&params[i].timing->dsc_cfg)) {
			params[i].timing->flags.DSC = 1;

			if (params[i].bpp_overwrite)
				params[i].timing->dsc_cfg.bits_per_pixel = params[i].bpp_overwrite;
			else
				params[i].timing->dsc_cfg.bits_per_pixel = vars[i + k].bpp_x16;

			if (params[i].num_slices_h)
				params[i].timing->dsc_cfg.num_slices_h = params[i].num_slices_h;

			if (params[i].num_slices_v)
				params[i].timing->dsc_cfg.num_slices_v = params[i].num_slices_v;
		} else {
			params[i].timing->flags.DSC = 0;
		}
		params[i].timing->dsc_cfg.mst_pbn = vars[i + k].pbn;
	}

	for (i = 0; i < count; i++) {
		if (params[i].sink) {
			if (params[i].sink->sink_signal != SIGNAL_TYPE_VIRTUAL &&
				params[i].sink->sink_signal != SIGNAL_TYPE_NONE)
				DRM_DEBUG_DRIVER("%s i=%d dispname=%s\n", __func__, i,
					params[i].sink->edid_caps.display_name);
		}

		DRM_DEBUG_DRIVER("dsc=%d bits_per_pixel=%d pbn=%d\n",
			params[i].timing->flags.DSC,
			params[i].timing->dsc_cfg.bits_per_pixel,
			vars[i + k].pbn);
	}
}

static int bpp_x16_from_pbn(struct dsc_mst_fairness_params param, int pbn)
{
	struct dc_dsc_config dsc_config;
	u64 kbps;

	struct drm_connector *drm_connector = &param.aconnector->base;
<<<<<<< HEAD
	struct dc_dsc_config_options dsc_options = {0};

	dc_dsc_get_default_config_option(param.sink->ctx->dc, &dsc_options);
	dsc_options.max_target_bpp_limit_override_x16 = drm_connector->display_info.max_dsc_bpp * 16;
=======
	uint32_t max_dsc_target_bpp_limit_override =
		drm_connector->display_info.max_dsc_bpp;
>>>>>>> 2a69c8d4

	kbps = div_u64((u64)pbn * 994 * 8 * 54, 64);
	dc_dsc_compute_config(
			param.sink->ctx->dc->res_pool->dscs[0],
			&param.sink->dsc_caps.dsc_dec_caps,
<<<<<<< HEAD
			&dsc_options,
=======
			param.sink->ctx->dc->debug.dsc_min_slice_height_override,
			max_dsc_target_bpp_limit_override,
>>>>>>> 2a69c8d4
			(int) kbps, param.timing, &dsc_config);

	return dsc_config.bits_per_pixel;
}

static int increase_dsc_bpp(struct drm_atomic_state *state,
			    struct drm_dp_mst_topology_state *mst_state,
			    struct dc_link *dc_link,
			    struct dsc_mst_fairness_params *params,
			    struct dsc_mst_fairness_vars *vars,
			    int count,
			    int k)
{
	int i;
	bool bpp_increased[MAX_PIPES];
	int initial_slack[MAX_PIPES];
	int min_initial_slack;
	int next_index;
	int remaining_to_increase = 0;
	int link_timeslots_used;
	int fair_pbn_alloc;
	int ret = 0;
	uint16_t fec_overhead_multiplier_x1000 = get_fec_overhead_multiplier(dc_link);

	for (i = 0; i < count; i++) {
		if (vars[i + k].dsc_enabled) {
			initial_slack[i] =
			kbps_to_peak_pbn(params[i].bw_range.max_kbps, fec_overhead_multiplier_x1000) - vars[i + k].pbn;
			bpp_increased[i] = false;
			remaining_to_increase += 1;
		} else {
			initial_slack[i] = 0;
			bpp_increased[i] = true;
		}
	}

	while (remaining_to_increase) {
		next_index = -1;
		min_initial_slack = -1;
		for (i = 0; i < count; i++) {
			if (!bpp_increased[i]) {
				if (min_initial_slack == -1 || min_initial_slack > initial_slack[i]) {
					min_initial_slack = initial_slack[i];
					next_index = i;
				}
			}
		}

		if (next_index == -1)
			break;

		link_timeslots_used = 0;

		for (i = 0; i < count; i++)
			link_timeslots_used += DIV_ROUND_UP(vars[i + k].pbn, mst_state->pbn_div);

		fair_pbn_alloc =
			(63 - link_timeslots_used) / remaining_to_increase * mst_state->pbn_div;

		if (initial_slack[next_index] > fair_pbn_alloc) {
			vars[next_index].pbn += fair_pbn_alloc;
			ret = drm_dp_atomic_find_time_slots(state,
							    params[next_index].port->mgr,
							    params[next_index].port,
							    vars[next_index].pbn);
			if (ret < 0)
				return ret;

			ret = drm_dp_mst_atomic_check(state);
			if (ret == 0) {
				vars[next_index].bpp_x16 = bpp_x16_from_pbn(params[next_index], vars[next_index].pbn);
			} else {
				vars[next_index].pbn -= fair_pbn_alloc;
				ret = drm_dp_atomic_find_time_slots(state,
								    params[next_index].port->mgr,
								    params[next_index].port,
								    vars[next_index].pbn);
				if (ret < 0)
					return ret;
			}
		} else {
			vars[next_index].pbn += initial_slack[next_index];
			ret = drm_dp_atomic_find_time_slots(state,
							    params[next_index].port->mgr,
							    params[next_index].port,
							    vars[next_index].pbn);
			if (ret < 0)
				return ret;

			ret = drm_dp_mst_atomic_check(state);
			if (ret == 0) {
				vars[next_index].bpp_x16 = params[next_index].bw_range.max_target_bpp_x16;
			} else {
				vars[next_index].pbn -= initial_slack[next_index];
				ret = drm_dp_atomic_find_time_slots(state,
								    params[next_index].port->mgr,
								    params[next_index].port,
								    vars[next_index].pbn);
				if (ret < 0)
					return ret;
			}
		}

		bpp_increased[next_index] = true;
		remaining_to_increase--;
	}
	return 0;
}

static int try_disable_dsc(struct drm_atomic_state *state,
			   struct dc_link *dc_link,
			   struct dsc_mst_fairness_params *params,
			   struct dsc_mst_fairness_vars *vars,
			   int count,
			   int k)
{
	int i;
	bool tried[MAX_PIPES];
	int kbps_increase[MAX_PIPES];
	int max_kbps_increase;
	int next_index;
	int remaining_to_try = 0;
	int ret;
	uint16_t fec_overhead_multiplier_x1000 = get_fec_overhead_multiplier(dc_link);

	for (i = 0; i < count; i++) {
		if (vars[i + k].dsc_enabled
				&& vars[i + k].bpp_x16 == params[i].bw_range.max_target_bpp_x16
				&& params[i].clock_force_enable == DSC_CLK_FORCE_DEFAULT) {
			kbps_increase[i] = params[i].bw_range.stream_kbps - params[i].bw_range.max_kbps;
			tried[i] = false;
			remaining_to_try += 1;
		} else {
			kbps_increase[i] = 0;
			tried[i] = true;
		}
	}

	while (remaining_to_try) {
		next_index = -1;
		max_kbps_increase = -1;
		for (i = 0; i < count; i++) {
			if (!tried[i]) {
				if (max_kbps_increase == -1 || max_kbps_increase < kbps_increase[i]) {
					max_kbps_increase = kbps_increase[i];
					next_index = i;
				}
			}
		}

		if (next_index == -1)
			break;

		vars[next_index].pbn = kbps_to_peak_pbn(params[next_index].bw_range.stream_kbps, fec_overhead_multiplier_x1000);
		ret = drm_dp_atomic_find_time_slots(state,
						    params[next_index].port->mgr,
						    params[next_index].port,
						    vars[next_index].pbn);
		if (ret < 0)
			return ret;

		ret = drm_dp_mst_atomic_check(state);
		if (ret == 0) {
			vars[next_index].dsc_enabled = false;
			vars[next_index].bpp_x16 = 0;
		} else {
			vars[next_index].pbn = kbps_to_peak_pbn(params[next_index].bw_range.max_kbps, fec_overhead_multiplier_x1000);
			ret = drm_dp_atomic_find_time_slots(state,
							    params[next_index].port->mgr,
							    params[next_index].port,
							    vars[next_index].pbn);
			if (ret < 0)
				return ret;
		}

		tried[next_index] = true;
		remaining_to_try--;
	}
	return 0;
}

static int compute_mst_dsc_configs_for_link(struct drm_atomic_state *state,
					    struct dc_state *dc_state,
					    struct dc_link *dc_link,
					    struct dsc_mst_fairness_vars *vars,
					    struct drm_dp_mst_topology_mgr *mgr,
					    int *link_vars_start_index)
{
	struct dc_stream_state *stream;
	struct dsc_mst_fairness_params params[MAX_PIPES];
	struct amdgpu_dm_connector *aconnector;
	struct drm_dp_mst_topology_state *mst_state = drm_atomic_get_mst_topology_state(state, mgr);
	int count = 0;
	int i, k, ret;
	bool debugfs_overwrite = false;
	uint16_t fec_overhead_multiplier_x1000 = get_fec_overhead_multiplier(dc_link);

	memset(params, 0, sizeof(params));

	if (IS_ERR(mst_state))
		return PTR_ERR(mst_state);

	/* Set up params */
	for (i = 0; i < dc_state->stream_count; i++) {
		struct dc_dsc_policy dsc_policy = {0};

		stream = dc_state->streams[i];

		if (stream->link != dc_link)
			continue;

		aconnector = (struct amdgpu_dm_connector *)stream->dm_stream_context;
		if (!aconnector)
			continue;

		if (!aconnector->mst_output_port)
			continue;

		stream->timing.flags.DSC = 0;

		params[count].timing = &stream->timing;
		params[count].sink = stream->sink;
		params[count].aconnector = aconnector;
		params[count].port = aconnector->mst_output_port;
		params[count].clock_force_enable = aconnector->dsc_settings.dsc_force_enable;
		if (params[count].clock_force_enable == DSC_CLK_FORCE_ENABLE)
			debugfs_overwrite = true;
		params[count].num_slices_h = aconnector->dsc_settings.dsc_num_slices_h;
		params[count].num_slices_v = aconnector->dsc_settings.dsc_num_slices_v;
		params[count].bpp_overwrite = aconnector->dsc_settings.dsc_bits_per_pixel;
		params[count].compression_possible = stream->sink->dsc_caps.dsc_dec_caps.is_dsc_supported;
		dc_dsc_get_policy_for_timing(params[count].timing, 0, &dsc_policy);
		if (!dc_dsc_compute_bandwidth_range(
				stream->sink->ctx->dc->res_pool->dscs[0],
				stream->sink->ctx->dc->debug.dsc_min_slice_height_override,
				dsc_policy.min_target_bpp * 16,
				dsc_policy.max_target_bpp * 16,
				&stream->sink->dsc_caps.dsc_dec_caps,
				&stream->timing, &params[count].bw_range))
			params[count].bw_range.stream_kbps = dc_bandwidth_in_kbps_from_timing(&stream->timing);

		count++;
	}

	if (count == 0) {
		ASSERT(0);
		return 0;
	}

	/* k is start index of vars for current phy link used by mst hub */
	k = *link_vars_start_index;
	/* set vars start index for next mst hub phy link */
	*link_vars_start_index += count;

	/* Try no compression */
	for (i = 0; i < count; i++) {
		vars[i + k].aconnector = params[i].aconnector;
		vars[i + k].pbn = kbps_to_peak_pbn(params[i].bw_range.stream_kbps, fec_overhead_multiplier_x1000);
		vars[i + k].dsc_enabled = false;
		vars[i + k].bpp_x16 = 0;
		ret = drm_dp_atomic_find_time_slots(state, params[i].port->mgr, params[i].port,
						    vars[i + k].pbn);
		if (ret < 0)
			return ret;
	}
	ret = drm_dp_mst_atomic_check(state);
	if (ret == 0 && !debugfs_overwrite) {
		set_dsc_configs_from_fairness_vars(params, vars, count, k);
		return 0;
	} else if (ret != -ENOSPC) {
		return ret;
	}

	/* Try max compression */
	for (i = 0; i < count; i++) {
		if (params[i].compression_possible && params[i].clock_force_enable != DSC_CLK_FORCE_DISABLE) {
			vars[i + k].pbn = kbps_to_peak_pbn(params[i].bw_range.min_kbps, fec_overhead_multiplier_x1000);
			vars[i + k].dsc_enabled = true;
			vars[i + k].bpp_x16 = params[i].bw_range.min_target_bpp_x16;
			ret = drm_dp_atomic_find_time_slots(state, params[i].port->mgr,
							    params[i].port, vars[i + k].pbn);
			if (ret < 0)
				return ret;
		} else {
			vars[i + k].pbn = kbps_to_peak_pbn(params[i].bw_range.stream_kbps, fec_overhead_multiplier_x1000);
			vars[i + k].dsc_enabled = false;
			vars[i + k].bpp_x16 = 0;
			ret = drm_dp_atomic_find_time_slots(state, params[i].port->mgr,
							    params[i].port, vars[i + k].pbn);
			if (ret < 0)
				return ret;
		}
	}
	ret = drm_dp_mst_atomic_check(state);
	if (ret != 0)
		return ret;

	/* Optimize degree of compression */
	ret = increase_dsc_bpp(state, mst_state, dc_link, params, vars, count, k);
	if (ret < 0)
		return ret;

	ret = try_disable_dsc(state, dc_link, params, vars, count, k);
	if (ret < 0)
		return ret;

	set_dsc_configs_from_fairness_vars(params, vars, count, k);

	return 0;
}

static bool is_dsc_need_re_compute(
	struct drm_atomic_state *state,
	struct dc_state *dc_state,
	struct dc_link *dc_link)
{
	int i, j;
	bool is_dsc_need_re_compute = false;
	struct amdgpu_dm_connector *stream_on_link[MAX_PIPES];
	int new_stream_on_link_num = 0;
	struct amdgpu_dm_connector *aconnector;
	struct dc_stream_state *stream;
	const struct dc *dc = dc_link->dc;

	/* only check phy used by dsc mst branch */
	if (dc_link->type != dc_connection_mst_branch)
		return false;

	if (!(dc_link->dpcd_caps.dsc_caps.dsc_basic_caps.fields.dsc_support.DSC_SUPPORT ||
		dc_link->dpcd_caps.dsc_caps.dsc_basic_caps.fields.dsc_support.DSC_PASSTHROUGH_SUPPORT))
		return false;

	for (i = 0; i < MAX_PIPES; i++)
		stream_on_link[i] = NULL;

	/* check if there is mode change in new request */
	for (i = 0; i < dc_state->stream_count; i++) {
		struct drm_crtc_state *new_crtc_state;
		struct drm_connector_state *new_conn_state;

		stream = dc_state->streams[i];
		if (!stream)
			continue;

		/* check if stream using the same link for mst */
		if (stream->link != dc_link)
			continue;

		aconnector = (struct amdgpu_dm_connector *) stream->dm_stream_context;
		if (!aconnector)
			continue;

		stream_on_link[new_stream_on_link_num] = aconnector;
		new_stream_on_link_num++;

		new_conn_state = drm_atomic_get_new_connector_state(state, &aconnector->base);
		if (!new_conn_state)
			continue;

		if (IS_ERR(new_conn_state))
			continue;

		if (!new_conn_state->crtc)
			continue;

		new_crtc_state = drm_atomic_get_new_crtc_state(state, new_conn_state->crtc);
		if (!new_crtc_state)
			continue;

		if (IS_ERR(new_crtc_state))
			continue;

		if (new_crtc_state->enable && new_crtc_state->active) {
			if (new_crtc_state->mode_changed || new_crtc_state->active_changed ||
				new_crtc_state->connectors_changed)
				return true;
		}
	}

	/* check current_state if there stream on link but it is not in
	 * new request state
	 */
	for (i = 0; i < dc->current_state->stream_count; i++) {
		stream = dc->current_state->streams[i];
		/* only check stream on the mst hub */
		if (stream->link != dc_link)
			continue;

		aconnector = (struct amdgpu_dm_connector *)stream->dm_stream_context;
		if (!aconnector)
			continue;

		for (j = 0; j < new_stream_on_link_num; j++) {
			if (stream_on_link[j]) {
				if (aconnector == stream_on_link[j])
					break;
			}
		}

		if (j == new_stream_on_link_num) {
			/* not in new state */
			is_dsc_need_re_compute = true;
			break;
		}
	}

	return is_dsc_need_re_compute;
}

int compute_mst_dsc_configs_for_state(struct drm_atomic_state *state,
				      struct dc_state *dc_state,
				      struct dsc_mst_fairness_vars *vars)
{
	int i, j;
	struct dc_stream_state *stream;
	bool computed_streams[MAX_PIPES];
	struct amdgpu_dm_connector *aconnector;
	struct drm_dp_mst_topology_mgr *mst_mgr;
	struct resource_pool *res_pool;
	int link_vars_start_index = 0;
	int ret = 0;

	for (i = 0; i < dc_state->stream_count; i++)
		computed_streams[i] = false;

	for (i = 0; i < dc_state->stream_count; i++) {
		stream = dc_state->streams[i];
		res_pool = stream->ctx->dc->res_pool;

		if (stream->signal != SIGNAL_TYPE_DISPLAY_PORT_MST)
			continue;

		aconnector = (struct amdgpu_dm_connector *)stream->dm_stream_context;

		if (!aconnector || !aconnector->dc_sink || !aconnector->mst_output_port)
			continue;

		if (!aconnector->dc_sink->dsc_caps.dsc_dec_caps.is_dsc_supported)
			continue;

		if (computed_streams[i])
			continue;

		if (!res_pool->funcs->remove_stream_from_ctx ||
		    res_pool->funcs->remove_stream_from_ctx(stream->ctx->dc, dc_state, stream) != DC_OK)
			return -EINVAL;

		if (!is_dsc_need_re_compute(state, dc_state, stream->link))
			continue;

		mst_mgr = aconnector->mst_output_port->mgr;
		ret = compute_mst_dsc_configs_for_link(state, dc_state, stream->link, vars, mst_mgr,
						       &link_vars_start_index);
		if (ret != 0)
			return ret;

		for (j = 0; j < dc_state->stream_count; j++) {
			if (dc_state->streams[j]->link == stream->link)
				computed_streams[j] = true;
		}
	}

	for (i = 0; i < dc_state->stream_count; i++) {
		stream = dc_state->streams[i];

		if (stream->timing.flags.DSC == 1)
			if (dc_stream_add_dsc_to_resource(stream->ctx->dc, dc_state, stream) != DC_OK)
				return -EINVAL;
	}

	return ret;
}

static int pre_compute_mst_dsc_configs_for_state(struct drm_atomic_state *state,
						 struct dc_state *dc_state,
						 struct dsc_mst_fairness_vars *vars)
{
	int i, j;
	struct dc_stream_state *stream;
	bool computed_streams[MAX_PIPES];
	struct amdgpu_dm_connector *aconnector;
	struct drm_dp_mst_topology_mgr *mst_mgr;
	int link_vars_start_index = 0;
	int ret = 0;

	for (i = 0; i < dc_state->stream_count; i++)
		computed_streams[i] = false;

	for (i = 0; i < dc_state->stream_count; i++) {
		stream = dc_state->streams[i];

		if (stream->signal != SIGNAL_TYPE_DISPLAY_PORT_MST)
			continue;

		aconnector = (struct amdgpu_dm_connector *)stream->dm_stream_context;

		if (!aconnector || !aconnector->dc_sink || !aconnector->mst_output_port)
			continue;

		if (!aconnector->dc_sink->dsc_caps.dsc_dec_caps.is_dsc_supported)
			continue;

		if (computed_streams[i])
			continue;

		if (!is_dsc_need_re_compute(state, dc_state, stream->link))
			continue;

		mst_mgr = aconnector->mst_output_port->mgr;
		ret = compute_mst_dsc_configs_for_link(state, dc_state, stream->link, vars, mst_mgr,
						       &link_vars_start_index);
		if (ret != 0)
			return ret;

		for (j = 0; j < dc_state->stream_count; j++) {
			if (dc_state->streams[j]->link == stream->link)
				computed_streams[j] = true;
		}
	}

	return ret;
}

static int find_crtc_index_in_state_by_stream(struct drm_atomic_state *state,
					      struct dc_stream_state *stream)
{
	int i;
	struct drm_crtc *crtc;
	struct drm_crtc_state *new_state, *old_state;

	for_each_oldnew_crtc_in_state(state, crtc, old_state, new_state, i) {
		struct dm_crtc_state *dm_state = to_dm_crtc_state(new_state);

		if (dm_state->stream == stream)
			return i;
	}
	return -1;
}

static bool is_link_to_dschub(struct dc_link *dc_link)
{
	union dpcd_dsc_basic_capabilities *dsc_caps =
			&dc_link->dpcd_caps.dsc_caps.dsc_basic_caps;

	/* only check phy used by dsc mst branch */
	if (dc_link->type != dc_connection_mst_branch)
		return false;

	if (!(dsc_caps->fields.dsc_support.DSC_SUPPORT ||
	      dsc_caps->fields.dsc_support.DSC_PASSTHROUGH_SUPPORT))
		return false;
	return true;
}

static bool is_dsc_precompute_needed(struct drm_atomic_state *state)
{
	int i;
	struct drm_crtc *crtc;
	struct drm_crtc_state *old_crtc_state, *new_crtc_state;
	bool ret = false;

	for_each_oldnew_crtc_in_state(state, crtc, old_crtc_state, new_crtc_state, i) {
		struct dm_crtc_state *dm_crtc_state = to_dm_crtc_state(new_crtc_state);

		if (!amdgpu_dm_find_first_crtc_matching_connector(state, crtc)) {
			ret =  false;
			break;
		}
		if (dm_crtc_state->stream && dm_crtc_state->stream->link)
			if (is_link_to_dschub(dm_crtc_state->stream->link))
				ret = true;
	}
	return ret;
}

int pre_validate_dsc(struct drm_atomic_state *state,
		     struct dm_atomic_state **dm_state_ptr,
		     struct dsc_mst_fairness_vars *vars)
{
	int i;
	struct dm_atomic_state *dm_state;
	struct dc_state *local_dc_state = NULL;
	int ret = 0;

	if (!is_dsc_precompute_needed(state)) {
		DRM_INFO_ONCE("DSC precompute is not needed.\n");
		return 0;
	}
	ret = dm_atomic_get_state(state, dm_state_ptr);
	if (ret != 0) {
		DRM_INFO_ONCE("dm_atomic_get_state() failed\n");
		return ret;
	}
	dm_state = *dm_state_ptr;

	/*
	 * create local vailable for dc_state. copy content of streams of dm_state->context
	 * to local variable. make sure stream pointer of local variable not the same as stream
	 * from dm_state->context.
	 */

	local_dc_state = kmemdup(dm_state->context, sizeof(struct dc_state), GFP_KERNEL);
	if (!local_dc_state)
		return -ENOMEM;

	for (i = 0; i < local_dc_state->stream_count; i++) {
		struct dc_stream_state *stream = dm_state->context->streams[i];
		int ind = find_crtc_index_in_state_by_stream(state, stream);

		if (ind >= 0) {
			struct amdgpu_dm_connector *aconnector;
			struct drm_connector_state *drm_new_conn_state;
			struct dm_connector_state *dm_new_conn_state;
			struct dm_crtc_state *dm_old_crtc_state;

			aconnector =
				amdgpu_dm_find_first_crtc_matching_connector(state,
									     state->crtcs[ind].ptr);
			drm_new_conn_state =
				drm_atomic_get_new_connector_state(state,
								   &aconnector->base);
			dm_new_conn_state = to_dm_connector_state(drm_new_conn_state);
			dm_old_crtc_state = to_dm_crtc_state(state->crtcs[ind].old_state);

			local_dc_state->streams[i] =
				create_validate_stream_for_sink(aconnector,
								&state->crtcs[ind].new_state->mode,
								dm_new_conn_state,
								dm_old_crtc_state->stream);
			if (local_dc_state->streams[i] == NULL) {
				ret = -EINVAL;
				break;
			}
		}
	}

	if (ret != 0)
		goto clean_exit;

	ret = pre_compute_mst_dsc_configs_for_state(state, local_dc_state, vars);
	if (ret != 0) {
		DRM_INFO_ONCE("pre_compute_mst_dsc_configs_for_state() failed\n");
		ret = -EINVAL;
		goto clean_exit;
	}

	/*
	 * compare local_streams -> timing  with dm_state->context,
	 * if the same set crtc_state->mode-change = 0;
	 */
	for (i = 0; i < local_dc_state->stream_count; i++) {
		struct dc_stream_state *stream = dm_state->context->streams[i];

		if (local_dc_state->streams[i] &&
		    is_timing_changed(stream, local_dc_state->streams[i])) {
			DRM_INFO_ONCE("crtc[%d] needs mode_changed\n", i);
		} else {
			int ind = find_crtc_index_in_state_by_stream(state, stream);

			if (ind >= 0)
				state->crtcs[ind].new_state->mode_changed = 0;
		}
	}
clean_exit:
	for (i = 0; i < local_dc_state->stream_count; i++) {
		struct dc_stream_state *stream = dm_state->context->streams[i];

		if (local_dc_state->streams[i] != stream)
			dc_stream_release(local_dc_state->streams[i]);
	}

	kfree(local_dc_state);

	return ret;
}

static unsigned int kbps_from_pbn(unsigned int pbn)
{
	unsigned int kbps = pbn;

	kbps *= (1000000 / PEAK_FACTOR_X1000);
	kbps *= 8;
	kbps *= 54;
	kbps /= 64;

	return kbps;
}

static bool is_dsc_common_config_possible(struct dc_stream_state *stream,
					  struct dc_dsc_bw_range *bw_range)
{
	struct dc_dsc_policy dsc_policy = {0};

	dc_dsc_get_policy_for_timing(&stream->timing, 0, &dsc_policy);
	dc_dsc_compute_bandwidth_range(stream->sink->ctx->dc->res_pool->dscs[0],
				       stream->sink->ctx->dc->debug.dsc_min_slice_height_override,
				       dsc_policy.min_target_bpp * 16,
				       dsc_policy.max_target_bpp * 16,
				       &stream->sink->dsc_caps.dsc_dec_caps,
				       &stream->timing, bw_range);

	return bw_range->max_target_bpp_x16 && bw_range->min_target_bpp_x16;
}

enum dc_status dm_dp_mst_is_port_support_mode(
	struct amdgpu_dm_connector *aconnector,
	struct dc_stream_state *stream)
{
	int bpp, pbn, branch_max_throughput_mps = 0;
	struct dc_link_settings cur_link_settings;
	unsigned int end_to_end_bw_in_kbps = 0;
	unsigned int upper_link_bw_in_kbps = 0, down_link_bw_in_kbps = 0;
	unsigned int max_compressed_bw_in_kbps = 0;
	struct dc_dsc_bw_range bw_range = {0};
	struct drm_dp_mst_topology_mgr *mst_mgr;

	/*
	 * check if the mode could be supported if DSC pass-through is supported
	 * AND check if there enough bandwidth available to support the mode
	 * with DSC enabled.
	 */
	if (is_dsc_common_config_possible(stream, &bw_range) &&
	    aconnector->mst_output_port->passthrough_aux) {
		mst_mgr = aconnector->mst_output_port->mgr;
		mutex_lock(&mst_mgr->lock);

		cur_link_settings = stream->link->verified_link_cap;

		upper_link_bw_in_kbps = dc_link_bandwidth_kbps(aconnector->dc_link,
							       &cur_link_settings
							       );
		down_link_bw_in_kbps = kbps_from_pbn(aconnector->mst_output_port->full_pbn);

		/* pick the bottleneck */
		end_to_end_bw_in_kbps = min(upper_link_bw_in_kbps,
					    down_link_bw_in_kbps);

		mutex_unlock(&mst_mgr->lock);

		/*
		 * use the maximum dsc compression bandwidth as the required
		 * bandwidth for the mode
		 */
		max_compressed_bw_in_kbps = bw_range.min_kbps;

		if (end_to_end_bw_in_kbps < max_compressed_bw_in_kbps) {
			DRM_DEBUG_DRIVER("Mode does not fit into DSC pass-through bandwidth validation\n");
			return DC_FAIL_BANDWIDTH_VALIDATE;
		}
	} else {
		/* check if mode could be supported within full_pbn */
		bpp = convert_dc_color_depth_into_bpc(stream->timing.display_color_depth) * 3;
		pbn = drm_dp_calc_pbn_mode(stream->timing.pix_clk_100hz / 10, bpp, false);

		if (pbn > aconnector->mst_output_port->full_pbn)
			return DC_FAIL_BANDWIDTH_VALIDATE;
	}

	/* check is mst dsc output bandwidth branch_overall_throughput_0_mps */
	switch (stream->timing.pixel_encoding) {
	case PIXEL_ENCODING_RGB:
	case PIXEL_ENCODING_YCBCR444:
		branch_max_throughput_mps =
			aconnector->dc_sink->dsc_caps.dsc_dec_caps.branch_overall_throughput_0_mps;
		break;
	case PIXEL_ENCODING_YCBCR422:
	case PIXEL_ENCODING_YCBCR420:
		branch_max_throughput_mps =
			aconnector->dc_sink->dsc_caps.dsc_dec_caps.branch_overall_throughput_1_mps;
		break;
	default:
		break;
	}

	if (branch_max_throughput_mps != 0 &&
		((stream->timing.pix_clk_100hz / 10) >  branch_max_throughput_mps * 1000))
		return DC_FAIL_BANDWIDTH_VALIDATE;

	return DC_OK;
}<|MERGE_RESOLUTION|>--- conflicted
+++ resolved
@@ -818,22 +818,14 @@
 	for (i = 0; i < count; i++) {
 		drm_connector = &params[i].aconnector->base;
 
-<<<<<<< HEAD
 		dc_dsc_get_default_config_option(params[i].sink->ctx->dc, &dsc_options);
 		dsc_options.max_target_bpp_limit_override_x16 = drm_connector->display_info.max_dsc_bpp * 16;
 
-=======
->>>>>>> 2a69c8d4
 		memset(&params[i].timing->dsc_cfg, 0, sizeof(params[i].timing->dsc_cfg));
 		if (vars[i + k].dsc_enabled && dc_dsc_compute_config(
 					params[i].sink->ctx->dc->res_pool->dscs[0],
 					&params[i].sink->dsc_caps.dsc_dec_caps,
-<<<<<<< HEAD
 					&dsc_options,
-=======
-					params[i].sink->ctx->dc->debug.dsc_min_slice_height_override,
-					drm_connector->display_info.max_dsc_bpp,
->>>>>>> 2a69c8d4
 					0,
 					params[i].timing,
 					&params[i].timing->dsc_cfg)) {
@@ -876,26 +868,16 @@
 	u64 kbps;
 
 	struct drm_connector *drm_connector = &param.aconnector->base;
-<<<<<<< HEAD
 	struct dc_dsc_config_options dsc_options = {0};
 
 	dc_dsc_get_default_config_option(param.sink->ctx->dc, &dsc_options);
 	dsc_options.max_target_bpp_limit_override_x16 = drm_connector->display_info.max_dsc_bpp * 16;
-=======
-	uint32_t max_dsc_target_bpp_limit_override =
-		drm_connector->display_info.max_dsc_bpp;
->>>>>>> 2a69c8d4
 
 	kbps = div_u64((u64)pbn * 994 * 8 * 54, 64);
 	dc_dsc_compute_config(
 			param.sink->ctx->dc->res_pool->dscs[0],
 			&param.sink->dsc_caps.dsc_dec_caps,
-<<<<<<< HEAD
 			&dsc_options,
-=======
-			param.sink->ctx->dc->debug.dsc_min_slice_height_override,
-			max_dsc_target_bpp_limit_override,
->>>>>>> 2a69c8d4
 			(int) kbps, param.timing, &dsc_config);
 
 	return dsc_config.bits_per_pixel;

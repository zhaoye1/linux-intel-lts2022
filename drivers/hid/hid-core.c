// SPDX-License-Identifier: GPL-2.0-or-later
/*
 *  HID support for Linux
 *
 *  Copyright (c) 1999 Andreas Gal
 *  Copyright (c) 2000-2005 Vojtech Pavlik <vojtech@suse.cz>
 *  Copyright (c) 2005 Michael Haboustak <mike-@cinci.rr.com> for Concept2, Inc
 *  Copyright (c) 2006-2012 Jiri Kosina
 */

/*
 */

#define pr_fmt(fmt) KBUILD_MODNAME ": " fmt

#include <linux/module.h>
#include <linux/slab.h>
#include <linux/init.h>
#include <linux/kernel.h>
#include <linux/list.h>
#include <linux/mm.h>
#include <linux/spinlock.h>
#include <asm/unaligned.h>
#include <asm/byteorder.h>
#include <linux/input.h>
#include <linux/wait.h>
#include <linux/vmalloc.h>
#include <linux/sched.h>
#include <linux/semaphore.h>

#include <linux/hid.h>
#include <linux/hiddev.h>
#include <linux/hid-debug.h>
#include <linux/hidraw.h>
#include <linux/uhid.h>

#include "hid-ids.h"

/*
 * Version Information
 */

#define DRIVER_DESC "HID core driver"

int hid_debug = 0;
module_param_named(debug, hid_debug, int, 0600);
MODULE_PARM_DESC(debug, "toggle HID debugging messages");
EXPORT_SYMBOL_GPL(hid_debug);

static int hid_ignore_special_drivers = 0;
module_param_named(ignore_special_drivers, hid_ignore_special_drivers, int, 0600);
MODULE_PARM_DESC(ignore_special_drivers, "Ignore any special drivers and handle all devices by generic driver");

/*
 * Register a new report for a device.
 */

struct hid_report *hid_register_report(struct hid_device *device,
				       enum hid_report_type type, unsigned int id,
				       unsigned int application)
{
	struct hid_report_enum *report_enum = device->report_enum + type;
	struct hid_report *report;

	if (id >= HID_MAX_IDS)
		return NULL;
	if (report_enum->report_id_hash[id])
		return report_enum->report_id_hash[id];

	report = kzalloc(sizeof(struct hid_report), GFP_KERNEL);
	if (!report)
		return NULL;

	if (id != 0)
		report_enum->numbered = 1;

	report->id = id;
	report->type = type;
	report->size = 0;
	report->device = device;
	report->application = application;
	report_enum->report_id_hash[id] = report;

	list_add_tail(&report->list, &report_enum->report_list);
	INIT_LIST_HEAD(&report->field_entry_list);

	return report;
}
EXPORT_SYMBOL_GPL(hid_register_report);

/*
 * Register a new field for this report.
 */

static struct hid_field *hid_register_field(struct hid_report *report, unsigned usages)
{
	struct hid_field *field;

	if (report->maxfield == HID_MAX_FIELDS) {
		hid_err(report->device, "too many fields in report\n");
		return NULL;
	}

	field = kzalloc((sizeof(struct hid_field) +
			 usages * sizeof(struct hid_usage) +
			 3 * usages * sizeof(unsigned int)), GFP_KERNEL);
	if (!field)
		return NULL;

	field->index = report->maxfield++;
	report->field[field->index] = field;
	field->usage = (struct hid_usage *)(field + 1);
	field->value = (s32 *)(field->usage + usages);
	field->new_value = (s32 *)(field->value + usages);
	field->usages_priorities = (s32 *)(field->new_value + usages);
	field->report = report;

	return field;
}

/*
 * Open a collection. The type/usage is pushed on the stack.
 */

static int open_collection(struct hid_parser *parser, unsigned type)
{
	struct hid_collection *collection;
	unsigned usage;
	int collection_index;

	usage = parser->local.usage[0];

	if (parser->collection_stack_ptr == parser->collection_stack_size) {
		unsigned int *collection_stack;
		unsigned int new_size = parser->collection_stack_size +
					HID_COLLECTION_STACK_SIZE;

		collection_stack = krealloc(parser->collection_stack,
					    new_size * sizeof(unsigned int),
					    GFP_KERNEL);
		if (!collection_stack)
			return -ENOMEM;

		parser->collection_stack = collection_stack;
		parser->collection_stack_size = new_size;
	}

	if (parser->device->maxcollection == parser->device->collection_size) {
		collection = kmalloc(
				array3_size(sizeof(struct hid_collection),
					    parser->device->collection_size,
					    2),
				GFP_KERNEL);
		if (collection == NULL) {
			hid_err(parser->device, "failed to reallocate collection array\n");
			return -ENOMEM;
		}
		memcpy(collection, parser->device->collection,
			sizeof(struct hid_collection) *
			parser->device->collection_size);
		memset(collection + parser->device->collection_size, 0,
			sizeof(struct hid_collection) *
			parser->device->collection_size);
		kfree(parser->device->collection);
		parser->device->collection = collection;
		parser->device->collection_size *= 2;
	}

	parser->collection_stack[parser->collection_stack_ptr++] =
		parser->device->maxcollection;

	collection_index = parser->device->maxcollection++;
	collection = parser->device->collection + collection_index;
	collection->type = type;
	collection->usage = usage;
	collection->level = parser->collection_stack_ptr - 1;
	collection->parent_idx = (collection->level == 0) ? -1 :
		parser->collection_stack[collection->level - 1];

	if (type == HID_COLLECTION_APPLICATION)
		parser->device->maxapplication++;

	return 0;
}

/*
 * Close a collection.
 */

static int close_collection(struct hid_parser *parser)
{
	if (!parser->collection_stack_ptr) {
		hid_err(parser->device, "collection stack underflow\n");
		return -EINVAL;
	}
	parser->collection_stack_ptr--;
	return 0;
}

/*
 * Climb up the stack, search for the specified collection type
 * and return the usage.
 */

static unsigned hid_lookup_collection(struct hid_parser *parser, unsigned type)
{
	struct hid_collection *collection = parser->device->collection;
	int n;

	for (n = parser->collection_stack_ptr - 1; n >= 0; n--) {
		unsigned index = parser->collection_stack[n];
		if (collection[index].type == type)
			return collection[index].usage;
	}
	return 0; /* we know nothing about this usage type */
}

/*
 * Concatenate usage which defines 16 bits or less with the
 * currently defined usage page to form a 32 bit usage
 */

static void complete_usage(struct hid_parser *parser, unsigned int index)
{
	parser->local.usage[index] &= 0xFFFF;
	parser->local.usage[index] |=
		(parser->global.usage_page & 0xFFFF) << 16;
}

/*
 * Add a usage to the temporary parser table.
 */

static int hid_add_usage(struct hid_parser *parser, unsigned usage, u8 size)
{
	if (parser->local.usage_index >= HID_MAX_USAGES) {
		hid_err(parser->device, "usage index exceeded\n");
		return -1;
	}
	parser->local.usage[parser->local.usage_index] = usage;

	/*
	 * If Usage item only includes usage id, concatenate it with
	 * currently defined usage page
	 */
	if (size <= 2)
		complete_usage(parser, parser->local.usage_index);

	parser->local.usage_size[parser->local.usage_index] = size;
	parser->local.collection_index[parser->local.usage_index] =
		parser->collection_stack_ptr ?
		parser->collection_stack[parser->collection_stack_ptr - 1] : 0;
	parser->local.usage_index++;
	return 0;
}

/*
 * Register a new field for this report.
 */

static int hid_add_field(struct hid_parser *parser, unsigned report_type, unsigned flags)
{
	struct hid_report *report;
	struct hid_field *field;
	unsigned int max_buffer_size = HID_MAX_BUFFER_SIZE;
	unsigned int usages;
	unsigned int offset;
	unsigned int i;
	unsigned int application;

	application = hid_lookup_collection(parser, HID_COLLECTION_APPLICATION);

	report = hid_register_report(parser->device, report_type,
				     parser->global.report_id, application);
	if (!report) {
		hid_err(parser->device, "hid_register_report failed\n");
		return -1;
	}

	/* Handle both signed and unsigned cases properly */
	if ((parser->global.logical_minimum < 0 &&
		parser->global.logical_maximum <
		parser->global.logical_minimum) ||
		(parser->global.logical_minimum >= 0 &&
		(__u32)parser->global.logical_maximum <
		(__u32)parser->global.logical_minimum)) {
		dbg_hid("logical range invalid 0x%x 0x%x\n",
			parser->global.logical_minimum,
			parser->global.logical_maximum);
		return -1;
	}

	offset = report->size;
	report->size += parser->global.report_size * parser->global.report_count;

<<<<<<< HEAD
	if (IS_ENABLED(CONFIG_UHID) && parser->device->ll_driver == &uhid_hid_driver)
=======
	if (IS_BUILTIN(CONFIG_UHID) && parser->device->ll_driver == &uhid_hid_driver)
>>>>>>> 6f4a686a
		max_buffer_size = UHID_DATA_MAX;

	/* Total size check: Allow for possible report index byte */
	if (report->size > (max_buffer_size - 1) << 3) {
		hid_err(parser->device, "report is too long\n");
		return -1;
	}

	if (!parser->local.usage_index) /* Ignore padding fields */
		return 0;

	usages = max_t(unsigned, parser->local.usage_index,
				 parser->global.report_count);

	field = hid_register_field(report, usages);
	if (!field)
		return 0;

	field->physical = hid_lookup_collection(parser, HID_COLLECTION_PHYSICAL);
	field->logical = hid_lookup_collection(parser, HID_COLLECTION_LOGICAL);
	field->application = application;

	for (i = 0; i < usages; i++) {
		unsigned j = i;
		/* Duplicate the last usage we parsed if we have excess values */
		if (i >= parser->local.usage_index)
			j = parser->local.usage_index - 1;
		field->usage[i].hid = parser->local.usage[j];
		field->usage[i].collection_index =
			parser->local.collection_index[j];
		field->usage[i].usage_index = i;
		field->usage[i].resolution_multiplier = 1;
	}

	field->maxusage = usages;
	field->flags = flags;
	field->report_offset = offset;
	field->report_type = report_type;
	field->report_size = parser->global.report_size;
	field->report_count = parser->global.report_count;
	field->logical_minimum = parser->global.logical_minimum;
	field->logical_maximum = parser->global.logical_maximum;
	field->physical_minimum = parser->global.physical_minimum;
	field->physical_maximum = parser->global.physical_maximum;
	field->unit_exponent = parser->global.unit_exponent;
	field->unit = parser->global.unit;

	return 0;
}

/*
 * Read data value from item.
 */

static u32 item_udata(struct hid_item *item)
{
	switch (item->size) {
	case 1: return item->data.u8;
	case 2: return item->data.u16;
	case 4: return item->data.u32;
	}
	return 0;
}

static s32 item_sdata(struct hid_item *item)
{
	switch (item->size) {
	case 1: return item->data.s8;
	case 2: return item->data.s16;
	case 4: return item->data.s32;
	}
	return 0;
}

/*
 * Process a global item.
 */

static int hid_parser_global(struct hid_parser *parser, struct hid_item *item)
{
	__s32 raw_value;
	switch (item->tag) {
	case HID_GLOBAL_ITEM_TAG_PUSH:

		if (parser->global_stack_ptr == HID_GLOBAL_STACK_SIZE) {
			hid_err(parser->device, "global environment stack overflow\n");
			return -1;
		}

		memcpy(parser->global_stack + parser->global_stack_ptr++,
			&parser->global, sizeof(struct hid_global));
		return 0;

	case HID_GLOBAL_ITEM_TAG_POP:

		if (!parser->global_stack_ptr) {
			hid_err(parser->device, "global environment stack underflow\n");
			return -1;
		}

		memcpy(&parser->global, parser->global_stack +
			--parser->global_stack_ptr, sizeof(struct hid_global));
		return 0;

	case HID_GLOBAL_ITEM_TAG_USAGE_PAGE:
		parser->global.usage_page = item_udata(item);
		return 0;

	case HID_GLOBAL_ITEM_TAG_LOGICAL_MINIMUM:
		parser->global.logical_minimum = item_sdata(item);
		return 0;

	case HID_GLOBAL_ITEM_TAG_LOGICAL_MAXIMUM:
		if (parser->global.logical_minimum < 0)
			parser->global.logical_maximum = item_sdata(item);
		else
			parser->global.logical_maximum = item_udata(item);
		return 0;

	case HID_GLOBAL_ITEM_TAG_PHYSICAL_MINIMUM:
		parser->global.physical_minimum = item_sdata(item);
		return 0;

	case HID_GLOBAL_ITEM_TAG_PHYSICAL_MAXIMUM:
		if (parser->global.physical_minimum < 0)
			parser->global.physical_maximum = item_sdata(item);
		else
			parser->global.physical_maximum = item_udata(item);
		return 0;

	case HID_GLOBAL_ITEM_TAG_UNIT_EXPONENT:
		/* Many devices provide unit exponent as a two's complement
		 * nibble due to the common misunderstanding of HID
		 * specification 1.11, 6.2.2.7 Global Items. Attempt to handle
		 * both this and the standard encoding. */
		raw_value = item_sdata(item);
		if (!(raw_value & 0xfffffff0))
			parser->global.unit_exponent = hid_snto32(raw_value, 4);
		else
			parser->global.unit_exponent = raw_value;
		return 0;

	case HID_GLOBAL_ITEM_TAG_UNIT:
		parser->global.unit = item_udata(item);
		return 0;

	case HID_GLOBAL_ITEM_TAG_REPORT_SIZE:
		parser->global.report_size = item_udata(item);
		if (parser->global.report_size > 256) {
			hid_err(parser->device, "invalid report_size %d\n",
					parser->global.report_size);
			return -1;
		}
		return 0;

	case HID_GLOBAL_ITEM_TAG_REPORT_COUNT:
		parser->global.report_count = item_udata(item);
		if (parser->global.report_count > HID_MAX_USAGES) {
			hid_err(parser->device, "invalid report_count %d\n",
					parser->global.report_count);
			return -1;
		}
		return 0;

	case HID_GLOBAL_ITEM_TAG_REPORT_ID:
		parser->global.report_id = item_udata(item);
		if (parser->global.report_id == 0 ||
		    parser->global.report_id >= HID_MAX_IDS) {
			hid_err(parser->device, "report_id %u is invalid\n",
				parser->global.report_id);
			return -1;
		}
		return 0;

	default:
		hid_err(parser->device, "unknown global tag 0x%x\n", item->tag);
		return -1;
	}
}

/*
 * Process a local item.
 */

static int hid_parser_local(struct hid_parser *parser, struct hid_item *item)
{
	__u32 data;
	unsigned n;
	__u32 count;

	data = item_udata(item);

	switch (item->tag) {
	case HID_LOCAL_ITEM_TAG_DELIMITER:

		if (data) {
			/*
			 * We treat items before the first delimiter
			 * as global to all usage sets (branch 0).
			 * In the moment we process only these global
			 * items and the first delimiter set.
			 */
			if (parser->local.delimiter_depth != 0) {
				hid_err(parser->device, "nested delimiters\n");
				return -1;
			}
			parser->local.delimiter_depth++;
			parser->local.delimiter_branch++;
		} else {
			if (parser->local.delimiter_depth < 1) {
				hid_err(parser->device, "bogus close delimiter\n");
				return -1;
			}
			parser->local.delimiter_depth--;
		}
		return 0;

	case HID_LOCAL_ITEM_TAG_USAGE:

		if (parser->local.delimiter_branch > 1) {
			dbg_hid("alternative usage ignored\n");
			return 0;
		}

		return hid_add_usage(parser, data, item->size);

	case HID_LOCAL_ITEM_TAG_USAGE_MINIMUM:

		if (parser->local.delimiter_branch > 1) {
			dbg_hid("alternative usage ignored\n");
			return 0;
		}

		parser->local.usage_minimum = data;
		return 0;

	case HID_LOCAL_ITEM_TAG_USAGE_MAXIMUM:

		if (parser->local.delimiter_branch > 1) {
			dbg_hid("alternative usage ignored\n");
			return 0;
		}

		count = data - parser->local.usage_minimum;
		if (count + parser->local.usage_index >= HID_MAX_USAGES) {
			/*
			 * We do not warn if the name is not set, we are
			 * actually pre-scanning the device.
			 */
			if (dev_name(&parser->device->dev))
				hid_warn(parser->device,
					 "ignoring exceeding usage max\n");
			data = HID_MAX_USAGES - parser->local.usage_index +
				parser->local.usage_minimum - 1;
			if (data <= 0) {
				hid_err(parser->device,
					"no more usage index available\n");
				return -1;
			}
		}

		for (n = parser->local.usage_minimum; n <= data; n++)
			if (hid_add_usage(parser, n, item->size)) {
				dbg_hid("hid_add_usage failed\n");
				return -1;
			}
		return 0;

	default:

		dbg_hid("unknown local item tag 0x%x\n", item->tag);
		return 0;
	}
	return 0;
}

/*
 * Concatenate Usage Pages into Usages where relevant:
 * As per specification, 6.2.2.8: "When the parser encounters a main item it
 * concatenates the last declared Usage Page with a Usage to form a complete
 * usage value."
 */

static void hid_concatenate_last_usage_page(struct hid_parser *parser)
{
	int i;
	unsigned int usage_page;
	unsigned int current_page;

	if (!parser->local.usage_index)
		return;

	usage_page = parser->global.usage_page;

	/*
	 * Concatenate usage page again only if last declared Usage Page
	 * has not been already used in previous usages concatenation
	 */
	for (i = parser->local.usage_index - 1; i >= 0; i--) {
		if (parser->local.usage_size[i] > 2)
			/* Ignore extended usages */
			continue;

		current_page = parser->local.usage[i] >> 16;
		if (current_page == usage_page)
			break;

		complete_usage(parser, i);
	}
}

/*
 * Process a main item.
 */

static int hid_parser_main(struct hid_parser *parser, struct hid_item *item)
{
	__u32 data;
	int ret;

	hid_concatenate_last_usage_page(parser);

	data = item_udata(item);

	switch (item->tag) {
	case HID_MAIN_ITEM_TAG_BEGIN_COLLECTION:
		ret = open_collection(parser, data & 0xff);
		break;
	case HID_MAIN_ITEM_TAG_END_COLLECTION:
		ret = close_collection(parser);
		break;
	case HID_MAIN_ITEM_TAG_INPUT:
		ret = hid_add_field(parser, HID_INPUT_REPORT, data);
		break;
	case HID_MAIN_ITEM_TAG_OUTPUT:
		ret = hid_add_field(parser, HID_OUTPUT_REPORT, data);
		break;
	case HID_MAIN_ITEM_TAG_FEATURE:
		ret = hid_add_field(parser, HID_FEATURE_REPORT, data);
		break;
	default:
		hid_warn(parser->device, "unknown main item tag 0x%x\n", item->tag);
		ret = 0;
	}

	memset(&parser->local, 0, sizeof(parser->local));	/* Reset the local parser environment */

	return ret;
}

/*
 * Process a reserved item.
 */

static int hid_parser_reserved(struct hid_parser *parser, struct hid_item *item)
{
	dbg_hid("reserved item type, tag 0x%x\n", item->tag);
	return 0;
}

/*
 * Free a report and all registered fields. The field->usage and
 * field->value table's are allocated behind the field, so we need
 * only to free(field) itself.
 */

static void hid_free_report(struct hid_report *report)
{
	unsigned n;

	kfree(report->field_entries);

	for (n = 0; n < report->maxfield; n++)
		kfree(report->field[n]);
	kfree(report);
}

/*
 * Close report. This function returns the device
 * state to the point prior to hid_open_report().
 */
static void hid_close_report(struct hid_device *device)
{
	unsigned i, j;

	for (i = 0; i < HID_REPORT_TYPES; i++) {
		struct hid_report_enum *report_enum = device->report_enum + i;

		for (j = 0; j < HID_MAX_IDS; j++) {
			struct hid_report *report = report_enum->report_id_hash[j];
			if (report)
				hid_free_report(report);
		}
		memset(report_enum, 0, sizeof(*report_enum));
		INIT_LIST_HEAD(&report_enum->report_list);
	}

	kfree(device->rdesc);
	device->rdesc = NULL;
	device->rsize = 0;

	kfree(device->collection);
	device->collection = NULL;
	device->collection_size = 0;
	device->maxcollection = 0;
	device->maxapplication = 0;

	device->status &= ~HID_STAT_PARSED;
}

/*
 * Free a device structure, all reports, and all fields.
 */

static void hid_device_release(struct device *dev)
{
	struct hid_device *hid = to_hid_device(dev);

	hid_close_report(hid);
	kfree(hid->dev_rdesc);
	kfree(hid);
}

/*
 * Fetch a report description item from the data stream. We support long
 * items, though they are not used yet.
 */

static u8 *fetch_item(__u8 *start, __u8 *end, struct hid_item *item)
{
	u8 b;

	if ((end - start) <= 0)
		return NULL;

	b = *start++;

	item->type = (b >> 2) & 3;
	item->tag  = (b >> 4) & 15;

	if (item->tag == HID_ITEM_TAG_LONG) {

		item->format = HID_ITEM_FORMAT_LONG;

		if ((end - start) < 2)
			return NULL;

		item->size = *start++;
		item->tag  = *start++;

		if ((end - start) < item->size)
			return NULL;

		item->data.longdata = start;
		start += item->size;
		return start;
	}

	item->format = HID_ITEM_FORMAT_SHORT;
	item->size = b & 3;

	switch (item->size) {
	case 0:
		return start;

	case 1:
		if ((end - start) < 1)
			return NULL;
		item->data.u8 = *start++;
		return start;

	case 2:
		if ((end - start) < 2)
			return NULL;
		item->data.u16 = get_unaligned_le16(start);
		start = (__u8 *)((__le16 *)start + 1);
		return start;

	case 3:
		item->size++;
		if ((end - start) < 4)
			return NULL;
		item->data.u32 = get_unaligned_le32(start);
		start = (__u8 *)((__le32 *)start + 1);
		return start;
	}

	return NULL;
}

static void hid_scan_input_usage(struct hid_parser *parser, u32 usage)
{
	struct hid_device *hid = parser->device;

	if (usage == HID_DG_CONTACTID)
		hid->group = HID_GROUP_MULTITOUCH;
}

static void hid_scan_feature_usage(struct hid_parser *parser, u32 usage)
{
	if (usage == 0xff0000c5 && parser->global.report_count == 256 &&
	    parser->global.report_size == 8)
		parser->scan_flags |= HID_SCAN_FLAG_MT_WIN_8;

	if (usage == 0xff0000c6 && parser->global.report_count == 1 &&
	    parser->global.report_size == 8)
		parser->scan_flags |= HID_SCAN_FLAG_MT_WIN_8;
}

static void hid_scan_collection(struct hid_parser *parser, unsigned type)
{
	struct hid_device *hid = parser->device;
	int i;

	if (((parser->global.usage_page << 16) == HID_UP_SENSOR) &&
	    type == HID_COLLECTION_PHYSICAL)
		hid->group = HID_GROUP_SENSOR_HUB;

	if (hid->vendor == USB_VENDOR_ID_MICROSOFT &&
	    hid->product == USB_DEVICE_ID_MS_POWER_COVER &&
	    hid->group == HID_GROUP_MULTITOUCH)
		hid->group = HID_GROUP_GENERIC;

	if ((parser->global.usage_page << 16) == HID_UP_GENDESK)
		for (i = 0; i < parser->local.usage_index; i++)
			if (parser->local.usage[i] == HID_GD_POINTER)
				parser->scan_flags |= HID_SCAN_FLAG_GD_POINTER;

	if ((parser->global.usage_page << 16) >= HID_UP_MSVENDOR)
		parser->scan_flags |= HID_SCAN_FLAG_VENDOR_SPECIFIC;

	if ((parser->global.usage_page << 16) == HID_UP_GOOGLEVENDOR)
		for (i = 0; i < parser->local.usage_index; i++)
			if (parser->local.usage[i] ==
					(HID_UP_GOOGLEVENDOR | 0x0001))
				parser->device->group =
					HID_GROUP_VIVALDI;
}

static int hid_scan_main(struct hid_parser *parser, struct hid_item *item)
{
	__u32 data;
	int i;

	hid_concatenate_last_usage_page(parser);

	data = item_udata(item);

	switch (item->tag) {
	case HID_MAIN_ITEM_TAG_BEGIN_COLLECTION:
		hid_scan_collection(parser, data & 0xff);
		break;
	case HID_MAIN_ITEM_TAG_END_COLLECTION:
		break;
	case HID_MAIN_ITEM_TAG_INPUT:
		/* ignore constant inputs, they will be ignored by hid-input */
		if (data & HID_MAIN_ITEM_CONSTANT)
			break;
		for (i = 0; i < parser->local.usage_index; i++)
			hid_scan_input_usage(parser, parser->local.usage[i]);
		break;
	case HID_MAIN_ITEM_TAG_OUTPUT:
		break;
	case HID_MAIN_ITEM_TAG_FEATURE:
		for (i = 0; i < parser->local.usage_index; i++)
			hid_scan_feature_usage(parser, parser->local.usage[i]);
		break;
	}

	/* Reset the local parser environment */
	memset(&parser->local, 0, sizeof(parser->local));

	return 0;
}

/*
 * Scan a report descriptor before the device is added to the bus.
 * Sets device groups and other properties that determine what driver
 * to load.
 */
static int hid_scan_report(struct hid_device *hid)
{
	struct hid_parser *parser;
	struct hid_item item;
	__u8 *start = hid->dev_rdesc;
	__u8 *end = start + hid->dev_rsize;
	static int (*dispatch_type[])(struct hid_parser *parser,
				      struct hid_item *item) = {
		hid_scan_main,
		hid_parser_global,
		hid_parser_local,
		hid_parser_reserved
	};

	parser = vzalloc(sizeof(struct hid_parser));
	if (!parser)
		return -ENOMEM;

	parser->device = hid;
	hid->group = HID_GROUP_GENERIC;

	/*
	 * The parsing is simpler than the one in hid_open_report() as we should
	 * be robust against hid errors. Those errors will be raised by
	 * hid_open_report() anyway.
	 */
	while ((start = fetch_item(start, end, &item)) != NULL)
		dispatch_type[item.type](parser, &item);

	/*
	 * Handle special flags set during scanning.
	 */
	if ((parser->scan_flags & HID_SCAN_FLAG_MT_WIN_8) &&
	    (hid->group == HID_GROUP_MULTITOUCH))
		hid->group = HID_GROUP_MULTITOUCH_WIN_8;

	/*
	 * Vendor specific handlings
	 */
	switch (hid->vendor) {
	case USB_VENDOR_ID_WACOM:
		hid->group = HID_GROUP_WACOM;
		break;
	case USB_VENDOR_ID_SYNAPTICS:
		if (hid->group == HID_GROUP_GENERIC)
			if ((parser->scan_flags & HID_SCAN_FLAG_VENDOR_SPECIFIC)
			    && (parser->scan_flags & HID_SCAN_FLAG_GD_POINTER))
				/*
				 * hid-rmi should take care of them,
				 * not hid-generic
				 */
				hid->group = HID_GROUP_RMI;
		break;
	}

	kfree(parser->collection_stack);
	vfree(parser);
	return 0;
}

/**
 * hid_parse_report - parse device report
 *
 * @hid: hid device
 * @start: report start
 * @size: report size
 *
 * Allocate the device report as read by the bus driver. This function should
 * only be called from parse() in ll drivers.
 */
int hid_parse_report(struct hid_device *hid, __u8 *start, unsigned size)
{
	hid->dev_rdesc = kmemdup(start, size, GFP_KERNEL);
	if (!hid->dev_rdesc)
		return -ENOMEM;
	hid->dev_rsize = size;
	return 0;
}
EXPORT_SYMBOL_GPL(hid_parse_report);

static const char * const hid_report_names[] = {
	"HID_INPUT_REPORT",
	"HID_OUTPUT_REPORT",
	"HID_FEATURE_REPORT",
};
/**
 * hid_validate_values - validate existing device report's value indexes
 *
 * @hid: hid device
 * @type: which report type to examine
 * @id: which report ID to examine (0 for first)
 * @field_index: which report field to examine
 * @report_counts: expected number of values
 *
 * Validate the number of values in a given field of a given report, after
 * parsing.
 */
struct hid_report *hid_validate_values(struct hid_device *hid,
				       enum hid_report_type type, unsigned int id,
				       unsigned int field_index,
				       unsigned int report_counts)
{
	struct hid_report *report;

	if (type > HID_FEATURE_REPORT) {
		hid_err(hid, "invalid HID report type %u\n", type);
		return NULL;
	}

	if (id >= HID_MAX_IDS) {
		hid_err(hid, "invalid HID report id %u\n", id);
		return NULL;
	}

	/*
	 * Explicitly not using hid_get_report() here since it depends on
	 * ->numbered being checked, which may not always be the case when
	 * drivers go to access report values.
	 */
	if (id == 0) {
		/*
		 * Validating on id 0 means we should examine the first
		 * report in the list.
		 */
		report = list_first_entry_or_null(
				&hid->report_enum[type].report_list,
				struct hid_report, list);
	} else {
		report = hid->report_enum[type].report_id_hash[id];
	}
	if (!report) {
		hid_err(hid, "missing %s %u\n", hid_report_names[type], id);
		return NULL;
	}
	if (report->maxfield <= field_index) {
		hid_err(hid, "not enough fields in %s %u\n",
			hid_report_names[type], id);
		return NULL;
	}
	if (report->field[field_index]->report_count < report_counts) {
		hid_err(hid, "not enough values in %s %u field %u\n",
			hid_report_names[type], id, field_index);
		return NULL;
	}
	return report;
}
EXPORT_SYMBOL_GPL(hid_validate_values);

static int hid_calculate_multiplier(struct hid_device *hid,
				     struct hid_field *multiplier)
{
	int m;
	__s32 v = *multiplier->value;
	__s32 lmin = multiplier->logical_minimum;
	__s32 lmax = multiplier->logical_maximum;
	__s32 pmin = multiplier->physical_minimum;
	__s32 pmax = multiplier->physical_maximum;

	/*
	 * "Because OS implementations will generally divide the control's
	 * reported count by the Effective Resolution Multiplier, designers
	 * should take care not to establish a potential Effective
	 * Resolution Multiplier of zero."
	 * HID Usage Table, v1.12, Section 4.3.1, p31
	 */
	if (lmax - lmin == 0)
		return 1;
	/*
	 * Handling the unit exponent is left as an exercise to whoever
	 * finds a device where that exponent is not 0.
	 */
	m = ((v - lmin)/(lmax - lmin) * (pmax - pmin) + pmin);
	if (unlikely(multiplier->unit_exponent != 0)) {
		hid_warn(hid,
			 "unsupported Resolution Multiplier unit exponent %d\n",
			 multiplier->unit_exponent);
	}

	/* There are no devices with an effective multiplier > 255 */
	if (unlikely(m == 0 || m > 255 || m < -255)) {
		hid_warn(hid, "unsupported Resolution Multiplier %d\n", m);
		m = 1;
	}

	return m;
}

static void hid_apply_multiplier_to_field(struct hid_device *hid,
					  struct hid_field *field,
					  struct hid_collection *multiplier_collection,
					  int effective_multiplier)
{
	struct hid_collection *collection;
	struct hid_usage *usage;
	int i;

	/*
	 * If multiplier_collection is NULL, the multiplier applies
	 * to all fields in the report.
	 * Otherwise, it is the Logical Collection the multiplier applies to
	 * but our field may be in a subcollection of that collection.
	 */
	for (i = 0; i < field->maxusage; i++) {
		usage = &field->usage[i];

		collection = &hid->collection[usage->collection_index];
		while (collection->parent_idx != -1 &&
		       collection != multiplier_collection)
			collection = &hid->collection[collection->parent_idx];

		if (collection->parent_idx != -1 ||
		    multiplier_collection == NULL)
			usage->resolution_multiplier = effective_multiplier;

	}
}

static void hid_apply_multiplier(struct hid_device *hid,
				 struct hid_field *multiplier)
{
	struct hid_report_enum *rep_enum;
	struct hid_report *rep;
	struct hid_field *field;
	struct hid_collection *multiplier_collection;
	int effective_multiplier;
	int i;

	/*
	 * "The Resolution Multiplier control must be contained in the same
	 * Logical Collection as the control(s) to which it is to be applied.
	 * If no Resolution Multiplier is defined, then the Resolution
	 * Multiplier defaults to 1.  If more than one control exists in a
	 * Logical Collection, the Resolution Multiplier is associated with
	 * all controls in the collection. If no Logical Collection is
	 * defined, the Resolution Multiplier is associated with all
	 * controls in the report."
	 * HID Usage Table, v1.12, Section 4.3.1, p30
	 *
	 * Thus, search from the current collection upwards until we find a
	 * logical collection. Then search all fields for that same parent
	 * collection. Those are the fields the multiplier applies to.
	 *
	 * If we have more than one multiplier, it will overwrite the
	 * applicable fields later.
	 */
	multiplier_collection = &hid->collection[multiplier->usage->collection_index];
	while (multiplier_collection->parent_idx != -1 &&
	       multiplier_collection->type != HID_COLLECTION_LOGICAL)
		multiplier_collection = &hid->collection[multiplier_collection->parent_idx];

	effective_multiplier = hid_calculate_multiplier(hid, multiplier);

	rep_enum = &hid->report_enum[HID_INPUT_REPORT];
	list_for_each_entry(rep, &rep_enum->report_list, list) {
		for (i = 0; i < rep->maxfield; i++) {
			field = rep->field[i];
			hid_apply_multiplier_to_field(hid, field,
						      multiplier_collection,
						      effective_multiplier);
		}
	}
}

/*
 * hid_setup_resolution_multiplier - set up all resolution multipliers
 *
 * @device: hid device
 *
 * Search for all Resolution Multiplier Feature Reports and apply their
 * value to all matching Input items. This only updates the internal struct
 * fields.
 *
 * The Resolution Multiplier is applied by the hardware. If the multiplier
 * is anything other than 1, the hardware will send pre-multiplied events
 * so that the same physical interaction generates an accumulated
 *	accumulated_value = value * * multiplier
 * This may be achieved by sending
 * - "value * multiplier" for each event, or
 * - "value" but "multiplier" times as frequently, or
 * - a combination of the above
 * The only guarantee is that the same physical interaction always generates
 * an accumulated 'value * multiplier'.
 *
 * This function must be called before any event processing and after
 * any SetRequest to the Resolution Multiplier.
 */
void hid_setup_resolution_multiplier(struct hid_device *hid)
{
	struct hid_report_enum *rep_enum;
	struct hid_report *rep;
	struct hid_usage *usage;
	int i, j;

	rep_enum = &hid->report_enum[HID_FEATURE_REPORT];
	list_for_each_entry(rep, &rep_enum->report_list, list) {
		for (i = 0; i < rep->maxfield; i++) {
			/* Ignore if report count is out of bounds. */
			if (rep->field[i]->report_count < 1)
				continue;

			for (j = 0; j < rep->field[i]->maxusage; j++) {
				usage = &rep->field[i]->usage[j];
				if (usage->hid == HID_GD_RESOLUTION_MULTIPLIER)
					hid_apply_multiplier(hid,
							     rep->field[i]);
			}
		}
	}
}
EXPORT_SYMBOL_GPL(hid_setup_resolution_multiplier);

/**
 * hid_open_report - open a driver-specific device report
 *
 * @device: hid device
 *
 * Parse a report description into a hid_device structure. Reports are
 * enumerated, fields are attached to these reports.
 * 0 returned on success, otherwise nonzero error value.
 *
 * This function (or the equivalent hid_parse() macro) should only be
 * called from probe() in drivers, before starting the device.
 */
int hid_open_report(struct hid_device *device)
{
	struct hid_parser *parser;
	struct hid_item item;
	unsigned int size;
	__u8 *start;
	__u8 *buf;
	__u8 *end;
	__u8 *next;
	int ret;
	int i;
	static int (*dispatch_type[])(struct hid_parser *parser,
				      struct hid_item *item) = {
		hid_parser_main,
		hid_parser_global,
		hid_parser_local,
		hid_parser_reserved
	};

	if (WARN_ON(device->status & HID_STAT_PARSED))
		return -EBUSY;

	start = device->dev_rdesc;
	if (WARN_ON(!start))
		return -ENODEV;
	size = device->dev_rsize;

	buf = kmemdup(start, size, GFP_KERNEL);
	if (buf == NULL)
		return -ENOMEM;

	if (device->driver->report_fixup)
		start = device->driver->report_fixup(device, buf, &size);
	else
		start = buf;

	start = kmemdup(start, size, GFP_KERNEL);
	kfree(buf);
	if (start == NULL)
		return -ENOMEM;

	device->rdesc = start;
	device->rsize = size;

	parser = vzalloc(sizeof(struct hid_parser));
	if (!parser) {
		ret = -ENOMEM;
		goto alloc_err;
	}

	parser->device = device;

	end = start + size;

	device->collection = kcalloc(HID_DEFAULT_NUM_COLLECTIONS,
				     sizeof(struct hid_collection), GFP_KERNEL);
	if (!device->collection) {
		ret = -ENOMEM;
		goto err;
	}
	device->collection_size = HID_DEFAULT_NUM_COLLECTIONS;
	for (i = 0; i < HID_DEFAULT_NUM_COLLECTIONS; i++)
		device->collection[i].parent_idx = -1;

	ret = -EINVAL;
	while ((next = fetch_item(start, end, &item)) != NULL) {
		start = next;

		if (item.format != HID_ITEM_FORMAT_SHORT) {
			hid_err(device, "unexpected long global item\n");
			goto err;
		}

		if (dispatch_type[item.type](parser, &item)) {
			hid_err(device, "item %u %u %u %u parsing failed\n",
				item.format, (unsigned)item.size,
				(unsigned)item.type, (unsigned)item.tag);
			goto err;
		}

		if (start == end) {
			if (parser->collection_stack_ptr) {
				hid_err(device, "unbalanced collection at end of report description\n");
				goto err;
			}
			if (parser->local.delimiter_depth) {
				hid_err(device, "unbalanced delimiter at end of report description\n");
				goto err;
			}

			/*
			 * fetch initial values in case the device's
			 * default multiplier isn't the recommended 1
			 */
			hid_setup_resolution_multiplier(device);

			kfree(parser->collection_stack);
			vfree(parser);
			device->status |= HID_STAT_PARSED;

			return 0;
		}
	}

	hid_err(device, "item fetching failed at offset %u/%u\n",
		size - (unsigned int)(end - start), size);
err:
	kfree(parser->collection_stack);
alloc_err:
	vfree(parser);
	hid_close_report(device);
	return ret;
}
EXPORT_SYMBOL_GPL(hid_open_report);

/*
 * Convert a signed n-bit integer to signed 32-bit integer. Common
 * cases are done through the compiler, the screwed things has to be
 * done by hand.
 */

static s32 snto32(__u32 value, unsigned n)
{
	if (!value || !n)
		return 0;

	if (n > 32)
		n = 32;

	switch (n) {
	case 8:  return ((__s8)value);
	case 16: return ((__s16)value);
	case 32: return ((__s32)value);
	}
	return value & (1 << (n - 1)) ? value | (~0U << n) : value;
}

s32 hid_snto32(__u32 value, unsigned n)
{
	return snto32(value, n);
}
EXPORT_SYMBOL_GPL(hid_snto32);

/*
 * Convert a signed 32-bit integer to a signed n-bit integer.
 */

static u32 s32ton(__s32 value, unsigned n)
{
	s32 a = value >> (n - 1);
	if (a && a != -1)
		return value < 0 ? 1 << (n - 1) : (1 << (n - 1)) - 1;
	return value & ((1 << n) - 1);
}

/*
 * Extract/implement a data field from/to a little endian report (bit array).
 *
 * Code sort-of follows HID spec:
 *     http://www.usb.org/developers/hidpage/HID1_11.pdf
 *
 * While the USB HID spec allows unlimited length bit fields in "report
 * descriptors", most devices never use more than 16 bits.
 * One model of UPS is claimed to report "LINEV" as a 32-bit field.
 * Search linux-kernel and linux-usb-devel archives for "hid-core extract".
 */

static u32 __extract(u8 *report, unsigned offset, int n)
{
	unsigned int idx = offset / 8;
	unsigned int bit_nr = 0;
	unsigned int bit_shift = offset % 8;
	int bits_to_copy = 8 - bit_shift;
	u32 value = 0;
	u32 mask = n < 32 ? (1U << n) - 1 : ~0U;

	while (n > 0) {
		value |= ((u32)report[idx] >> bit_shift) << bit_nr;
		n -= bits_to_copy;
		bit_nr += bits_to_copy;
		bits_to_copy = 8;
		bit_shift = 0;
		idx++;
	}

	return value & mask;
}

u32 hid_field_extract(const struct hid_device *hid, u8 *report,
			unsigned offset, unsigned n)
{
	if (n > 32) {
		hid_warn_once(hid, "%s() called with n (%d) > 32! (%s)\n",
			      __func__, n, current->comm);
		n = 32;
	}

	return __extract(report, offset, n);
}
EXPORT_SYMBOL_GPL(hid_field_extract);

/*
 * "implement" : set bits in a little endian bit stream.
 * Same concepts as "extract" (see comments above).
 * The data mangled in the bit stream remains in little endian
 * order the whole time. It make more sense to talk about
 * endianness of register values by considering a register
 * a "cached" copy of the little endian bit stream.
 */

static void __implement(u8 *report, unsigned offset, int n, u32 value)
{
	unsigned int idx = offset / 8;
	unsigned int bit_shift = offset % 8;
	int bits_to_set = 8 - bit_shift;

	while (n - bits_to_set >= 0) {
		report[idx] &= ~(0xff << bit_shift);
		report[idx] |= value << bit_shift;
		value >>= bits_to_set;
		n -= bits_to_set;
		bits_to_set = 8;
		bit_shift = 0;
		idx++;
	}

	/* last nibble */
	if (n) {
		u8 bit_mask = ((1U << n) - 1);
		report[idx] &= ~(bit_mask << bit_shift);
		report[idx] |= value << bit_shift;
	}
}

static void implement(const struct hid_device *hid, u8 *report,
		      unsigned offset, unsigned n, u32 value)
{
	if (unlikely(n > 32)) {
		hid_warn(hid, "%s() called with n (%d) > 32! (%s)\n",
			 __func__, n, current->comm);
		n = 32;
	} else if (n < 32) {
		u32 m = (1U << n) - 1;

		if (unlikely(value > m)) {
			hid_warn(hid,
				 "%s() called with too large value %d (n: %d)! (%s)\n",
				 __func__, value, n, current->comm);
			value &= m;
		}
	}

	__implement(report, offset, n, value);
}

/*
 * Search an array for a value.
 */

static int search(__s32 *array, __s32 value, unsigned n)
{
	while (n--) {
		if (*array++ == value)
			return 0;
	}
	return -1;
}

/**
 * hid_match_report - check if driver's raw_event should be called
 *
 * @hid: hid device
 * @report: hid report to match against
 *
 * compare hid->driver->report_table->report_type to report->type
 */
static int hid_match_report(struct hid_device *hid, struct hid_report *report)
{
	const struct hid_report_id *id = hid->driver->report_table;

	if (!id) /* NULL means all */
		return 1;

	for (; id->report_type != HID_TERMINATOR; id++)
		if (id->report_type == HID_ANY_ID ||
				id->report_type == report->type)
			return 1;
	return 0;
}

/**
 * hid_match_usage - check if driver's event should be called
 *
 * @hid: hid device
 * @usage: usage to match against
 *
 * compare hid->driver->usage_table->usage_{type,code} to
 * usage->usage_{type,code}
 */
static int hid_match_usage(struct hid_device *hid, struct hid_usage *usage)
{
	const struct hid_usage_id *id = hid->driver->usage_table;

	if (!id) /* NULL means all */
		return 1;

	for (; id->usage_type != HID_ANY_ID - 1; id++)
		if ((id->usage_hid == HID_ANY_ID ||
				id->usage_hid == usage->hid) &&
				(id->usage_type == HID_ANY_ID ||
				id->usage_type == usage->type) &&
				(id->usage_code == HID_ANY_ID ||
				 id->usage_code == usage->code))
			return 1;
	return 0;
}

static void hid_process_event(struct hid_device *hid, struct hid_field *field,
		struct hid_usage *usage, __s32 value, int interrupt)
{
	struct hid_driver *hdrv = hid->driver;
	int ret;

	if (!list_empty(&hid->debug_list))
		hid_dump_input(hid, usage, value);

	if (hdrv && hdrv->event && hid_match_usage(hid, usage)) {
		ret = hdrv->event(hid, field, usage, value);
		if (ret != 0) {
			if (ret < 0)
				hid_err(hid, "%s's event failed with %d\n",
						hdrv->name, ret);
			return;
		}
	}

	if (hid->claimed & HID_CLAIMED_INPUT)
		hidinput_hid_event(hid, field, usage, value);
	if (hid->claimed & HID_CLAIMED_HIDDEV && interrupt && hid->hiddev_hid_event)
		hid->hiddev_hid_event(hid, field, usage, value);
}

/*
 * Checks if the given value is valid within this field
 */
static inline int hid_array_value_is_valid(struct hid_field *field,
					   __s32 value)
{
	__s32 min = field->logical_minimum;

	/*
	 * Value needs to be between logical min and max, and
	 * (value - min) is used as an index in the usage array.
	 * This array is of size field->maxusage
	 */
	return value >= min &&
	       value <= field->logical_maximum &&
	       value - min < field->maxusage;
}

/*
 * Fetch the field from the data. The field content is stored for next
 * report processing (we do differential reporting to the layer).
 */
static void hid_input_fetch_field(struct hid_device *hid,
				  struct hid_field *field,
				  __u8 *data)
{
	unsigned n;
	unsigned count = field->report_count;
	unsigned offset = field->report_offset;
	unsigned size = field->report_size;
	__s32 min = field->logical_minimum;
	__s32 *value;

	value = field->new_value;
	memset(value, 0, count * sizeof(__s32));
	field->ignored = false;

	for (n = 0; n < count; n++) {

		value[n] = min < 0 ?
			snto32(hid_field_extract(hid, data, offset + n * size,
			       size), size) :
			hid_field_extract(hid, data, offset + n * size, size);

		/* Ignore report if ErrorRollOver */
		if (!(field->flags & HID_MAIN_ITEM_VARIABLE) &&
		    hid_array_value_is_valid(field, value[n]) &&
		    field->usage[value[n] - min].hid == HID_UP_KEYBOARD + 1) {
			field->ignored = true;
			return;
		}
	}
}

/*
 * Process a received variable field.
 */

static void hid_input_var_field(struct hid_device *hid,
				struct hid_field *field,
				int interrupt)
{
	unsigned int count = field->report_count;
	__s32 *value = field->new_value;
	unsigned int n;

	for (n = 0; n < count; n++)
		hid_process_event(hid,
				  field,
				  &field->usage[n],
				  value[n],
				  interrupt);

	memcpy(field->value, value, count * sizeof(__s32));
}

/*
 * Process a received array field. The field content is stored for
 * next report processing (we do differential reporting to the layer).
 */

static void hid_input_array_field(struct hid_device *hid,
				  struct hid_field *field,
				  int interrupt)
{
	unsigned int n;
	unsigned int count = field->report_count;
	__s32 min = field->logical_minimum;
	__s32 *value;

	value = field->new_value;

	/* ErrorRollOver */
	if (field->ignored)
		return;

	for (n = 0; n < count; n++) {
		if (hid_array_value_is_valid(field, field->value[n]) &&
		    search(value, field->value[n], count))
			hid_process_event(hid,
					  field,
					  &field->usage[field->value[n] - min],
					  0,
					  interrupt);

		if (hid_array_value_is_valid(field, value[n]) &&
		    search(field->value, value[n], count))
			hid_process_event(hid,
					  field,
					  &field->usage[value[n] - min],
					  1,
					  interrupt);
	}

	memcpy(field->value, value, count * sizeof(__s32));
}

/*
 * Analyse a received report, and fetch the data from it. The field
 * content is stored for next report processing (we do differential
 * reporting to the layer).
 */
static void hid_process_report(struct hid_device *hid,
			       struct hid_report *report,
			       __u8 *data,
			       int interrupt)
{
	unsigned int a;
	struct hid_field_entry *entry;
	struct hid_field *field;

	/* first retrieve all incoming values in data */
	for (a = 0; a < report->maxfield; a++)
		hid_input_fetch_field(hid, report->field[a], data);

	if (!list_empty(&report->field_entry_list)) {
		/* INPUT_REPORT, we have a priority list of fields */
		list_for_each_entry(entry,
				    &report->field_entry_list,
				    list) {
			field = entry->field;

			if (field->flags & HID_MAIN_ITEM_VARIABLE)
				hid_process_event(hid,
						  field,
						  &field->usage[entry->index],
						  field->new_value[entry->index],
						  interrupt);
			else
				hid_input_array_field(hid, field, interrupt);
		}

		/* we need to do the memcpy at the end for var items */
		for (a = 0; a < report->maxfield; a++) {
			field = report->field[a];

			if (field->flags & HID_MAIN_ITEM_VARIABLE)
				memcpy(field->value, field->new_value,
				       field->report_count * sizeof(__s32));
		}
	} else {
		/* FEATURE_REPORT, regular processing */
		for (a = 0; a < report->maxfield; a++) {
			field = report->field[a];

			if (field->flags & HID_MAIN_ITEM_VARIABLE)
				hid_input_var_field(hid, field, interrupt);
			else
				hid_input_array_field(hid, field, interrupt);
		}
	}
}

/*
 * Insert a given usage_index in a field in the list
 * of processed usages in the report.
 *
 * The elements of lower priority score are processed
 * first.
 */
static void __hid_insert_field_entry(struct hid_device *hid,
				     struct hid_report *report,
				     struct hid_field_entry *entry,
				     struct hid_field *field,
				     unsigned int usage_index)
{
	struct hid_field_entry *next;

	entry->field = field;
	entry->index = usage_index;
	entry->priority = field->usages_priorities[usage_index];

	/* insert the element at the correct position */
	list_for_each_entry(next,
			    &report->field_entry_list,
			    list) {
		/*
		 * the priority of our element is strictly higher
		 * than the next one, insert it before
		 */
		if (entry->priority > next->priority) {
			list_add_tail(&entry->list, &next->list);
			return;
		}
	}

	/* lowest priority score: insert at the end */
	list_add_tail(&entry->list, &report->field_entry_list);
}

static void hid_report_process_ordering(struct hid_device *hid,
					struct hid_report *report)
{
	struct hid_field *field;
	struct hid_field_entry *entries;
	unsigned int a, u, usages;
	unsigned int count = 0;

	/* count the number of individual fields in the report */
	for (a = 0; a < report->maxfield; a++) {
		field = report->field[a];

		if (field->flags & HID_MAIN_ITEM_VARIABLE)
			count += field->report_count;
		else
			count++;
	}

	/* allocate the memory to process the fields */
	entries = kcalloc(count, sizeof(*entries), GFP_KERNEL);
	if (!entries)
		return;

	report->field_entries = entries;

	/*
	 * walk through all fields in the report and
	 * store them by priority order in report->field_entry_list
	 *
	 * - Var elements are individualized (field + usage_index)
	 * - Arrays are taken as one, we can not chose an order for them
	 */
	usages = 0;
	for (a = 0; a < report->maxfield; a++) {
		field = report->field[a];

		if (field->flags & HID_MAIN_ITEM_VARIABLE) {
			for (u = 0; u < field->report_count; u++) {
				__hid_insert_field_entry(hid, report,
							 &entries[usages],
							 field, u);
				usages++;
			}
		} else {
			__hid_insert_field_entry(hid, report, &entries[usages],
						 field, 0);
			usages++;
		}
	}
}

static void hid_process_ordering(struct hid_device *hid)
{
	struct hid_report *report;
	struct hid_report_enum *report_enum = &hid->report_enum[HID_INPUT_REPORT];

	list_for_each_entry(report, &report_enum->report_list, list)
		hid_report_process_ordering(hid, report);
}

/*
 * Output the field into the report.
 */

static void hid_output_field(const struct hid_device *hid,
			     struct hid_field *field, __u8 *data)
{
	unsigned count = field->report_count;
	unsigned offset = field->report_offset;
	unsigned size = field->report_size;
	unsigned n;

	for (n = 0; n < count; n++) {
		if (field->logical_minimum < 0)	/* signed values */
			implement(hid, data, offset + n * size, size,
				  s32ton(field->value[n], size));
		else				/* unsigned values */
			implement(hid, data, offset + n * size, size,
				  field->value[n]);
	}
}

/*
 * Compute the size of a report.
 */
static size_t hid_compute_report_size(struct hid_report *report)
{
	if (report->size)
		return ((report->size - 1) >> 3) + 1;

	return 0;
}

/*
 * Create a report. 'data' has to be allocated using
 * hid_alloc_report_buf() so that it has proper size.
 */

void hid_output_report(struct hid_report *report, __u8 *data)
{
	unsigned n;

	if (report->id > 0)
		*data++ = report->id;

	memset(data, 0, hid_compute_report_size(report));
	for (n = 0; n < report->maxfield; n++)
		hid_output_field(report->device, report->field[n], data);
}
EXPORT_SYMBOL_GPL(hid_output_report);

/*
 * Allocator for buffer that is going to be passed to hid_output_report()
 */
u8 *hid_alloc_report_buf(struct hid_report *report, gfp_t flags)
{
	/*
	 * 7 extra bytes are necessary to achieve proper functionality
	 * of implement() working on 8 byte chunks
	 */

	u32 len = hid_report_len(report) + 7;

	return kmalloc(len, flags);
}
EXPORT_SYMBOL_GPL(hid_alloc_report_buf);

/*
 * Set a field value. The report this field belongs to has to be
 * created and transferred to the device, to set this value in the
 * device.
 */

int hid_set_field(struct hid_field *field, unsigned offset, __s32 value)
{
	unsigned size;

	if (!field)
		return -1;

	size = field->report_size;

	hid_dump_input(field->report->device, field->usage + offset, value);

	if (offset >= field->report_count) {
		hid_err(field->report->device, "offset (%d) exceeds report_count (%d)\n",
				offset, field->report_count);
		return -1;
	}
	if (field->logical_minimum < 0) {
		if (value != snto32(s32ton(value, size), size)) {
			hid_err(field->report->device, "value %d is out of range\n", value);
			return -1;
		}
	}
	field->value[offset] = value;
	return 0;
}
EXPORT_SYMBOL_GPL(hid_set_field);

static struct hid_report *hid_get_report(struct hid_report_enum *report_enum,
		const u8 *data)
{
	struct hid_report *report;
	unsigned int n = 0;	/* Normally report number is 0 */

	/* Device uses numbered reports, data[0] is report number */
	if (report_enum->numbered)
		n = *data;

	report = report_enum->report_id_hash[n];
	if (report == NULL)
		dbg_hid("undefined report_id %u received\n", n);

	return report;
}

/*
 * Implement a generic .request() callback, using .raw_request()
 * DO NOT USE in hid drivers directly, but through hid_hw_request instead.
 */
int __hid_request(struct hid_device *hid, struct hid_report *report,
		enum hid_class_request reqtype)
{
	char *buf;
	int ret;
	u32 len;

	buf = hid_alloc_report_buf(report, GFP_KERNEL);
	if (!buf)
		return -ENOMEM;

	len = hid_report_len(report);

	if (reqtype == HID_REQ_SET_REPORT)
		hid_output_report(report, buf);

	ret = hid->ll_driver->raw_request(hid, report->id, buf, len,
					  report->type, reqtype);
	if (ret < 0) {
		dbg_hid("unable to complete request: %d\n", ret);
		goto out;
	}

	if (reqtype == HID_REQ_GET_REPORT)
		hid_input_report(hid, report->type, buf, ret, 0);

	ret = 0;

out:
	kfree(buf);
	return ret;
}
EXPORT_SYMBOL_GPL(__hid_request);

int hid_report_raw_event(struct hid_device *hid, enum hid_report_type type, u8 *data, u32 size,
			 int interrupt)
{
	struct hid_report_enum *report_enum = hid->report_enum + type;
	struct hid_report *report;
	struct hid_driver *hdrv;
	int max_buffer_size = HID_MAX_BUFFER_SIZE;
	u32 rsize, csize = size;
	u8 *cdata = data;
	int ret = 0;

	report = hid_get_report(report_enum, data);
	if (!report)
		goto out;

	if (report_enum->numbered) {
		cdata++;
		csize--;
	}

	rsize = hid_compute_report_size(report);

<<<<<<< HEAD
	if (IS_ENABLED(CONFIG_UHID) && hid->ll_driver == &uhid_hid_driver)
=======
	if (IS_BUILTIN(CONFIG_UHID) && hid->ll_driver == &uhid_hid_driver)
>>>>>>> 6f4a686a
		max_buffer_size = UHID_DATA_MAX;

	if (report_enum->numbered && rsize >= max_buffer_size)
		rsize = max_buffer_size - 1;
	else if (rsize > max_buffer_size)
		rsize = max_buffer_size;

	if (csize < rsize) {
		dbg_hid("report %d is too short, (%d < %d)\n", report->id,
				csize, rsize);
		memset(cdata + csize, 0, rsize - csize);
	}

	if ((hid->claimed & HID_CLAIMED_HIDDEV) && hid->hiddev_report_event)
		hid->hiddev_report_event(hid, report);
	if (hid->claimed & HID_CLAIMED_HIDRAW) {
		ret = hidraw_report_event(hid, data, size);
		if (ret)
			goto out;
	}

	if (hid->claimed != HID_CLAIMED_HIDRAW && report->maxfield) {
		hid_process_report(hid, report, cdata, interrupt);
		hdrv = hid->driver;
		if (hdrv && hdrv->report)
			hdrv->report(hid, report);
	}

	if (hid->claimed & HID_CLAIMED_INPUT)
		hidinput_report_event(hid, report);
out:
	return ret;
}
EXPORT_SYMBOL_GPL(hid_report_raw_event);

/**
 * hid_input_report - report data from lower layer (usb, bt...)
 *
 * @hid: hid device
 * @type: HID report type (HID_*_REPORT)
 * @data: report contents
 * @size: size of data parameter
 * @interrupt: distinguish between interrupt and control transfers
 *
 * This is data entry for lower layers.
 */
int hid_input_report(struct hid_device *hid, enum hid_report_type type, u8 *data, u32 size,
		     int interrupt)
{
	struct hid_report_enum *report_enum;
	struct hid_driver *hdrv;
	struct hid_report *report;
	int ret = 0;

	if (!hid)
		return -ENODEV;

	if (down_trylock(&hid->driver_input_lock))
		return -EBUSY;

	if (!hid->driver) {
		ret = -ENODEV;
		goto unlock;
	}
	report_enum = hid->report_enum + type;
	hdrv = hid->driver;

	if (!size) {
		dbg_hid("empty report\n");
		ret = -1;
		goto unlock;
	}

	/* Avoid unnecessary overhead if debugfs is disabled */
	if (!list_empty(&hid->debug_list))
		hid_dump_report(hid, type, data, size);

	report = hid_get_report(report_enum, data);

	if (!report) {
		ret = -1;
		goto unlock;
	}

	if (hdrv && hdrv->raw_event && hid_match_report(hid, report)) {
		ret = hdrv->raw_event(hid, report, data, size);
		if (ret < 0)
			goto unlock;
	}

	ret = hid_report_raw_event(hid, type, data, size, interrupt);

unlock:
	up(&hid->driver_input_lock);
	return ret;
}
EXPORT_SYMBOL_GPL(hid_input_report);

bool hid_match_one_id(const struct hid_device *hdev,
		      const struct hid_device_id *id)
{
	return (id->bus == HID_BUS_ANY || id->bus == hdev->bus) &&
		(id->group == HID_GROUP_ANY || id->group == hdev->group) &&
		(id->vendor == HID_ANY_ID || id->vendor == hdev->vendor) &&
		(id->product == HID_ANY_ID || id->product == hdev->product);
}

const struct hid_device_id *hid_match_id(const struct hid_device *hdev,
		const struct hid_device_id *id)
{
	for (; id->bus; id++)
		if (hid_match_one_id(hdev, id))
			return id;

	return NULL;
}
EXPORT_SYMBOL_GPL(hid_match_id);

static const struct hid_device_id hid_hiddev_list[] = {
	{ HID_USB_DEVICE(USB_VENDOR_ID_MGE, USB_DEVICE_ID_MGE_UPS) },
	{ HID_USB_DEVICE(USB_VENDOR_ID_MGE, USB_DEVICE_ID_MGE_UPS1) },
	{ }
};

static bool hid_hiddev(struct hid_device *hdev)
{
	return !!hid_match_id(hdev, hid_hiddev_list);
}


static ssize_t
read_report_descriptor(struct file *filp, struct kobject *kobj,
		struct bin_attribute *attr,
		char *buf, loff_t off, size_t count)
{
	struct device *dev = kobj_to_dev(kobj);
	struct hid_device *hdev = to_hid_device(dev);

	if (off >= hdev->rsize)
		return 0;

	if (off + count > hdev->rsize)
		count = hdev->rsize - off;

	memcpy(buf, hdev->rdesc + off, count);

	return count;
}

static ssize_t
show_country(struct device *dev, struct device_attribute *attr,
		char *buf)
{
	struct hid_device *hdev = to_hid_device(dev);

	return sprintf(buf, "%02x\n", hdev->country & 0xff);
}

static struct bin_attribute dev_bin_attr_report_desc = {
	.attr = { .name = "report_descriptor", .mode = 0444 },
	.read = read_report_descriptor,
	.size = HID_MAX_DESCRIPTOR_SIZE,
};

static const struct device_attribute dev_attr_country = {
	.attr = { .name = "country", .mode = 0444 },
	.show = show_country,
};

int hid_connect(struct hid_device *hdev, unsigned int connect_mask)
{
	static const char *types[] = { "Device", "Pointer", "Mouse", "Device",
		"Joystick", "Gamepad", "Keyboard", "Keypad",
		"Multi-Axis Controller"
	};
	const char *type, *bus;
	char buf[64] = "";
	unsigned int i;
	int len;
	int ret;

	if (hdev->quirks & HID_QUIRK_HIDDEV_FORCE)
		connect_mask |= (HID_CONNECT_HIDDEV_FORCE | HID_CONNECT_HIDDEV);
	if (hdev->quirks & HID_QUIRK_HIDINPUT_FORCE)
		connect_mask |= HID_CONNECT_HIDINPUT_FORCE;
	if (hdev->bus != BUS_USB)
		connect_mask &= ~HID_CONNECT_HIDDEV;
	if (hid_hiddev(hdev))
		connect_mask |= HID_CONNECT_HIDDEV_FORCE;

	if ((connect_mask & HID_CONNECT_HIDINPUT) && !hidinput_connect(hdev,
				connect_mask & HID_CONNECT_HIDINPUT_FORCE))
		hdev->claimed |= HID_CLAIMED_INPUT;

	if ((connect_mask & HID_CONNECT_HIDDEV) && hdev->hiddev_connect &&
			!hdev->hiddev_connect(hdev,
				connect_mask & HID_CONNECT_HIDDEV_FORCE))
		hdev->claimed |= HID_CLAIMED_HIDDEV;
	if ((connect_mask & HID_CONNECT_HIDRAW) && !hidraw_connect(hdev))
		hdev->claimed |= HID_CLAIMED_HIDRAW;

	if (connect_mask & HID_CONNECT_DRIVER)
		hdev->claimed |= HID_CLAIMED_DRIVER;

	/* Drivers with the ->raw_event callback set are not required to connect
	 * to any other listener. */
	if (!hdev->claimed && !hdev->driver->raw_event) {
		hid_err(hdev, "device has no listeners, quitting\n");
		return -ENODEV;
	}

	hid_process_ordering(hdev);

	if ((hdev->claimed & HID_CLAIMED_INPUT) &&
			(connect_mask & HID_CONNECT_FF) && hdev->ff_init)
		hdev->ff_init(hdev);

	len = 0;
	if (hdev->claimed & HID_CLAIMED_INPUT)
		len += sprintf(buf + len, "input");
	if (hdev->claimed & HID_CLAIMED_HIDDEV)
		len += sprintf(buf + len, "%shiddev%d", len ? "," : "",
				((struct hiddev *)hdev->hiddev)->minor);
	if (hdev->claimed & HID_CLAIMED_HIDRAW)
		len += sprintf(buf + len, "%shidraw%d", len ? "," : "",
				((struct hidraw *)hdev->hidraw)->minor);

	type = "Device";
	for (i = 0; i < hdev->maxcollection; i++) {
		struct hid_collection *col = &hdev->collection[i];
		if (col->type == HID_COLLECTION_APPLICATION &&
		   (col->usage & HID_USAGE_PAGE) == HID_UP_GENDESK &&
		   (col->usage & 0xffff) < ARRAY_SIZE(types)) {
			type = types[col->usage & 0xffff];
			break;
		}
	}

	switch (hdev->bus) {
	case BUS_USB:
		bus = "USB";
		break;
	case BUS_BLUETOOTH:
		bus = "BLUETOOTH";
		break;
	case BUS_I2C:
		bus = "I2C";
		break;
	case BUS_VIRTUAL:
		bus = "VIRTUAL";
		break;
	case BUS_INTEL_ISHTP:
	case BUS_AMD_SFH:
		bus = "SENSOR HUB";
		break;
	default:
		bus = "<UNKNOWN>";
	}

	ret = device_create_file(&hdev->dev, &dev_attr_country);
	if (ret)
		hid_warn(hdev,
			 "can't create sysfs country code attribute err: %d\n", ret);

	hid_info(hdev, "%s: %s HID v%x.%02x %s [%s] on %s\n",
		 buf, bus, hdev->version >> 8, hdev->version & 0xff,
		 type, hdev->name, hdev->phys);

	return 0;
}
EXPORT_SYMBOL_GPL(hid_connect);

void hid_disconnect(struct hid_device *hdev)
{
	device_remove_file(&hdev->dev, &dev_attr_country);
	if (hdev->claimed & HID_CLAIMED_INPUT)
		hidinput_disconnect(hdev);
	if (hdev->claimed & HID_CLAIMED_HIDDEV)
		hdev->hiddev_disconnect(hdev);
	if (hdev->claimed & HID_CLAIMED_HIDRAW)
		hidraw_disconnect(hdev);
	hdev->claimed = 0;
}
EXPORT_SYMBOL_GPL(hid_disconnect);

/**
 * hid_hw_start - start underlying HW
 * @hdev: hid device
 * @connect_mask: which outputs to connect, see HID_CONNECT_*
 *
 * Call this in probe function *after* hid_parse. This will setup HW
 * buffers and start the device (if not defeirred to device open).
 * hid_hw_stop must be called if this was successful.
 */
int hid_hw_start(struct hid_device *hdev, unsigned int connect_mask)
{
	int error;

	error = hdev->ll_driver->start(hdev);
	if (error)
		return error;

	if (connect_mask) {
		error = hid_connect(hdev, connect_mask);
		if (error) {
			hdev->ll_driver->stop(hdev);
			return error;
		}
	}

	return 0;
}
EXPORT_SYMBOL_GPL(hid_hw_start);

/**
 * hid_hw_stop - stop underlying HW
 * @hdev: hid device
 *
 * This is usually called from remove function or from probe when something
 * failed and hid_hw_start was called already.
 */
void hid_hw_stop(struct hid_device *hdev)
{
	hid_disconnect(hdev);
	hdev->ll_driver->stop(hdev);
}
EXPORT_SYMBOL_GPL(hid_hw_stop);

/**
 * hid_hw_open - signal underlying HW to start delivering events
 * @hdev: hid device
 *
 * Tell underlying HW to start delivering events from the device.
 * This function should be called sometime after successful call
 * to hid_hw_start().
 */
int hid_hw_open(struct hid_device *hdev)
{
	int ret;

	ret = mutex_lock_killable(&hdev->ll_open_lock);
	if (ret)
		return ret;

	if (!hdev->ll_open_count++) {
		ret = hdev->ll_driver->open(hdev);
		if (ret)
			hdev->ll_open_count--;
	}

	mutex_unlock(&hdev->ll_open_lock);
	return ret;
}
EXPORT_SYMBOL_GPL(hid_hw_open);

/**
 * hid_hw_close - signal underlaying HW to stop delivering events
 *
 * @hdev: hid device
 *
 * This function indicates that we are not interested in the events
 * from this device anymore. Delivery of events may or may not stop,
 * depending on the number of users still outstanding.
 */
void hid_hw_close(struct hid_device *hdev)
{
	mutex_lock(&hdev->ll_open_lock);
	if (!--hdev->ll_open_count)
		hdev->ll_driver->close(hdev);
	mutex_unlock(&hdev->ll_open_lock);
}
EXPORT_SYMBOL_GPL(hid_hw_close);

/**
 * hid_hw_request - send report request to device
 *
 * @hdev: hid device
 * @report: report to send
 * @reqtype: hid request type
 */
void hid_hw_request(struct hid_device *hdev,
		    struct hid_report *report, enum hid_class_request reqtype)
{
	if (hdev->ll_driver->request)
		return hdev->ll_driver->request(hdev, report, reqtype);

	__hid_request(hdev, report, reqtype);
}
EXPORT_SYMBOL_GPL(hid_hw_request);

/**
 * hid_hw_raw_request - send report request to device
 *
 * @hdev: hid device
 * @reportnum: report ID
 * @buf: in/out data to transfer
 * @len: length of buf
 * @rtype: HID report type
 * @reqtype: HID_REQ_GET_REPORT or HID_REQ_SET_REPORT
 *
 * Return: count of data transferred, negative if error
 *
 * Same behavior as hid_hw_request, but with raw buffers instead.
 */
int hid_hw_raw_request(struct hid_device *hdev,
		       unsigned char reportnum, __u8 *buf,
		       size_t len, enum hid_report_type rtype, enum hid_class_request reqtype)
{
	unsigned int max_buffer_size = HID_MAX_BUFFER_SIZE;

<<<<<<< HEAD
	if (IS_ENABLED(CONFIG_UHID) && hdev->ll_driver == &uhid_hid_driver)
=======
	if (IS_BUILTIN(CONFIG_UHID) && hdev->ll_driver == &uhid_hid_driver)
>>>>>>> 6f4a686a
		max_buffer_size = UHID_DATA_MAX;

	if (len < 1 || len > max_buffer_size || !buf)
		return -EINVAL;

	return hdev->ll_driver->raw_request(hdev, reportnum, buf, len,
					    rtype, reqtype);
}
EXPORT_SYMBOL_GPL(hid_hw_raw_request);

/**
 * hid_hw_output_report - send output report to device
 *
 * @hdev: hid device
 * @buf: raw data to transfer
 * @len: length of buf
 *
 * Return: count of data transferred, negative if error
 */
int hid_hw_output_report(struct hid_device *hdev, __u8 *buf, size_t len)
{
	unsigned int max_buffer_size = HID_MAX_BUFFER_SIZE;

<<<<<<< HEAD
	if (IS_ENABLED(CONFIG_UHID) && hdev->ll_driver == &uhid_hid_driver)
=======
	if (IS_BUILTIN(CONFIG_UHID) && hdev->ll_driver == &uhid_hid_driver)
>>>>>>> 6f4a686a
		max_buffer_size = UHID_DATA_MAX;

	if (len < 1 || len > max_buffer_size || !buf)
		return -EINVAL;

	if (hdev->ll_driver->output_report)
		return hdev->ll_driver->output_report(hdev, buf, len);

	return -ENOSYS;
}
EXPORT_SYMBOL_GPL(hid_hw_output_report);

#ifdef CONFIG_PM
int hid_driver_suspend(struct hid_device *hdev, pm_message_t state)
{
	if (hdev->driver && hdev->driver->suspend)
		return hdev->driver->suspend(hdev, state);

	return 0;
}
EXPORT_SYMBOL_GPL(hid_driver_suspend);

int hid_driver_reset_resume(struct hid_device *hdev)
{
	if (hdev->driver && hdev->driver->reset_resume)
		return hdev->driver->reset_resume(hdev);

	return 0;
}
EXPORT_SYMBOL_GPL(hid_driver_reset_resume);

int hid_driver_resume(struct hid_device *hdev)
{
	if (hdev->driver && hdev->driver->resume)
		return hdev->driver->resume(hdev);

	return 0;
}
EXPORT_SYMBOL_GPL(hid_driver_resume);
#endif /* CONFIG_PM */

struct hid_dynid {
	struct list_head list;
	struct hid_device_id id;
};

/**
 * new_id_store - add a new HID device ID to this driver and re-probe devices
 * @drv: target device driver
 * @buf: buffer for scanning device ID data
 * @count: input size
 *
 * Adds a new dynamic hid device ID to this driver,
 * and causes the driver to probe for all devices again.
 */
static ssize_t new_id_store(struct device_driver *drv, const char *buf,
		size_t count)
{
	struct hid_driver *hdrv = to_hid_driver(drv);
	struct hid_dynid *dynid;
	__u32 bus, vendor, product;
	unsigned long driver_data = 0;
	int ret;

	ret = sscanf(buf, "%x %x %x %lx",
			&bus, &vendor, &product, &driver_data);
	if (ret < 3)
		return -EINVAL;

	dynid = kzalloc(sizeof(*dynid), GFP_KERNEL);
	if (!dynid)
		return -ENOMEM;

	dynid->id.bus = bus;
	dynid->id.group = HID_GROUP_ANY;
	dynid->id.vendor = vendor;
	dynid->id.product = product;
	dynid->id.driver_data = driver_data;

	spin_lock(&hdrv->dyn_lock);
	list_add_tail(&dynid->list, &hdrv->dyn_list);
	spin_unlock(&hdrv->dyn_lock);

	ret = driver_attach(&hdrv->driver);

	return ret ? : count;
}
static DRIVER_ATTR_WO(new_id);

static struct attribute *hid_drv_attrs[] = {
	&driver_attr_new_id.attr,
	NULL,
};
ATTRIBUTE_GROUPS(hid_drv);

static void hid_free_dynids(struct hid_driver *hdrv)
{
	struct hid_dynid *dynid, *n;

	spin_lock(&hdrv->dyn_lock);
	list_for_each_entry_safe(dynid, n, &hdrv->dyn_list, list) {
		list_del(&dynid->list);
		kfree(dynid);
	}
	spin_unlock(&hdrv->dyn_lock);
}

const struct hid_device_id *hid_match_device(struct hid_device *hdev,
					     struct hid_driver *hdrv)
{
	struct hid_dynid *dynid;

	spin_lock(&hdrv->dyn_lock);
	list_for_each_entry(dynid, &hdrv->dyn_list, list) {
		if (hid_match_one_id(hdev, &dynid->id)) {
			spin_unlock(&hdrv->dyn_lock);
			return &dynid->id;
		}
	}
	spin_unlock(&hdrv->dyn_lock);

	return hid_match_id(hdev, hdrv->id_table);
}
EXPORT_SYMBOL_GPL(hid_match_device);

static int hid_bus_match(struct device *dev, struct device_driver *drv)
{
	struct hid_driver *hdrv = to_hid_driver(drv);
	struct hid_device *hdev = to_hid_device(dev);

	return hid_match_device(hdev, hdrv) != NULL;
}

/**
 * hid_compare_device_paths - check if both devices share the same path
 * @hdev_a: hid device
 * @hdev_b: hid device
 * @separator: char to use as separator
 *
 * Check if two devices share the same path up to the last occurrence of
 * the separator char. Both paths must exist (i.e., zero-length paths
 * don't match).
 */
bool hid_compare_device_paths(struct hid_device *hdev_a,
			      struct hid_device *hdev_b, char separator)
{
	int n1 = strrchr(hdev_a->phys, separator) - hdev_a->phys;
	int n2 = strrchr(hdev_b->phys, separator) - hdev_b->phys;

	if (n1 != n2 || n1 <= 0 || n2 <= 0)
		return false;

	return !strncmp(hdev_a->phys, hdev_b->phys, n1);
}
EXPORT_SYMBOL_GPL(hid_compare_device_paths);

static int hid_device_probe(struct device *dev)
{
	struct hid_driver *hdrv = to_hid_driver(dev->driver);
	struct hid_device *hdev = to_hid_device(dev);
	const struct hid_device_id *id;
	int ret = 0;

	if (down_interruptible(&hdev->driver_input_lock)) {
		ret = -EINTR;
		goto end;
	}
	hdev->io_started = false;

	clear_bit(ffs(HID_STAT_REPROBED), &hdev->status);

	if (!hdev->driver) {
		id = hid_match_device(hdev, hdrv);
		if (id == NULL) {
			ret = -ENODEV;
			goto unlock;
		}

		if (hdrv->match) {
			if (!hdrv->match(hdev, hid_ignore_special_drivers)) {
				ret = -ENODEV;
				goto unlock;
			}
		} else {
			/*
			 * hid-generic implements .match(), so if
			 * hid_ignore_special_drivers is set, we can safely
			 * return.
			 */
			if (hid_ignore_special_drivers) {
				ret = -ENODEV;
				goto unlock;
			}
		}

		/* reset the quirks that has been previously set */
		hdev->quirks = hid_lookup_quirk(hdev);
		hdev->driver = hdrv;
		if (hdrv->probe) {
			ret = hdrv->probe(hdev, id);
		} else { /* default probe */
			ret = hid_open_report(hdev);
			if (!ret)
				ret = hid_hw_start(hdev, HID_CONNECT_DEFAULT);
		}
		if (ret) {
			hid_close_report(hdev);
			hdev->driver = NULL;
		}
	}
unlock:
	if (!hdev->io_started)
		up(&hdev->driver_input_lock);
end:
	return ret;
}

static void hid_device_remove(struct device *dev)
{
	struct hid_device *hdev = to_hid_device(dev);
	struct hid_driver *hdrv;

	down(&hdev->driver_input_lock);
	hdev->io_started = false;

	hdrv = hdev->driver;
	if (hdrv) {
		if (hdrv->remove)
			hdrv->remove(hdev);
		else /* default remove */
			hid_hw_stop(hdev);
		hid_close_report(hdev);
		hdev->driver = NULL;
	}

	if (!hdev->io_started)
		up(&hdev->driver_input_lock);
}

static ssize_t modalias_show(struct device *dev, struct device_attribute *a,
			     char *buf)
{
	struct hid_device *hdev = container_of(dev, struct hid_device, dev);

	return scnprintf(buf, PAGE_SIZE, "hid:b%04Xg%04Xv%08Xp%08X\n",
			 hdev->bus, hdev->group, hdev->vendor, hdev->product);
}
static DEVICE_ATTR_RO(modalias);

static struct attribute *hid_dev_attrs[] = {
	&dev_attr_modalias.attr,
	NULL,
};
static struct bin_attribute *hid_dev_bin_attrs[] = {
	&dev_bin_attr_report_desc,
	NULL
};
static const struct attribute_group hid_dev_group = {
	.attrs = hid_dev_attrs,
	.bin_attrs = hid_dev_bin_attrs,
};
__ATTRIBUTE_GROUPS(hid_dev);

static int hid_uevent(const struct device *dev, struct kobj_uevent_env *env)
{
	const struct hid_device *hdev = to_hid_device(dev);

	if (add_uevent_var(env, "HID_ID=%04X:%08X:%08X",
			hdev->bus, hdev->vendor, hdev->product))
		return -ENOMEM;

	if (add_uevent_var(env, "HID_NAME=%s", hdev->name))
		return -ENOMEM;

	if (add_uevent_var(env, "HID_PHYS=%s", hdev->phys))
		return -ENOMEM;

	if (add_uevent_var(env, "HID_UNIQ=%s", hdev->uniq))
		return -ENOMEM;

	if (add_uevent_var(env, "MODALIAS=hid:b%04Xg%04Xv%08Xp%08X",
			   hdev->bus, hdev->group, hdev->vendor, hdev->product))
		return -ENOMEM;

	return 0;
}

struct bus_type hid_bus_type = {
	.name		= "hid",
	.dev_groups	= hid_dev_groups,
	.drv_groups	= hid_drv_groups,
	.match		= hid_bus_match,
	.probe		= hid_device_probe,
	.remove		= hid_device_remove,
	.uevent		= hid_uevent,
};
EXPORT_SYMBOL(hid_bus_type);

int hid_add_device(struct hid_device *hdev)
{
	static atomic_t id = ATOMIC_INIT(0);
	int ret;

	if (WARN_ON(hdev->status & HID_STAT_ADDED))
		return -EBUSY;

	hdev->quirks = hid_lookup_quirk(hdev);

	/* we need to kill them here, otherwise they will stay allocated to
	 * wait for coming driver */
	if (hid_ignore(hdev))
		return -ENODEV;

	/*
	 * Check for the mandatory transport channel.
	 */
	 if (!hdev->ll_driver->raw_request) {
		hid_err(hdev, "transport driver missing .raw_request()\n");
		return -EINVAL;
	 }

	/*
	 * Read the device report descriptor once and use as template
	 * for the driver-specific modifications.
	 */
	ret = hdev->ll_driver->parse(hdev);
	if (ret)
		return ret;
	if (!hdev->dev_rdesc)
		return -ENODEV;

	/*
	 * Scan generic devices for group information
	 */
	if (hid_ignore_special_drivers) {
		hdev->group = HID_GROUP_GENERIC;
	} else if (!hdev->group &&
		   !(hdev->quirks & HID_QUIRK_HAVE_SPECIAL_DRIVER)) {
		ret = hid_scan_report(hdev);
		if (ret)
			hid_warn(hdev, "bad device descriptor (%d)\n", ret);
	}

	hdev->id = atomic_inc_return(&id);

	/* XXX hack, any other cleaner solution after the driver core
	 * is converted to allow more than 20 bytes as the device name? */
	dev_set_name(&hdev->dev, "%04X:%04X:%04X.%04X", hdev->bus,
		     hdev->vendor, hdev->product, hdev->id);

	hid_debug_register(hdev, dev_name(&hdev->dev));
	ret = device_add(&hdev->dev);
	if (!ret)
		hdev->status |= HID_STAT_ADDED;
	else
		hid_debug_unregister(hdev);

	return ret;
}
EXPORT_SYMBOL_GPL(hid_add_device);

/**
 * hid_allocate_device - allocate new hid device descriptor
 *
 * Allocate and initialize hid device, so that hid_destroy_device might be
 * used to free it.
 *
 * New hid_device pointer is returned on success, otherwise ERR_PTR encoded
 * error value.
 */
struct hid_device *hid_allocate_device(void)
{
	struct hid_device *hdev;
	int ret = -ENOMEM;

	hdev = kzalloc(sizeof(*hdev), GFP_KERNEL);
	if (hdev == NULL)
		return ERR_PTR(ret);

	device_initialize(&hdev->dev);
	hdev->dev.release = hid_device_release;
	hdev->dev.bus = &hid_bus_type;
	device_enable_async_suspend(&hdev->dev);

	hid_close_report(hdev);

	init_waitqueue_head(&hdev->debug_wait);
	INIT_LIST_HEAD(&hdev->debug_list);
	spin_lock_init(&hdev->debug_list_lock);
	sema_init(&hdev->driver_input_lock, 1);
	mutex_init(&hdev->ll_open_lock);

	return hdev;
}
EXPORT_SYMBOL_GPL(hid_allocate_device);

static void hid_remove_device(struct hid_device *hdev)
{
	if (hdev->status & HID_STAT_ADDED) {
		device_del(&hdev->dev);
		hid_debug_unregister(hdev);
		hdev->status &= ~HID_STAT_ADDED;
	}
	kfree(hdev->dev_rdesc);
	hdev->dev_rdesc = NULL;
	hdev->dev_rsize = 0;
}

/**
 * hid_destroy_device - free previously allocated device
 *
 * @hdev: hid device
 *
 * If you allocate hid_device through hid_allocate_device, you should ever
 * free by this function.
 */
void hid_destroy_device(struct hid_device *hdev)
{
	hid_remove_device(hdev);
	put_device(&hdev->dev);
}
EXPORT_SYMBOL_GPL(hid_destroy_device);


static int __hid_bus_reprobe_drivers(struct device *dev, void *data)
{
	struct hid_driver *hdrv = data;
	struct hid_device *hdev = to_hid_device(dev);

	if (hdev->driver == hdrv &&
	    !hdrv->match(hdev, hid_ignore_special_drivers) &&
	    !test_and_set_bit(ffs(HID_STAT_REPROBED), &hdev->status))
		return device_reprobe(dev);

	return 0;
}

static int __hid_bus_driver_added(struct device_driver *drv, void *data)
{
	struct hid_driver *hdrv = to_hid_driver(drv);

	if (hdrv->match) {
		bus_for_each_dev(&hid_bus_type, NULL, hdrv,
				 __hid_bus_reprobe_drivers);
	}

	return 0;
}

static int __bus_removed_driver(struct device_driver *drv, void *data)
{
	return bus_rescan_devices(&hid_bus_type);
}

int __hid_register_driver(struct hid_driver *hdrv, struct module *owner,
		const char *mod_name)
{
	int ret;

	hdrv->driver.name = hdrv->name;
	hdrv->driver.bus = &hid_bus_type;
	hdrv->driver.owner = owner;
	hdrv->driver.mod_name = mod_name;

	INIT_LIST_HEAD(&hdrv->dyn_list);
	spin_lock_init(&hdrv->dyn_lock);

	ret = driver_register(&hdrv->driver);

	if (ret == 0)
		bus_for_each_drv(&hid_bus_type, NULL, NULL,
				 __hid_bus_driver_added);

	return ret;
}
EXPORT_SYMBOL_GPL(__hid_register_driver);

void hid_unregister_driver(struct hid_driver *hdrv)
{
	driver_unregister(&hdrv->driver);
	hid_free_dynids(hdrv);

	bus_for_each_drv(&hid_bus_type, NULL, hdrv, __bus_removed_driver);
}
EXPORT_SYMBOL_GPL(hid_unregister_driver);

int hid_check_keys_pressed(struct hid_device *hid)
{
	struct hid_input *hidinput;
	int i;

	if (!(hid->claimed & HID_CLAIMED_INPUT))
		return 0;

	list_for_each_entry(hidinput, &hid->inputs, list) {
		for (i = 0; i < BITS_TO_LONGS(KEY_MAX); i++)
			if (hidinput->input->key[i])
				return 1;
	}

	return 0;
}
EXPORT_SYMBOL_GPL(hid_check_keys_pressed);

static int __init hid_init(void)
{
	int ret;

	if (hid_debug)
		pr_warn("hid_debug is now used solely for parser and driver debugging.\n"
			"debugfs is now used for inspecting the device (report descriptor, reports)\n");

	ret = bus_register(&hid_bus_type);
	if (ret) {
		pr_err("can't register hid bus\n");
		goto err;
	}

	ret = hidraw_init();
	if (ret)
		goto err_bus;

	hid_debug_init();

	return 0;
err_bus:
	bus_unregister(&hid_bus_type);
err:
	return ret;
}

static void __exit hid_exit(void)
{
	hid_debug_exit();
	hidraw_exit();
	bus_unregister(&hid_bus_type);
	hid_quirks_exit(HID_BUS_ANY);
}

module_init(hid_init);
module_exit(hid_exit);

MODULE_AUTHOR("Andreas Gal");
MODULE_AUTHOR("Vojtech Pavlik");
MODULE_AUTHOR("Jiri Kosina");
MODULE_LICENSE("GPL");<|MERGE_RESOLUTION|>--- conflicted
+++ resolved
@@ -293,11 +293,7 @@
 	offset = report->size;
 	report->size += parser->global.report_size * parser->global.report_count;
 
-<<<<<<< HEAD
-	if (IS_ENABLED(CONFIG_UHID) && parser->device->ll_driver == &uhid_hid_driver)
-=======
 	if (IS_BUILTIN(CONFIG_UHID) && parser->device->ll_driver == &uhid_hid_driver)
->>>>>>> 6f4a686a
 		max_buffer_size = UHID_DATA_MAX;
 
 	/* Total size check: Allow for possible report index byte */
@@ -1990,11 +1986,7 @@
 
 	rsize = hid_compute_report_size(report);
 
-<<<<<<< HEAD
-	if (IS_ENABLED(CONFIG_UHID) && hid->ll_driver == &uhid_hid_driver)
-=======
 	if (IS_BUILTIN(CONFIG_UHID) && hid->ll_driver == &uhid_hid_driver)
->>>>>>> 6f4a686a
 		max_buffer_size = UHID_DATA_MAX;
 
 	if (report_enum->numbered && rsize >= max_buffer_size)
@@ -2405,11 +2397,7 @@
 {
 	unsigned int max_buffer_size = HID_MAX_BUFFER_SIZE;
 
-<<<<<<< HEAD
-	if (IS_ENABLED(CONFIG_UHID) && hdev->ll_driver == &uhid_hid_driver)
-=======
 	if (IS_BUILTIN(CONFIG_UHID) && hdev->ll_driver == &uhid_hid_driver)
->>>>>>> 6f4a686a
 		max_buffer_size = UHID_DATA_MAX;
 
 	if (len < 1 || len > max_buffer_size || !buf)
@@ -2433,11 +2421,7 @@
 {
 	unsigned int max_buffer_size = HID_MAX_BUFFER_SIZE;
 
-<<<<<<< HEAD
-	if (IS_ENABLED(CONFIG_UHID) && hdev->ll_driver == &uhid_hid_driver)
-=======
 	if (IS_BUILTIN(CONFIG_UHID) && hdev->ll_driver == &uhid_hid_driver)
->>>>>>> 6f4a686a
 		max_buffer_size = UHID_DATA_MAX;
 
 	if (len < 1 || len > max_buffer_size || !buf)

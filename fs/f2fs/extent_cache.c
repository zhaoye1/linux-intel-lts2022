--- conflicted
+++ resolved
@@ -185,15 +185,9 @@
 /*
  * lookup rb entry in position of @fofs in rb-tree,
  * if hit, return the entry, otherwise, return NULL
-<<<<<<< HEAD
- * @prev_ex: extent before fofs
- * @next_ex: extent after fofs
- * @insert_p: insert point for new extent at fofs
-=======
  * @prev_ex: extent before ofs
  * @next_ex: extent after ofs
  * @insert_p: insert point for new extent at ofs
->>>>>>> 8d688d67
  * in order to simplify the insertion after.
  * tree must stay unchanged between lookup and insertion.
  */

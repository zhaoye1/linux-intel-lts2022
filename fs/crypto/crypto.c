--- conflicted
+++ resolved
@@ -244,23 +244,10 @@
 EXPORT_SYMBOL(fscrypt_encrypt_block_inplace);
 
 /**
-<<<<<<< HEAD
- * fscrypt_decrypt_pagecache_blocks() - Decrypt filesystem blocks in a
- *					pagecache folio
- * @folio:     The locked pagecache folio containing the block(s) to decrypt
- * @len:       Total size of the block(s) to decrypt.  Must be a nonzero
- *		multiple of the filesystem's block size.
- * @offs:      Byte offset within @folio of the first block to decrypt.  Must be
- *		a multiple of the filesystem's block size.
- *
- * The specified block(s) are decrypted in-place within the pagecache folio,
- * which must still be locked and not uptodate.
-=======
  * fscrypt_decrypt_pagecache_blocks() - Decrypt data from a pagecache folio
  * @folio: the pagecache folio containing the data to decrypt
  * @len: size of the data to decrypt, in bytes
  * @offs: offset within @folio of the data to decrypt, in bytes
->>>>>>> 563b8244
  *
  * Decrypt data that has just been read from an encrypted file.  The data must
  * be located in a pagecache folio that is still locked and not yet uptodate.
@@ -274,18 +261,11 @@
 				     size_t offs)
 {
 	const struct inode *inode = folio->mapping->host;
-<<<<<<< HEAD
-	const unsigned int blockbits = inode->i_blkbits;
-	const unsigned int blocksize = 1 << blockbits;
-	u64 lblk_num = ((u64)folio->index << (PAGE_SHIFT - blockbits)) +
-		       (offs >> blockbits);
-=======
 	const struct fscrypt_info *ci = inode->i_crypt_info;
 	const unsigned int du_bits = ci->ci_data_unit_bits;
 	const unsigned int du_size = 1U << du_bits;
 	u64 index = ((u64)folio->index << (PAGE_SHIFT - du_bits)) +
 		    (offs >> du_bits);
->>>>>>> 563b8244
 	size_t i;
 	int err;
 
@@ -295,21 +275,12 @@
 	if (WARN_ON_ONCE(len <= 0 || !IS_ALIGNED(len | offs, du_size)))
 		return -EINVAL;
 
-<<<<<<< HEAD
-	for (i = offs; i < offs + len; i += blocksize, lblk_num++) {
-		struct page *page = folio_page(folio, i >> PAGE_SHIFT);
-
-		err = fscrypt_crypt_block(inode, FS_DECRYPT, lblk_num, page,
-					  page, blocksize, i & ~PAGE_MASK,
-					  GFP_NOFS);
-=======
 	for (i = offs; i < offs + len; i += du_size, index++) {
 		struct page *page = folio_page(folio, i >> PAGE_SHIFT);
 
 		err = fscrypt_crypt_data_unit(ci, FS_DECRYPT, index, page,
 					      page, du_size, i & ~PAGE_MASK,
 					      GFP_NOFS);
->>>>>>> 563b8244
 		if (err)
 			return err;
 	}

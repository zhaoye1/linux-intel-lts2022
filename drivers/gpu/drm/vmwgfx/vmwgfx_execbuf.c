--- conflicted
+++ resolved
@@ -1162,15 +1162,9 @@
 		drm_dbg(&dev_priv->drm, "Could not find or use MOB buffer.\n");
 		return PTR_ERR(vmw_bo);
 	}
-<<<<<<< HEAD
 	vmw_bo_placement_set(vmw_bo, VMW_BO_DOMAIN_MOB, VMW_BO_DOMAIN_MOB);
 	ret = vmw_validation_add_bo(sw_context->ctx, vmw_bo);
-	ttm_bo_put(&vmw_bo->tbo);
-	drm_gem_object_put(&vmw_bo->tbo.base);
-=======
-	ret = vmw_validation_add_bo(sw_context->ctx, vmw_bo, true, false);
 	vmw_user_bo_unref(vmw_bo);
->>>>>>> b7b53c32
 	if (unlikely(ret != 0))
 		return ret;
 
@@ -1223,16 +1217,10 @@
 		drm_dbg(&dev_priv->drm, "Could not find or use GMR region.\n");
 		return PTR_ERR(vmw_bo);
 	}
-<<<<<<< HEAD
 	vmw_bo_placement_set(vmw_bo, VMW_BO_DOMAIN_GMR | VMW_BO_DOMAIN_VRAM,
 			     VMW_BO_DOMAIN_GMR | VMW_BO_DOMAIN_VRAM);
 	ret = vmw_validation_add_bo(sw_context->ctx, vmw_bo);
-	ttm_bo_put(&vmw_bo->tbo);
-	drm_gem_object_put(&vmw_bo->tbo.base);
-=======
-	ret = vmw_validation_add_bo(sw_context->ctx, vmw_bo, false, false);
 	vmw_user_bo_unref(vmw_bo);
->>>>>>> b7b53c32
 	if (unlikely(ret != 0))
 		return ret;
 

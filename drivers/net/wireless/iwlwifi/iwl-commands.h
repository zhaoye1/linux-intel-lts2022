/******************************************************************************
 *
 * This file is provided under a dual BSD/GPLv2 license.  When using or
 * redistributing this file, you may do so under either license.
 *
 * GPL LICENSE SUMMARY
 *
 * Copyright(c) 2005 - 2010 Intel Corporation. All rights reserved.
 *
 * This program is free software; you can redistribute it and/or modify
 * it under the terms of version 2 of the GNU General Public License as
 * published by the Free Software Foundation.
 *
 * This program is distributed in the hope that it will be useful, but
 * WITHOUT ANY WARRANTY; without even the implied warranty of
 * MERCHANTABILITY or FITNESS FOR A PARTICULAR PURPOSE.  See the GNU
 * General Public License for more details.
 *
 * You should have received a copy of the GNU General Public License
 * along with this program; if not, write to the Free Software
 * Foundation, Inc., 51 Franklin Street, Fifth Floor, Boston, MA 02110,
 * USA
 *
 * The full GNU General Public License is included in this distribution
 * in the file called LICENSE.GPL.
 *
 * Contact Information:
 *  Intel Linux Wireless <ilw@linux.intel.com>
 * Intel Corporation, 5200 N.E. Elam Young Parkway, Hillsboro, OR 97124-6497
 *
 * BSD LICENSE
 *
 * Copyright(c) 2005 - 2010 Intel Corporation. All rights reserved.
 * All rights reserved.
 *
 * Redistribution and use in source and binary forms, with or without
 * modification, are permitted provided that the following conditions
 * are met:
 *
 *  * Redistributions of source code must retain the above copyright
 *    notice, this list of conditions and the following disclaimer.
 *  * Redistributions in binary form must reproduce the above copyright
 *    notice, this list of conditions and the following disclaimer in
 *    the documentation and/or other materials provided with the
 *    distribution.
 *  * Neither the name Intel Corporation nor the names of its
 *    contributors may be used to endorse or promote products derived
 *    from this software without specific prior written permission.
 *
 * THIS SOFTWARE IS PROVIDED BY THE COPYRIGHT HOLDERS AND CONTRIBUTORS
 * "AS IS" AND ANY EXPRESS OR IMPLIED WARRANTIES, INCLUDING, BUT NOT
 * LIMITED TO, THE IMPLIED WARRANTIES OF MERCHANTABILITY AND FITNESS FOR
 * A PARTICULAR PURPOSE ARE DISCLAIMED. IN NO EVENT SHALL THE COPYRIGHT
 * OWNER OR CONTRIBUTORS BE LIABLE FOR ANY DIRECT, INDIRECT, INCIDENTAL,
 * SPECIAL, EXEMPLARY, OR CONSEQUENTIAL DAMAGES (INCLUDING, BUT NOT
 * LIMITED TO, PROCUREMENT OF SUBSTITUTE GOODS OR SERVICES; LOSS OF USE,
 * DATA, OR PROFITS; OR BUSINESS INTERRUPTION) HOWEVER CAUSED AND ON ANY
 * THEORY OF LIABILITY, WHETHER IN CONTRACT, STRICT LIABILITY, OR TORT
 * (INCLUDING NEGLIGENCE OR OTHERWISE) ARISING IN ANY WAY OUT OF THE USE
 * OF THIS SOFTWARE, EVEN IF ADVISED OF THE POSSIBILITY OF SUCH DAMAGE.
 *
 *****************************************************************************/
/*
 * Please use this file (iwl-commands.h) only for uCode API definitions.
 * Please use iwl-4965-hw.h for hardware-related definitions.
 * Please use iwl-dev.h for driver implementation definitions.
 */

#ifndef __iwl_commands_h__
#define __iwl_commands_h__

struct iwl_priv;

/* uCode version contains 4 values: Major/Minor/API/Serial */
#define IWL_UCODE_MAJOR(ver)	(((ver) & 0xFF000000) >> 24)
#define IWL_UCODE_MINOR(ver)	(((ver) & 0x00FF0000) >> 16)
#define IWL_UCODE_API(ver)	(((ver) & 0x0000FF00) >> 8)
#define IWL_UCODE_SERIAL(ver)	((ver) & 0x000000FF)


/* Tx rates */
#define IWL_CCK_RATES	4
#define IWL_OFDM_RATES	8
#define IWL_MAX_RATES	(IWL_CCK_RATES + IWL_OFDM_RATES)

enum {
	REPLY_ALIVE = 0x1,
	REPLY_ERROR = 0x2,

	/* RXON and QOS commands */
	REPLY_RXON = 0x10,
	REPLY_RXON_ASSOC = 0x11,
	REPLY_QOS_PARAM = 0x13,
	REPLY_RXON_TIMING = 0x14,

	/* Multi-Station support */
	REPLY_ADD_STA = 0x18,
	REPLY_REMOVE_STA = 0x19,
	REPLY_REMOVE_ALL_STA = 0x1a,	/* not used */
	REPLY_TXFIFO_FLUSH = 0x1e,

	/* Security */
	REPLY_WEPKEY = 0x20,

	/* RX, TX, LEDs */
	REPLY_3945_RX = 0x1b,           /* 3945 only */
	REPLY_TX = 0x1c,
	REPLY_RATE_SCALE = 0x47,	/* 3945 only */
	REPLY_LEDS_CMD = 0x48,
	REPLY_TX_LINK_QUALITY_CMD = 0x4e, /* for 4965 and up */

	/* WiMAX coexistence */
	COEX_PRIORITY_TABLE_CMD = 0x5a,	/* for 5000 series and up */
	COEX_MEDIUM_NOTIFICATION = 0x5b,
	COEX_EVENT_CMD = 0x5c,

	/* Calibration */
	TEMPERATURE_NOTIFICATION = 0x62,
	CALIBRATION_CFG_CMD = 0x65,
	CALIBRATION_RES_NOTIFICATION = 0x66,
	CALIBRATION_COMPLETE_NOTIFICATION = 0x67,

	/* 802.11h related */
	REPLY_QUIET_CMD = 0x71,		/* not used */
	REPLY_CHANNEL_SWITCH = 0x72,
	CHANNEL_SWITCH_NOTIFICATION = 0x73,
	REPLY_SPECTRUM_MEASUREMENT_CMD = 0x74,
	SPECTRUM_MEASURE_NOTIFICATION = 0x75,

	/* Power Management */
	POWER_TABLE_CMD = 0x77,
	PM_SLEEP_NOTIFICATION = 0x7A,
	PM_DEBUG_STATISTIC_NOTIFIC = 0x7B,

	/* Scan commands and notifications */
	REPLY_SCAN_CMD = 0x80,
	REPLY_SCAN_ABORT_CMD = 0x81,
	SCAN_START_NOTIFICATION = 0x82,
	SCAN_RESULTS_NOTIFICATION = 0x83,
	SCAN_COMPLETE_NOTIFICATION = 0x84,

	/* IBSS/AP commands */
	BEACON_NOTIFICATION = 0x90,
	REPLY_TX_BEACON = 0x91,
	WHO_IS_AWAKE_NOTIFICATION = 0x94,	/* not used */

	/* Miscellaneous commands */
	REPLY_TX_POWER_DBM_CMD = 0x95,
	QUIET_NOTIFICATION = 0x96,		/* not used */
	REPLY_TX_PWR_TABLE_CMD = 0x97,
	REPLY_TX_POWER_DBM_CMD_V1 = 0x98,	/* old version of API */
	TX_ANT_CONFIGURATION_CMD = 0x98,
	MEASURE_ABORT_NOTIFICATION = 0x99,	/* not used */

	/* Bluetooth device coexistence config command */
	REPLY_BT_CONFIG = 0x9b,

	/* Statistics */
	REPLY_STATISTICS_CMD = 0x9c,
	STATISTICS_NOTIFICATION = 0x9d,

	/* RF-KILL commands and notifications */
	REPLY_CARD_STATE_CMD = 0xa0,
	CARD_STATE_NOTIFICATION = 0xa1,

	/* Missed beacons notification */
	MISSED_BEACONS_NOTIFICATION = 0xa2,

	REPLY_CT_KILL_CONFIG_CMD = 0xa4,
	SENSITIVITY_CMD = 0xa8,
	REPLY_PHY_CALIBRATION_CMD = 0xb0,
	REPLY_RX_PHY_CMD = 0xc0,
	REPLY_RX_MPDU_CMD = 0xc1,
	REPLY_RX = 0xc3,
	REPLY_COMPRESSED_BA = 0xc5,
	REPLY_MAX = 0xff
};

/******************************************************************************
 * (0)
 * Commonly used structures and definitions:
 * Command header, rate_n_flags, txpower
 *
 *****************************************************************************/

/* iwl_cmd_header flags value */
#define IWL_CMD_FAILED_MSK 0x40

#define SEQ_TO_QUEUE(s)	(((s) >> 8) & 0x1f)
#define QUEUE_TO_SEQ(q)	(((q) & 0x1f) << 8)
#define SEQ_TO_INDEX(s)	((s) & 0xff)
#define INDEX_TO_SEQ(i)	((i) & 0xff)
#define SEQ_HUGE_FRAME	cpu_to_le16(0x4000)
#define SEQ_RX_FRAME	cpu_to_le16(0x8000)

/**
 * struct iwl_cmd_header
 *
 * This header format appears in the beginning of each command sent from the
 * driver, and each response/notification received from uCode.
 */
struct iwl_cmd_header {
	u8 cmd;		/* Command ID:  REPLY_RXON, etc. */
	u8 flags;	/* 0:5 reserved, 6 abort, 7 internal */
	/*
	 * The driver sets up the sequence number to values of its choosing.
	 * uCode does not use this value, but passes it back to the driver
	 * when sending the response to each driver-originated command, so
	 * the driver can match the response to the command.  Since the values
	 * don't get used by uCode, the driver may set up an arbitrary format.
	 *
	 * There is one exception:  uCode sets bit 15 when it originates
	 * the response/notification, i.e. when the response/notification
	 * is not a direct response to a command sent by the driver.  For
	 * example, uCode issues REPLY_3945_RX when it sends a received frame
	 * to the driver; it is not a direct response to any driver command.
	 *
	 * The Linux driver uses the following format:
	 *
	 *  0:7		tfd index - position within TX queue
	 *  8:12	TX queue id
	 *  13		reserved
	 *  14		huge - driver sets this to indicate command is in the
	 *  		'huge' storage at the end of the command buffers
	 *  15		unsolicited RX or uCode-originated notification
	 */
	__le16 sequence;

	/* command or response/notification data follows immediately */
	u8 data[0];
} __packed;


/**
 * struct iwl3945_tx_power
 *
 * Used in REPLY_TX_PWR_TABLE_CMD, REPLY_SCAN_CMD, REPLY_CHANNEL_SWITCH
 *
 * Each entry contains two values:
 * 1)  DSP gain (or sometimes called DSP attenuation).  This is a fine-grained
 *     linear value that multiplies the output of the digital signal processor,
 *     before being sent to the analog radio.
 * 2)  Radio gain.  This sets the analog gain of the radio Tx path.
 *     It is a coarser setting, and behaves in a logarithmic (dB) fashion.
 *
 * Driver obtains values from struct iwl3945_tx_power power_gain_table[][].
 */
struct iwl3945_tx_power {
	u8 tx_gain;		/* gain for analog radio */
	u8 dsp_atten;		/* gain for DSP */
} __packed;

/**
 * struct iwl3945_power_per_rate
 *
 * Used in REPLY_TX_PWR_TABLE_CMD, REPLY_CHANNEL_SWITCH
 */
struct iwl3945_power_per_rate {
	u8 rate;		/* plcp */
	struct iwl3945_tx_power tpc;
	u8 reserved;
} __packed;

/**
 * iwlagn rate_n_flags bit fields
 *
 * rate_n_flags format is used in following iwlagn commands:
 *  REPLY_RX (response only)
 *  REPLY_RX_MPDU (response only)
 *  REPLY_TX (both command and response)
 *  REPLY_TX_LINK_QUALITY_CMD
 *
 * High-throughput (HT) rate format for bits 7:0 (bit 8 must be "1"):
 *  2-0:  0)   6 Mbps
 *        1)  12 Mbps
 *        2)  18 Mbps
 *        3)  24 Mbps
 *        4)  36 Mbps
 *        5)  48 Mbps
 *        6)  54 Mbps
 *        7)  60 Mbps
 *
 *  4-3:  0)  Single stream (SISO)
 *        1)  Dual stream (MIMO)
 *        2)  Triple stream (MIMO)
 *
 *    5:  Value of 0x20 in bits 7:0 indicates 6 Mbps HT40 duplicate data
 *
 * Legacy OFDM rate format for bits 7:0 (bit 8 must be "0", bit 9 "0"):
 *  3-0:  0xD)   6 Mbps
 *        0xF)   9 Mbps
 *        0x5)  12 Mbps
 *        0x7)  18 Mbps
 *        0x9)  24 Mbps
 *        0xB)  36 Mbps
 *        0x1)  48 Mbps
 *        0x3)  54 Mbps
 *
 * Legacy CCK rate format for bits 7:0 (bit 8 must be "0", bit 9 "1"):
 *  6-0:   10)  1 Mbps
 *         20)  2 Mbps
 *         55)  5.5 Mbps
 *        110)  11 Mbps
 */
#define RATE_MCS_CODE_MSK 0x7
#define RATE_MCS_SPATIAL_POS 3
#define RATE_MCS_SPATIAL_MSK 0x18
#define RATE_MCS_HT_DUP_POS 5
#define RATE_MCS_HT_DUP_MSK 0x20

/* Bit 8: (1) HT format, (0) legacy format in bits 7:0 */
#define RATE_MCS_FLAGS_POS 8
#define RATE_MCS_HT_POS 8
#define RATE_MCS_HT_MSK 0x100

/* Bit 9: (1) CCK, (0) OFDM.  HT (bit 8) must be "0" for this bit to be valid */
#define RATE_MCS_CCK_POS 9
#define RATE_MCS_CCK_MSK 0x200

/* Bit 10: (1) Use Green Field preamble */
#define RATE_MCS_GF_POS 10
#define RATE_MCS_GF_MSK 0x400

/* Bit 11: (1) Use 40Mhz HT40 chnl width, (0) use 20 MHz legacy chnl width */
#define RATE_MCS_HT40_POS 11
#define RATE_MCS_HT40_MSK 0x800

/* Bit 12: (1) Duplicate data on both 20MHz chnls. HT40 (bit 11) must be set. */
#define RATE_MCS_DUP_POS 12
#define RATE_MCS_DUP_MSK 0x1000

/* Bit 13: (1) Short guard interval (0.4 usec), (0) normal GI (0.8 usec) */
#define RATE_MCS_SGI_POS 13
#define RATE_MCS_SGI_MSK 0x2000

/**
 * rate_n_flags Tx antenna masks
 * 4965 has 2 transmitters
 * 5100 has 1 transmitter B
 * 5150 has 1 transmitter A
 * 5300 has 3 transmitters
 * 5350 has 3 transmitters
 * bit14:16
 */
#define RATE_MCS_ANT_POS	14
#define RATE_MCS_ANT_A_MSK	0x04000
#define RATE_MCS_ANT_B_MSK	0x08000
#define RATE_MCS_ANT_C_MSK	0x10000
#define RATE_MCS_ANT_AB_MSK	(RATE_MCS_ANT_A_MSK | RATE_MCS_ANT_B_MSK)
#define RATE_MCS_ANT_ABC_MSK	(RATE_MCS_ANT_AB_MSK | RATE_MCS_ANT_C_MSK)
#define RATE_ANT_NUM 3

#define POWER_TABLE_NUM_ENTRIES			33
#define POWER_TABLE_NUM_HT_OFDM_ENTRIES		32
#define POWER_TABLE_CCK_ENTRY			32

#define IWL_PWR_NUM_HT_OFDM_ENTRIES		24
#define IWL_PWR_CCK_ENTRIES			2

/**
 * union iwl4965_tx_power_dual_stream
 *
 * Host format used for REPLY_TX_PWR_TABLE_CMD, REPLY_CHANNEL_SWITCH
 * Use __le32 version (struct tx_power_dual_stream) when building command.
 *
 * Driver provides radio gain and DSP attenuation settings to device in pairs,
 * one value for each transmitter chain.  The first value is for transmitter A,
 * second for transmitter B.
 *
 * For SISO bit rates, both values in a pair should be identical.
 * For MIMO rates, one value may be different from the other,
 * in order to balance the Tx output between the two transmitters.
 *
 * See more details in doc for TXPOWER in iwl-4965-hw.h.
 */
union iwl4965_tx_power_dual_stream {
	struct {
		u8 radio_tx_gain[2];
		u8 dsp_predis_atten[2];
	} s;
	u32 dw;
};

/**
 * struct tx_power_dual_stream
 *
 * Table entries in REPLY_TX_PWR_TABLE_CMD, REPLY_CHANNEL_SWITCH
 *
 * Same format as iwl_tx_power_dual_stream, but __le32
 */
struct tx_power_dual_stream {
	__le32 dw;
} __packed;

/**
 * struct iwl4965_tx_power_db
 *
 * Entire table within REPLY_TX_PWR_TABLE_CMD, REPLY_CHANNEL_SWITCH
 */
struct iwl4965_tx_power_db {
	struct tx_power_dual_stream power_tbl[POWER_TABLE_NUM_ENTRIES];
} __packed;

/**
 * Command REPLY_TX_POWER_DBM_CMD = 0x98
 * struct iwl5000_tx_power_dbm_cmd
 */
#define IWL50_TX_POWER_AUTO 0x7f
#define IWL50_TX_POWER_NO_CLOSED (0x1 << 6)

struct iwl5000_tx_power_dbm_cmd {
	s8 global_lmt; /*in half-dBm (e.g. 30 = 15 dBm) */
	u8 flags;
	s8 srv_chan_lmt; /*in half-dBm (e.g. 30 = 15 dBm) */
	u8 reserved;
} __packed;

/**
 * Command TX_ANT_CONFIGURATION_CMD = 0x98
 * This command is used to configure valid Tx antenna.
 * By default uCode concludes the valid antenna according to the radio flavor.
 * This command enables the driver to override/modify this conclusion.
 */
struct iwl_tx_ant_config_cmd {
	__le32 valid;
} __packed;

/******************************************************************************
 * (0a)
 * Alive and Error Commands & Responses:
 *
 *****************************************************************************/

#define UCODE_VALID_OK	cpu_to_le32(0x1)
#define INITIALIZE_SUBTYPE    (9)

/*
 * ("Initialize") REPLY_ALIVE = 0x1 (response only, not a command)
 *
 * uCode issues this "initialize alive" notification once the initialization
 * uCode image has completed its work, and is ready to load the runtime image.
 * This is the *first* "alive" notification that the driver will receive after
 * rebooting uCode; the "initialize" alive is indicated by subtype field == 9.
 *
 * See comments documenting "BSM" (bootstrap state machine).
 *
 * For 4965, this notification contains important calibration data for
 * calculating txpower settings:
 *
 * 1)  Power supply voltage indication.  The voltage sensor outputs higher
 *     values for lower voltage, and vice verse.
 *
 * 2)  Temperature measurement parameters, for each of two channel widths
 *     (20 MHz and 40 MHz) supported by the radios.  Temperature sensing
 *     is done via one of the receiver chains, and channel width influences
 *     the results.
 *
 * 3)  Tx gain compensation to balance 4965's 2 Tx chains for MIMO operation,
 *     for each of 5 frequency ranges.
 */
struct iwl_init_alive_resp {
	u8 ucode_minor;
	u8 ucode_major;
	__le16 reserved1;
	u8 sw_rev[8];
	u8 ver_type;
	u8 ver_subtype;		/* "9" for initialize alive */
	__le16 reserved2;
	__le32 log_event_table_ptr;
	__le32 error_event_table_ptr;
	__le32 timestamp;
	__le32 is_valid;

	/* calibration values from "initialize" uCode */
	__le32 voltage;		/* signed, higher value is lower voltage */
	__le32 therm_r1[2];	/* signed, 1st for normal, 2nd for HT40 */
	__le32 therm_r2[2];	/* signed */
	__le32 therm_r3[2];	/* signed */
	__le32 therm_r4[2];	/* signed */
	__le32 tx_atten[5][2];	/* signed MIMO gain comp, 5 freq groups,
				 * 2 Tx chains */
} __packed;


/**
 * REPLY_ALIVE = 0x1 (response only, not a command)
 *
 * uCode issues this "alive" notification once the runtime image is ready
 * to receive commands from the driver.  This is the *second* "alive"
 * notification that the driver will receive after rebooting uCode;
 * this "alive" is indicated by subtype field != 9.
 *
 * See comments documenting "BSM" (bootstrap state machine).
 *
 * This response includes two pointers to structures within the device's
 * data SRAM (access via HBUS_TARG_MEM_* regs) that are useful for debugging:
 *
 * 1)  log_event_table_ptr indicates base of the event log.  This traces
 *     a 256-entry history of uCode execution within a circular buffer.
 *     Its header format is:
 *
 *	__le32 log_size;     log capacity (in number of entries)
 *	__le32 type;         (1) timestamp with each entry, (0) no timestamp
 *	__le32 wraps;        # times uCode has wrapped to top of circular buffer
 *      __le32 write_index;  next circular buffer entry that uCode would fill
 *
 *     The header is followed by the circular buffer of log entries.  Entries
 *     with timestamps have the following format:
 *
 *	__le32 event_id;     range 0 - 1500
 *	__le32 timestamp;    low 32 bits of TSF (of network, if associated)
 *	__le32 data;         event_id-specific data value
 *
 *     Entries without timestamps contain only event_id and data.
 *
 *
 * 2)  error_event_table_ptr indicates base of the error log.  This contains
 *     information about any uCode error that occurs.  For agn, the format
 *     of the error log is:
 *
 *	__le32 valid;        (nonzero) valid, (0) log is empty
 *	__le32 error_id;     type of error
 *	__le32 pc;           program counter
 *	__le32 blink1;       branch link
 *	__le32 blink2;       branch link
 *	__le32 ilink1;       interrupt link
 *	__le32 ilink2;       interrupt link
 *	__le32 data1;        error-specific data
 *	__le32 data2;        error-specific data
 *	__le32 line;         source code line of error
 *	__le32 bcon_time;    beacon timer
 *	__le32 tsf_low;      network timestamp function timer
 *	__le32 tsf_hi;       network timestamp function timer
 *	__le32 gp1;          GP1 timer register
 *	__le32 gp2;          GP2 timer register
 *	__le32 gp3;          GP3 timer register
 *	__le32 ucode_ver;    uCode version
 *	__le32 hw_ver;       HW Silicon version
 *	__le32 brd_ver;      HW board version
 *	__le32 log_pc;       log program counter
 *	__le32 frame_ptr;    frame pointer
 *	__le32 stack_ptr;    stack pointer
 *	__le32 hcmd;         last host command
 *	__le32 isr0;         isr status register LMPM_NIC_ISR0: rxtx_flag
 *	__le32 isr1;         isr status register LMPM_NIC_ISR1: host_flag
 *	__le32 isr2;         isr status register LMPM_NIC_ISR2: enc_flag
 *	__le32 isr3;         isr status register LMPM_NIC_ISR3: time_flag
 *	__le32 isr4;         isr status register LMPM_NIC_ISR4: wico interrupt
 *	__le32 isr_pref;     isr status register LMPM_NIC_PREF_STAT
 *	__le32 wait_event;   wait event() caller address
 *	__le32 l2p_control;  L2pControlField
 *	__le32 l2p_duration; L2pDurationField
 *	__le32 l2p_mhvalid;  L2pMhValidBits
 *	__le32 l2p_addr_match; L2pAddrMatchStat
 *	__le32 lmpm_pmg_sel; indicate which clocks are turned on (LMPM_PMG_SEL)
 *	__le32 u_timestamp;  indicate when the date and time of the compilation
 *	__le32 reserved;
 *
 * The Linux driver can print both logs to the system log when a uCode error
 * occurs.
 */
struct iwl_alive_resp {
	u8 ucode_minor;
	u8 ucode_major;
	__le16 reserved1;
	u8 sw_rev[8];
	u8 ver_type;
	u8 ver_subtype;			/* not "9" for runtime alive */
	__le16 reserved2;
	__le32 log_event_table_ptr;	/* SRAM address for event log */
	__le32 error_event_table_ptr;	/* SRAM address for error log */
	__le32 timestamp;
	__le32 is_valid;
} __packed;

/*
 * REPLY_ERROR = 0x2 (response only, not a command)
 */
struct iwl_error_resp {
	__le32 error_type;
	u8 cmd_id;
	u8 reserved1;
	__le16 bad_cmd_seq_num;
	__le32 error_info;
	__le64 timestamp;
} __packed;

/******************************************************************************
 * (1)
 * RXON Commands & Responses:
 *
 *****************************************************************************/

/*
 * Rx config defines & structure
 */
/* rx_config device types  */
enum {
	RXON_DEV_TYPE_AP = 1,
	RXON_DEV_TYPE_ESS = 3,
	RXON_DEV_TYPE_IBSS = 4,
	RXON_DEV_TYPE_SNIFFER = 6,
};


#define RXON_RX_CHAIN_DRIVER_FORCE_MSK		cpu_to_le16(0x1 << 0)
#define RXON_RX_CHAIN_DRIVER_FORCE_POS		(0)
#define RXON_RX_CHAIN_VALID_MSK			cpu_to_le16(0x7 << 1)
#define RXON_RX_CHAIN_VALID_POS			(1)
#define RXON_RX_CHAIN_FORCE_SEL_MSK		cpu_to_le16(0x7 << 4)
#define RXON_RX_CHAIN_FORCE_SEL_POS		(4)
#define RXON_RX_CHAIN_FORCE_MIMO_SEL_MSK	cpu_to_le16(0x7 << 7)
#define RXON_RX_CHAIN_FORCE_MIMO_SEL_POS	(7)
#define RXON_RX_CHAIN_CNT_MSK			cpu_to_le16(0x3 << 10)
#define RXON_RX_CHAIN_CNT_POS			(10)
#define RXON_RX_CHAIN_MIMO_CNT_MSK		cpu_to_le16(0x3 << 12)
#define RXON_RX_CHAIN_MIMO_CNT_POS		(12)
#define RXON_RX_CHAIN_MIMO_FORCE_MSK		cpu_to_le16(0x1 << 14)
#define RXON_RX_CHAIN_MIMO_FORCE_POS		(14)

/* rx_config flags */
/* band & modulation selection */
#define RXON_FLG_BAND_24G_MSK           cpu_to_le32(1 << 0)
#define RXON_FLG_CCK_MSK                cpu_to_le32(1 << 1)
/* auto detection enable */
#define RXON_FLG_AUTO_DETECT_MSK        cpu_to_le32(1 << 2)
/* TGg protection when tx */
#define RXON_FLG_TGG_PROTECT_MSK        cpu_to_le32(1 << 3)
/* cck short slot & preamble */
#define RXON_FLG_SHORT_SLOT_MSK          cpu_to_le32(1 << 4)
#define RXON_FLG_SHORT_PREAMBLE_MSK     cpu_to_le32(1 << 5)
/* antenna selection */
#define RXON_FLG_DIS_DIV_MSK            cpu_to_le32(1 << 7)
#define RXON_FLG_ANT_SEL_MSK            cpu_to_le32(0x0f00)
#define RXON_FLG_ANT_A_MSK              cpu_to_le32(1 << 8)
#define RXON_FLG_ANT_B_MSK              cpu_to_le32(1 << 9)
/* radar detection enable */
#define RXON_FLG_RADAR_DETECT_MSK       cpu_to_le32(1 << 12)
#define RXON_FLG_TGJ_NARROW_BAND_MSK    cpu_to_le32(1 << 13)
/* rx response to host with 8-byte TSF
* (according to ON_AIR deassertion) */
#define RXON_FLG_TSF2HOST_MSK           cpu_to_le32(1 << 15)


/* HT flags */
#define RXON_FLG_CTRL_CHANNEL_LOC_POS		(22)
#define RXON_FLG_CTRL_CHANNEL_LOC_HI_MSK	cpu_to_le32(0x1 << 22)

#define RXON_FLG_HT_OPERATING_MODE_POS		(23)

#define RXON_FLG_HT_PROT_MSK			cpu_to_le32(0x1 << 23)
#define RXON_FLG_HT40_PROT_MSK			cpu_to_le32(0x2 << 23)

#define RXON_FLG_CHANNEL_MODE_POS		(25)
#define RXON_FLG_CHANNEL_MODE_MSK		cpu_to_le32(0x3 << 25)

/* channel mode */
enum {
	CHANNEL_MODE_LEGACY = 0,
	CHANNEL_MODE_PURE_40 = 1,
	CHANNEL_MODE_MIXED = 2,
	CHANNEL_MODE_RESERVED = 3,
};
#define RXON_FLG_CHANNEL_MODE_LEGACY	cpu_to_le32(CHANNEL_MODE_LEGACY << RXON_FLG_CHANNEL_MODE_POS)
#define RXON_FLG_CHANNEL_MODE_PURE_40	cpu_to_le32(CHANNEL_MODE_PURE_40 << RXON_FLG_CHANNEL_MODE_POS)
#define RXON_FLG_CHANNEL_MODE_MIXED	cpu_to_le32(CHANNEL_MODE_MIXED << RXON_FLG_CHANNEL_MODE_POS)

/* CTS to self (if spec allows) flag */
#define RXON_FLG_SELF_CTS_EN			cpu_to_le32(0x1<<30)

/* rx_config filter flags */
/* accept all data frames */
#define RXON_FILTER_PROMISC_MSK         cpu_to_le32(1 << 0)
/* pass control & management to host */
#define RXON_FILTER_CTL2HOST_MSK        cpu_to_le32(1 << 1)
/* accept multi-cast */
#define RXON_FILTER_ACCEPT_GRP_MSK      cpu_to_le32(1 << 2)
/* don't decrypt uni-cast frames */
#define RXON_FILTER_DIS_DECRYPT_MSK     cpu_to_le32(1 << 3)
/* don't decrypt multi-cast frames */
#define RXON_FILTER_DIS_GRP_DECRYPT_MSK cpu_to_le32(1 << 4)
/* STA is associated */
#define RXON_FILTER_ASSOC_MSK           cpu_to_le32(1 << 5)
/* transfer to host non bssid beacons in associated state */
#define RXON_FILTER_BCON_AWARE_MSK      cpu_to_le32(1 << 6)

/**
 * REPLY_RXON = 0x10 (command, has simple generic response)
 *
 * RXON tunes the radio tuner to a service channel, and sets up a number
 * of parameters that are used primarily for Rx, but also for Tx operations.
 *
 * NOTE:  When tuning to a new channel, driver must set the
 *        RXON_FILTER_ASSOC_MSK to 0.  This will clear station-dependent
 *        info within the device, including the station tables, tx retry
 *        rate tables, and txpower tables.  Driver must build a new station
 *        table and txpower table before transmitting anything on the RXON
 *        channel.
 *
 * NOTE:  All RXONs wipe clean the internal txpower table.  Driver must
 *        issue a new REPLY_TX_PWR_TABLE_CMD after each REPLY_RXON (0x10),
 *        regardless of whether RXON_FILTER_ASSOC_MSK is set.
 */

struct iwl3945_rxon_cmd {
	u8 node_addr[6];
	__le16 reserved1;
	u8 bssid_addr[6];
	__le16 reserved2;
	u8 wlap_bssid_addr[6];
	__le16 reserved3;
	u8 dev_type;
	u8 air_propagation;
	__le16 reserved4;
	u8 ofdm_basic_rates;
	u8 cck_basic_rates;
	__le16 assoc_id;
	__le32 flags;
	__le32 filter_flags;
	__le16 channel;
	__le16 reserved5;
} __packed;

struct iwl4965_rxon_cmd {
	u8 node_addr[6];
	__le16 reserved1;
	u8 bssid_addr[6];
	__le16 reserved2;
	u8 wlap_bssid_addr[6];
	__le16 reserved3;
	u8 dev_type;
	u8 air_propagation;
	__le16 rx_chain;
	u8 ofdm_basic_rates;
	u8 cck_basic_rates;
	__le16 assoc_id;
	__le32 flags;
	__le32 filter_flags;
	__le16 channel;
	u8 ofdm_ht_single_stream_basic_rates;
	u8 ofdm_ht_dual_stream_basic_rates;
} __packed;

/* 5000 HW just extend this command */
struct iwl_rxon_cmd {
	u8 node_addr[6];
	__le16 reserved1;
	u8 bssid_addr[6];
	__le16 reserved2;
	u8 wlap_bssid_addr[6];
	__le16 reserved3;
	u8 dev_type;
	u8 air_propagation;
	__le16 rx_chain;
	u8 ofdm_basic_rates;
	u8 cck_basic_rates;
	__le16 assoc_id;
	__le32 flags;
	__le32 filter_flags;
	__le16 channel;
	u8 ofdm_ht_single_stream_basic_rates;
	u8 ofdm_ht_dual_stream_basic_rates;
	u8 ofdm_ht_triple_stream_basic_rates;
	u8 reserved5;
	__le16 acquisition_data;
	__le16 reserved6;
} __packed;

/*
 * REPLY_RXON_ASSOC = 0x11 (command, has simple generic response)
 */
struct iwl3945_rxon_assoc_cmd {
	__le32 flags;
	__le32 filter_flags;
	u8 ofdm_basic_rates;
	u8 cck_basic_rates;
	__le16 reserved;
} __packed;

struct iwl4965_rxon_assoc_cmd {
	__le32 flags;
	__le32 filter_flags;
	u8 ofdm_basic_rates;
	u8 cck_basic_rates;
	u8 ofdm_ht_single_stream_basic_rates;
	u8 ofdm_ht_dual_stream_basic_rates;
	__le16 rx_chain_select_flags;
	__le16 reserved;
} __packed;

struct iwl5000_rxon_assoc_cmd {
	__le32 flags;
	__le32 filter_flags;
	u8 ofdm_basic_rates;
	u8 cck_basic_rates;
	__le16 reserved1;
	u8 ofdm_ht_single_stream_basic_rates;
	u8 ofdm_ht_dual_stream_basic_rates;
	u8 ofdm_ht_triple_stream_basic_rates;
	u8 reserved2;
	__le16 rx_chain_select_flags;
	__le16 acquisition_data;
	__le32 reserved3;
} __packed;

#define IWL_CONN_MAX_LISTEN_INTERVAL	10
#define IWL_MAX_UCODE_BEACON_INTERVAL	4 /* 4096 */
#define IWL39_MAX_UCODE_BEACON_INTERVAL	1 /* 1024 */

/*
 * REPLY_RXON_TIMING = 0x14 (command, has simple generic response)
 */
struct iwl_rxon_time_cmd {
	__le64 timestamp;
	__le16 beacon_interval;
	__le16 atim_window;
	__le32 beacon_init_val;
	__le16 listen_interval;
	__le16 reserved;
} __packed;

/*
 * REPLY_CHANNEL_SWITCH = 0x72 (command, has simple generic response)
 */
struct iwl3945_channel_switch_cmd {
	u8 band;
	u8 expect_beacon;
	__le16 channel;
	__le32 rxon_flags;
	__le32 rxon_filter_flags;
	__le32 switch_time;
	struct iwl3945_power_per_rate power[IWL_MAX_RATES];
} __packed;

struct iwl4965_channel_switch_cmd {
	u8 band;
	u8 expect_beacon;
	__le16 channel;
	__le32 rxon_flags;
	__le32 rxon_filter_flags;
	__le32 switch_time;
	struct iwl4965_tx_power_db tx_power;
} __packed;

/**
 * struct iwl5000_channel_switch_cmd
 * @band: 0- 5.2GHz, 1- 2.4GHz
 * @expect_beacon: 0- resume transmits after channel switch
 *		   1- wait for beacon to resume transmits
 * @channel: new channel number
 * @rxon_flags: Rx on flags
 * @rxon_filter_flags: filtering parameters
 * @switch_time: switch time in extended beacon format
 * @reserved: reserved bytes
 */
struct iwl5000_channel_switch_cmd {
	u8 band;
	u8 expect_beacon;
	__le16 channel;
	__le32 rxon_flags;
	__le32 rxon_filter_flags;
	__le32 switch_time;
	__le32 reserved[2][IWL_PWR_NUM_HT_OFDM_ENTRIES + IWL_PWR_CCK_ENTRIES];
} __packed;

/**
 * struct iwl6000_channel_switch_cmd
 * @band: 0- 5.2GHz, 1- 2.4GHz
 * @expect_beacon: 0- resume transmits after channel switch
 *		   1- wait for beacon to resume transmits
 * @channel: new channel number
 * @rxon_flags: Rx on flags
 * @rxon_filter_flags: filtering parameters
 * @switch_time: switch time in extended beacon format
 * @reserved: reserved bytes
 */
struct iwl6000_channel_switch_cmd {
	u8 band;
	u8 expect_beacon;
	__le16 channel;
	__le32 rxon_flags;
	__le32 rxon_filter_flags;
	__le32 switch_time;
	__le32 reserved[3][IWL_PWR_NUM_HT_OFDM_ENTRIES + IWL_PWR_CCK_ENTRIES];
} __packed;

/*
 * CHANNEL_SWITCH_NOTIFICATION = 0x73 (notification only, not a command)
 */
struct iwl_csa_notification {
	__le16 band;
	__le16 channel;
	__le32 status;		/* 0 - OK, 1 - fail */
} __packed;

/******************************************************************************
 * (2)
 * Quality-of-Service (QOS) Commands & Responses:
 *
 *****************************************************************************/

/**
 * struct iwl_ac_qos -- QOS timing params for REPLY_QOS_PARAM
 * One for each of 4 EDCA access categories in struct iwl_qosparam_cmd
 *
 * @cw_min: Contention window, start value in numbers of slots.
 *          Should be a power-of-2, minus 1.  Device's default is 0x0f.
 * @cw_max: Contention window, max value in numbers of slots.
 *          Should be a power-of-2, minus 1.  Device's default is 0x3f.
 * @aifsn:  Number of slots in Arbitration Interframe Space (before
 *          performing random backoff timing prior to Tx).  Device default 1.
 * @edca_txop:  Length of Tx opportunity, in uSecs.  Device default is 0.
 *
 * Device will automatically increase contention window by (2*CW) + 1 for each
 * transmission retry.  Device uses cw_max as a bit mask, ANDed with new CW
 * value, to cap the CW value.
 */
struct iwl_ac_qos {
	__le16 cw_min;
	__le16 cw_max;
	u8 aifsn;
	u8 reserved1;
	__le16 edca_txop;
} __packed;

/* QoS flags defines */
#define QOS_PARAM_FLG_UPDATE_EDCA_MSK	cpu_to_le32(0x01)
#define QOS_PARAM_FLG_TGN_MSK		cpu_to_le32(0x02)
#define QOS_PARAM_FLG_TXOP_TYPE_MSK	cpu_to_le32(0x10)

/* Number of Access Categories (AC) (EDCA), queues 0..3 */
#define AC_NUM                4

/*
 * REPLY_QOS_PARAM = 0x13 (command, has simple generic response)
 *
 * This command sets up timings for each of the 4 prioritized EDCA Tx FIFOs
 * 0: Background, 1: Best Effort, 2: Video, 3: Voice.
 */
struct iwl_qosparam_cmd {
	__le32 qos_flags;
	struct iwl_ac_qos ac[AC_NUM];
} __packed;

/******************************************************************************
 * (3)
 * Add/Modify Stations Commands & Responses:
 *
 *****************************************************************************/
/*
 * Multi station support
 */

/* Special, dedicated locations within device's station table */
#define	IWL_AP_ID		0
#define	IWL_STA_ID		2
#define	IWL3945_BROADCAST_ID	24
#define IWL3945_STATION_COUNT	25
#define IWL4965_BROADCAST_ID	31
#define	IWL4965_STATION_COUNT	32
#define IWLAGN_BROADCAST_ID	15
#define	IWLAGN_STATION_COUNT	16

#define	IWL_STATION_COUNT	32 	/* MAX(3945,4965)*/
#define	IWL_INVALID_STATION 	255

#define STA_FLG_TX_RATE_MSK		cpu_to_le32(1 << 2)
#define STA_FLG_PWR_SAVE_MSK		cpu_to_le32(1 << 8)
#define STA_FLG_RTS_MIMO_PROT_MSK	cpu_to_le32(1 << 17)
#define STA_FLG_AGG_MPDU_8US_MSK	cpu_to_le32(1 << 18)
#define STA_FLG_MAX_AGG_SIZE_POS	(19)
#define STA_FLG_MAX_AGG_SIZE_MSK	cpu_to_le32(3 << 19)
#define STA_FLG_HT40_EN_MSK		cpu_to_le32(1 << 21)
#define STA_FLG_MIMO_DIS_MSK		cpu_to_le32(1 << 22)
#define STA_FLG_AGG_MPDU_DENSITY_POS	(23)
#define STA_FLG_AGG_MPDU_DENSITY_MSK	cpu_to_le32(7 << 23)

/* Use in mode field.  1: modify existing entry, 0: add new station entry */
#define STA_CONTROL_MODIFY_MSK		0x01

/* key flags __le16*/
#define STA_KEY_FLG_ENCRYPT_MSK	cpu_to_le16(0x0007)
#define STA_KEY_FLG_NO_ENC	cpu_to_le16(0x0000)
#define STA_KEY_FLG_WEP		cpu_to_le16(0x0001)
#define STA_KEY_FLG_CCMP	cpu_to_le16(0x0002)
#define STA_KEY_FLG_TKIP	cpu_to_le16(0x0003)

#define STA_KEY_FLG_KEYID_POS	8
#define STA_KEY_FLG_INVALID 	cpu_to_le16(0x0800)
/* wep key is either from global key (0) or from station info array (1) */
#define STA_KEY_FLG_MAP_KEY_MSK	cpu_to_le16(0x0008)

/* wep key in STA: 5-bytes (0) or 13-bytes (1) */
#define STA_KEY_FLG_KEY_SIZE_MSK     cpu_to_le16(0x1000)
#define STA_KEY_MULTICAST_MSK        cpu_to_le16(0x4000)
#define STA_KEY_MAX_NUM		8

/* Flags indicate whether to modify vs. don't change various station params */
#define	STA_MODIFY_KEY_MASK		0x01
#define	STA_MODIFY_TID_DISABLE_TX	0x02
#define	STA_MODIFY_TX_RATE_MSK		0x04
#define STA_MODIFY_ADDBA_TID_MSK	0x08
#define STA_MODIFY_DELBA_TID_MSK	0x10
#define STA_MODIFY_SLEEP_TX_COUNT_MSK	0x20

/* Receiver address (actually, Rx station's index into station table),
 * combined with Traffic ID (QOS priority), in format used by Tx Scheduler */
#define BUILD_RAxTID(sta_id, tid)	(((sta_id) << 4) + (tid))

struct iwl4965_keyinfo {
	__le16 key_flags;
	u8 tkip_rx_tsc_byte2;	/* TSC[2] for key mix ph1 detection */
	u8 reserved1;
	__le16 tkip_rx_ttak[5];	/* 10-byte unicast TKIP TTAK */
	u8 key_offset;
	u8 reserved2;
	u8 key[16];		/* 16-byte unicast decryption key */
} __packed;

/* 5000 */
struct iwl_keyinfo {
	__le16 key_flags;
	u8 tkip_rx_tsc_byte2;	/* TSC[2] for key mix ph1 detection */
	u8 reserved1;
	__le16 tkip_rx_ttak[5];	/* 10-byte unicast TKIP TTAK */
	u8 key_offset;
	u8 reserved2;
	u8 key[16];		/* 16-byte unicast decryption key */
	__le64 tx_secur_seq_cnt;
	__le64 hw_tkip_mic_rx_key;
	__le64 hw_tkip_mic_tx_key;
} __packed;

/**
 * struct sta_id_modify
 * @addr[ETH_ALEN]: station's MAC address
 * @sta_id: index of station in uCode's station table
 * @modify_mask: STA_MODIFY_*, 1: modify, 0: don't change
 *
 * Driver selects unused table index when adding new station,
 * or the index to a pre-existing station entry when modifying that station.
 * Some indexes have special purposes (IWL_AP_ID, index 0, is for AP).
 *
 * modify_mask flags select which parameters to modify vs. leave alone.
 */
struct sta_id_modify {
	u8 addr[ETH_ALEN];
	__le16 reserved1;
	u8 sta_id;
	u8 modify_mask;
	__le16 reserved2;
} __packed;

/*
 * REPLY_ADD_STA = 0x18 (command)
 *
 * The device contains an internal table of per-station information,
 * with info on security keys, aggregation parameters, and Tx rates for
 * initial Tx attempt and any retries (4965 uses REPLY_TX_LINK_QUALITY_CMD,
 * 3945 uses REPLY_RATE_SCALE to set up rate tables).
 *
 * REPLY_ADD_STA sets up the table entry for one station, either creating
 * a new entry, or modifying a pre-existing one.
 *
 * NOTE:  RXON command (without "associated" bit set) wipes the station table
 *        clean.  Moving into RF_KILL state does this also.  Driver must set up
 *        new station table before transmitting anything on the RXON channel
 *        (except active scans or active measurements; those commands carry
 *        their own txpower/rate setup data).
 *
 *        When getting started on a new channel, driver must set up the
 *        IWL_BROADCAST_ID entry (last entry in the table).  For a client
 *        station in a BSS, once an AP is selected, driver sets up the AP STA
 *        in the IWL_AP_ID entry (1st entry in the table).  BROADCAST and AP
 *        are all that are needed for a BSS client station.  If the device is
 *        used as AP, or in an IBSS network, driver must set up station table
 *        entries for all STAs in network, starting with index IWL_STA_ID.
 */

struct iwl3945_addsta_cmd {
	u8 mode;		/* 1: modify existing, 0: add new station */
	u8 reserved[3];
	struct sta_id_modify sta;
	struct iwl4965_keyinfo key;
	__le32 station_flags;		/* STA_FLG_* */
	__le32 station_flags_msk;	/* STA_FLG_* */

	/* bit field to disable (1) or enable (0) Tx for Traffic ID (TID)
	 * corresponding to bit (e.g. bit 5 controls TID 5).
	 * Set modify_mask bit STA_MODIFY_TID_DISABLE_TX to use this field. */
	__le16 tid_disable_tx;

	__le16 rate_n_flags;

	/* TID for which to add block-ack support.
	 * Set modify_mask bit STA_MODIFY_ADDBA_TID_MSK to use this field. */
	u8 add_immediate_ba_tid;

	/* TID for which to remove block-ack support.
	 * Set modify_mask bit STA_MODIFY_DELBA_TID_MSK to use this field. */
	u8 remove_immediate_ba_tid;

	/* Starting Sequence Number for added block-ack support.
	 * Set modify_mask bit STA_MODIFY_ADDBA_TID_MSK to use this field. */
	__le16 add_immediate_ba_ssn;
} __packed;

struct iwl4965_addsta_cmd {
	u8 mode;		/* 1: modify existing, 0: add new station */
	u8 reserved[3];
	struct sta_id_modify sta;
	struct iwl4965_keyinfo key;
	__le32 station_flags;		/* STA_FLG_* */
	__le32 station_flags_msk;	/* STA_FLG_* */

	/* bit field to disable (1) or enable (0) Tx for Traffic ID (TID)
	 * corresponding to bit (e.g. bit 5 controls TID 5).
	 * Set modify_mask bit STA_MODIFY_TID_DISABLE_TX to use this field. */
	__le16 tid_disable_tx;

	__le16	reserved1;

	/* TID for which to add block-ack support.
	 * Set modify_mask bit STA_MODIFY_ADDBA_TID_MSK to use this field. */
	u8 add_immediate_ba_tid;

	/* TID for which to remove block-ack support.
	 * Set modify_mask bit STA_MODIFY_DELBA_TID_MSK to use this field. */
	u8 remove_immediate_ba_tid;

	/* Starting Sequence Number for added block-ack support.
	 * Set modify_mask bit STA_MODIFY_ADDBA_TID_MSK to use this field. */
	__le16 add_immediate_ba_ssn;

	/*
	 * Number of packets OK to transmit to station even though
	 * it is asleep -- used to synchronise PS-poll and u-APSD
	 * responses while ucode keeps track of STA sleep state.
	 */
	__le16 sleep_tx_count;

	__le16 reserved2;
} __packed;

/* 5000 */
struct iwl_addsta_cmd {
	u8 mode;		/* 1: modify existing, 0: add new station */
	u8 reserved[3];
	struct sta_id_modify sta;
	struct iwl_keyinfo key;
	__le32 station_flags;		/* STA_FLG_* */
	__le32 station_flags_msk;	/* STA_FLG_* */

	/* bit field to disable (1) or enable (0) Tx for Traffic ID (TID)
	 * corresponding to bit (e.g. bit 5 controls TID 5).
	 * Set modify_mask bit STA_MODIFY_TID_DISABLE_TX to use this field. */
	__le16 tid_disable_tx;

	__le16	rate_n_flags;		/* 3945 only */

	/* TID for which to add block-ack support.
	 * Set modify_mask bit STA_MODIFY_ADDBA_TID_MSK to use this field. */
	u8 add_immediate_ba_tid;

	/* TID for which to remove block-ack support.
	 * Set modify_mask bit STA_MODIFY_DELBA_TID_MSK to use this field. */
	u8 remove_immediate_ba_tid;

	/* Starting Sequence Number for added block-ack support.
	 * Set modify_mask bit STA_MODIFY_ADDBA_TID_MSK to use this field. */
	__le16 add_immediate_ba_ssn;

	/*
	 * Number of packets OK to transmit to station even though
	 * it is asleep -- used to synchronise PS-poll and u-APSD
	 * responses while ucode keeps track of STA sleep state.
	 */
	__le16 sleep_tx_count;

	__le16 reserved2;
} __packed;


#define ADD_STA_SUCCESS_MSK		0x1
#define ADD_STA_NO_ROOM_IN_TABLE	0x2
#define ADD_STA_NO_BLOCK_ACK_RESOURCE	0x4
#define ADD_STA_MODIFY_NON_EXIST_STA	0x8
/*
 * REPLY_ADD_STA = 0x18 (response)
 */
struct iwl_add_sta_resp {
	u8 status;	/* ADD_STA_* */
} __packed;

#define REM_STA_SUCCESS_MSK              0x1
/*
 *  REPLY_REM_STA = 0x19 (response)
 */
struct iwl_rem_sta_resp {
	u8 status;
} __packed;

/*
 *  REPLY_REM_STA = 0x19 (command)
 */
struct iwl_rem_sta_cmd {
	u8 num_sta;     /* number of removed stations */
	u8 reserved[3];
	u8 addr[ETH_ALEN]; /* MAC addr of the first station */
	u8 reserved2[2];
} __packed;

#define IWL_TX_FIFO_BK_MSK		cpu_to_le32(BIT(0))
#define IWL_TX_FIFO_BE_MSK		cpu_to_le32(BIT(1))
#define IWL_TX_FIFO_VI_MSK		cpu_to_le32(BIT(2))
#define IWL_TX_FIFO_VO_MSK		cpu_to_le32(BIT(3))
#define IWL_AGG_TX_QUEUE_MSK		cpu_to_le32(0xffc00)

#define IWL_DROP_SINGLE		0
#define IWL_DROP_SELECTED	1
#define IWL_DROP_ALL		2

/*
 * REPLY_TXFIFO_FLUSH = 0x1e(command and response)
 *
 * When using full FIFO flush this command checks the scheduler HW block WR/RD
 * pointers to check if all the frames were transferred by DMA into the
 * relevant TX FIFO queue. Only when the DMA is finished and the queue is
 * empty the command can finish.
 * This command is used to flush the TXFIFO from transmit commands, it may
 * operate on single or multiple queues, the command queue can't be flushed by
 * this command. The command response is returned when all the queue flush
 * operations are done. Each TX command flushed return response with the FLUSH
 * status set in the TX response status. When FIFO flush operation is used,
 * the flush operation ends when both the scheduler DMA done and TXFIFO empty
 * are set.
 *
 * @fifo_control: bit mask for which queues to flush
 * @flush_control: flush controls
 *	0: Dump single MSDU
 *	1: Dump multiple MSDU according to PS, INVALID STA, TTL, TID disable.
 *	2: Dump all FIFO
 */
struct iwl_txfifo_flush_cmd {
	__le32 fifo_control;
	__le16 flush_control;
	__le16 reserved;
} __packed;

/*
 * REPLY_WEP_KEY = 0x20
 */
struct iwl_wep_key {
	u8 key_index;
	u8 key_offset;
	u8 reserved1[2];
	u8 key_size;
	u8 reserved2[3];
	u8 key[16];
} __packed;

struct iwl_wep_cmd {
	u8 num_keys;
	u8 global_key_type;
	u8 flags;
	u8 reserved;
	struct iwl_wep_key key[0];
} __packed;

#define WEP_KEY_WEP_TYPE 1
#define WEP_KEYS_MAX 4
#define WEP_INVALID_OFFSET 0xff
#define WEP_KEY_LEN_64 5
#define WEP_KEY_LEN_128 13

/******************************************************************************
 * (4)
 * Rx Responses:
 *
 *****************************************************************************/

#define RX_RES_STATUS_NO_CRC32_ERROR	cpu_to_le32(1 << 0)
#define RX_RES_STATUS_NO_RXE_OVERFLOW	cpu_to_le32(1 << 1)

#define RX_RES_PHY_FLAGS_BAND_24_MSK	cpu_to_le16(1 << 0)
#define RX_RES_PHY_FLAGS_MOD_CCK_MSK		cpu_to_le16(1 << 1)
#define RX_RES_PHY_FLAGS_SHORT_PREAMBLE_MSK	cpu_to_le16(1 << 2)
#define RX_RES_PHY_FLAGS_NARROW_BAND_MSK	cpu_to_le16(1 << 3)
#define RX_RES_PHY_FLAGS_ANTENNA_MSK		0xf0
#define RX_RES_PHY_FLAGS_ANTENNA_POS		4

#define RX_RES_STATUS_SEC_TYPE_MSK	(0x7 << 8)
#define RX_RES_STATUS_SEC_TYPE_NONE	(0x0 << 8)
#define RX_RES_STATUS_SEC_TYPE_WEP	(0x1 << 8)
#define RX_RES_STATUS_SEC_TYPE_CCMP	(0x2 << 8)
#define RX_RES_STATUS_SEC_TYPE_TKIP	(0x3 << 8)
#define	RX_RES_STATUS_SEC_TYPE_ERR	(0x7 << 8)

#define RX_RES_STATUS_STATION_FOUND	(1<<6)
#define RX_RES_STATUS_NO_STATION_INFO_MISMATCH	(1<<7)

#define RX_RES_STATUS_DECRYPT_TYPE_MSK	(0x3 << 11)
#define RX_RES_STATUS_NOT_DECRYPT	(0x0 << 11)
#define RX_RES_STATUS_DECRYPT_OK	(0x3 << 11)
#define RX_RES_STATUS_BAD_ICV_MIC	(0x1 << 11)
#define RX_RES_STATUS_BAD_KEY_TTAK	(0x2 << 11)

#define RX_MPDU_RES_STATUS_ICV_OK	(0x20)
#define RX_MPDU_RES_STATUS_MIC_OK	(0x40)
#define RX_MPDU_RES_STATUS_TTAK_OK	(1 << 7)
#define RX_MPDU_RES_STATUS_DEC_DONE_MSK	(0x800)


struct iwl3945_rx_frame_stats {
	u8 phy_count;
	u8 id;
	u8 rssi;
	u8 agc;
	__le16 sig_avg;
	__le16 noise_diff;
	u8 payload[0];
} __packed;

struct iwl3945_rx_frame_hdr {
	__le16 channel;
	__le16 phy_flags;
	u8 reserved1;
	u8 rate;
	__le16 len;
	u8 payload[0];
} __packed;

struct iwl3945_rx_frame_end {
	__le32 status;
	__le64 timestamp;
	__le32 beacon_timestamp;
} __packed;

/*
 * REPLY_3945_RX = 0x1b (response only, not a command)
 *
 * NOTE:  DO NOT dereference from casts to this structure
 * It is provided only for calculating minimum data set size.
 * The actual offsets of the hdr and end are dynamic based on
 * stats.phy_count
 */
struct iwl3945_rx_frame {
	struct iwl3945_rx_frame_stats stats;
	struct iwl3945_rx_frame_hdr hdr;
	struct iwl3945_rx_frame_end end;
} __packed;

#define IWL39_RX_FRAME_SIZE	(4 + sizeof(struct iwl3945_rx_frame))

/* Fixed (non-configurable) rx data from phy */

#define IWL49_RX_RES_PHY_CNT 14
#define IWL49_RX_PHY_FLAGS_ANTENNAE_OFFSET	(4)
#define IWL49_RX_PHY_FLAGS_ANTENNAE_MASK	(0x70)
#define IWL49_AGC_DB_MASK			(0x3f80)	/* MASK(7,13) */
#define IWL49_AGC_DB_POS			(7)
struct iwl4965_rx_non_cfg_phy {
	__le16 ant_selection;	/* ant A bit 4, ant B bit 5, ant C bit 6 */
	__le16 agc_info;	/* agc code 0:6, agc dB 7:13, reserved 14:15 */
	u8 rssi_info[6];	/* we use even entries, 0/2/4 for A/B/C rssi */
	u8 pad[0];
} __packed;


#define IWL50_RX_RES_PHY_CNT 8
#define IWL50_RX_RES_AGC_IDX     1
#define IWL50_RX_RES_RSSI_AB_IDX 2
#define IWL50_RX_RES_RSSI_C_IDX  3
#define IWL50_OFDM_AGC_MSK 0xfe00
#define IWL50_OFDM_AGC_BIT_POS 9
#define IWL50_OFDM_RSSI_A_MSK 0x00ff
#define IWL50_OFDM_RSSI_A_BIT_POS 0
#define IWL50_OFDM_RSSI_B_MSK 0xff0000
#define IWL50_OFDM_RSSI_B_BIT_POS 16
#define IWL50_OFDM_RSSI_C_MSK 0x00ff
#define IWL50_OFDM_RSSI_C_BIT_POS 0

struct iwl5000_non_cfg_phy {
	__le32 non_cfg_phy[IWL50_RX_RES_PHY_CNT];  /* up to 8 phy entries */
} __packed;


/*
 * REPLY_RX = 0xc3 (response only, not a command)
 * Used only for legacy (non 11n) frames.
 */
struct iwl_rx_phy_res {
	u8 non_cfg_phy_cnt;     /* non configurable DSP phy data byte count */
	u8 cfg_phy_cnt;		/* configurable DSP phy data byte count */
	u8 stat_id;		/* configurable DSP phy data set ID */
	u8 reserved1;
	__le64 timestamp;	/* TSF at on air rise */
	__le32 beacon_time_stamp; /* beacon at on-air rise */
	__le16 phy_flags;	/* general phy flags: band, modulation, ... */
	__le16 channel;		/* channel number */
	u8 non_cfg_phy_buf[32]; /* for various implementations of non_cfg_phy */
	__le32 rate_n_flags;	/* RATE_MCS_* */
	__le16 byte_count;	/* frame's byte-count */
	__le16 reserved3;
} __packed;

struct iwl_rx_mpdu_res_start {
	__le16 byte_count;
	__le16 reserved;
} __packed;


/******************************************************************************
 * (5)
 * Tx Commands & Responses:
 *
 * Driver must place each REPLY_TX command into one of the prioritized Tx
 * queues in host DRAM, shared between driver and device (see comments for
 * SCD registers and Tx/Rx Queues).  When the device's Tx scheduler and uCode
 * are preparing to transmit, the device pulls the Tx command over the PCI
 * bus via one of the device's Tx DMA channels, to fill an internal FIFO
 * from which data will be transmitted.
 *
 * uCode handles all timing and protocol related to control frames
 * (RTS/CTS/ACK), based on flags in the Tx command.  uCode and Tx scheduler
 * handle reception of block-acks; uCode updates the host driver via
 * REPLY_COMPRESSED_BA (4965).
 *
 * uCode handles retrying Tx when an ACK is expected but not received.
 * This includes trying lower data rates than the one requested in the Tx
 * command, as set up by the REPLY_RATE_SCALE (for 3945) or
 * REPLY_TX_LINK_QUALITY_CMD (4965).
 *
 * Driver sets up transmit power for various rates via REPLY_TX_PWR_TABLE_CMD.
 * This command must be executed after every RXON command, before Tx can occur.
 *****************************************************************************/

/* REPLY_TX Tx flags field */

/*
 * 1: Use RTS/CTS protocol or CTS-to-self if spec allows it
 * before this frame. if CTS-to-self required check
 * RXON_FLG_SELF_CTS_EN status.
 * unused in 3945/4965, used in 5000 series and after
 */
#define TX_CMD_FLG_PROT_REQUIRE_MSK cpu_to_le32(1 << 0)

/*
 * 1: Use Request-To-Send protocol before this frame.
 * Mutually exclusive vs. TX_CMD_FLG_CTS_MSK.
 * used in 3945/4965, unused in 5000 series and after
 */
#define TX_CMD_FLG_RTS_MSK cpu_to_le32(1 << 1)

/*
 * 1: Transmit Clear-To-Send to self before this frame.
 * Driver should set this for AUTH/DEAUTH/ASSOC-REQ/REASSOC mgmnt frames.
 * Mutually exclusive vs. TX_CMD_FLG_RTS_MSK.
 * used in 3945/4965, unused in 5000 series and after
 */
#define TX_CMD_FLG_CTS_MSK cpu_to_le32(1 << 2)

/* 1: Expect ACK from receiving station
 * 0: Don't expect ACK (MAC header's duration field s/b 0)
 * Set this for unicast frames, but not broadcast/multicast. */
#define TX_CMD_FLG_ACK_MSK cpu_to_le32(1 << 3)

/* For 4965:
 * 1: Use rate scale table (see REPLY_TX_LINK_QUALITY_CMD).
 *    Tx command's initial_rate_index indicates first rate to try;
 *    uCode walks through table for additional Tx attempts.
 * 0: Use Tx rate/MCS from Tx command's rate_n_flags field.
 *    This rate will be used for all Tx attempts; it will not be scaled. */
#define TX_CMD_FLG_STA_RATE_MSK cpu_to_le32(1 << 4)

/* 1: Expect immediate block-ack.
 * Set when Txing a block-ack request frame.  Also set TX_CMD_FLG_ACK_MSK. */
#define TX_CMD_FLG_IMM_BA_RSP_MASK  cpu_to_le32(1 << 6)

/*
 * 1: Frame requires full Tx-Op protection.
 * Set this if either RTS or CTS Tx Flag gets set.
 * used in 3945/4965, unused in 5000 series and after
 */
#define TX_CMD_FLG_FULL_TXOP_PROT_MSK cpu_to_le32(1 << 7)

/* Tx antenna selection field; used only for 3945, reserved (0) for 4965.
 * Set field to "0" to allow 3945 uCode to select antenna (normal usage). */
#define TX_CMD_FLG_ANT_SEL_MSK cpu_to_le32(0xf00)
#define TX_CMD_FLG_ANT_A_MSK cpu_to_le32(1 << 8)
#define TX_CMD_FLG_ANT_B_MSK cpu_to_le32(1 << 9)

/* 1: Ignore Bluetooth priority for this frame.
 * 0: Delay Tx until Bluetooth device is done (normal usage). */
#define TX_CMD_FLG_IGNORE_BT cpu_to_le32(1 << 12)

/* 1: uCode overrides sequence control field in MAC header.
 * 0: Driver provides sequence control field in MAC header.
 * Set this for management frames, non-QOS data frames, non-unicast frames,
 * and also in Tx command embedded in REPLY_SCAN_CMD for active scans. */
#define TX_CMD_FLG_SEQ_CTL_MSK cpu_to_le32(1 << 13)

/* 1: This frame is non-last MPDU; more fragments are coming.
 * 0: Last fragment, or not using fragmentation. */
#define TX_CMD_FLG_MORE_FRAG_MSK cpu_to_le32(1 << 14)

/* 1: uCode calculates and inserts Timestamp Function (TSF) in outgoing frame.
 * 0: No TSF required in outgoing frame.
 * Set this for transmitting beacons and probe responses. */
#define TX_CMD_FLG_TSF_MSK cpu_to_le32(1 << 16)

/* 1: Driver inserted 2 bytes pad after the MAC header, for (required) dword
 *    alignment of frame's payload data field.
 * 0: No pad
 * Set this for MAC headers with 26 or 30 bytes, i.e. those with QOS or ADDR4
 * field (but not both).  Driver must align frame data (i.e. data following
 * MAC header) to DWORD boundary. */
#define TX_CMD_FLG_MH_PAD_MSK cpu_to_le32(1 << 20)

/* accelerate aggregation support
 * 0 - no CCMP encryption; 1 - CCMP encryption */
#define TX_CMD_FLG_AGG_CCMP_MSK cpu_to_le32(1 << 22)

/* HCCA-AP - disable duration overwriting. */
#define TX_CMD_FLG_DUR_MSK cpu_to_le32(1 << 25)


/*
 * TX command security control
 */
#define TX_CMD_SEC_WEP  	0x01
#define TX_CMD_SEC_CCM  	0x02
#define TX_CMD_SEC_TKIP		0x03
#define TX_CMD_SEC_MSK		0x03
#define TX_CMD_SEC_SHIFT	6
#define TX_CMD_SEC_KEY128	0x08

/*
 * security overhead sizes
 */
#define WEP_IV_LEN 4
#define WEP_ICV_LEN 4
#define CCMP_MIC_LEN 8
#define TKIP_ICV_LEN 4

/*
 * REPLY_TX = 0x1c (command)
 */

struct iwl3945_tx_cmd {
	/*
	 * MPDU byte count:
	 * MAC header (24/26/30/32 bytes) + 2 bytes pad if 26/30 header size,
	 * + 8 byte IV for CCM or TKIP (not used for WEP)
	 * + Data payload
	 * + 8-byte MIC (not used for CCM/WEP)
	 * NOTE:  Does not include Tx command bytes, post-MAC pad bytes,
	 *        MIC (CCM) 8 bytes, ICV (WEP/TKIP/CKIP) 4 bytes, CRC 4 bytes.i
	 * Range: 14-2342 bytes.
	 */
	__le16 len;

	/*
	 * MPDU or MSDU byte count for next frame.
	 * Used for fragmentation and bursting, but not 11n aggregation.
	 * Same as "len", but for next frame.  Set to 0 if not applicable.
	 */
	__le16 next_frame_len;

	__le32 tx_flags;	/* TX_CMD_FLG_* */

	u8 rate;

	/* Index of recipient station in uCode's station table */
	u8 sta_id;
	u8 tid_tspec;
	u8 sec_ctl;
	u8 key[16];
	union {
		u8 byte[8];
		__le16 word[4];
		__le32 dw[2];
	} tkip_mic;
	__le32 next_frame_info;
	union {
		__le32 life_time;
		__le32 attempt;
	} stop_time;
	u8 supp_rates[2];
	u8 rts_retry_limit;	/*byte 50 */
	u8 data_retry_limit;	/*byte 51 */
	union {
		__le16 pm_frame_timeout;
		__le16 attempt_duration;
	} timeout;

	/*
	 * Duration of EDCA burst Tx Opportunity, in 32-usec units.
	 * Set this if txop time is not specified by HCCA protocol (e.g. by AP).
	 */
	__le16 driver_txop;

	/*
	 * MAC header goes here, followed by 2 bytes padding if MAC header
	 * length is 26 or 30 bytes, followed by payload data
	 */
	u8 payload[0];
	struct ieee80211_hdr hdr[0];
} __packed;

/*
 * REPLY_TX = 0x1c (response)
 */
struct iwl3945_tx_resp {
	u8 failure_rts;
	u8 failure_frame;
	u8 bt_kill_count;
	u8 rate;
	__le32 wireless_media_time;
	__le32 status;		/* TX status */
} __packed;


/*
 * 4965 uCode updates these Tx attempt count values in host DRAM.
 * Used for managing Tx retries when expecting block-acks.
 * Driver should set these fields to 0.
 */
struct iwl_dram_scratch {
	u8 try_cnt;		/* Tx attempts */
	u8 bt_kill_cnt;		/* Tx attempts blocked by Bluetooth device */
	__le16 reserved;
} __packed;

struct iwl_tx_cmd {
	/*
	 * MPDU byte count:
	 * MAC header (24/26/30/32 bytes) + 2 bytes pad if 26/30 header size,
	 * + 8 byte IV for CCM or TKIP (not used for WEP)
	 * + Data payload
	 * + 8-byte MIC (not used for CCM/WEP)
	 * NOTE:  Does not include Tx command bytes, post-MAC pad bytes,
	 *        MIC (CCM) 8 bytes, ICV (WEP/TKIP/CKIP) 4 bytes, CRC 4 bytes.i
	 * Range: 14-2342 bytes.
	 */
	__le16 len;

	/*
	 * MPDU or MSDU byte count for next frame.
	 * Used for fragmentation and bursting, but not 11n aggregation.
	 * Same as "len", but for next frame.  Set to 0 if not applicable.
	 */
	__le16 next_frame_len;

	__le32 tx_flags;	/* TX_CMD_FLG_* */

	/* uCode may modify this field of the Tx command (in host DRAM!).
	 * Driver must also set dram_lsb_ptr and dram_msb_ptr in this cmd. */
	struct iwl_dram_scratch scratch;

	/* Rate for *all* Tx attempts, if TX_CMD_FLG_STA_RATE_MSK is cleared. */
	__le32 rate_n_flags;	/* RATE_MCS_* */

	/* Index of destination station in uCode's station table */
	u8 sta_id;

	/* Type of security encryption:  CCM or TKIP */
	u8 sec_ctl;		/* TX_CMD_SEC_* */

	/*
	 * Index into rate table (see REPLY_TX_LINK_QUALITY_CMD) for initial
	 * Tx attempt, if TX_CMD_FLG_STA_RATE_MSK is set.  Normally "0" for
	 * data frames, this field may be used to selectively reduce initial
	 * rate (via non-0 value) for special frames (e.g. management), while
	 * still supporting rate scaling for all frames.
	 */
	u8 initial_rate_index;
	u8 reserved;
	u8 key[16];
	__le16 next_frame_flags;
	__le16 reserved2;
	union {
		__le32 life_time;
		__le32 attempt;
	} stop_time;

	/* Host DRAM physical address pointer to "scratch" in this command.
	 * Must be dword aligned.  "0" in dram_lsb_ptr disables usage. */
	__le32 dram_lsb_ptr;
	u8 dram_msb_ptr;

	u8 rts_retry_limit;	/*byte 50 */
	u8 data_retry_limit;	/*byte 51 */
	u8 tid_tspec;
	union {
		__le16 pm_frame_timeout;
		__le16 attempt_duration;
	} timeout;

	/*
	 * Duration of EDCA burst Tx Opportunity, in 32-usec units.
	 * Set this if txop time is not specified by HCCA protocol (e.g. by AP).
	 */
	__le16 driver_txop;

	/*
	 * MAC header goes here, followed by 2 bytes padding if MAC header
	 * length is 26 or 30 bytes, followed by payload data
	 */
	u8 payload[0];
	struct ieee80211_hdr hdr[0];
} __packed;

/* TX command response is sent after *3945* transmission attempts.
 *
 * NOTES:
 *
 * TX_STATUS_FAIL_NEXT_FRAG
 *
 * If the fragment flag in the MAC header for the frame being transmitted
 * is set and there is insufficient time to transmit the next frame, the
 * TX status will be returned with 'TX_STATUS_FAIL_NEXT_FRAG'.
 *
 * TX_STATUS_FIFO_UNDERRUN
 *
 * Indicates the host did not provide bytes to the FIFO fast enough while
 * a TX was in progress.
 *
 * TX_STATUS_FAIL_MGMNT_ABORT
 *
 * This status is only possible if the ABORT ON MGMT RX parameter was
 * set to true with the TX command.
 *
 * If the MSB of the status parameter is set then an abort sequence is
 * required.  This sequence consists of the host activating the TX Abort
 * control line, and then waiting for the TX Abort command response.  This
 * indicates that a the device is no longer in a transmit state, and that the
 * command FIFO has been cleared.  The host must then deactivate the TX Abort
 * control line.  Receiving is still allowed in this case.
 */
enum {
	TX_3945_STATUS_SUCCESS = 0x01,
	TX_3945_STATUS_DIRECT_DONE = 0x02,
	TX_3945_STATUS_FAIL_SHORT_LIMIT = 0x82,
	TX_3945_STATUS_FAIL_LONG_LIMIT = 0x83,
	TX_3945_STATUS_FAIL_FIFO_UNDERRUN = 0x84,
	TX_3945_STATUS_FAIL_MGMNT_ABORT = 0x85,
	TX_3945_STATUS_FAIL_NEXT_FRAG = 0x86,
	TX_3945_STATUS_FAIL_LIFE_EXPIRE = 0x87,
	TX_3945_STATUS_FAIL_DEST_PS = 0x88,
	TX_3945_STATUS_FAIL_ABORTED = 0x89,
	TX_3945_STATUS_FAIL_BT_RETRY = 0x8a,
	TX_3945_STATUS_FAIL_STA_INVALID = 0x8b,
	TX_3945_STATUS_FAIL_FRAG_DROPPED = 0x8c,
	TX_3945_STATUS_FAIL_TID_DISABLE = 0x8d,
	TX_3945_STATUS_FAIL_FRAME_FLUSHED = 0x8e,
	TX_3945_STATUS_FAIL_INSUFFICIENT_CF_POLL = 0x8f,
	TX_3945_STATUS_FAIL_TX_LOCKED = 0x90,
	TX_3945_STATUS_FAIL_NO_BEACON_ON_RADAR = 0x91,
};

/*
 * TX command response is sent after *agn* transmission attempts.
 *
 * both postpone and abort status are expected behavior from uCode. there is
 * no special operation required from driver; except for RFKILL_FLUSH,
 * which required tx flush host command to flush all the tx frames in queues
 */
enum {
	TX_STATUS_SUCCESS = 0x01,
	TX_STATUS_DIRECT_DONE = 0x02,
	/* postpone TX */
	TX_STATUS_POSTPONE_DELAY = 0x40,
	TX_STATUS_POSTPONE_FEW_BYTES = 0x41,
	TX_STATUS_POSTPONE_BT_PRIO = 0x42,
	TX_STATUS_POSTPONE_QUIET_PERIOD = 0x43,
	TX_STATUS_POSTPONE_CALC_TTAK = 0x44,
	/* abort TX */
	TX_STATUS_FAIL_INTERNAL_CROSSED_RETRY = 0x81,
	TX_STATUS_FAIL_SHORT_LIMIT = 0x82,
	TX_STATUS_FAIL_LONG_LIMIT = 0x83,
	TX_STATUS_FAIL_FIFO_UNDERRUN = 0x84,
	TX_STATUS_FAIL_DRAIN_FLOW = 0x85,
	TX_STATUS_FAIL_RFKILL_FLUSH = 0x86,
	TX_STATUS_FAIL_LIFE_EXPIRE = 0x87,
	TX_STATUS_FAIL_DEST_PS = 0x88,
	TX_STATUS_FAIL_HOST_ABORTED = 0x89,
	TX_STATUS_FAIL_BT_RETRY = 0x8a,
	TX_STATUS_FAIL_STA_INVALID = 0x8b,
	TX_STATUS_FAIL_FRAG_DROPPED = 0x8c,
	TX_STATUS_FAIL_TID_DISABLE = 0x8d,
	TX_STATUS_FAIL_FIFO_FLUSHED = 0x8e,
	TX_STATUS_FAIL_INSUFFICIENT_CF_POLL = 0x8f,
	/* uCode drop due to FW drop request */
	TX_STATUS_FAIL_FW_DROP = 0x90,
	/*
	 * uCode drop due to station color mismatch
	 * between tx command and station table
	 */
	TX_STATUS_FAIL_STA_COLOR_MISMATCH_DROP = 0x91,
};

#define	TX_PACKET_MODE_REGULAR		0x0000
#define	TX_PACKET_MODE_BURST_SEQ	0x0100
#define	TX_PACKET_MODE_BURST_FIRST	0x0200

enum {
	TX_POWER_PA_NOT_ACTIVE = 0x0,
};

enum {
	TX_STATUS_MSK = 0x000000ff,		/* bits 0:7 */
	TX_STATUS_DELAY_MSK = 0x00000040,
	TX_STATUS_ABORT_MSK = 0x00000080,
	TX_PACKET_MODE_MSK = 0x0000ff00,	/* bits 8:15 */
	TX_FIFO_NUMBER_MSK = 0x00070000,	/* bits 16:18 */
	TX_RESERVED = 0x00780000,		/* bits 19:22 */
	TX_POWER_PA_DETECT_MSK = 0x7f800000,	/* bits 23:30 */
	TX_ABORT_REQUIRED_MSK = 0x80000000,	/* bits 31:31 */
};

/* *******************************
 * TX aggregation status
 ******************************* */

enum {
	AGG_TX_STATE_TRANSMITTED = 0x00,
	AGG_TX_STATE_UNDERRUN_MSK = 0x01,
	AGG_TX_STATE_BT_PRIO_MSK = 0x02,
	AGG_TX_STATE_FEW_BYTES_MSK = 0x04,
	AGG_TX_STATE_ABORT_MSK = 0x08,
	AGG_TX_STATE_LAST_SENT_TTL_MSK = 0x10,
	AGG_TX_STATE_LAST_SENT_TRY_CNT_MSK = 0x20,
	AGG_TX_STATE_LAST_SENT_BT_KILL_MSK = 0x40,
	AGG_TX_STATE_SCD_QUERY_MSK = 0x80,
	AGG_TX_STATE_TEST_BAD_CRC32_MSK = 0x100,
	AGG_TX_STATE_RESPONSE_MSK = 0x1ff,
	AGG_TX_STATE_DUMP_TX_MSK = 0x200,
	AGG_TX_STATE_DELAY_TX_MSK = 0x400
};

#define AGG_TX_STATE_LAST_SENT_MSK  (AGG_TX_STATE_LAST_SENT_TTL_MSK | \
				     AGG_TX_STATE_LAST_SENT_TRY_CNT_MSK | \
				     AGG_TX_STATE_LAST_SENT_BT_KILL_MSK)

/* # tx attempts for first frame in aggregation */
#define AGG_TX_STATE_TRY_CNT_POS 12
#define AGG_TX_STATE_TRY_CNT_MSK 0xf000

/* Command ID and sequence number of Tx command for this frame */
#define AGG_TX_STATE_SEQ_NUM_POS 16
#define AGG_TX_STATE_SEQ_NUM_MSK 0xffff0000

/*
 * REPLY_TX = 0x1c (response)
 *
 * This response may be in one of two slightly different formats, indicated
 * by the frame_count field:
 *
 * 1)  No aggregation (frame_count == 1).  This reports Tx results for
 *     a single frame.  Multiple attempts, at various bit rates, may have
 *     been made for this frame.
 *
 * 2)  Aggregation (frame_count > 1).  This reports Tx results for
 *     2 or more frames that used block-acknowledge.  All frames were
 *     transmitted at same rate.  Rate scaling may have been used if first
 *     frame in this new agg block failed in previous agg block(s).
 *
 *     Note that, for aggregation, ACK (block-ack) status is not delivered here;
 *     block-ack has not been received by the time the 4965 records this status.
 *     This status relates to reasons the tx might have been blocked or aborted
 *     within the sending station (this 4965), rather than whether it was
 *     received successfully by the destination station.
 */
struct agg_tx_status {
	__le16 status;
	__le16 sequence;
} __packed;

struct iwl4965_tx_resp {
	u8 frame_count;		/* 1 no aggregation, >1 aggregation */
	u8 bt_kill_count;	/* # blocked by bluetooth (unused for agg) */
	u8 failure_rts;		/* # failures due to unsuccessful RTS */
	u8 failure_frame;	/* # failures due to no ACK (unused for agg) */

	/* For non-agg:  Rate at which frame was successful.
	 * For agg:  Rate at which all frames were transmitted. */
	__le32 rate_n_flags;	/* RATE_MCS_*  */

	/* For non-agg:  RTS + CTS + frame tx attempts time + ACK.
	 * For agg:  RTS + CTS + aggregation tx time + block-ack time. */
	__le16 wireless_media_time;	/* uSecs */

	__le16 reserved;
	__le32 pa_power1;	/* RF power amplifier measurement (not used) */
	__le32 pa_power2;

	/*
	 * For non-agg:  frame status TX_STATUS_*
	 * For agg:  status of 1st frame, AGG_TX_STATE_*; other frame status
	 *           fields follow this one, up to frame_count.
	 *           Bit fields:
	 *           11- 0:  AGG_TX_STATE_* status code
	 *           15-12:  Retry count for 1st frame in aggregation (retries
	 *                   occur if tx failed for this frame when it was a
	 *                   member of a previous aggregation block).  If rate
	 *                   scaling is used, retry count indicates the rate
	 *                   table entry used for all frames in the new agg.
	 *           31-16:  Sequence # for this frame's Tx cmd (not SSN!)
	 */
	union {
		__le32 status;
		struct agg_tx_status agg_status[0]; /* for each agg frame */
	} u;
} __packed;

/*
 * definitions for initial rate index field
 * bits [3:0] initial rate index
 * bits [6:4] rate table color, used for the initial rate
 * bit-7 invalid rate indication
 *   i.e. rate was not chosen from rate table
 *   or rate table color was changed during frame retries
 * refer tlc rate info
 */

#define IWL50_TX_RES_INIT_RATE_INDEX_POS	0
#define IWL50_TX_RES_INIT_RATE_INDEX_MSK	0x0f
#define IWL50_TX_RES_RATE_TABLE_COLOR_POS	4
#define IWL50_TX_RES_RATE_TABLE_COLOR_MSK	0x70
#define IWL50_TX_RES_INV_RATE_INDEX_MSK	0x80

/* refer to ra_tid */
#define IWL50_TX_RES_TID_POS	0
#define IWL50_TX_RES_TID_MSK	0x0f
#define IWL50_TX_RES_RA_POS	4
#define IWL50_TX_RES_RA_MSK	0xf0

struct iwl5000_tx_resp {
	u8 frame_count;		/* 1 no aggregation, >1 aggregation */
	u8 bt_kill_count;	/* # blocked by bluetooth (unused for agg) */
	u8 failure_rts;		/* # failures due to unsuccessful RTS */
	u8 failure_frame;	/* # failures due to no ACK (unused for agg) */

	/* For non-agg:  Rate at which frame was successful.
	 * For agg:  Rate at which all frames were transmitted. */
	__le32 rate_n_flags;	/* RATE_MCS_*  */

	/* For non-agg:  RTS + CTS + frame tx attempts time + ACK.
	 * For agg:  RTS + CTS + aggregation tx time + block-ack time. */
	__le16 wireless_media_time;	/* uSecs */

	u8 pa_status;		/* RF power amplifier measurement (not used) */
	u8 pa_integ_res_a[3];
	u8 pa_integ_res_b[3];
	u8 pa_integ_res_C[3];

	__le32 tfd_info;
	__le16 seq_ctl;
	__le16 byte_cnt;
	u8 tlc_info;
	u8 ra_tid;		/* tid (0:3), sta_id (4:7) */
	__le16 frame_ctrl;
	/*
	 * For non-agg:  frame status TX_STATUS_*
	 * For agg:  status of 1st frame, AGG_TX_STATE_*; other frame status
	 *           fields follow this one, up to frame_count.
	 *           Bit fields:
	 *           11- 0:  AGG_TX_STATE_* status code
	 *           15-12:  Retry count for 1st frame in aggregation (retries
	 *                   occur if tx failed for this frame when it was a
	 *                   member of a previous aggregation block).  If rate
	 *                   scaling is used, retry count indicates the rate
	 *                   table entry used for all frames in the new agg.
	 *           31-16:  Sequence # for this frame's Tx cmd (not SSN!)
	 */
	struct agg_tx_status status;	/* TX status (in aggregation -
					 * status of 1st frame) */
} __packed;
/*
 * REPLY_COMPRESSED_BA = 0xc5 (response only, not a command)
 *
 * Reports Block-Acknowledge from recipient station
 */
struct iwl_compressed_ba_resp {
	__le32 sta_addr_lo32;
	__le16 sta_addr_hi16;
	__le16 reserved;

	/* Index of recipient (BA-sending) station in uCode's station table */
	u8 sta_id;
	u8 tid;
	__le16 seq_ctl;
	__le64 bitmap;
	__le16 scd_flow;
	__le16 scd_ssn;
} __packed;

/*
 * REPLY_TX_PWR_TABLE_CMD = 0x97 (command, has simple generic response)
 *
 * See details under "TXPOWER" in iwl-4965-hw.h.
 */

struct iwl3945_txpowertable_cmd {
	u8 band;		/* 0: 5 GHz, 1: 2.4 GHz */
	u8 reserved;
	__le16 channel;
	struct iwl3945_power_per_rate power[IWL_MAX_RATES];
} __packed;

struct iwl4965_txpowertable_cmd {
	u8 band;		/* 0: 5 GHz, 1: 2.4 GHz */
	u8 reserved;
	__le16 channel;
	struct iwl4965_tx_power_db tx_power;
} __packed;


/**
 * struct iwl3945_rate_scaling_cmd - Rate Scaling Command & Response
 *
 * REPLY_RATE_SCALE = 0x47 (command, has simple generic response)
 *
 * NOTE: The table of rates passed to the uCode via the
 * RATE_SCALE command sets up the corresponding order of
 * rates used for all related commands, including rate
 * masks, etc.
 *
 * For example, if you set 9MB (PLCP 0x0f) as the first
 * rate in the rate table, the bit mask for that rate
 * when passed through ofdm_basic_rates on the REPLY_RXON
 * command would be bit 0 (1 << 0)
 */
struct iwl3945_rate_scaling_info {
	__le16 rate_n_flags;
	u8 try_cnt;
	u8 next_rate_index;
} __packed;

struct iwl3945_rate_scaling_cmd {
	u8 table_id;
	u8 reserved[3];
	struct iwl3945_rate_scaling_info table[IWL_MAX_RATES];
} __packed;


/*RS_NEW_API: only TLC_RTS remains and moved to bit 0 */
#define  LINK_QUAL_FLAGS_SET_STA_TLC_RTS_MSK	(1 << 0)

/* # of EDCA prioritized tx fifos */
#define  LINK_QUAL_AC_NUM AC_NUM

/* # entries in rate scale table to support Tx retries */
#define  LINK_QUAL_MAX_RETRY_NUM 16

/* Tx antenna selection values */
#define  LINK_QUAL_ANT_A_MSK (1 << 0)
#define  LINK_QUAL_ANT_B_MSK (1 << 1)
#define  LINK_QUAL_ANT_MSK   (LINK_QUAL_ANT_A_MSK|LINK_QUAL_ANT_B_MSK)


/**
 * struct iwl_link_qual_general_params
 *
 * Used in REPLY_TX_LINK_QUALITY_CMD
 */
struct iwl_link_qual_general_params {
	u8 flags;

	/* No entries at or above this (driver chosen) index contain MIMO */
	u8 mimo_delimiter;

	/* Best single antenna to use for single stream (legacy, SISO). */
	u8 single_stream_ant_msk;	/* LINK_QUAL_ANT_* */

	/* Best antennas to use for MIMO (unused for 4965, assumes both). */
	u8 dual_stream_ant_msk;		/* LINK_QUAL_ANT_* */

	/*
	 * If driver needs to use different initial rates for different
	 * EDCA QOS access categories (as implemented by tx fifos 0-3),
	 * this table will set that up, by indicating the indexes in the
	 * rs_table[LINK_QUAL_MAX_RETRY_NUM] rate table at which to start.
	 * Otherwise, driver should set all entries to 0.
	 *
	 * Entry usage:
	 * 0 = Background, 1 = Best Effort (normal), 2 = Video, 3 = Voice
	 * TX FIFOs above 3 use same value (typically 0) as TX FIFO 3.
	 */
	u8 start_rate_index[LINK_QUAL_AC_NUM];
} __packed;

#define LINK_QUAL_AGG_TIME_LIMIT_DEF	(4000) /* 4 milliseconds */
#define LINK_QUAL_AGG_TIME_LIMIT_MAX	(65535)
#define LINK_QUAL_AGG_TIME_LIMIT_MIN	(0)

#define LINK_QUAL_AGG_DISABLE_START_DEF	(3)
#define LINK_QUAL_AGG_DISABLE_START_MAX	(255)
#define LINK_QUAL_AGG_DISABLE_START_MIN	(0)

#define LINK_QUAL_AGG_FRAME_LIMIT_DEF	(31)
#define LINK_QUAL_AGG_FRAME_LIMIT_MAX	(63)
#define LINK_QUAL_AGG_FRAME_LIMIT_MIN	(0)

/**
 * struct iwl_link_qual_agg_params
 *
 * Used in REPLY_TX_LINK_QUALITY_CMD
 */
struct iwl_link_qual_agg_params {

	/* Maximum number of uSec in aggregation.
	 * Driver should set this to 4000 (4 milliseconds). */
	__le16 agg_time_limit;

	/*
	 * Number of Tx retries allowed for a frame, before that frame will
	 * no longer be considered for the start of an aggregation sequence
	 * (scheduler will then try to tx it as single frame).
	 * Driver should set this to 3.
	 */
	u8 agg_dis_start_th;

	/*
	 * Maximum number of frames in aggregation.
	 * 0 = no limit (default).  1 = no aggregation.
	 * Other values = max # frames in aggregation.
	 */
	u8 agg_frame_cnt_limit;

	__le32 reserved;
} __packed;

/*
 * REPLY_TX_LINK_QUALITY_CMD = 0x4e (command, has simple generic response)
 *
 * For 4965 only; 3945 uses REPLY_RATE_SCALE.
 *
 * Each station in the 4965's internal station table has its own table of 16
 * Tx rates and modulation modes (e.g. legacy/SISO/MIMO) for retrying Tx when
 * an ACK is not received.  This command replaces the entire table for
 * one station.
 *
 * NOTE:  Station must already be in 4965's station table.  Use REPLY_ADD_STA.
 *
 * The rate scaling procedures described below work well.  Of course, other
 * procedures are possible, and may work better for particular environments.
 *
 *
 * FILLING THE RATE TABLE
 *
 * Given a particular initial rate and mode, as determined by the rate
 * scaling algorithm described below, the Linux driver uses the following
 * formula to fill the rs_table[LINK_QUAL_MAX_RETRY_NUM] rate table in the
 * Link Quality command:
 *
 *
 * 1)  If using High-throughput (HT) (SISO or MIMO) initial rate:
 *     a) Use this same initial rate for first 3 entries.
 *     b) Find next lower available rate using same mode (SISO or MIMO),
 *        use for next 3 entries.  If no lower rate available, switch to
 *        legacy mode (no HT40 channel, no MIMO, no short guard interval).
 *     c) If using MIMO, set command's mimo_delimiter to number of entries
 *        using MIMO (3 or 6).
 *     d) After trying 2 HT rates, switch to legacy mode (no HT40 channel,
 *        no MIMO, no short guard interval), at the next lower bit rate
 *        (e.g. if second HT bit rate was 54, try 48 legacy), and follow
 *        legacy procedure for remaining table entries.
 *
 * 2)  If using legacy initial rate:
 *     a) Use the initial rate for only one entry.
 *     b) For each following entry, reduce the rate to next lower available
 *        rate, until reaching the lowest available rate.
 *     c) When reducing rate, also switch antenna selection.
 *     d) Once lowest available rate is reached, repeat this rate until
 *        rate table is filled (16 entries), switching antenna each entry.
 *
 *
 * ACCUMULATING HISTORY
 *
 * The rate scaling algorithm for 4965, as implemented in Linux driver, uses
 * two sets of frame Tx success history:  One for the current/active modulation
 * mode, and one for a speculative/search mode that is being attempted.  If the
 * speculative mode turns out to be more effective (i.e. actual transfer
 * rate is better), then the driver continues to use the speculative mode
 * as the new current active mode.
 *
 * Each history set contains, separately for each possible rate, data for a
 * sliding window of the 62 most recent tx attempts at that rate.  The data
 * includes a shifting bitmap of success(1)/failure(0), and sums of successful
 * and attempted frames, from which the driver can additionally calculate a
 * success ratio (success / attempted) and number of failures
 * (attempted - success), and control the size of the window (attempted).
 * The driver uses the bit map to remove successes from the success sum, as
 * the oldest tx attempts fall out of the window.
 *
 * When the 4965 makes multiple tx attempts for a given frame, each attempt
 * might be at a different rate, and have different modulation characteristics
 * (e.g. antenna, fat channel, short guard interval), as set up in the rate
 * scaling table in the Link Quality command.  The driver must determine
 * which rate table entry was used for each tx attempt, to determine which
 * rate-specific history to update, and record only those attempts that
 * match the modulation characteristics of the history set.
 *
 * When using block-ack (aggregation), all frames are transmitted at the same
 * rate, since there is no per-attempt acknowledgment from the destination
 * station.  The Tx response struct iwl_tx_resp indicates the Tx rate in
 * rate_n_flags field.  After receiving a block-ack, the driver can update
 * history for the entire block all at once.
 *
 *
 * FINDING BEST STARTING RATE:
 *
 * When working with a selected initial modulation mode (see below), the
 * driver attempts to find a best initial rate.  The initial rate is the
 * first entry in the Link Quality command's rate table.
 *
 * 1)  Calculate actual throughput (success ratio * expected throughput, see
 *     table below) for current initial rate.  Do this only if enough frames
 *     have been attempted to make the value meaningful:  at least 6 failed
 *     tx attempts, or at least 8 successes.  If not enough, don't try rate
 *     scaling yet.
 *
 * 2)  Find available rates adjacent to current initial rate.  Available means:
 *     a)  supported by hardware &&
 *     b)  supported by association &&
 *     c)  within any constraints selected by user
 *
 * 3)  Gather measured throughputs for adjacent rates.  These might not have
 *     enough history to calculate a throughput.  That's okay, we might try
 *     using one of them anyway!
 *
 * 4)  Try decreasing rate if, for current rate:
 *     a)  success ratio is < 15% ||
 *     b)  lower adjacent rate has better measured throughput ||
 *     c)  higher adjacent rate has worse throughput, and lower is unmeasured
 *
 *     As a sanity check, if decrease was determined above, leave rate
 *     unchanged if:
 *     a)  lower rate unavailable
 *     b)  success ratio at current rate > 85% (very good)
 *     c)  current measured throughput is better than expected throughput
 *         of lower rate (under perfect 100% tx conditions, see table below)
 *
 * 5)  Try increasing rate if, for current rate:
 *     a)  success ratio is < 15% ||
 *     b)  both adjacent rates' throughputs are unmeasured (try it!) ||
 *     b)  higher adjacent rate has better measured throughput ||
 *     c)  lower adjacent rate has worse throughput, and higher is unmeasured
 *
 *     As a sanity check, if increase was determined above, leave rate
 *     unchanged if:
 *     a)  success ratio at current rate < 70%.  This is not particularly
 *         good performance; higher rate is sure to have poorer success.
 *
 * 6)  Re-evaluate the rate after each tx frame.  If working with block-
 *     acknowledge, history and statistics may be calculated for the entire
 *     block (including prior history that fits within the history windows),
 *     before re-evaluation.
 *
 * FINDING BEST STARTING MODULATION MODE:
 *
 * After working with a modulation mode for a "while" (and doing rate scaling),
 * the driver searches for a new initial mode in an attempt to improve
 * throughput.  The "while" is measured by numbers of attempted frames:
 *
 * For legacy mode, search for new mode after:
 *   480 successful frames, or 160 failed frames
 * For high-throughput modes (SISO or MIMO), search for new mode after:
 *   4500 successful frames, or 400 failed frames
 *
 * Mode switch possibilities are (3 for each mode):
 *
 * For legacy:
 *   Change antenna, try SISO (if HT association), try MIMO (if HT association)
 * For SISO:
 *   Change antenna, try MIMO, try shortened guard interval (SGI)
 * For MIMO:
 *   Try SISO antenna A, SISO antenna B, try shortened guard interval (SGI)
 *
 * When trying a new mode, use the same bit rate as the old/current mode when
 * trying antenna switches and shortened guard interval.  When switching to
 * SISO from MIMO or legacy, or to MIMO from SISO or legacy, use a rate
 * for which the expected throughput (under perfect conditions) is about the
 * same or slightly better than the actual measured throughput delivered by
 * the old/current mode.
 *
 * Actual throughput can be estimated by multiplying the expected throughput
 * by the success ratio (successful / attempted tx frames).  Frame size is
 * not considered in this calculation; it assumes that frame size will average
 * out to be fairly consistent over several samples.  The following are
 * metric values for expected throughput assuming 100% success ratio.
 * Only G band has support for CCK rates:
 *
 *           RATE:  1    2    5   11    6   9   12   18   24   36   48   54   60
 *
 *              G:  7   13   35   58   40  57   72   98  121  154  177  186  186
 *              A:  0    0    0    0   40  57   72   98  121  154  177  186  186
 *     SISO 20MHz:  0    0    0    0   42  42   76  102  124  159  183  193  202
 * SGI SISO 20MHz:  0    0    0    0   46  46   82  110  132  168  192  202  211
 *     MIMO 20MHz:  0    0    0    0   74  74  123  155  179  214  236  244  251
 * SGI MIMO 20MHz:  0    0    0    0   81  81  131  164  188  222  243  251  257
 *     SISO 40MHz:  0    0    0    0   77  77  127  160  184  220  242  250  257
 * SGI SISO 40MHz:  0    0    0    0   83  83  135  169  193  229  250  257  264
 *     MIMO 40MHz:  0    0    0    0  123 123  182  214  235  264  279  285  289
 * SGI MIMO 40MHz:  0    0    0    0  131 131  191  222  242  270  284  289  293
 *
 * After the new mode has been tried for a short while (minimum of 6 failed
 * frames or 8 successful frames), compare success ratio and actual throughput
 * estimate of the new mode with the old.  If either is better with the new
 * mode, continue to use the new mode.
 *
 * Continue comparing modes until all 3 possibilities have been tried.
 * If moving from legacy to HT, try all 3 possibilities from the new HT
 * mode.  After trying all 3, a best mode is found.  Continue to use this mode
 * for the longer "while" described above (e.g. 480 successful frames for
 * legacy), and then repeat the search process.
 *
 */
struct iwl_link_quality_cmd {

	/* Index of destination/recipient station in uCode's station table */
	u8 sta_id;
	u8 reserved1;
	__le16 control;		/* not used */
	struct iwl_link_qual_general_params general_params;
	struct iwl_link_qual_agg_params agg_params;

	/*
	 * Rate info; when using rate-scaling, Tx command's initial_rate_index
	 * specifies 1st Tx rate attempted, via index into this table.
	 * 4965 works its way through table when retrying Tx.
	 */
	struct {
		__le32 rate_n_flags;	/* RATE_MCS_*, IWL_RATE_* */
	} rs_table[LINK_QUAL_MAX_RETRY_NUM];
	__le32 reserved2;
} __packed;

/*
 * BT configuration enable flags:
 *   bit 0 - 1: BT channel announcement enabled
 *           0: disable
 *   bit 1 - 1: priority of BT device enabled
 *           0: disable
 *   bit 2 - 1: BT 2 wire support enabled
 *           0: disable
 */
#define BT_COEX_DISABLE (0x0)
#define BT_ENABLE_CHANNEL_ANNOUNCE BIT(0)
#define BT_ENABLE_PRIORITY	   BIT(1)
#define BT_ENABLE_2_WIRE	   BIT(2)

#define BT_COEX_DISABLE (0x0)
#define BT_COEX_ENABLE  (BT_ENABLE_CHANNEL_ANNOUNCE | BT_ENABLE_PRIORITY)

#define BT_LEAD_TIME_MIN (0x0)
#define BT_LEAD_TIME_DEF (0x1E)
#define BT_LEAD_TIME_MAX (0xFF)

#define BT_MAX_KILL_MIN (0x1)
#define BT_MAX_KILL_DEF (0x5)
#define BT_MAX_KILL_MAX (0xFF)

/*
 * REPLY_BT_CONFIG = 0x9b (command, has simple generic response)
 *
 * 3945 and 4965 support hardware handshake with Bluetooth device on
 * same platform.  Bluetooth device alerts wireless device when it will Tx;
 * wireless device can delay or kill its own Tx to accommodate.
 */
struct iwl_bt_cmd {
	u8 flags;
	u8 lead_time;
	u8 max_kill;
	u8 reserved;
	__le32 kill_ack_mask;
	__le32 kill_cts_mask;
} __packed;

/******************************************************************************
 * (6)
 * Spectrum Management (802.11h) Commands, Responses, Notifications:
 *
 *****************************************************************************/

/*
 * Spectrum Management
 */
#define MEASUREMENT_FILTER_FLAG (RXON_FILTER_PROMISC_MSK         | \
				 RXON_FILTER_CTL2HOST_MSK        | \
				 RXON_FILTER_ACCEPT_GRP_MSK      | \
				 RXON_FILTER_DIS_DECRYPT_MSK     | \
				 RXON_FILTER_DIS_GRP_DECRYPT_MSK | \
				 RXON_FILTER_ASSOC_MSK           | \
				 RXON_FILTER_BCON_AWARE_MSK)

struct iwl_measure_channel {
	__le32 duration;	/* measurement duration in extended beacon
				 * format */
	u8 channel;		/* channel to measure */
	u8 type;		/* see enum iwl_measure_type */
	__le16 reserved;
} __packed;

/*
 * REPLY_SPECTRUM_MEASUREMENT_CMD = 0x74 (command)
 */
struct iwl_spectrum_cmd {
	__le16 len;		/* number of bytes starting from token */
	u8 token;		/* token id */
	u8 id;			/* measurement id -- 0 or 1 */
	u8 origin;		/* 0 = TGh, 1 = other, 2 = TGk */
	u8 periodic;		/* 1 = periodic */
	__le16 path_loss_timeout;
	__le32 start_time;	/* start time in extended beacon format */
	__le32 reserved2;
	__le32 flags;		/* rxon flags */
	__le32 filter_flags;	/* rxon filter flags */
	__le16 channel_count;	/* minimum 1, maximum 10 */
	__le16 reserved3;
	struct iwl_measure_channel channels[10];
} __packed;

/*
 * REPLY_SPECTRUM_MEASUREMENT_CMD = 0x74 (response)
 */
struct iwl_spectrum_resp {
	u8 token;
	u8 id;			/* id of the prior command replaced, or 0xff */
	__le16 status;		/* 0 - command will be handled
				 * 1 - cannot handle (conflicts with another
				 *     measurement) */
} __packed;

enum iwl_measurement_state {
	IWL_MEASUREMENT_START = 0,
	IWL_MEASUREMENT_STOP = 1,
};

enum iwl_measurement_status {
	IWL_MEASUREMENT_OK = 0,
	IWL_MEASUREMENT_CONCURRENT = 1,
	IWL_MEASUREMENT_CSA_CONFLICT = 2,
	IWL_MEASUREMENT_TGH_CONFLICT = 3,
	/* 4-5 reserved */
	IWL_MEASUREMENT_STOPPED = 6,
	IWL_MEASUREMENT_TIMEOUT = 7,
	IWL_MEASUREMENT_PERIODIC_FAILED = 8,
};

#define NUM_ELEMENTS_IN_HISTOGRAM 8

struct iwl_measurement_histogram {
	__le32 ofdm[NUM_ELEMENTS_IN_HISTOGRAM];	/* in 0.8usec counts */
	__le32 cck[NUM_ELEMENTS_IN_HISTOGRAM];	/* in 1usec counts */
} __packed;

/* clear channel availability counters */
struct iwl_measurement_cca_counters {
	__le32 ofdm;
	__le32 cck;
} __packed;

enum iwl_measure_type {
	IWL_MEASURE_BASIC = (1 << 0),
	IWL_MEASURE_CHANNEL_LOAD = (1 << 1),
	IWL_MEASURE_HISTOGRAM_RPI = (1 << 2),
	IWL_MEASURE_HISTOGRAM_NOISE = (1 << 3),
	IWL_MEASURE_FRAME = (1 << 4),
	/* bits 5:6 are reserved */
	IWL_MEASURE_IDLE = (1 << 7),
};

/*
 * SPECTRUM_MEASURE_NOTIFICATION = 0x75 (notification only, not a command)
 */
struct iwl_spectrum_notification {
	u8 id;			/* measurement id -- 0 or 1 */
	u8 token;
	u8 channel_index;	/* index in measurement channel list */
	u8 state;		/* 0 - start, 1 - stop */
	__le32 start_time;	/* lower 32-bits of TSF */
	u8 band;		/* 0 - 5.2GHz, 1 - 2.4GHz */
	u8 channel;
	u8 type;		/* see enum iwl_measurement_type */
	u8 reserved1;
	/* NOTE:  cca_ofdm, cca_cck, basic_type, and histogram are only only
	 * valid if applicable for measurement type requested. */
	__le32 cca_ofdm;	/* cca fraction time in 40Mhz clock periods */
	__le32 cca_cck;		/* cca fraction time in 44Mhz clock periods */
	__le32 cca_time;	/* channel load time in usecs */
	u8 basic_type;		/* 0 - bss, 1 - ofdm preamble, 2 -
				 * unidentified */
	u8 reserved2[3];
	struct iwl_measurement_histogram histogram;
	__le32 stop_time;	/* lower 32-bits of TSF */
	__le32 status;		/* see iwl_measurement_status */
} __packed;

/******************************************************************************
 * (7)
 * Power Management Commands, Responses, Notifications:
 *
 *****************************************************************************/

/**
 * struct iwl_powertable_cmd - Power Table Command
 * @flags: See below:
 *
 * POWER_TABLE_CMD = 0x77 (command, has simple generic response)
 *
 * PM allow:
 *   bit 0 - '0' Driver not allow power management
 *           '1' Driver allow PM (use rest of parameters)
 *
 * uCode send sleep notifications:
 *   bit 1 - '0' Don't send sleep notification
 *           '1' send sleep notification (SEND_PM_NOTIFICATION)
 *
 * Sleep over DTIM
 *   bit 2 - '0' PM have to walk up every DTIM
 *           '1' PM could sleep over DTIM till listen Interval.
 *
 * PCI power managed
 *   bit 3 - '0' (PCI_CFG_LINK_CTRL & 0x1)
 *           '1' !(PCI_CFG_LINK_CTRL & 0x1)
 *
 * Fast PD
 *   bit 4 - '1' Put radio to sleep when receiving frame for others
 *
 * Force sleep Modes
 *   bit 31/30- '00' use both mac/xtal sleeps
 *              '01' force Mac sleep
 *              '10' force xtal sleep
 *              '11' Illegal set
 *
 * NOTE: if sleep_interval[SLEEP_INTRVL_TABLE_SIZE-1] > DTIM period then
 * ucode assume sleep over DTIM is allowed and we don't need to wake up
 * for every DTIM.
 */
#define IWL_POWER_VEC_SIZE 5

#define IWL_POWER_DRIVER_ALLOW_SLEEP_MSK	cpu_to_le16(BIT(0))
#define IWL_POWER_SLEEP_OVER_DTIM_MSK		cpu_to_le16(BIT(2))
#define IWL_POWER_PCI_PM_MSK			cpu_to_le16(BIT(3))
#define IWL_POWER_FAST_PD			cpu_to_le16(BIT(4))

struct iwl3945_powertable_cmd {
	__le16 flags;
	u8 reserved[2];
	__le32 rx_data_timeout;
	__le32 tx_data_timeout;
	__le32 sleep_interval[IWL_POWER_VEC_SIZE];
} __packed;

struct iwl_powertable_cmd {
	__le16 flags;
	u8 keep_alive_seconds;		/* 3945 reserved */
	u8 debug_flags;			/* 3945 reserved */
	__le32 rx_data_timeout;
	__le32 tx_data_timeout;
	__le32 sleep_interval[IWL_POWER_VEC_SIZE];
	__le32 keep_alive_beacons;
} __packed;

/*
 * PM_SLEEP_NOTIFICATION = 0x7A (notification only, not a command)
 * 3945 and 4965 identical.
 */
struct iwl_sleep_notification {
	u8 pm_sleep_mode;
	u8 pm_wakeup_src;
	__le16 reserved;
	__le32 sleep_time;
	__le32 tsf_low;
	__le32 bcon_timer;
} __packed;

/* Sleep states.  3945 and 4965 identical. */
enum {
	IWL_PM_NO_SLEEP = 0,
	IWL_PM_SLP_MAC = 1,
	IWL_PM_SLP_FULL_MAC_UNASSOCIATE = 2,
	IWL_PM_SLP_FULL_MAC_CARD_STATE = 3,
	IWL_PM_SLP_PHY = 4,
	IWL_PM_SLP_REPENT = 5,
	IWL_PM_WAKEUP_BY_TIMER = 6,
	IWL_PM_WAKEUP_BY_DRIVER = 7,
	IWL_PM_WAKEUP_BY_RFKILL = 8,
	/* 3 reserved */
	IWL_PM_NUM_OF_MODES = 12,
};

/*
 * REPLY_CARD_STATE_CMD = 0xa0 (command, has simple generic response)
 */
#define CARD_STATE_CMD_DISABLE 0x00	/* Put card to sleep */
#define CARD_STATE_CMD_ENABLE  0x01	/* Wake up card */
#define CARD_STATE_CMD_HALT    0x02	/* Power down permanently */
struct iwl_card_state_cmd {
	__le32 status;		/* CARD_STATE_CMD_* request new power state */
} __packed;

/*
 * CARD_STATE_NOTIFICATION = 0xa1 (notification only, not a command)
 */
struct iwl_card_state_notif {
	__le32 flags;
} __packed;

#define HW_CARD_DISABLED   0x01
#define SW_CARD_DISABLED   0x02
#define CT_CARD_DISABLED   0x04
#define RXON_CARD_DISABLED 0x10

struct iwl_ct_kill_config {
	__le32   reserved;
	__le32   critical_temperature_M;
	__le32   critical_temperature_R;
}  __packed;

/* 1000, and 6x00 */
struct iwl_ct_kill_throttling_config {
	__le32   critical_temperature_exit;
	__le32   reserved;
	__le32   critical_temperature_enter;
}  __packed;

/******************************************************************************
 * (8)
 * Scan Commands, Responses, Notifications:
 *
 *****************************************************************************/

#define SCAN_CHANNEL_TYPE_PASSIVE cpu_to_le32(0)
#define SCAN_CHANNEL_TYPE_ACTIVE  cpu_to_le32(1)

/**
 * struct iwl_scan_channel - entry in REPLY_SCAN_CMD channel table
 *
 * One for each channel in the scan list.
 * Each channel can independently select:
 * 1)  SSID for directed active scans
 * 2)  Txpower setting (for rate specified within Tx command)
 * 3)  How long to stay on-channel (behavior may be modified by quiet_time,
 *     quiet_plcp_th, good_CRC_th)
 *
 * To avoid uCode errors, make sure the following are true (see comments
 * under struct iwl_scan_cmd about max_out_time and quiet_time):
 * 1)  If using passive_dwell (i.e. passive_dwell != 0):
 *     active_dwell <= passive_dwell (< max_out_time if max_out_time != 0)
 * 2)  quiet_time <= active_dwell
 * 3)  If restricting off-channel time (i.e. max_out_time !=0):
 *     passive_dwell < max_out_time
 *     active_dwell < max_out_time
 */

/* FIXME: rename to AP1, remove tpc */
struct iwl3945_scan_channel {
	/*
	 * type is defined as:
	 * 0:0 1 = active, 0 = passive
	 * 1:4 SSID direct bit map; if a bit is set, then corresponding
	 *     SSID IE is transmitted in probe request.
	 * 5:7 reserved
	 */
	u8 type;
	u8 channel;	/* band is selected by iwl3945_scan_cmd "flags" field */
	struct iwl3945_tx_power tpc;
	__le16 active_dwell;	/* in 1024-uSec TU (time units), typ 5-50 */
	__le16 passive_dwell;	/* in 1024-uSec TU (time units), typ 20-500 */
} __packed;

/* set number of direct probes u8 type */
#define IWL39_SCAN_PROBE_MASK(n) ((BIT(n) | (BIT(n) - BIT(1))))

struct iwl_scan_channel {
	/*
	 * type is defined as:
	 * 0:0 1 = active, 0 = passive
	 * 1:20 SSID direct bit map; if a bit is set, then corresponding
	 *     SSID IE is transmitted in probe request.
	 * 21:31 reserved
	 */
	__le32 type;
	__le16 channel;	/* band is selected by iwl_scan_cmd "flags" field */
	u8 tx_gain;		/* gain for analog radio */
	u8 dsp_atten;		/* gain for DSP */
	__le16 active_dwell;	/* in 1024-uSec TU (time units), typ 5-50 */
	__le16 passive_dwell;	/* in 1024-uSec TU (time units), typ 20-500 */
} __packed;

/* set number of direct probes __le32 type */
#define IWL_SCAN_PROBE_MASK(n) 	cpu_to_le32((BIT(n) | (BIT(n) - BIT(1))))

/**
 * struct iwl_ssid_ie - directed scan network information element
 *
 * Up to 20 of these may appear in REPLY_SCAN_CMD (Note: Only 4 are in
 * 3945 SCAN api), selected by "type" bit field in struct iwl_scan_channel;
 * each channel may select different ssids from among the 20 (4) entries.
 * SSID IEs get transmitted in reverse order of entry.
 */
struct iwl_ssid_ie {
	u8 id;
	u8 len;
	u8 ssid[32];
} __packed;

#define PROBE_OPTION_MAX_3945		4
#define PROBE_OPTION_MAX		20
#define TX_CMD_LIFE_TIME_INFINITE	cpu_to_le32(0xFFFFFFFF)
#define IWL_GOOD_CRC_TH_DISABLED	0
#define IWL_GOOD_CRC_TH_DEFAULT		cpu_to_le16(1)
#define IWL_GOOD_CRC_TH_NEVER		cpu_to_le16(0xffff)
#define IWL_MAX_SCAN_SIZE 1024
#define IWL_MAX_CMD_SIZE 4096

/*
 * REPLY_SCAN_CMD = 0x80 (command)
 *
 * The hardware scan command is very powerful; the driver can set it up to
 * maintain (relatively) normal network traffic while doing a scan in the
 * background.  The max_out_time and suspend_time control the ratio of how
 * long the device stays on an associated network channel ("service channel")
 * vs. how long it's away from the service channel, i.e. tuned to other channels
 * for scanning.
 *
 * max_out_time is the max time off-channel (in usec), and suspend_time
 * is how long (in "extended beacon" format) that the scan is "suspended"
 * after returning to the service channel.  That is, suspend_time is the
 * time that we stay on the service channel, doing normal work, between
 * scan segments.  The driver may set these parameters differently to support
 * scanning when associated vs. not associated, and light vs. heavy traffic
 * loads when associated.
 *
 * After receiving this command, the device's scan engine does the following;
 *
 * 1)  Sends SCAN_START notification to driver
 * 2)  Checks to see if it has time to do scan for one channel
 * 3)  Sends NULL packet, with power-save (PS) bit set to 1,
 *     to tell AP that we're going off-channel
 * 4)  Tunes to first channel in scan list, does active or passive scan
 * 5)  Sends SCAN_RESULT notification to driver
 * 6)  Checks to see if it has time to do scan on *next* channel in list
 * 7)  Repeats 4-6 until it no longer has time to scan the next channel
 *     before max_out_time expires
 * 8)  Returns to service channel
 * 9)  Sends NULL packet with PS=0 to tell AP that we're back
 * 10) Stays on service channel until suspend_time expires
 * 11) Repeats entire process 2-10 until list is complete
 * 12) Sends SCAN_COMPLETE notification
 *
 * For fast, efficient scans, the scan command also has support for staying on
 * a channel for just a short time, if doing active scanning and getting no
 * responses to the transmitted probe request.  This time is controlled by
 * quiet_time, and the number of received packets below which a channel is
 * considered "quiet" is controlled by quiet_plcp_threshold.
 *
 * For active scanning on channels that have regulatory restrictions against
 * blindly transmitting, the scan can listen before transmitting, to make sure
 * that there is already legitimate activity on the channel.  If enough
 * packets are cleanly received on the channel (controlled by good_CRC_th,
 * typical value 1), the scan engine starts transmitting probe requests.
 *
 * Driver must use separate scan commands for 2.4 vs. 5 GHz bands.
 *
 * To avoid uCode errors, see timing restrictions described under
 * struct iwl_scan_channel.
 */

struct iwl3945_scan_cmd {
	__le16 len;
	u8 reserved0;
	u8 channel_count;	/* # channels in channel list */
	__le16 quiet_time;	/* dwell only this # millisecs on quiet channel
				 * (only for active scan) */
	__le16 quiet_plcp_th;	/* quiet chnl is < this # pkts (typ. 1) */
	__le16 good_CRC_th;	/* passive -> active promotion threshold */
	__le16 reserved1;
	__le32 max_out_time;	/* max usec to be away from associated (service)
				 * channel */
	__le32 suspend_time;	/* pause scan this long (in "extended beacon
				 * format") when returning to service channel:
				 * 3945; 31:24 # beacons, 19:0 additional usec,
				 * 4965; 31:22 # beacons, 21:0 additional usec.
				 */
	__le32 flags;		/* RXON_FLG_* */
	__le32 filter_flags;	/* RXON_FILTER_* */

	/* For active scans (set to all-0s for passive scans).
	 * Does not include payload.  Must specify Tx rate; no rate scaling. */
	struct iwl3945_tx_cmd tx_cmd;

	/* For directed active scans (set to all-0s otherwise) */
	struct iwl_ssid_ie direct_scan[PROBE_OPTION_MAX_3945];

	/*
	 * Probe request frame, followed by channel list.
	 *
	 * Size of probe request frame is specified by byte count in tx_cmd.
	 * Channel list follows immediately after probe request frame.
	 * Number of channels in list is specified by channel_count.
	 * Each channel in list is of type:
	 *
	 * struct iwl3945_scan_channel channels[0];
	 *
	 * NOTE:  Only one band of channels can be scanned per pass.  You
	 * must not mix 2.4GHz channels and 5.2GHz channels, and you must wait
	 * for one scan to complete (i.e. receive SCAN_COMPLETE_NOTIFICATION)
	 * before requesting another scan.
	 */
	u8 data[0];
} __packed;

struct iwl_scan_cmd {
	__le16 len;
	u8 reserved0;
	u8 channel_count;	/* # channels in channel list */
	__le16 quiet_time;	/* dwell only this # millisecs on quiet channel
				 * (only for active scan) */
	__le16 quiet_plcp_th;	/* quiet chnl is < this # pkts (typ. 1) */
	__le16 good_CRC_th;	/* passive -> active promotion threshold */
	__le16 rx_chain;	/* RXON_RX_CHAIN_* */
	__le32 max_out_time;	/* max usec to be away from associated (service)
				 * channel */
	__le32 suspend_time;	/* pause scan this long (in "extended beacon
				 * format") when returning to service chnl:
				 * 3945; 31:24 # beacons, 19:0 additional usec,
				 * 4965; 31:22 # beacons, 21:0 additional usec.
				 */
	__le32 flags;		/* RXON_FLG_* */
	__le32 filter_flags;	/* RXON_FILTER_* */

	/* For active scans (set to all-0s for passive scans).
	 * Does not include payload.  Must specify Tx rate; no rate scaling. */
	struct iwl_tx_cmd tx_cmd;

	/* For directed active scans (set to all-0s otherwise) */
	struct iwl_ssid_ie direct_scan[PROBE_OPTION_MAX];

	/*
	 * Probe request frame, followed by channel list.
	 *
	 * Size of probe request frame is specified by byte count in tx_cmd.
	 * Channel list follows immediately after probe request frame.
	 * Number of channels in list is specified by channel_count.
	 * Each channel in list is of type:
	 *
	 * struct iwl_scan_channel channels[0];
	 *
	 * NOTE:  Only one band of channels can be scanned per pass.  You
	 * must not mix 2.4GHz channels and 5.2GHz channels, and you must wait
	 * for one scan to complete (i.e. receive SCAN_COMPLETE_NOTIFICATION)
	 * before requesting another scan.
	 */
	u8 data[0];
} __packed;

/* Can abort will notify by complete notification with abort status. */
#define CAN_ABORT_STATUS	cpu_to_le32(0x1)
/* complete notification statuses */
#define ABORT_STATUS            0x2

/*
 * REPLY_SCAN_CMD = 0x80 (response)
 */
struct iwl_scanreq_notification {
	__le32 status;		/* 1: okay, 2: cannot fulfill request */
} __packed;

/*
 * SCAN_START_NOTIFICATION = 0x82 (notification only, not a command)
 */
struct iwl_scanstart_notification {
	__le32 tsf_low;
	__le32 tsf_high;
	__le32 beacon_timer;
	u8 channel;
	u8 band;
	u8 reserved[2];
	__le32 status;
} __packed;

#define  SCAN_OWNER_STATUS 0x1;
#define  MEASURE_OWNER_STATUS 0x2;

#define NUMBER_OF_STATISTICS 1	/* first __le32 is good CRC */
/*
 * SCAN_RESULTS_NOTIFICATION = 0x83 (notification only, not a command)
 */
struct iwl_scanresults_notification {
	u8 channel;
	u8 band;
	u8 reserved[2];
	__le32 tsf_low;
	__le32 tsf_high;
	__le32 statistics[NUMBER_OF_STATISTICS];
} __packed;

/*
 * SCAN_COMPLETE_NOTIFICATION = 0x84 (notification only, not a command)
 */
struct iwl_scancomplete_notification {
	u8 scanned_channels;
	u8 status;
	u8 reserved;
	u8 last_channel;
	__le32 tsf_low;
	__le32 tsf_high;
} __packed;


/******************************************************************************
 * (9)
 * IBSS/AP Commands and Notifications:
 *
 *****************************************************************************/

/*
 * BEACON_NOTIFICATION = 0x90 (notification only, not a command)
 */

struct iwl3945_beacon_notif {
	struct iwl3945_tx_resp beacon_notify_hdr;
	__le32 low_tsf;
	__le32 high_tsf;
	__le32 ibss_mgr_status;
} __packed;

struct iwl4965_beacon_notif {
	struct iwl4965_tx_resp beacon_notify_hdr;
	__le32 low_tsf;
	__le32 high_tsf;
	__le32 ibss_mgr_status;
} __packed;

/*
 * REPLY_TX_BEACON = 0x91 (command, has simple generic response)
 */

struct iwl3945_tx_beacon_cmd {
	struct iwl3945_tx_cmd tx;
	__le16 tim_idx;
	u8 tim_size;
	u8 reserved1;
	struct ieee80211_hdr frame[0];	/* beacon frame */
} __packed;

struct iwl_tx_beacon_cmd {
	struct iwl_tx_cmd tx;
	__le16 tim_idx;
	u8 tim_size;
	u8 reserved1;
	struct ieee80211_hdr frame[0];	/* beacon frame */
} __packed;

/******************************************************************************
 * (10)
 * Statistics Commands and Notifications:
 *
 *****************************************************************************/

#define IWL_TEMP_CONVERT 260

#define SUP_RATE_11A_MAX_NUM_CHANNELS  8
#define SUP_RATE_11B_MAX_NUM_CHANNELS  4
#define SUP_RATE_11G_MAX_NUM_CHANNELS  12

/* Used for passing to driver number of successes and failures per rate */
struct rate_histogram {
	union {
		__le32 a[SUP_RATE_11A_MAX_NUM_CHANNELS];
		__le32 b[SUP_RATE_11B_MAX_NUM_CHANNELS];
		__le32 g[SUP_RATE_11G_MAX_NUM_CHANNELS];
	} success;
	union {
		__le32 a[SUP_RATE_11A_MAX_NUM_CHANNELS];
		__le32 b[SUP_RATE_11B_MAX_NUM_CHANNELS];
		__le32 g[SUP_RATE_11G_MAX_NUM_CHANNELS];
	} failed;
} __packed;

/* statistics command response */

struct iwl39_statistics_rx_phy {
	__le32 ina_cnt;
	__le32 fina_cnt;
	__le32 plcp_err;
	__le32 crc32_err;
	__le32 overrun_err;
	__le32 early_overrun_err;
	__le32 crc32_good;
	__le32 false_alarm_cnt;
	__le32 fina_sync_err_cnt;
	__le32 sfd_timeout;
	__le32 fina_timeout;
	__le32 unresponded_rts;
	__le32 rxe_frame_limit_overrun;
	__le32 sent_ack_cnt;
	__le32 sent_cts_cnt;
} __packed;

struct iwl39_statistics_rx_non_phy {
	__le32 bogus_cts;	/* CTS received when not expecting CTS */
	__le32 bogus_ack;	/* ACK received when not expecting ACK */
	__le32 non_bssid_frames;	/* number of frames with BSSID that
					 * doesn't belong to the STA BSSID */
	__le32 filtered_frames;	/* count frames that were dumped in the
				 * filtering process */
	__le32 non_channel_beacons;	/* beacons with our bss id but not on
					 * our serving channel */
} __packed;

struct iwl39_statistics_rx {
	struct iwl39_statistics_rx_phy ofdm;
	struct iwl39_statistics_rx_phy cck;
	struct iwl39_statistics_rx_non_phy general;
} __packed;

struct iwl39_statistics_tx {
	__le32 preamble_cnt;
	__le32 rx_detected_cnt;
	__le32 bt_prio_defer_cnt;
	__le32 bt_prio_kill_cnt;
	__le32 few_bytes_cnt;
	__le32 cts_timeout;
	__le32 ack_timeout;
	__le32 expected_ack_cnt;
	__le32 actual_ack_cnt;
} __packed;

struct statistics_dbg {
	__le32 burst_check;
	__le32 burst_count;
	__le32 wait_for_silence_timeout_cnt;
	__le32 reserved[3];
} __packed;

struct iwl39_statistics_div {
	__le32 tx_on_a;
	__le32 tx_on_b;
	__le32 exec_time;
	__le32 probe_time;
} __packed;

struct iwl39_statistics_general {
	__le32 temperature;
	struct statistics_dbg dbg;
	__le32 sleep_time;
	__le32 slots_out;
	__le32 slots_idle;
	__le32 ttl_timestamp;
	struct iwl39_statistics_div div;
} __packed;

struct statistics_rx_phy {
	__le32 ina_cnt;
	__le32 fina_cnt;
	__le32 plcp_err;
	__le32 crc32_err;
	__le32 overrun_err;
	__le32 early_overrun_err;
	__le32 crc32_good;
	__le32 false_alarm_cnt;
	__le32 fina_sync_err_cnt;
	__le32 sfd_timeout;
	__le32 fina_timeout;
	__le32 unresponded_rts;
	__le32 rxe_frame_limit_overrun;
	__le32 sent_ack_cnt;
	__le32 sent_cts_cnt;
	__le32 sent_ba_rsp_cnt;
	__le32 dsp_self_kill;
	__le32 mh_format_err;
	__le32 re_acq_main_rssi_sum;
	__le32 reserved3;
} __packed;

struct statistics_rx_ht_phy {
	__le32 plcp_err;
	__le32 overrun_err;
	__le32 early_overrun_err;
	__le32 crc32_good;
	__le32 crc32_err;
	__le32 mh_format_err;
	__le32 agg_crc32_good;
	__le32 agg_mpdu_cnt;
	__le32 agg_cnt;
	__le32 unsupport_mcs;
} __packed;

#define INTERFERENCE_DATA_AVAILABLE      cpu_to_le32(1)

struct statistics_rx_non_phy {
	__le32 bogus_cts;	/* CTS received when not expecting CTS */
	__le32 bogus_ack;	/* ACK received when not expecting ACK */
	__le32 non_bssid_frames;	/* number of frames with BSSID that
					 * doesn't belong to the STA BSSID */
	__le32 filtered_frames;	/* count frames that were dumped in the
				 * filtering process */
	__le32 non_channel_beacons;	/* beacons with our bss id but not on
					 * our serving channel */
	__le32 channel_beacons;	/* beacons with our bss id and in our
				 * serving channel */
	__le32 num_missed_bcon;	/* number of missed beacons */
	__le32 adc_rx_saturation_time;	/* count in 0.8us units the time the
					 * ADC was in saturation */
	__le32 ina_detection_search_time;/* total time (in 0.8us) searched
					  * for INA */
	__le32 beacon_silence_rssi_a;	/* RSSI silence after beacon frame */
	__le32 beacon_silence_rssi_b;	/* RSSI silence after beacon frame */
	__le32 beacon_silence_rssi_c;	/* RSSI silence after beacon frame */
	__le32 interference_data_flag;	/* flag for interference data
					 * availability. 1 when data is
					 * available. */
	__le32 channel_load;		/* counts RX Enable time in uSec */
	__le32 dsp_false_alarms;	/* DSP false alarm (both OFDM
					 * and CCK) counter */
	__le32 beacon_rssi_a;
	__le32 beacon_rssi_b;
	__le32 beacon_rssi_c;
	__le32 beacon_energy_a;
	__le32 beacon_energy_b;
	__le32 beacon_energy_c;
} __packed;
<<<<<<< HEAD
=======

struct statistics_rx_non_phy_bt {
	struct statistics_rx_non_phy common;
	/* additional stats for bt */
	__le32 num_bt_kills;
	__le32 reserved[2];
} __packed;
>>>>>>> b7753c8c

struct statistics_rx {
	struct statistics_rx_phy ofdm;
	struct statistics_rx_phy cck;
	struct statistics_rx_non_phy general;
	struct statistics_rx_ht_phy ofdm_ht;
} __packed;
<<<<<<< HEAD
=======

struct statistics_rx_bt {
	struct statistics_rx_phy ofdm;
	struct statistics_rx_phy cck;
	struct statistics_rx_non_phy_bt general;
	struct statistics_rx_ht_phy ofdm_ht;
} __packed;
>>>>>>> b7753c8c

/**
 * struct statistics_tx_power - current tx power
 *
 * @ant_a: current tx power on chain a in 1/2 dB step
 * @ant_b: current tx power on chain b in 1/2 dB step
 * @ant_c: current tx power on chain c in 1/2 dB step
 */
struct statistics_tx_power {
	u8 ant_a;
	u8 ant_b;
	u8 ant_c;
	u8 reserved;
} __packed;

struct statistics_tx_non_phy_agg {
	__le32 ba_timeout;
	__le32 ba_reschedule_frames;
	__le32 scd_query_agg_frame_cnt;
	__le32 scd_query_no_agg;
	__le32 scd_query_agg;
	__le32 scd_query_mismatch;
	__le32 frame_not_ready;
	__le32 underrun;
	__le32 bt_prio_kill;
	__le32 rx_ba_rsp_cnt;
} __packed;

struct statistics_tx {
	__le32 preamble_cnt;
	__le32 rx_detected_cnt;
	__le32 bt_prio_defer_cnt;
	__le32 bt_prio_kill_cnt;
	__le32 few_bytes_cnt;
	__le32 cts_timeout;
	__le32 ack_timeout;
	__le32 expected_ack_cnt;
	__le32 actual_ack_cnt;
	__le32 dump_msdu_cnt;
	__le32 burst_abort_next_frame_mismatch_cnt;
	__le32 burst_abort_missing_next_frame_cnt;
	__le32 cts_timeout_collision;
	__le32 ack_or_ba_timeout_collision;
	struct statistics_tx_non_phy_agg agg;
	/*
	 * "tx_power" are optional parameters provided by uCode,
	 * 6000 series is the only device provide the information,
	 * Those are reserved fields for all the other devices
	 */
	struct statistics_tx_power tx_power;
	__le32 reserved1;
} __packed;


struct statistics_div {
	__le32 tx_on_a;
	__le32 tx_on_b;
	__le32 exec_time;
	__le32 probe_time;
	__le32 reserved1;
	__le32 reserved2;
} __packed;

struct statistics_general_common {
	__le32 temperature;   /* radio temperature */
	__le32 temperature_m; /* for 5000 and up, this is radio voltage */
	struct statistics_dbg dbg;
	__le32 sleep_time;
	__le32 slots_out;
	__le32 slots_idle;
	__le32 ttl_timestamp;
	struct statistics_div div;
	__le32 rx_enable_counter;
	/*
	 * num_of_sos_states:
	 *  count the number of times we have to re-tune
	 *  in order to get out of bad PHY status
	 */
	__le32 num_of_sos_states;
} __packed;

struct statistics_bt_activity {
	/* Tx statistics */
	__le32 hi_priority_tx_req_cnt;
	__le32 hi_priority_tx_denied_cnt;
	__le32 lo_priority_tx_req_cnt;
	__le32 lo_priority_tx_denied_cnt;
	/* Rx statistics */
	__le32 hi_priority_rx_req_cnt;
	__le32 hi_priority_rx_denied_cnt;
	__le32 lo_priority_rx_req_cnt;
	__le32 lo_priority_rx_denied_cnt;
} __packed;

struct statistics_general {
	struct statistics_general_common common;
	__le32 reserved2;
	__le32 reserved3;
} __packed;

struct statistics_general_bt {
	struct statistics_general_common common;
	struct statistics_bt_activity activity;
	__le32 reserved2;
	__le32 reserved3;
} __packed;

#define UCODE_STATISTICS_CLEAR_MSK		(0x1 << 0)
#define UCODE_STATISTICS_FREQUENCY_MSK		(0x1 << 1)
#define UCODE_STATISTICS_NARROW_BAND_MSK	(0x1 << 2)

/*
 * REPLY_STATISTICS_CMD = 0x9c,
 * 3945 and 4965 identical.
 *
 * This command triggers an immediate response containing uCode statistics.
 * The response is in the same format as STATISTICS_NOTIFICATION 0x9d, below.
 *
 * If the CLEAR_STATS configuration flag is set, uCode will clear its
 * internal copy of the statistics (counters) after issuing the response.
 * This flag does not affect STATISTICS_NOTIFICATIONs after beacons (see below).
 *
 * If the DISABLE_NOTIF configuration flag is set, uCode will not issue
 * STATISTICS_NOTIFICATIONs after received beacons (see below).  This flag
 * does not affect the response to the REPLY_STATISTICS_CMD 0x9c itself.
 */
#define IWL_STATS_CONF_CLEAR_STATS cpu_to_le32(0x1)	/* see above */
#define IWL_STATS_CONF_DISABLE_NOTIF cpu_to_le32(0x2)/* see above */
struct iwl_statistics_cmd {
	__le32 configuration_flags;	/* IWL_STATS_CONF_* */
} __packed;

/*
 * STATISTICS_NOTIFICATION = 0x9d (notification only, not a command)
 *
 * By default, uCode issues this notification after receiving a beacon
 * while associated.  To disable this behavior, set DISABLE_NOTIF flag in the
 * REPLY_STATISTICS_CMD 0x9c, above.
 *
 * Statistics counters continue to increment beacon after beacon, but are
 * cleared when changing channels or when driver issues REPLY_STATISTICS_CMD
 * 0x9c with CLEAR_STATS bit set (see above).
 *
 * uCode also issues this notification during scans.  uCode clears statistics
 * appropriately so that each notification contains statistics for only the
 * one channel that has just been scanned.
 */
#define STATISTICS_REPLY_FLG_BAND_24G_MSK         cpu_to_le32(0x2)
#define STATISTICS_REPLY_FLG_HT40_MODE_MSK        cpu_to_le32(0x8)

struct iwl3945_notif_statistics {
	__le32 flag;
	struct iwl39_statistics_rx rx;
	struct iwl39_statistics_tx tx;
	struct iwl39_statistics_general general;
} __packed;

struct iwl_notif_statistics {
	__le32 flag;
	struct statistics_rx rx;
	struct statistics_tx tx;
	struct statistics_general general;
} __packed;

struct iwl_bt_notif_statistics {
	__le32 flag;
	struct statistics_rx_bt rx;
	struct statistics_tx tx;
	struct statistics_general_bt general;
} __packed;

/*
 * MISSED_BEACONS_NOTIFICATION = 0xa2 (notification only, not a command)
 *
 * uCode send MISSED_BEACONS_NOTIFICATION to driver when detect beacon missed
 * in regardless of how many missed beacons, which mean when driver receive the
 * notification, inside the command, it can find all the beacons information
 * which include number of total missed beacons, number of consecutive missed
 * beacons, number of beacons received and number of beacons expected to
 * receive.
 *
 * If uCode detected consecutive_missed_beacons > 5, it will reset the radio
 * in order to bring the radio/PHY back to working state; which has no relation
 * to when driver will perform sensitivity calibration.
 *
 * Driver should set it own missed_beacon_threshold to decide when to perform
 * sensitivity calibration based on number of consecutive missed beacons in
 * order to improve overall performance, especially in noisy environment.
 *
 */

#define IWL_MISSED_BEACON_THRESHOLD_MIN	(1)
#define IWL_MISSED_BEACON_THRESHOLD_DEF	(5)
#define IWL_MISSED_BEACON_THRESHOLD_MAX	IWL_MISSED_BEACON_THRESHOLD_DEF

struct iwl_missed_beacon_notif {
	__le32 consecutive_missed_beacons;
	__le32 total_missed_becons;
	__le32 num_expected_beacons;
	__le32 num_recvd_beacons;
} __packed;


/******************************************************************************
 * (11)
 * Rx Calibration Commands:
 *
 * With the uCode used for open source drivers, most Tx calibration (except
 * for Tx Power) and most Rx calibration is done by uCode during the
 * "initialize" phase of uCode boot.  Driver must calibrate only:
 *
 * 1)  Tx power (depends on temperature), described elsewhere
 * 2)  Receiver gain balance (optimize MIMO, and detect disconnected antennas)
 * 3)  Receiver sensitivity (to optimize signal detection)
 *
 *****************************************************************************/

/**
 * SENSITIVITY_CMD = 0xa8 (command, has simple generic response)
 *
 * This command sets up the Rx signal detector for a sensitivity level that
 * is high enough to lock onto all signals within the associated network,
 * but low enough to ignore signals that are below a certain threshold, so as
 * not to have too many "false alarms".  False alarms are signals that the
 * Rx DSP tries to lock onto, but then discards after determining that they
 * are noise.
 *
 * The optimum number of false alarms is between 5 and 50 per 200 TUs
 * (200 * 1024 uSecs, i.e. 204.8 milliseconds) of actual Rx time (i.e.
 * time listening, not transmitting).  Driver must adjust sensitivity so that
 * the ratio of actual false alarms to actual Rx time falls within this range.
 *
 * While associated, uCode delivers STATISTICS_NOTIFICATIONs after each
 * received beacon.  These provide information to the driver to analyze the
 * sensitivity.  Don't analyze statistics that come in from scanning, or any
 * other non-associated-network source.  Pertinent statistics include:
 *
 * From "general" statistics (struct statistics_rx_non_phy):
 *
 * (beacon_energy_[abc] & 0x0FF00) >> 8 (unsigned, higher value is lower level)
 *   Measure of energy of desired signal.  Used for establishing a level
 *   below which the device does not detect signals.
 *
 * (beacon_silence_rssi_[abc] & 0x0FF00) >> 8 (unsigned, units in dB)
 *   Measure of background noise in silent period after beacon.
 *
 * channel_load
 *   uSecs of actual Rx time during beacon period (varies according to
 *   how much time was spent transmitting).
 *
 * From "cck" and "ofdm" statistics (struct statistics_rx_phy), separately:
 *
 * false_alarm_cnt
 *   Signal locks abandoned early (before phy-level header).
 *
 * plcp_err
 *   Signal locks abandoned late (during phy-level header).
 *
 * NOTE:  Both false_alarm_cnt and plcp_err increment monotonically from
 *        beacon to beacon, i.e. each value is an accumulation of all errors
 *        before and including the latest beacon.  Values will wrap around to 0
 *        after counting up to 2^32 - 1.  Driver must differentiate vs.
 *        previous beacon's values to determine # false alarms in the current
 *        beacon period.
 *
 * Total number of false alarms = false_alarms + plcp_errs
 *
 * For OFDM, adjust the following table entries in struct iwl_sensitivity_cmd
 * (notice that the start points for OFDM are at or close to settings for
 * maximum sensitivity):
 *
 *                                             START  /  MIN  /  MAX
 *   HD_AUTO_CORR32_X1_TH_ADD_MIN_INDEX          90   /   85  /  120
 *   HD_AUTO_CORR32_X1_TH_ADD_MIN_MRC_INDEX     170   /  170  /  210
 *   HD_AUTO_CORR32_X4_TH_ADD_MIN_INDEX         105   /  105  /  140
 *   HD_AUTO_CORR32_X4_TH_ADD_MIN_MRC_INDEX     220   /  220  /  270
 *
 *   If actual rate of OFDM false alarms (+ plcp_errors) is too high
 *   (greater than 50 for each 204.8 msecs listening), reduce sensitivity
 *   by *adding* 1 to all 4 of the table entries above, up to the max for
 *   each entry.  Conversely, if false alarm rate is too low (less than 5
 *   for each 204.8 msecs listening), *subtract* 1 from each entry to
 *   increase sensitivity.
 *
 * For CCK sensitivity, keep track of the following:
 *
 *   1).  20-beacon history of maximum background noise, indicated by
 *        (beacon_silence_rssi_[abc] & 0x0FF00), units in dB, across the
 *        3 receivers.  For any given beacon, the "silence reference" is
 *        the maximum of last 60 samples (20 beacons * 3 receivers).
 *
 *   2).  10-beacon history of strongest signal level, as indicated
 *        by (beacon_energy_[abc] & 0x0FF00) >> 8, across the 3 receivers,
 *        i.e. the strength of the signal through the best receiver at the
 *        moment.  These measurements are "upside down", with lower values
 *        for stronger signals, so max energy will be *minimum* value.
 *
 *        Then for any given beacon, the driver must determine the *weakest*
 *        of the strongest signals; this is the minimum level that needs to be
 *        successfully detected, when using the best receiver at the moment.
 *        "Max cck energy" is the maximum (higher value means lower energy!)
 *        of the last 10 minima.  Once this is determined, driver must add
 *        a little margin by adding "6" to it.
 *
 *   3).  Number of consecutive beacon periods with too few false alarms.
 *        Reset this to 0 at the first beacon period that falls within the
 *        "good" range (5 to 50 false alarms per 204.8 milliseconds rx).
 *
 * Then, adjust the following CCK table entries in struct iwl_sensitivity_cmd
 * (notice that the start points for CCK are at maximum sensitivity):
 *
 *                                             START  /  MIN  /  MAX
 *   HD_AUTO_CORR40_X4_TH_ADD_MIN_INDEX         125   /  125  /  200
 *   HD_AUTO_CORR40_X4_TH_ADD_MIN_MRC_INDEX     200   /  200  /  400
 *   HD_MIN_ENERGY_CCK_DET_INDEX                100   /    0  /  100
 *
 *   If actual rate of CCK false alarms (+ plcp_errors) is too high
 *   (greater than 50 for each 204.8 msecs listening), method for reducing
 *   sensitivity is:
 *
 *   1)  *Add* 3 to value in HD_AUTO_CORR40_X4_TH_ADD_MIN_MRC_INDEX,
 *       up to max 400.
 *
 *   2)  If current value in HD_AUTO_CORR40_X4_TH_ADD_MIN_INDEX is < 160,
 *       sensitivity has been reduced a significant amount; bring it up to
 *       a moderate 161.  Otherwise, *add* 3, up to max 200.
 *
 *   3)  a)  If current value in HD_AUTO_CORR40_X4_TH_ADD_MIN_INDEX is > 160,
 *       sensitivity has been reduced only a moderate or small amount;
 *       *subtract* 2 from value in HD_MIN_ENERGY_CCK_DET_INDEX,
 *       down to min 0.  Otherwise (if gain has been significantly reduced),
 *       don't change the HD_MIN_ENERGY_CCK_DET_INDEX value.
 *
 *       b)  Save a snapshot of the "silence reference".
 *
 *   If actual rate of CCK false alarms (+ plcp_errors) is too low
 *   (less than 5 for each 204.8 msecs listening), method for increasing
 *   sensitivity is used only if:
 *
 *   1a)  Previous beacon did not have too many false alarms
 *   1b)  AND difference between previous "silence reference" and current
 *        "silence reference" (prev - current) is 2 or more,
 *   OR 2)  100 or more consecutive beacon periods have had rate of
 *          less than 5 false alarms per 204.8 milliseconds rx time.
 *
 *   Method for increasing sensitivity:
 *
 *   1)  *Subtract* 3 from value in HD_AUTO_CORR40_X4_TH_ADD_MIN_INDEX,
 *       down to min 125.
 *
 *   2)  *Subtract* 3 from value in HD_AUTO_CORR40_X4_TH_ADD_MIN_MRC_INDEX,
 *       down to min 200.
 *
 *   3)  *Add* 2 to value in HD_MIN_ENERGY_CCK_DET_INDEX, up to max 100.
 *
 *   If actual rate of CCK false alarms (+ plcp_errors) is within good range
 *   (between 5 and 50 for each 204.8 msecs listening):
 *
 *   1)  Save a snapshot of the silence reference.
 *
 *   2)  If previous beacon had too many CCK false alarms (+ plcp_errors),
 *       give some extra margin to energy threshold by *subtracting* 8
 *       from value in HD_MIN_ENERGY_CCK_DET_INDEX.
 *
 *   For all cases (too few, too many, good range), make sure that the CCK
 *   detection threshold (energy) is below the energy level for robust
 *   detection over the past 10 beacon periods, the "Max cck energy".
 *   Lower values mean higher energy; this means making sure that the value
 *   in HD_MIN_ENERGY_CCK_DET_INDEX is at or *above* "Max cck energy".
 *
 */

/*
 * Table entries in SENSITIVITY_CMD (struct iwl_sensitivity_cmd)
 */
#define HD_TABLE_SIZE  (11)	/* number of entries */
#define HD_MIN_ENERGY_CCK_DET_INDEX                 (0)	/* table indexes */
#define HD_MIN_ENERGY_OFDM_DET_INDEX                (1)
#define HD_AUTO_CORR32_X1_TH_ADD_MIN_INDEX          (2)
#define HD_AUTO_CORR32_X1_TH_ADD_MIN_MRC_INDEX      (3)
#define HD_AUTO_CORR40_X4_TH_ADD_MIN_MRC_INDEX      (4)
#define HD_AUTO_CORR32_X4_TH_ADD_MIN_INDEX          (5)
#define HD_AUTO_CORR32_X4_TH_ADD_MIN_MRC_INDEX      (6)
#define HD_BARKER_CORR_TH_ADD_MIN_INDEX             (7)
#define HD_BARKER_CORR_TH_ADD_MIN_MRC_INDEX         (8)
#define HD_AUTO_CORR40_X4_TH_ADD_MIN_INDEX          (9)
#define HD_OFDM_ENERGY_TH_IN_INDEX                  (10)

/*
 * Additional table entries in enhance SENSITIVITY_CMD
 */
#define HD_INA_NON_SQUARE_DET_OFDM_INDEX		(11)
#define HD_INA_NON_SQUARE_DET_CCK_INDEX			(12)
#define HD_CORR_11_INSTEAD_OF_CORR_9_EN_INDEX		(13)
#define HD_OFDM_NON_SQUARE_DET_SLOPE_MRC_INDEX		(14)
#define HD_OFDM_NON_SQUARE_DET_INTERCEPT_MRC_INDEX	(15)
#define HD_OFDM_NON_SQUARE_DET_SLOPE_INDEX		(16)
#define HD_OFDM_NON_SQUARE_DET_INTERCEPT_INDEX		(17)
#define HD_CCK_NON_SQUARE_DET_SLOPE_MRC_INDEX		(18)
#define HD_CCK_NON_SQUARE_DET_INTERCEPT_MRC_INDEX	(19)
#define HD_CCK_NON_SQUARE_DET_SLOPE_INDEX		(20)
#define HD_CCK_NON_SQUARE_DET_INTERCEPT_INDEX		(21)
#define HD_RESERVED					(22)

/* number of entries for enhanced tbl */
#define ENHANCE_HD_TABLE_SIZE  (23)

/* number of additional entries for enhanced tbl */
#define ENHANCE_HD_TABLE_ENTRIES  (ENHANCE_HD_TABLE_SIZE - HD_TABLE_SIZE)

#define HD_INA_NON_SQUARE_DET_OFDM_DATA			cpu_to_le16(0)
#define HD_INA_NON_SQUARE_DET_CCK_DATA			cpu_to_le16(0)
#define HD_CORR_11_INSTEAD_OF_CORR_9_EN_DATA		cpu_to_le16(0)
#define HD_OFDM_NON_SQUARE_DET_SLOPE_MRC_DATA		cpu_to_le16(668)
#define HD_OFDM_NON_SQUARE_DET_INTERCEPT_MRC_DATA	cpu_to_le16(4)
#define HD_OFDM_NON_SQUARE_DET_SLOPE_DATA		cpu_to_le16(486)
#define HD_OFDM_NON_SQUARE_DET_INTERCEPT_DATA		cpu_to_le16(37)
#define HD_CCK_NON_SQUARE_DET_SLOPE_MRC_DATA		cpu_to_le16(853)
#define HD_CCK_NON_SQUARE_DET_INTERCEPT_MRC_DATA	cpu_to_le16(4)
#define HD_CCK_NON_SQUARE_DET_SLOPE_DATA		cpu_to_le16(476)
#define HD_CCK_NON_SQUARE_DET_INTERCEPT_DATA		cpu_to_le16(99)


/* Control field in struct iwl_sensitivity_cmd */
#define SENSITIVITY_CMD_CONTROL_DEFAULT_TABLE	cpu_to_le16(0)
#define SENSITIVITY_CMD_CONTROL_WORK_TABLE	cpu_to_le16(1)

/**
 * struct iwl_sensitivity_cmd
 * @control:  (1) updates working table, (0) updates default table
 * @table:  energy threshold values, use HD_* as index into table
 *
 * Always use "1" in "control" to update uCode's working table and DSP.
 */
struct iwl_sensitivity_cmd {
	__le16 control;			/* always use "1" */
	__le16 table[HD_TABLE_SIZE];	/* use HD_* as index */
} __packed;

/*
 *
 */
struct iwl_enhance_sensitivity_cmd {
	__le16 control;			/* always use "1" */
	__le16 enhance_table[ENHANCE_HD_TABLE_SIZE];	/* use HD_* as index */
} __packed;


/**
 * REPLY_PHY_CALIBRATION_CMD = 0xb0 (command, has simple generic response)
 *
 * This command sets the relative gains of 4965's 3 radio receiver chains.
 *
 * After the first association, driver should accumulate signal and noise
 * statistics from the STATISTICS_NOTIFICATIONs that follow the first 20
 * beacons from the associated network (don't collect statistics that come
 * in from scanning, or any other non-network source).
 *
 * DISCONNECTED ANTENNA:
 *
 * Driver should determine which antennas are actually connected, by comparing
 * average beacon signal levels for the 3 Rx chains.  Accumulate (add) the
 * following values over 20 beacons, one accumulator for each of the chains
 * a/b/c, from struct statistics_rx_non_phy:
 *
 * beacon_rssi_[abc] & 0x0FF (unsigned, units in dB)
 *
 * Find the strongest signal from among a/b/c.  Compare the other two to the
 * strongest.  If any signal is more than 15 dB (times 20, unless you
 * divide the accumulated values by 20) below the strongest, the driver
 * considers that antenna to be disconnected, and should not try to use that
 * antenna/chain for Rx or Tx.  If both A and B seem to be disconnected,
 * driver should declare the stronger one as connected, and attempt to use it
 * (A and B are the only 2 Tx chains!).
 *
 *
 * RX BALANCE:
 *
 * Driver should balance the 3 receivers (but just the ones that are connected
 * to antennas, see above) for gain, by comparing the average signal levels
 * detected during the silence after each beacon (background noise).
 * Accumulate (add) the following values over 20 beacons, one accumulator for
 * each of the chains a/b/c, from struct statistics_rx_non_phy:
 *
 * beacon_silence_rssi_[abc] & 0x0FF (unsigned, units in dB)
 *
 * Find the weakest background noise level from among a/b/c.  This Rx chain
 * will be the reference, with 0 gain adjustment.  Attenuate other channels by
 * finding noise difference:
 *
 * (accum_noise[i] - accum_noise[reference]) / 30
 *
 * The "30" adjusts the dB in the 20 accumulated samples to units of 1.5 dB.
 * For use in diff_gain_[abc] fields of struct iwl_calibration_cmd, the
 * driver should limit the difference results to a range of 0-3 (0-4.5 dB),
 * and set bit 2 to indicate "reduce gain".  The value for the reference
 * (weakest) chain should be "0".
 *
 * diff_gain_[abc] bit fields:
 *   2: (1) reduce gain, (0) increase gain
 * 1-0: amount of gain, units of 1.5 dB
 */

/* Phy calibration command for series */

enum {
	IWL_PHY_CALIBRATE_DIFF_GAIN_CMD		= 7,
	IWL_PHY_CALIBRATE_DC_CMD		= 8,
	IWL_PHY_CALIBRATE_LO_CMD		= 9,
	IWL_PHY_CALIBRATE_TX_IQ_CMD		= 11,
	IWL_PHY_CALIBRATE_CRYSTAL_FRQ_CMD	= 15,
	IWL_PHY_CALIBRATE_BASE_BAND_CMD		= 16,
	IWL_PHY_CALIBRATE_TX_IQ_PERD_CMD	= 17,
	IWL_MAX_STANDARD_PHY_CALIBRATE_TBL_SIZE	= 18,
};

#define IWL_MAX_PHY_CALIBRATE_TBL_SIZE		(253)

#define IWL_CALIB_INIT_CFG_ALL	cpu_to_le32(0xffffffff)

struct iwl_calib_cfg_elmnt_s {
	__le32 is_enable;
	__le32 start;
	__le32 send_res;
	__le32 apply_res;
	__le32 reserved;
} __packed;

struct iwl_calib_cfg_status_s {
	struct iwl_calib_cfg_elmnt_s once;
	struct iwl_calib_cfg_elmnt_s perd;
	__le32 flags;
} __packed;

struct iwl_calib_cfg_cmd {
	struct iwl_calib_cfg_status_s ucd_calib_cfg;
	struct iwl_calib_cfg_status_s drv_calib_cfg;
	__le32 reserved1;
} __packed;

struct iwl_calib_hdr {
	u8 op_code;
	u8 first_group;
	u8 groups_num;
	u8 data_valid;
} __packed;

struct iwl_calib_cmd {
	struct iwl_calib_hdr hdr;
	u8 data[0];
} __packed;

/* IWL_PHY_CALIBRATE_DIFF_GAIN_CMD (7) */
struct iwl_calib_diff_gain_cmd {
	struct iwl_calib_hdr hdr;
	s8 diff_gain_a;		/* see above */
	s8 diff_gain_b;
	s8 diff_gain_c;
	u8 reserved1;
} __packed;

struct iwl_calib_xtal_freq_cmd {
	struct iwl_calib_hdr hdr;
	u8 cap_pin1;
	u8 cap_pin2;
	u8 pad[2];
} __packed;

/* IWL_PHY_CALIBRATE_CHAIN_NOISE_RESET_CMD */
struct iwl_calib_chain_noise_reset_cmd {
	struct iwl_calib_hdr hdr;
	u8 data[0];
};

/* IWL_PHY_CALIBRATE_CHAIN_NOISE_GAIN_CMD */
struct iwl_calib_chain_noise_gain_cmd {
	struct iwl_calib_hdr hdr;
	u8 delta_gain_1;
	u8 delta_gain_2;
	u8 pad[2];
} __packed;

/******************************************************************************
 * (12)
 * Miscellaneous Commands:
 *
 *****************************************************************************/

/*
 * LEDs Command & Response
 * REPLY_LEDS_CMD = 0x48 (command, has simple generic response)
 *
 * For each of 3 possible LEDs (Activity/Link/Tech, selected by "id" field),
 * this command turns it on or off, or sets up a periodic blinking cycle.
 */
struct iwl_led_cmd {
	__le32 interval;	/* "interval" in uSec */
	u8 id;			/* 1: Activity, 2: Link, 3: Tech */
	u8 off;			/* # intervals off while blinking;
				 * "0", with >0 "on" value, turns LED on */
	u8 on;			/* # intervals on while blinking;
				 * "0", regardless of "off", turns LED off */
	u8 reserved;
} __packed;

/*
 * station priority table entries
 * also used as potential "events" value for both
 * COEX_MEDIUM_NOTIFICATION and COEX_EVENT_CMD
 */

/*
 * COEX events entry flag masks
 * RP - Requested Priority
 * WP - Win Medium Priority: priority assigned when the contention has been won
 */
#define COEX_EVT_FLAG_MEDIUM_FREE_NTFY_FLG        (0x1)
#define COEX_EVT_FLAG_MEDIUM_ACTV_NTFY_FLG        (0x2)
#define COEX_EVT_FLAG_DELAY_MEDIUM_FREE_NTFY_FLG  (0x4)

#define COEX_CU_UNASSOC_IDLE_RP               4
#define COEX_CU_UNASSOC_MANUAL_SCAN_RP        4
#define COEX_CU_UNASSOC_AUTO_SCAN_RP          4
#define COEX_CU_CALIBRATION_RP                4
#define COEX_CU_PERIODIC_CALIBRATION_RP       4
#define COEX_CU_CONNECTION_ESTAB_RP           4
#define COEX_CU_ASSOCIATED_IDLE_RP            4
#define COEX_CU_ASSOC_MANUAL_SCAN_RP          4
#define COEX_CU_ASSOC_AUTO_SCAN_RP            4
#define COEX_CU_ASSOC_ACTIVE_LEVEL_RP         4
#define COEX_CU_RF_ON_RP                      6
#define COEX_CU_RF_OFF_RP                     4
#define COEX_CU_STAND_ALONE_DEBUG_RP          6
#define COEX_CU_IPAN_ASSOC_LEVEL_RP           4
#define COEX_CU_RSRVD1_RP                     4
#define COEX_CU_RSRVD2_RP                     4

#define COEX_CU_UNASSOC_IDLE_WP               3
#define COEX_CU_UNASSOC_MANUAL_SCAN_WP        3
#define COEX_CU_UNASSOC_AUTO_SCAN_WP          3
#define COEX_CU_CALIBRATION_WP                3
#define COEX_CU_PERIODIC_CALIBRATION_WP       3
#define COEX_CU_CONNECTION_ESTAB_WP           3
#define COEX_CU_ASSOCIATED_IDLE_WP            3
#define COEX_CU_ASSOC_MANUAL_SCAN_WP          3
#define COEX_CU_ASSOC_AUTO_SCAN_WP            3
#define COEX_CU_ASSOC_ACTIVE_LEVEL_WP         3
#define COEX_CU_RF_ON_WP                      3
#define COEX_CU_RF_OFF_WP                     3
#define COEX_CU_STAND_ALONE_DEBUG_WP          6
#define COEX_CU_IPAN_ASSOC_LEVEL_WP           3
#define COEX_CU_RSRVD1_WP                     3
#define COEX_CU_RSRVD2_WP                     3

#define COEX_UNASSOC_IDLE_FLAGS                     0
#define COEX_UNASSOC_MANUAL_SCAN_FLAGS		\
	(COEX_EVT_FLAG_MEDIUM_FREE_NTFY_FLG |	\
	COEX_EVT_FLAG_MEDIUM_ACTV_NTFY_FLG)
#define COEX_UNASSOC_AUTO_SCAN_FLAGS		\
	(COEX_EVT_FLAG_MEDIUM_FREE_NTFY_FLG |	\
	COEX_EVT_FLAG_MEDIUM_ACTV_NTFY_FLG)
#define COEX_CALIBRATION_FLAGS			\
	(COEX_EVT_FLAG_MEDIUM_FREE_NTFY_FLG |	\
	COEX_EVT_FLAG_MEDIUM_ACTV_NTFY_FLG)
#define COEX_PERIODIC_CALIBRATION_FLAGS             0
/*
 * COEX_CONNECTION_ESTAB:
 * we need DELAY_MEDIUM_FREE_NTFY to let WiMAX disconnect from network.
 */
#define COEX_CONNECTION_ESTAB_FLAGS		\
	(COEX_EVT_FLAG_MEDIUM_FREE_NTFY_FLG |	\
	COEX_EVT_FLAG_MEDIUM_ACTV_NTFY_FLG |	\
	COEX_EVT_FLAG_DELAY_MEDIUM_FREE_NTFY_FLG)
#define COEX_ASSOCIATED_IDLE_FLAGS                  0
#define COEX_ASSOC_MANUAL_SCAN_FLAGS		\
	(COEX_EVT_FLAG_MEDIUM_FREE_NTFY_FLG |	\
	COEX_EVT_FLAG_MEDIUM_ACTV_NTFY_FLG)
#define COEX_ASSOC_AUTO_SCAN_FLAGS		\
	(COEX_EVT_FLAG_MEDIUM_FREE_NTFY_FLG |	\
	 COEX_EVT_FLAG_MEDIUM_ACTV_NTFY_FLG)
#define COEX_ASSOC_ACTIVE_LEVEL_FLAGS               0
#define COEX_RF_ON_FLAGS                            0
#define COEX_RF_OFF_FLAGS                           0
#define COEX_STAND_ALONE_DEBUG_FLAGS		\
	(COEX_EVT_FLAG_MEDIUM_FREE_NTFY_FLG |	\
	 COEX_EVT_FLAG_MEDIUM_ACTV_NTFY_FLG)
#define COEX_IPAN_ASSOC_LEVEL_FLAGS		\
	(COEX_EVT_FLAG_MEDIUM_FREE_NTFY_FLG |	\
	 COEX_EVT_FLAG_MEDIUM_ACTV_NTFY_FLG |	\
	 COEX_EVT_FLAG_DELAY_MEDIUM_FREE_NTFY_FLG)
#define COEX_RSRVD1_FLAGS                           0
#define COEX_RSRVD2_FLAGS                           0
/*
 * COEX_CU_RF_ON is the event wrapping all radio ownership.
 * We need DELAY_MEDIUM_FREE_NTFY to let WiMAX disconnect from network.
 */
#define COEX_CU_RF_ON_FLAGS			\
	(COEX_EVT_FLAG_MEDIUM_FREE_NTFY_FLG |	\
	 COEX_EVT_FLAG_MEDIUM_ACTV_NTFY_FLG |	\
	 COEX_EVT_FLAG_DELAY_MEDIUM_FREE_NTFY_FLG)


enum {
	/* un-association part */
	COEX_UNASSOC_IDLE		= 0,
	COEX_UNASSOC_MANUAL_SCAN	= 1,
	COEX_UNASSOC_AUTO_SCAN		= 2,
	/* calibration */
	COEX_CALIBRATION		= 3,
	COEX_PERIODIC_CALIBRATION	= 4,
	/* connection */
	COEX_CONNECTION_ESTAB		= 5,
	/* association part */
	COEX_ASSOCIATED_IDLE		= 6,
	COEX_ASSOC_MANUAL_SCAN		= 7,
	COEX_ASSOC_AUTO_SCAN		= 8,
	COEX_ASSOC_ACTIVE_LEVEL		= 9,
	/* RF ON/OFF */
	COEX_RF_ON			= 10,
	COEX_RF_OFF			= 11,
	COEX_STAND_ALONE_DEBUG		= 12,
	/* IPAN */
	COEX_IPAN_ASSOC_LEVEL		= 13,
	/* reserved */
	COEX_RSRVD1			= 14,
	COEX_RSRVD2			= 15,
	COEX_NUM_OF_EVENTS		= 16
};

/*
 * Coexistence WIFI/WIMAX  Command
 * COEX_PRIORITY_TABLE_CMD = 0x5a
 *
 */
struct iwl_wimax_coex_event_entry {
	u8 request_prio;
	u8 win_medium_prio;
	u8 reserved;
	u8 flags;
} __packed;

/* COEX flag masks */

/* Station table is valid */
#define COEX_FLAGS_STA_TABLE_VALID_MSK      (0x1)
/* UnMask wake up src at unassociated sleep */
#define COEX_FLAGS_UNASSOC_WA_UNMASK_MSK    (0x4)
/* UnMask wake up src at associated sleep */
#define COEX_FLAGS_ASSOC_WA_UNMASK_MSK      (0x8)
/* Enable CoEx feature. */
#define COEX_FLAGS_COEX_ENABLE_MSK          (0x80)

struct iwl_wimax_coex_cmd {
	u8 flags;
	u8 reserved[3];
	struct iwl_wimax_coex_event_entry sta_prio[COEX_NUM_OF_EVENTS];
} __packed;

/*
 * Coexistence MEDIUM NOTIFICATION
 * COEX_MEDIUM_NOTIFICATION = 0x5b
 *
 * notification from uCode to host to indicate medium changes
 *
 */
/*
 * status field
 * bit 0 - 2: medium status
 * bit 3: medium change indication
 * bit 4 - 31: reserved
 */
/* status option values, (0 - 2 bits) */
#define COEX_MEDIUM_BUSY	(0x0) /* radio belongs to WiMAX */
#define COEX_MEDIUM_ACTIVE	(0x1) /* radio belongs to WiFi */
#define COEX_MEDIUM_PRE_RELEASE	(0x2) /* received radio release */
#define COEX_MEDIUM_MSK		(0x7)

/* send notification status (1 bit) */
#define COEX_MEDIUM_CHANGED	(0x8)
#define COEX_MEDIUM_CHANGED_MSK	(0x8)
#define COEX_MEDIUM_SHIFT	(3)

struct iwl_coex_medium_notification {
	__le32 status;
	__le32 events;
} __packed;

/*
 * Coexistence EVENT  Command
 * COEX_EVENT_CMD = 0x5c
 *
 * send from host to uCode for coex event request.
 */
/* flags options */
#define COEX_EVENT_REQUEST_MSK	(0x1)

struct iwl_coex_event_cmd {
	u8 flags;
	u8 event;
	__le16 reserved;
} __packed;

struct iwl_coex_event_resp {
	__le32 status;
} __packed;


/******************************************************************************
 * (13)
 * Union of all expected notifications/responses:
 *
 *****************************************************************************/

struct iwl_rx_packet {
	/*
	 * The first 4 bytes of the RX frame header contain both the RX frame
	 * size and some flags.
	 * Bit fields:
	 * 31:    flag flush RB request
	 * 30:    flag ignore TC (terminal counter) request
	 * 29:    flag fast IRQ request
	 * 28-14: Reserved
	 * 13-00: RX frame size
	 */
	__le32 len_n_flags;
	struct iwl_cmd_header hdr;
	union {
		struct iwl3945_rx_frame rx_frame;
		struct iwl3945_tx_resp tx_resp;
		struct iwl3945_beacon_notif beacon_status;

		struct iwl_alive_resp alive_frame;
		struct iwl_spectrum_notification spectrum_notif;
		struct iwl_csa_notification csa_notif;
		struct iwl_error_resp err_resp;
		struct iwl_card_state_notif card_state_notif;
		struct iwl_add_sta_resp add_sta;
		struct iwl_rem_sta_resp rem_sta;
		struct iwl_sleep_notification sleep_notif;
		struct iwl_spectrum_resp spectrum;
		struct iwl_notif_statistics stats;
		struct iwl_bt_notif_statistics stats_bt;
		struct iwl_compressed_ba_resp compressed_ba;
		struct iwl_missed_beacon_notif missed_beacon;
		struct iwl_coex_medium_notification coex_medium_notif;
		struct iwl_coex_event_resp coex_event;
		__le32 status;
		u8 raw[0];
	} u;
} __packed;

int iwl_agn_check_rxon_cmd(struct iwl_priv *priv);

#endif				/* __iwl_commands_h__ */<|MERGE_RESOLUTION|>--- conflicted
+++ resolved
@@ -3126,8 +3126,6 @@
 	__le32 beacon_energy_b;
 	__le32 beacon_energy_c;
 } __packed;
-<<<<<<< HEAD
-=======
 
 struct statistics_rx_non_phy_bt {
 	struct statistics_rx_non_phy common;
@@ -3135,7 +3133,6 @@
 	__le32 num_bt_kills;
 	__le32 reserved[2];
 } __packed;
->>>>>>> b7753c8c
 
 struct statistics_rx {
 	struct statistics_rx_phy ofdm;
@@ -3143,8 +3140,6 @@
 	struct statistics_rx_non_phy general;
 	struct statistics_rx_ht_phy ofdm_ht;
 } __packed;
-<<<<<<< HEAD
-=======
 
 struct statistics_rx_bt {
 	struct statistics_rx_phy ofdm;
@@ -3152,7 +3147,6 @@
 	struct statistics_rx_non_phy_bt general;
 	struct statistics_rx_ht_phy ofdm_ht;
 } __packed;
->>>>>>> b7753c8c
 
 /**
  * struct statistics_tx_power - current tx power

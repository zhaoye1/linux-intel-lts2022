--- conflicted
+++ resolved
@@ -72,47 +72,6 @@
 	__mxs_setl(30 << BP_FRAC_IOFRAC, FRAC);
 }
 
-<<<<<<< HEAD
-static struct clk_lookup uart_lookups[] = {
-	{ .dev_id = "duart", },
-	{ .dev_id = "mxs-auart.0", },
-	{ .dev_id = "mxs-auart.1", },
-	{ .dev_id = "8006c000.serial", },
-	{ .dev_id = "8006e000.serial", },
-	{ .dev_id = "80070000.serial", },
-};
-
-static struct clk_lookup hbus_lookups[] = {
-	{ .dev_id = "imx23-dma-apbh", },
-	{ .dev_id = "80004000.dma-apbh", },
-};
-
-static struct clk_lookup xbus_lookups[] = {
-	{ .dev_id = "duart", .con_id = "apb_pclk"},
-	{ .dev_id = "80070000.serial", .con_id = "apb_pclk"},
-	{ .dev_id = "imx23-dma-apbx", },
-	{ .dev_id = "80024000.dma-apbx", },
-};
-
-static struct clk_lookup ssp_lookups[] = {
-	{ .dev_id = "imx23-mmc.0", },
-	{ .dev_id = "imx23-mmc.1", },
-	{ .dev_id = "80010000.ssp", },
-	{ .dev_id = "80034000.ssp", },
-};
-
-static struct clk_lookup lcdif_lookups[] = {
-	{ .dev_id = "imx23-fb", },
-	{ .dev_id = "80030000.lcdif", },
-};
-
-static struct clk_lookup gpmi_lookups[] = {
-	{ .dev_id = "imx23-gpmi-nand", },
-	{ .dev_id = "8000c000.gpmi-nand", },
-};
-
-=======
->>>>>>> 84bae6c3
 static const char *sel_pll[]  __initconst = { "pll", "ref_xtal", };
 static const char *sel_cpu[]  __initconst = { "ref_cpu", "ref_xtal", };
 static const char *sel_pix[]  __initconst = { "ref_pix", "ref_xtal", };
@@ -202,16 +161,6 @@
 	}
 
 	clk_register_clkdev(clks[clk32k], NULL, "timrot");
-<<<<<<< HEAD
-	clk_register_clkdev(clks[pwm], NULL, "80064000.pwm");
-	clk_register_clkdevs(clks[hbus], hbus_lookups, ARRAY_SIZE(hbus_lookups));
-	clk_register_clkdevs(clks[xbus], xbus_lookups, ARRAY_SIZE(xbus_lookups));
-	clk_register_clkdevs(clks[uart], uart_lookups, ARRAY_SIZE(uart_lookups));
-	clk_register_clkdevs(clks[ssp], ssp_lookups, ARRAY_SIZE(ssp_lookups));
-	clk_register_clkdevs(clks[gpmi], gpmi_lookups, ARRAY_SIZE(gpmi_lookups));
-	clk_register_clkdevs(clks[lcdif], lcdif_lookups, ARRAY_SIZE(lcdif_lookups));
-=======
->>>>>>> 84bae6c3
 
 	for (i = 0; i < ARRAY_SIZE(clks_init_on); i++)
 		clk_prepare_enable(clks[clks_init_on[i]]);

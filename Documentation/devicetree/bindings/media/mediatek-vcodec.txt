--- conflicted
+++ resolved
@@ -10,11 +10,8 @@
   "mediatek,mt8183-vcodec-enc" for MT8183 encoder.
   "mediatek,mt8173-vcodec-dec" for MT8173 decoder.
   "mediatek,mt8192-vcodec-enc" for MT8192 encoder.
-<<<<<<< HEAD
-=======
   "mediatek,mt8183-vcodec-dec" for MT8183 decoder.
   "mediatek,mt8195-vcodec-enc" for MT8195 encoder.
->>>>>>> df0cc57e
 - reg : Physical base address of the video codec registers and length of
   memory mapped region.
 - interrupts : interrupt number to the cpu.

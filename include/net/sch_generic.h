--- conflicted
+++ resolved
@@ -127,12 +127,8 @@
 
 	struct rcu_head		rcu;
 	netdevice_tracker	dev_tracker;
-<<<<<<< HEAD
-	struct lock_class_key   root_lock_key;
-
-=======
->>>>>>> 879c789a
 	ANDROID_KABI_RESERVE(1);
+
 	/* private data */
 	long privdata[] ____cacheline_aligned;
 };

--- conflicted
+++ resolved
@@ -315,20 +315,6 @@
 	u8 i, j, net_end = nets_length - 1;
 
 	for (i = 0; i < nets_length; i++) {
-<<<<<<< HEAD
-	        if (h->nets[i].cidr != cidr)
-	                continue;
-                if (h->nets[i].nets > 1 || i == net_end ||
-                    h->nets[i + 1].nets == 0) {
-                        h->nets[i].nets--;
-                        return;
-                }
-                for (j = i; j < net_end && h->nets[j].nets; j++) {
-		        h->nets[j].cidr = h->nets[j + 1].cidr;
-		        h->nets[j].nets = h->nets[j + 1].nets;
-                }
-                h->nets[j].nets = 0;
-=======
 	        if (h->nets[i].cidr[n] != cidr)
 	                continue;
                 if (h->nets[i].nets[n] > 1 || i == net_end ||
@@ -341,7 +327,6 @@
 		        h->nets[j].nets[n] = h->nets[j + 1].nets[n];
                 }
                 h->nets[j].nets[n] = 0;
->>>>>>> d8ec26d7
                 return;
 	}
 }

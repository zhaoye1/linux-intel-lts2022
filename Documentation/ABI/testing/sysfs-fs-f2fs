--- conflicted
+++ resolved
@@ -686,31 +686,6 @@
 		enabled with fault_injection option, fault type value
 		is shown below, it supports single or combined type.
 
-<<<<<<< HEAD
-		===================      ===========
-		Type_Name                Type_Value
-		===================      ===========
-		FAULT_KMALLOC            0x000000001
-		FAULT_KVMALLOC           0x000000002
-		FAULT_PAGE_ALLOC         0x000000004
-		FAULT_PAGE_GET           0x000000008
-		FAULT_ALLOC_BIO          0x000000010 (obsolete)
-		FAULT_ALLOC_NID          0x000000020
-		FAULT_ORPHAN             0x000000040
-		FAULT_BLOCK              0x000000080
-		FAULT_DIR_DEPTH          0x000000100
-		FAULT_EVICT_INODE        0x000000200
-		FAULT_TRUNCATE           0x000000400
-		FAULT_READ_IO            0x000000800
-		FAULT_CHECKPOINT         0x000001000
-		FAULT_DISCARD            0x000002000
-		FAULT_WRITE_IO           0x000004000
-		FAULT_SLAB_ALLOC         0x000008000
-		FAULT_DQUOT_INIT         0x000010000
-		FAULT_LOCK_OP            0x000020000
-		FAULT_BLKADDR            0x000040000
-		===================      ===========
-=======
 		===========================      ===========
 		Type_Name                        Type_Value
 		===========================      ===========
@@ -735,7 +710,6 @@
 		FAULT_BLKADDR_VALIDITY           0x000040000
 		FAULT_BLKADDR_CONSISTENCE        0x000080000
 		===========================      ===========
->>>>>>> 563b8244
 
 What:		/sys/fs/f2fs/<disk>/discard_io_aware_gran
 Date:		January 2023

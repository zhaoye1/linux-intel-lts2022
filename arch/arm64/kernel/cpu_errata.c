// SPDX-License-Identifier: GPL-2.0-only
/*
 * Contains CPU specific errata definitions
 *
 * Copyright (C) 2014 ARM Ltd.
 */

#include <linux/arm-smccc.h>
#include <linux/types.h>
#include <linux/cpu.h>
#include <asm/cpu.h>
#include <asm/cputype.h>
#include <asm/cpufeature.h>
#include <asm/kvm_asm.h>
#include <asm/smp_plat.h>

static bool __maybe_unused
is_affected_midr_range(const struct arm64_cpu_capabilities *entry, int scope)
{
	const struct arm64_midr_revidr *fix;
	u32 midr = read_cpuid_id(), revidr;

	WARN_ON(scope != SCOPE_LOCAL_CPU || preemptible());
	if (!is_midr_in_range(midr, &entry->midr_range))
		return false;

	midr &= MIDR_REVISION_MASK | MIDR_VARIANT_MASK;
	revidr = read_cpuid(REVIDR_EL1);
	for (fix = entry->fixed_revs; fix && fix->revidr_mask; fix++)
		if (midr == fix->midr_rv && (revidr & fix->revidr_mask))
			return false;

	return true;
}

static bool __maybe_unused
is_affected_midr_range_list(const struct arm64_cpu_capabilities *entry,
			    int scope)
{
	WARN_ON(scope != SCOPE_LOCAL_CPU || preemptible());
	return is_midr_in_range_list(read_cpuid_id(), entry->midr_range_list);
}

static bool __maybe_unused
is_kryo_midr(const struct arm64_cpu_capabilities *entry, int scope)
{
	u32 model;

	WARN_ON(scope != SCOPE_LOCAL_CPU || preemptible());

	model = read_cpuid_id();
	model &= MIDR_IMPLEMENTOR_MASK | (0xf00 << MIDR_PARTNUM_SHIFT) |
		 MIDR_ARCHITECTURE_MASK;

	return model == entry->midr_range.model;
}

static bool
has_mismatched_cache_type(const struct arm64_cpu_capabilities *entry,
			  int scope)
{
	u64 mask = arm64_ftr_reg_ctrel0.strict_mask;
	u64 sys = arm64_ftr_reg_ctrel0.sys_val & mask;
	u64 ctr_raw, ctr_real;

	WARN_ON(scope != SCOPE_LOCAL_CPU || preemptible());

	/*
	 * We want to make sure that all the CPUs in the system expose
	 * a consistent CTR_EL0 to make sure that applications behaves
	 * correctly with migration.
	 *
	 * If a CPU has CTR_EL0.IDC but does not advertise it via CTR_EL0 :
	 *
	 * 1) It is safe if the system doesn't support IDC, as CPU anyway
	 *    reports IDC = 0, consistent with the rest.
	 *
	 * 2) If the system has IDC, it is still safe as we trap CTR_EL0
	 *    access on this CPU via the ARM64_HAS_CACHE_IDC capability.
	 *
	 * So, we need to make sure either the raw CTR_EL0 or the effective
	 * CTR_EL0 matches the system's copy to allow a secondary CPU to boot.
	 */
	ctr_raw = read_cpuid_cachetype() & mask;
	ctr_real = read_cpuid_effective_cachetype() & mask;

	return (ctr_real != sys) && (ctr_raw != sys);
}

static void
cpu_enable_trap_ctr_access(const struct arm64_cpu_capabilities *cap)
{
	u64 mask = arm64_ftr_reg_ctrel0.strict_mask;
	bool enable_uct_trap = false;

	/* Trap CTR_EL0 access on this CPU, only if it has a mismatch */
	if ((read_cpuid_cachetype() & mask) !=
	    (arm64_ftr_reg_ctrel0.sys_val & mask))
		enable_uct_trap = true;

	/* ... or if the system is affected by an erratum */
	if (cap->capability == ARM64_WORKAROUND_1542419)
		enable_uct_trap = true;

	if (enable_uct_trap)
		sysreg_clear_set(sctlr_el1, SCTLR_EL1_UCT, 0);
}

#ifdef CONFIG_ARM64_ERRATUM_1463225
static bool
has_cortex_a76_erratum_1463225(const struct arm64_cpu_capabilities *entry,
			       int scope)
{
	return is_affected_midr_range_list(entry, scope) && is_kernel_in_hyp_mode();
}
#endif

static void __maybe_unused
cpu_enable_cache_maint_trap(const struct arm64_cpu_capabilities *__unused)
{
	sysreg_clear_set(sctlr_el1, SCTLR_EL1_UCI, 0);
}

static DEFINE_RAW_SPINLOCK(reg_user_mask_modification);
static void __maybe_unused
cpu_clear_bf16_from_user_emulation(const struct arm64_cpu_capabilities *__unused)
{
	struct arm64_ftr_reg *regp;

	regp = get_arm64_ftr_reg(SYS_ID_AA64ISAR1_EL1);
	if (!regp)
		return;

	raw_spin_lock(&reg_user_mask_modification);
	if (regp->user_mask & ID_AA64ISAR1_EL1_BF16_MASK)
		regp->user_mask &= ~ID_AA64ISAR1_EL1_BF16_MASK;
	raw_spin_unlock(&reg_user_mask_modification);
}

#define CAP_MIDR_RANGE(model, v_min, r_min, v_max, r_max)	\
	.matches = is_affected_midr_range,			\
	.midr_range = MIDR_RANGE(model, v_min, r_min, v_max, r_max)

#define CAP_MIDR_ALL_VERSIONS(model)					\
	.matches = is_affected_midr_range,				\
	.midr_range = MIDR_ALL_VERSIONS(model)

#define MIDR_FIXED(rev, revidr_mask) \
	.fixed_revs = (struct arm64_midr_revidr[]){{ (rev), (revidr_mask) }, {}}

#define ERRATA_MIDR_RANGE(model, v_min, r_min, v_max, r_max)		\
	.type = ARM64_CPUCAP_LOCAL_CPU_ERRATUM,				\
	CAP_MIDR_RANGE(model, v_min, r_min, v_max, r_max)

#define CAP_MIDR_RANGE_LIST(list)				\
	.matches = is_affected_midr_range_list,			\
	.midr_range_list = list

/* Errata affecting a range of revisions of  given model variant */
#define ERRATA_MIDR_REV_RANGE(m, var, r_min, r_max)	 \
	ERRATA_MIDR_RANGE(m, var, r_min, var, r_max)

/* Errata affecting a single variant/revision of a model */
#define ERRATA_MIDR_REV(model, var, rev)	\
	ERRATA_MIDR_RANGE(model, var, rev, var, rev)

/* Errata affecting all variants/revisions of a given a model */
#define ERRATA_MIDR_ALL_VERSIONS(model)				\
	.type = ARM64_CPUCAP_LOCAL_CPU_ERRATUM,			\
	CAP_MIDR_ALL_VERSIONS(model)

/* Errata affecting a list of midr ranges, with same work around */
#define ERRATA_MIDR_RANGE_LIST(midr_list)			\
	.type = ARM64_CPUCAP_LOCAL_CPU_ERRATUM,			\
	CAP_MIDR_RANGE_LIST(midr_list)

static const __maybe_unused struct midr_range tx2_family_cpus[] = {
	MIDR_ALL_VERSIONS(MIDR_BRCM_VULCAN),
	MIDR_ALL_VERSIONS(MIDR_CAVIUM_THUNDERX2),
	{},
};

static bool __maybe_unused
needs_tx2_tvm_workaround(const struct arm64_cpu_capabilities *entry,
			 int scope)
{
	int i;

	if (!is_affected_midr_range_list(entry, scope) ||
	    !is_hyp_mode_available())
		return false;

	for_each_possible_cpu(i) {
		if (MPIDR_AFFINITY_LEVEL(cpu_logical_map(i), 0) != 0)
			return true;
	}

	return false;
}

static bool __maybe_unused
has_neoverse_n1_erratum_1542419(const struct arm64_cpu_capabilities *entry,
				int scope)
{
	u32 midr = read_cpuid_id();
	bool has_dic = read_cpuid_cachetype() & BIT(CTR_EL0_DIC_SHIFT);
	const struct midr_range range = MIDR_ALL_VERSIONS(MIDR_NEOVERSE_N1);

	WARN_ON(scope != SCOPE_LOCAL_CPU || preemptible());
	return is_midr_in_range(midr, &range) && has_dic;
}

#ifdef CONFIG_ARM64_WORKAROUND_REPEAT_TLBI
static const struct arm64_cpu_capabilities arm64_repeat_tlbi_list[] = {
#ifdef CONFIG_QCOM_FALKOR_ERRATUM_1009
	{
		ERRATA_MIDR_REV(MIDR_QCOM_FALKOR_V1, 0, 0)
	},
	{
		.midr_range.model = MIDR_QCOM_KRYO,
		.matches = is_kryo_midr,
	},
#endif
#ifdef CONFIG_ARM64_ERRATUM_1286807
	{
		ERRATA_MIDR_RANGE(MIDR_CORTEX_A76, 0, 0, 3, 0),
	},
	{
		/* Kryo4xx Gold (rcpe to rfpe) => (r0p0 to r3p0) */
		ERRATA_MIDR_RANGE(MIDR_QCOM_KRYO_4XX_GOLD, 0xc, 0xe, 0xf, 0xe),
	},
#endif
#ifdef CONFIG_ARM64_ERRATUM_2441007
	{
		ERRATA_MIDR_ALL_VERSIONS(MIDR_CORTEX_A55),
	},
#endif
#ifdef CONFIG_ARM64_ERRATUM_2441009
	{
		/* Cortex-A510 r0p0 -> r1p1. Fixed in r1p2 */
		ERRATA_MIDR_RANGE(MIDR_CORTEX_A510, 0, 0, 1, 1),
	},
#endif
	{},
};
#endif

#ifdef CONFIG_CAVIUM_ERRATUM_23154
static const struct midr_range cavium_erratum_23154_cpus[] = {
	MIDR_ALL_VERSIONS(MIDR_THUNDERX),
	MIDR_ALL_VERSIONS(MIDR_THUNDERX_81XX),
	MIDR_ALL_VERSIONS(MIDR_THUNDERX_83XX),
	MIDR_ALL_VERSIONS(MIDR_OCTX2_98XX),
	MIDR_ALL_VERSIONS(MIDR_OCTX2_96XX),
	MIDR_ALL_VERSIONS(MIDR_OCTX2_95XX),
	MIDR_ALL_VERSIONS(MIDR_OCTX2_95XXN),
	MIDR_ALL_VERSIONS(MIDR_OCTX2_95XXMM),
	MIDR_ALL_VERSIONS(MIDR_OCTX2_95XXO),
	{},
};
#endif

#ifdef CONFIG_CAVIUM_ERRATUM_27456
const struct midr_range cavium_erratum_27456_cpus[] = {
	/* Cavium ThunderX, T88 pass 1.x - 2.1 */
	MIDR_RANGE(MIDR_THUNDERX, 0, 0, 1, 1),
	/* Cavium ThunderX, T81 pass 1.0 */
	MIDR_REV(MIDR_THUNDERX_81XX, 0, 0),
	{},
};
#endif

#ifdef CONFIG_CAVIUM_ERRATUM_30115
static const struct midr_range cavium_erratum_30115_cpus[] = {
	/* Cavium ThunderX, T88 pass 1.x - 2.2 */
	MIDR_RANGE(MIDR_THUNDERX, 0, 0, 1, 2),
	/* Cavium ThunderX, T81 pass 1.0 - 1.2 */
	MIDR_REV_RANGE(MIDR_THUNDERX_81XX, 0, 0, 2),
	/* Cavium ThunderX, T83 pass 1.0 */
	MIDR_REV(MIDR_THUNDERX_83XX, 0, 0),
	{},
};
#endif

#ifdef CONFIG_QCOM_FALKOR_ERRATUM_1003
static const struct arm64_cpu_capabilities qcom_erratum_1003_list[] = {
	{
		ERRATA_MIDR_REV(MIDR_QCOM_FALKOR_V1, 0, 0),
	},
	{
		.midr_range.model = MIDR_QCOM_KRYO,
		.matches = is_kryo_midr,
	},
	{},
};
#endif

#ifdef CONFIG_ARM64_WORKAROUND_CLEAN_CACHE
static const struct midr_range workaround_clean_cache[] = {
#if	defined(CONFIG_ARM64_ERRATUM_826319) || \
	defined(CONFIG_ARM64_ERRATUM_827319) || \
	defined(CONFIG_ARM64_ERRATUM_824069)
	/* Cortex-A53 r0p[012]: ARM errata 826319, 827319, 824069 */
	MIDR_REV_RANGE(MIDR_CORTEX_A53, 0, 0, 2),
#endif
#ifdef	CONFIG_ARM64_ERRATUM_819472
	/* Cortex-A53 r0p[01] : ARM errata 819472 */
	MIDR_REV_RANGE(MIDR_CORTEX_A53, 0, 0, 1),
#endif
	{},
};
#endif

#ifdef CONFIG_ARM64_ERRATUM_1418040
/*
 * - 1188873 affects r0p0 to r2p0
 * - 1418040 affects r0p0 to r3p1
 */
static const struct midr_range erratum_1418040_list[] = {
	/* Cortex-A76 r0p0 to r3p1 */
	MIDR_RANGE(MIDR_CORTEX_A76, 0, 0, 3, 1),
	/* Neoverse-N1 r0p0 to r3p1 */
	MIDR_RANGE(MIDR_NEOVERSE_N1, 0, 0, 3, 1),
	/* Kryo4xx Gold (rcpe to rfpf) => (r0p0 to r3p1) */
	MIDR_RANGE(MIDR_QCOM_KRYO_4XX_GOLD, 0xc, 0xe, 0xf, 0xf),
	{},
};
#endif

#ifdef CONFIG_ARM64_ERRATUM_845719
static const struct midr_range erratum_845719_list[] = {
	/* Cortex-A53 r0p[01234] */
	MIDR_REV_RANGE(MIDR_CORTEX_A53, 0, 0, 4),
	/* Brahma-B53 r0p[0] */
	MIDR_REV(MIDR_BRAHMA_B53, 0, 0),
	/* Kryo2XX Silver rAp4 */
	MIDR_REV(MIDR_QCOM_KRYO_2XX_SILVER, 0xa, 0x4),
	{},
};
#endif

#ifdef CONFIG_ARM64_ERRATUM_843419
static const struct arm64_cpu_capabilities erratum_843419_list[] = {
	{
		/* Cortex-A53 r0p[01234] */
		.matches = is_affected_midr_range,
		ERRATA_MIDR_REV_RANGE(MIDR_CORTEX_A53, 0, 0, 4),
		MIDR_FIXED(0x4, BIT(8)),
	},
	{
		/* Brahma-B53 r0p[0] */
		.matches = is_affected_midr_range,
		ERRATA_MIDR_REV(MIDR_BRAHMA_B53, 0, 0),
	},
	{},
};
#endif

#ifdef CONFIG_ARM64_WORKAROUND_SPECULATIVE_AT
static const struct midr_range erratum_speculative_at_list[] = {
#ifdef CONFIG_ARM64_ERRATUM_1165522
	/* Cortex A76 r0p0 to r2p0 */
	MIDR_RANGE(MIDR_CORTEX_A76, 0, 0, 2, 0),
#endif
#ifdef CONFIG_ARM64_ERRATUM_1319367
	MIDR_ALL_VERSIONS(MIDR_CORTEX_A57),
	MIDR_ALL_VERSIONS(MIDR_CORTEX_A72),
#endif
#ifdef CONFIG_ARM64_ERRATUM_1530923
	/* Cortex A55 r0p0 to r2p0 */
	MIDR_RANGE(MIDR_CORTEX_A55, 0, 0, 2, 0),
	/* Kryo4xx Silver (rdpe => r1p0) */
	MIDR_REV(MIDR_QCOM_KRYO_4XX_SILVER, 0xd, 0xe),
#endif
	{},
};
#endif

#ifdef CONFIG_ARM64_ERRATUM_1463225
static const struct midr_range erratum_1463225[] = {
	/* Cortex-A76 r0p0 - r3p1 */
	MIDR_RANGE(MIDR_CORTEX_A76, 0, 0, 3, 1),
	/* Kryo4xx Gold (rcpe to rfpf) => (r0p0 to r3p1) */
	MIDR_RANGE(MIDR_QCOM_KRYO_4XX_GOLD, 0xc, 0xe, 0xf, 0xf),
	{},
};
#endif

#ifdef CONFIG_ARM64_WORKAROUND_TRBE_OVERWRITE_FILL_MODE
static const struct midr_range trbe_overwrite_fill_mode_cpus[] = {
#ifdef CONFIG_ARM64_ERRATUM_2139208
	MIDR_ALL_VERSIONS(MIDR_NEOVERSE_N2),
#endif
#ifdef CONFIG_ARM64_ERRATUM_2119858
	MIDR_ALL_VERSIONS(MIDR_CORTEX_A710),
	MIDR_RANGE(MIDR_CORTEX_X2, 0, 0, 2, 0),
#endif
	{},
};
#endif	/* CONFIG_ARM64_WORKAROUND_TRBE_OVERWRITE_FILL_MODE */

#ifdef CONFIG_ARM64_WORKAROUND_TSB_FLUSH_FAILURE
static const struct midr_range tsb_flush_fail_cpus[] = {
#ifdef CONFIG_ARM64_ERRATUM_2067961
	MIDR_ALL_VERSIONS(MIDR_NEOVERSE_N2),
#endif
#ifdef CONFIG_ARM64_ERRATUM_2054223
	MIDR_ALL_VERSIONS(MIDR_CORTEX_A710),
#endif
	{},
};
#endif	/* CONFIG_ARM64_WORKAROUND_TSB_FLUSH_FAILURE */

#ifdef CONFIG_ARM64_WORKAROUND_TRBE_WRITE_OUT_OF_RANGE
static struct midr_range trbe_write_out_of_range_cpus[] = {
#ifdef CONFIG_ARM64_ERRATUM_2253138
	MIDR_ALL_VERSIONS(MIDR_NEOVERSE_N2),
#endif
#ifdef CONFIG_ARM64_ERRATUM_2224489
	MIDR_ALL_VERSIONS(MIDR_CORTEX_A710),
	MIDR_RANGE(MIDR_CORTEX_X2, 0, 0, 2, 0),
#endif
	{},
};
#endif /* CONFIG_ARM64_WORKAROUND_TRBE_WRITE_OUT_OF_RANGE */

#ifdef CONFIG_ARM64_ERRATUM_1742098
static struct midr_range broken_aarch32_aes[] = {
	MIDR_RANGE(MIDR_CORTEX_A57, 0, 1, 0xf, 0xf),
	MIDR_ALL_VERSIONS(MIDR_CORTEX_A72),
	{},
};
#endif /* CONFIG_ARM64_WORKAROUND_TRBE_WRITE_OUT_OF_RANGE */

const struct arm64_cpu_capabilities arm64_errata[] = {
#ifdef CONFIG_ARM64_WORKAROUND_CLEAN_CACHE
	{
		.desc = "ARM errata 826319, 827319, 824069, or 819472",
		.capability = ARM64_WORKAROUND_CLEAN_CACHE,
		ERRATA_MIDR_RANGE_LIST(workaround_clean_cache),
		.cpu_enable = cpu_enable_cache_maint_trap,
	},
#endif
#ifdef CONFIG_ARM64_ERRATUM_832075
	{
	/* Cortex-A57 r0p0 - r1p2 */
		.desc = "ARM erratum 832075",
		.capability = ARM64_WORKAROUND_DEVICE_LOAD_ACQUIRE,
		ERRATA_MIDR_RANGE(MIDR_CORTEX_A57,
				  0, 0,
				  1, 2),
	},
#endif
#ifdef CONFIG_ARM64_ERRATUM_834220
	{
	/* Cortex-A57 r0p0 - r1p2 */
		.desc = "ARM erratum 834220",
		.capability = ARM64_WORKAROUND_834220,
		ERRATA_MIDR_RANGE(MIDR_CORTEX_A57,
				  0, 0,
				  1, 2),
	},
#endif
#ifdef CONFIG_ARM64_ERRATUM_843419
	{
		.desc = "ARM erratum 843419",
		.capability = ARM64_WORKAROUND_843419,
		.type = ARM64_CPUCAP_LOCAL_CPU_ERRATUM,
		.matches = cpucap_multi_entry_cap_matches,
		.match_list = erratum_843419_list,
	},
#endif
#ifdef CONFIG_ARM64_ERRATUM_845719
	{
		.desc = "ARM erratum 845719",
		.capability = ARM64_WORKAROUND_845719,
		ERRATA_MIDR_RANGE_LIST(erratum_845719_list),
	},
#endif
#ifdef CONFIG_CAVIUM_ERRATUM_23154
	{
		.desc = "Cavium errata 23154 and 38545",
		.capability = ARM64_WORKAROUND_CAVIUM_23154,
		.type = ARM64_CPUCAP_LOCAL_CPU_ERRATUM,
		ERRATA_MIDR_RANGE_LIST(cavium_erratum_23154_cpus),
	},
#endif
#ifdef CONFIG_CAVIUM_ERRATUM_27456
	{
		.desc = "Cavium erratum 27456",
		.capability = ARM64_WORKAROUND_CAVIUM_27456,
		ERRATA_MIDR_RANGE_LIST(cavium_erratum_27456_cpus),
	},
#endif
#ifdef CONFIG_CAVIUM_ERRATUM_30115
	{
		.desc = "Cavium erratum 30115",
		.capability = ARM64_WORKAROUND_CAVIUM_30115,
		ERRATA_MIDR_RANGE_LIST(cavium_erratum_30115_cpus),
	},
#endif
	{
		.desc = "Mismatched cache type (CTR_EL0)",
		.capability = ARM64_MISMATCHED_CACHE_TYPE,
		.matches = has_mismatched_cache_type,
		.type = ARM64_CPUCAP_LOCAL_CPU_ERRATUM,
		.cpu_enable = cpu_enable_trap_ctr_access,
	},
#ifdef CONFIG_QCOM_FALKOR_ERRATUM_1003
	{
		.desc = "Qualcomm Technologies Falkor/Kryo erratum 1003",
		.capability = ARM64_WORKAROUND_QCOM_FALKOR_E1003,
		.type = ARM64_CPUCAP_LOCAL_CPU_ERRATUM,
		.matches = cpucap_multi_entry_cap_matches,
		.match_list = qcom_erratum_1003_list,
	},
#endif
#ifdef CONFIG_ARM64_WORKAROUND_REPEAT_TLBI
	{
		.desc = "Qualcomm erratum 1009, or ARM erratum 1286807, 2441009",
		.capability = ARM64_WORKAROUND_REPEAT_TLBI,
		.type = ARM64_CPUCAP_LOCAL_CPU_ERRATUM,
		.matches = cpucap_multi_entry_cap_matches,
		.match_list = arm64_repeat_tlbi_list,
	},
#endif
#ifdef CONFIG_ARM64_ERRATUM_858921
	{
	/* Cortex-A73 all versions */
		.desc = "ARM erratum 858921",
		.capability = ARM64_WORKAROUND_858921,
		ERRATA_MIDR_ALL_VERSIONS(MIDR_CORTEX_A73),
	},
#endif
	{
		.desc = "Spectre-v2",
		.capability = ARM64_SPECTRE_V2,
		.type = ARM64_CPUCAP_LOCAL_CPU_ERRATUM,
		.matches = has_spectre_v2,
		.cpu_enable = spectre_v2_enable_mitigation,
	},
#ifdef CONFIG_RANDOMIZE_BASE
	{
	/* Must come after the Spectre-v2 entry */
		.desc = "Spectre-v3a",
		.capability = ARM64_SPECTRE_V3A,
		.type = ARM64_CPUCAP_LOCAL_CPU_ERRATUM,
		.matches = has_spectre_v3a,
		.cpu_enable = spectre_v3a_enable_mitigation,
	},
#endif
	{
		.desc = "Spectre-v4",
		.capability = ARM64_SPECTRE_V4,
		.type = ARM64_CPUCAP_LOCAL_CPU_ERRATUM,
		.matches = has_spectre_v4,
		.cpu_enable = spectre_v4_enable_mitigation,
	},
	{
		.desc = "Spectre-BHB",
		.capability = ARM64_SPECTRE_BHB,
		.type = ARM64_CPUCAP_LOCAL_CPU_ERRATUM,
		.matches = is_spectre_bhb_affected,
		.cpu_enable = spectre_bhb_enable_mitigation,
	},
#ifdef CONFIG_ARM64_ERRATUM_1418040
	{
		.desc = "ARM erratum 1418040",
		.capability = ARM64_WORKAROUND_1418040,
		ERRATA_MIDR_RANGE_LIST(erratum_1418040_list),
		/*
		 * We need to allow affected CPUs to come in late, but
		 * also need the non-affected CPUs to be able to come
		 * in at any point in time. Wonderful.
		 */
		.type = ARM64_CPUCAP_WEAK_LOCAL_CPU_FEATURE,
	},
#endif
#ifdef CONFIG_ARM64_WORKAROUND_SPECULATIVE_AT
	{
		.desc = "ARM errata 1165522, 1319367, or 1530923",
		.capability = ARM64_WORKAROUND_SPECULATIVE_AT,
		ERRATA_MIDR_RANGE_LIST(erratum_speculative_at_list),
	},
#endif
#ifdef CONFIG_ARM64_ERRATUM_1463225
	{
		.desc = "ARM erratum 1463225",
		.capability = ARM64_WORKAROUND_1463225,
		.type = ARM64_CPUCAP_LOCAL_CPU_ERRATUM,
		.matches = has_cortex_a76_erratum_1463225,
		.midr_range_list = erratum_1463225,
	},
#endif
#ifdef CONFIG_CAVIUM_TX2_ERRATUM_219
	{
		.desc = "Cavium ThunderX2 erratum 219 (KVM guest sysreg trapping)",
		.capability = ARM64_WORKAROUND_CAVIUM_TX2_219_TVM,
		ERRATA_MIDR_RANGE_LIST(tx2_family_cpus),
		.matches = needs_tx2_tvm_workaround,
	},
	{
		.desc = "Cavium ThunderX2 erratum 219 (PRFM removal)",
		.capability = ARM64_WORKAROUND_CAVIUM_TX2_219_PRFM,
		ERRATA_MIDR_RANGE_LIST(tx2_family_cpus),
	},
#endif
#ifdef CONFIG_ARM64_ERRATUM_1542419
	{
		/* we depend on the firmware portion for correctness */
		.desc = "ARM erratum 1542419 (kernel portion)",
		.capability = ARM64_WORKAROUND_1542419,
		.type = ARM64_CPUCAP_LOCAL_CPU_ERRATUM,
		.matches = has_neoverse_n1_erratum_1542419,
		.cpu_enable = cpu_enable_trap_ctr_access,
	},
#endif
#ifdef CONFIG_ARM64_ERRATUM_1508412
	{
		/* we depend on the firmware portion for correctness */
		.desc = "ARM erratum 1508412 (kernel portion)",
		.capability = ARM64_WORKAROUND_1508412,
		ERRATA_MIDR_RANGE(MIDR_CORTEX_A77,
				  0, 0,
				  1, 0),
	},
#endif
#ifdef CONFIG_NVIDIA_CARMEL_CNP_ERRATUM
	{
		/* NVIDIA Carmel */
		.desc = "NVIDIA Carmel CNP erratum",
		.capability = ARM64_WORKAROUND_NVIDIA_CARMEL_CNP,
		ERRATA_MIDR_ALL_VERSIONS(MIDR_NVIDIA_CARMEL),
	},
#endif
#ifdef CONFIG_ARM64_WORKAROUND_TRBE_OVERWRITE_FILL_MODE
	{
		/*
		 * The erratum work around is handled within the TRBE
		 * driver and can be applied per-cpu. So, we can allow
		 * a late CPU to come online with this erratum.
		 */
		.desc = "ARM erratum 2119858 or 2139208",
		.capability = ARM64_WORKAROUND_TRBE_OVERWRITE_FILL_MODE,
		.type = ARM64_CPUCAP_WEAK_LOCAL_CPU_FEATURE,
		CAP_MIDR_RANGE_LIST(trbe_overwrite_fill_mode_cpus),
	},
#endif
#ifdef CONFIG_ARM64_WORKAROUND_TSB_FLUSH_FAILURE
	{
		.desc = "ARM erratum 2067961 or 2054223",
		.capability = ARM64_WORKAROUND_TSB_FLUSH_FAILURE,
		ERRATA_MIDR_RANGE_LIST(tsb_flush_fail_cpus),
	},
#endif
#ifdef CONFIG_ARM64_WORKAROUND_TRBE_WRITE_OUT_OF_RANGE
	{
		.desc = "ARM erratum 2253138 or 2224489",
		.capability = ARM64_WORKAROUND_TRBE_WRITE_OUT_OF_RANGE,
		.type = ARM64_CPUCAP_WEAK_LOCAL_CPU_FEATURE,
		CAP_MIDR_RANGE_LIST(trbe_write_out_of_range_cpus),
	},
#endif
#ifdef CONFIG_ARM64_ERRATUM_2077057
	{
		.desc = "ARM erratum 2077057",
		.capability = ARM64_WORKAROUND_2077057,
		ERRATA_MIDR_REV_RANGE(MIDR_CORTEX_A510, 0, 0, 2),
	},
#endif
#ifdef CONFIG_ARM64_ERRATUM_2064142
	{
		.desc = "ARM erratum 2064142",
		.capability = ARM64_WORKAROUND_2064142,

		/* Cortex-A510 r0p0 - r0p2 */
		ERRATA_MIDR_REV_RANGE(MIDR_CORTEX_A510, 0, 0, 2)
	},
#endif
#ifdef CONFIG_ARM64_ERRATUM_2457168
	{
		.desc = "ARM erratum 2457168",
		.capability = ARM64_WORKAROUND_2457168,
		.type = ARM64_CPUCAP_WEAK_LOCAL_CPU_FEATURE,

		/* Cortex-A510 r0p0-r1p1 */
		CAP_MIDR_RANGE(MIDR_CORTEX_A510, 0, 0, 1, 1)
	},
#endif
#ifdef CONFIG_ARM64_ERRATUM_2038923
	{
		.desc = "ARM erratum 2038923",
		.capability = ARM64_WORKAROUND_2038923,

		/* Cortex-A510 r0p0 - r0p2 */
		ERRATA_MIDR_REV_RANGE(MIDR_CORTEX_A510, 0, 0, 2)
	},
#endif
#ifdef CONFIG_ARM64_ERRATUM_1902691
	{
		.desc = "ARM erratum 1902691",
		.capability = ARM64_WORKAROUND_1902691,

		/* Cortex-A510 r0p0 - r0p1 */
		ERRATA_MIDR_REV_RANGE(MIDR_CORTEX_A510, 0, 0, 1)
	},
#endif
#ifdef CONFIG_ARM64_ERRATUM_1742098
	{
		.desc = "ARM erratum 1742098",
		.capability = ARM64_WORKAROUND_1742098,
		CAP_MIDR_RANGE_LIST(broken_aarch32_aes),
		.type = ARM64_CPUCAP_LOCAL_CPU_ERRATUM,
	},
#endif
#ifdef CONFIG_ARM64_ERRATUM_2658417
	{
		.desc = "ARM erratum 2658417",
		.capability = ARM64_WORKAROUND_2658417,
		/* Cortex-A510 r0p0 - r1p1 */
		ERRATA_MIDR_RANGE(MIDR_CORTEX_A510, 0, 0, 1, 1),
		MIDR_FIXED(MIDR_CPU_VAR_REV(1,1), BIT(25)),
		.cpu_enable = cpu_clear_bf16_from_user_emulation,
	},
#endif
<<<<<<< HEAD
=======
#ifdef CONFIG_ARM64_ERRATUM_2966298
	{
		.desc = "ARM erratum 2966298",
		.capability = ARM64_WORKAROUND_2966298,
		/* Cortex-A520 r0p0 - r0p1 */
		ERRATA_MIDR_REV_RANGE(MIDR_CORTEX_A520, 0, 0, 1),
	},
#endif
#ifdef CONFIG_AMPERE_ERRATUM_AC03_CPU_38
	{
		.desc = "AmpereOne erratum AC03_CPU_38",
		.capability = ARM64_WORKAROUND_AMPERE_AC03_CPU_38,
		ERRATA_MIDR_ALL_VERSIONS(MIDR_AMPERE1),
	},
#endif
>>>>>>> 082280fe
	{
	}
};<|MERGE_RESOLUTION|>--- conflicted
+++ resolved
@@ -723,8 +723,6 @@
 		.cpu_enable = cpu_clear_bf16_from_user_emulation,
 	},
 #endif
-<<<<<<< HEAD
-=======
 #ifdef CONFIG_ARM64_ERRATUM_2966298
 	{
 		.desc = "ARM erratum 2966298",
@@ -740,7 +738,6 @@
 		ERRATA_MIDR_ALL_VERSIONS(MIDR_AMPERE1),
 	},
 #endif
->>>>>>> 082280fe
 	{
 	}
 };
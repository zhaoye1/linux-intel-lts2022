/* SPDX-License-Identifier: GPL-2.0 */
/*
 * Portions of this file
 * Copyright (C) 2018, 2020-2022 Intel Corporation
 */
#ifndef __NET_WIRELESS_NL80211_H
#define __NET_WIRELESS_NL80211_H

#include "core.h"

int nl80211_init(void);
void nl80211_exit(void);

void *nl80211hdr_put(struct sk_buff *skb, u32 portid, u32 seq,
		     int flags, u8 cmd);
bool nl80211_put_sta_rate(struct sk_buff *msg, struct rate_info *info,
			  int attr);

static inline u64 wdev_id(struct wireless_dev *wdev)
{
	return (u64)wdev->identifier |
	       ((u64)wiphy_to_rdev(wdev->wiphy)->wiphy_idx << 32);
}

int nl80211_parse_chandef(struct cfg80211_registered_device *rdev,
			  struct genl_info *info,
			  struct cfg80211_chan_def *chandef);
int nl80211_parse_random_mac(struct nlattr **attrs,
			     u8 *mac_addr, u8 *mac_addr_mask);

void nl80211_notify_wiphy(struct cfg80211_registered_device *rdev,
			  enum nl80211_commands cmd);
void nl80211_notify_iface(struct cfg80211_registered_device *rdev,
			  struct wireless_dev *wdev,
			  enum nl80211_commands cmd);
void nl80211_send_scan_start(struct cfg80211_registered_device *rdev,
			     struct wireless_dev *wdev);
struct sk_buff *nl80211_build_scan_msg(struct cfg80211_registered_device *rdev,
				       struct wireless_dev *wdev, bool aborted);
void nl80211_send_scan_msg(struct cfg80211_registered_device *rdev,
			   struct sk_buff *msg);
void nl80211_send_sched_scan(struct cfg80211_sched_scan_request *req, u32 cmd);
void nl80211_common_reg_change_event(enum nl80211_commands cmd_id,
				     struct regulatory_request *request);

static inline void
nl80211_send_reg_change_event(struct regulatory_request *request)
{
	nl80211_common_reg_change_event(NL80211_CMD_REG_CHANGE, request);
}

static inline void
nl80211_send_wiphy_reg_change_event(struct regulatory_request *request)
{
	nl80211_common_reg_change_event(NL80211_CMD_WIPHY_REG_CHANGE, request);
}

void nl80211_send_rx_auth(struct cfg80211_registered_device *rdev,
			  struct net_device *netdev,
			  const u8 *buf, size_t len, gfp_t gfp);
void nl80211_send_rx_assoc(struct cfg80211_registered_device *rdev,
			   struct net_device *netdev,
			   struct cfg80211_rx_assoc_resp *data);
void nl80211_send_deauth(struct cfg80211_registered_device *rdev,
			 struct net_device *netdev,
			 const u8 *buf, size_t len,
			 bool reconnect, gfp_t gfp);
void nl80211_send_disassoc(struct cfg80211_registered_device *rdev,
			   struct net_device *netdev,
			   const u8 *buf, size_t len,
			   bool reconnect, gfp_t gfp);
void nl80211_send_auth_timeout(struct cfg80211_registered_device *rdev,
			       struct net_device *netdev,
			       const u8 *addr, gfp_t gfp);
void nl80211_send_assoc_timeout(struct cfg80211_registered_device *rdev,
				struct net_device *netdev,
				const u8 *addr, gfp_t gfp);
void nl80211_send_connect_result(struct cfg80211_registered_device *rdev,
				 struct net_device *netdev,
				 struct cfg80211_connect_resp_params *params,
				 gfp_t gfp);
void nl80211_send_roamed(struct cfg80211_registered_device *rdev,
			 struct net_device *netdev,
			 struct cfg80211_roam_info *info, gfp_t gfp);
/* For STA/GC, indicate port authorized with AP/GO bssid.
 * For GO/AP, use peer GC/STA mac_addr.
 */
void nl80211_send_port_authorized(struct cfg80211_registered_device *rdev,
<<<<<<< HEAD
				  struct net_device *netdev, const u8 *bssid,
=======
				  struct net_device *netdev, const u8 *peer_addr,
>>>>>>> 563b8244
				  const u8 *td_bitmap, u8 td_bitmap_len);
void nl80211_send_disconnected(struct cfg80211_registered_device *rdev,
			       struct net_device *netdev, u16 reason,
			       const u8 *ie, size_t ie_len, bool from_ap);

void
nl80211_michael_mic_failure(struct cfg80211_registered_device *rdev,
			    struct net_device *netdev, const u8 *addr,
			    enum nl80211_key_type key_type,
			    int key_id, const u8 *tsc, gfp_t gfp);

void
nl80211_send_beacon_hint_event(struct wiphy *wiphy,
			       struct ieee80211_channel *channel_before,
			       struct ieee80211_channel *channel_after);

void nl80211_send_ibss_bssid(struct cfg80211_registered_device *rdev,
			     struct net_device *netdev, const u8 *bssid,
			     gfp_t gfp);

int nl80211_send_mgmt(struct cfg80211_registered_device *rdev,
		      struct wireless_dev *wdev, u32 nlpid,
		      struct cfg80211_rx_info *info, gfp_t gfp);

void
nl80211_radar_notify(struct cfg80211_registered_device *rdev,
		     const struct cfg80211_chan_def *chandef,
		     enum nl80211_radar_event event,
		     struct net_device *netdev, gfp_t gfp);

void nl80211_send_ap_stopped(struct wireless_dev *wdev, unsigned int link_id);

void cfg80211_rdev_free_coalesce(struct cfg80211_registered_device *rdev);

/* peer measurement */
int nl80211_pmsr_start(struct sk_buff *skb, struct genl_info *info);
int nl80211_pmsr_dump_results(struct sk_buff *skb, struct netlink_callback *cb);

#endif /* __NET_WIRELESS_NL80211_H */<|MERGE_RESOLUTION|>--- conflicted
+++ resolved
@@ -86,11 +86,7 @@
  * For GO/AP, use peer GC/STA mac_addr.
  */
 void nl80211_send_port_authorized(struct cfg80211_registered_device *rdev,
-<<<<<<< HEAD
-				  struct net_device *netdev, const u8 *bssid,
-=======
 				  struct net_device *netdev, const u8 *peer_addr,
->>>>>>> 563b8244
 				  const u8 *td_bitmap, u8 td_bitmap_len);
 void nl80211_send_disconnected(struct cfg80211_registered_device *rdev,
 			       struct net_device *netdev, u16 reason,

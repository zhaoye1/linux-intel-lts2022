--- conflicted
+++ resolved
@@ -3844,8 +3844,6 @@
 }
 
 static int sd_resume(struct device *dev)
-<<<<<<< HEAD
-=======
 {
 	struct scsi_disk *sdkp = dev_get_drvdata(dev);
 
@@ -3861,7 +3859,6 @@
 }
 
 static int sd_resume_common(struct device *dev, bool runtime)
->>>>>>> 8d688d67
 {
 	struct scsi_disk *sdkp = dev_get_drvdata(dev);
 	int ret;
@@ -3872,12 +3869,6 @@
 	if (!sdkp->device->manage_start_stop)
 		return 0;
 
-<<<<<<< HEAD
-	sd_printk(KERN_NOTICE, sdkp, "Starting disk\n");
-	ret = sd_start_stop_device(sdkp, 1);
-	if (!ret)
-		opal_unlock_from_suspend(sdkp->opal_dev);
-=======
 	if (!sdkp->device->no_start_on_resume) {
 		sd_printk(KERN_NOTICE, sdkp, "Starting disk\n");
 		ret = sd_start_stop_device(sdkp, 1);
@@ -3888,7 +3879,6 @@
 		sdkp->suspended = false;
 	}
 
->>>>>>> 8d688d67
 	return ret;
 }
 
@@ -3897,11 +3887,7 @@
 	if (pm_runtime_suspended(dev))
 		return 0;
 
-<<<<<<< HEAD
-	return sd_resume(dev);
-=======
 	return sd_resume_common(dev, false);
->>>>>>> 8d688d67
 }
 
 static int sd_resume_runtime(struct device *dev)
@@ -3928,11 +3914,7 @@
 				  "Failed to clear sense data\n");
 	}
 
-<<<<<<< HEAD
-	return sd_resume(dev);
-=======
 	return sd_resume_common(dev, true);
->>>>>>> 8d688d67
 }
 
 /**

// SPDX-License-Identifier: GPL-2.0-only
/*
 * Copyright (C) 2013 Red Hat
 * Author: Rob Clark <robdclark@gmail.com>
 */

#include <linux/dma-map-ops.h>
#include <linux/spinlock.h>
#include <linux/shmem_fs.h>
#include <linux/dma-buf.h>
#include <linux/pfn_t.h>

#include <drm/drm_prime.h>

#include "msm_drv.h"
#include "msm_fence.h"
#include "msm_gem.h"
#include "msm_gpu.h"
#include "msm_mmu.h"

static void update_inactive(struct msm_gem_object *msm_obj);

static dma_addr_t physaddr(struct drm_gem_object *obj)
{
	struct msm_gem_object *msm_obj = to_msm_bo(obj);
	struct msm_drm_private *priv = obj->dev->dev_private;
	return (((dma_addr_t)msm_obj->vram_node->start) << PAGE_SHIFT) +
			priv->vram.paddr;
}

static bool use_pages(struct drm_gem_object *obj)
{
	struct msm_gem_object *msm_obj = to_msm_bo(obj);
	return !msm_obj->vram_node;
}

/*
 * Cache sync.. this is a bit over-complicated, to fit dma-mapping
 * API.  Really GPU cache is out of scope here (handled on cmdstream)
 * and all we need to do is invalidate newly allocated pages before
 * mapping to CPU as uncached/writecombine.
 *
 * On top of this, we have the added headache, that depending on
 * display generation, the display's iommu may be wired up to either
 * the toplevel drm device (mdss), or to the mdp sub-node, meaning
 * that here we either have dma-direct or iommu ops.
 *
 * Let this be a cautionary tail of abstraction gone wrong.
 */

static void sync_for_device(struct msm_gem_object *msm_obj)
{
	struct device *dev = msm_obj->base.dev->dev;

	dma_map_sgtable(dev, msm_obj->sgt, DMA_BIDIRECTIONAL, 0);
}

static void sync_for_cpu(struct msm_gem_object *msm_obj)
{
	struct device *dev = msm_obj->base.dev->dev;

	dma_unmap_sgtable(dev, msm_obj->sgt, DMA_BIDIRECTIONAL, 0);
}

/* allocate pages from VRAM carveout, used when no IOMMU: */
static struct page **get_pages_vram(struct drm_gem_object *obj, int npages)
{
	struct msm_gem_object *msm_obj = to_msm_bo(obj);
	struct msm_drm_private *priv = obj->dev->dev_private;
	dma_addr_t paddr;
	struct page **p;
	int ret, i;

	p = kvmalloc_array(npages, sizeof(struct page *), GFP_KERNEL);
	if (!p)
		return ERR_PTR(-ENOMEM);

	spin_lock(&priv->vram.lock);
	ret = drm_mm_insert_node(&priv->vram.mm, msm_obj->vram_node, npages);
	spin_unlock(&priv->vram.lock);
	if (ret) {
		kvfree(p);
		return ERR_PTR(ret);
	}

	paddr = physaddr(obj);
	for (i = 0; i < npages; i++) {
		p[i] = phys_to_page(paddr);
		paddr += PAGE_SIZE;
	}

	return p;
}

static struct page **get_pages(struct drm_gem_object *obj)
{
	struct msm_gem_object *msm_obj = to_msm_bo(obj);

	WARN_ON(!msm_gem_is_locked(obj));

	if (!msm_obj->pages) {
		struct drm_device *dev = obj->dev;
		struct page **p;
		int npages = obj->size >> PAGE_SHIFT;

		if (use_pages(obj))
			p = drm_gem_get_pages(obj);
		else
			p = get_pages_vram(obj, npages);

		if (IS_ERR(p)) {
			DRM_DEV_ERROR(dev->dev, "could not get pages: %ld\n",
					PTR_ERR(p));
			return p;
		}

		msm_obj->pages = p;

		msm_obj->sgt = drm_prime_pages_to_sg(obj->dev, p, npages);
		if (IS_ERR(msm_obj->sgt)) {
			void *ptr = ERR_CAST(msm_obj->sgt);

			DRM_DEV_ERROR(dev->dev, "failed to allocate sgt\n");
			msm_obj->sgt = NULL;
			return ptr;
		}

		/* For non-cached buffers, ensure the new pages are clean
		 * because display controller, GPU, etc. are not coherent:
		 */
		if (msm_obj->flags & (MSM_BO_WC|MSM_BO_UNCACHED))
			sync_for_device(msm_obj);
	}

	return msm_obj->pages;
}

static void put_pages_vram(struct drm_gem_object *obj)
{
	struct msm_gem_object *msm_obj = to_msm_bo(obj);
	struct msm_drm_private *priv = obj->dev->dev_private;

	spin_lock(&priv->vram.lock);
	drm_mm_remove_node(msm_obj->vram_node);
	spin_unlock(&priv->vram.lock);

	kvfree(msm_obj->pages);
}

static void put_pages(struct drm_gem_object *obj)
{
	struct msm_gem_object *msm_obj = to_msm_bo(obj);

	if (msm_obj->pages) {
		if (msm_obj->sgt) {
			/* For non-cached buffers, ensure the new
			 * pages are clean because display controller,
			 * GPU, etc. are not coherent:
			 */
			if (msm_obj->flags & (MSM_BO_WC|MSM_BO_UNCACHED))
				sync_for_cpu(msm_obj);

			sg_free_table(msm_obj->sgt);
			kfree(msm_obj->sgt);
		}

		if (use_pages(obj))
			drm_gem_put_pages(obj, msm_obj->pages, true, false);
		else
			put_pages_vram(obj);

		msm_obj->pages = NULL;
	}
}

struct page **msm_gem_get_pages(struct drm_gem_object *obj)
{
	struct msm_gem_object *msm_obj = to_msm_bo(obj);
	struct page **p;

	msm_gem_lock(obj);

	if (WARN_ON(msm_obj->madv != MSM_MADV_WILLNEED)) {
		msm_gem_unlock(obj);
		return ERR_PTR(-EBUSY);
	}

	p = get_pages(obj);
	msm_gem_unlock(obj);
	return p;
}

void msm_gem_put_pages(struct drm_gem_object *obj)
{
	/* when we start tracking the pin count, then do something here */
}

int msm_gem_mmap_obj(struct drm_gem_object *obj,
		struct vm_area_struct *vma)
{
	struct msm_gem_object *msm_obj = to_msm_bo(obj);

	vma->vm_flags &= ~VM_PFNMAP;
	vma->vm_flags |= VM_MIXEDMAP;

	if (msm_obj->flags & MSM_BO_WC) {
		vma->vm_page_prot = pgprot_writecombine(vm_get_page_prot(vma->vm_flags));
	} else if (msm_obj->flags & MSM_BO_UNCACHED) {
		vma->vm_page_prot = pgprot_noncached(vm_get_page_prot(vma->vm_flags));
	} else {
		/*
		 * Shunt off cached objs to shmem file so they have their own
		 * address_space (so unmap_mapping_range does what we want,
		 * in particular in the case of mmap'd dmabufs)
		 */
		vma->vm_pgoff = 0;
		vma_set_file(vma, obj->filp);

		vma->vm_page_prot = vm_get_page_prot(vma->vm_flags);
	}

	return 0;
}

int msm_gem_mmap(struct file *filp, struct vm_area_struct *vma)
{
	int ret;

	ret = drm_gem_mmap(filp, vma);
	if (ret) {
		DBG("mmap failed: %d", ret);
		return ret;
	}

	return msm_gem_mmap_obj(vma->vm_private_data, vma);
}

static vm_fault_t msm_gem_fault(struct vm_fault *vmf)
{
	struct vm_area_struct *vma = vmf->vma;
	struct drm_gem_object *obj = vma->vm_private_data;
	struct msm_gem_object *msm_obj = to_msm_bo(obj);
	struct page **pages;
	unsigned long pfn;
	pgoff_t pgoff;
	int err;
	vm_fault_t ret;

	/*
	 * vm_ops.open/drm_gem_mmap_obj and close get and put
	 * a reference on obj. So, we dont need to hold one here.
	 */
	err = msm_gem_lock_interruptible(obj);
	if (err) {
		ret = VM_FAULT_NOPAGE;
		goto out;
	}

	if (WARN_ON(msm_obj->madv != MSM_MADV_WILLNEED)) {
		msm_gem_unlock(obj);
		return VM_FAULT_SIGBUS;
	}

	/* make sure we have pages attached now */
	pages = get_pages(obj);
	if (IS_ERR(pages)) {
		ret = vmf_error(PTR_ERR(pages));
		goto out_unlock;
	}

	/* We don't use vmf->pgoff since that has the fake offset: */
	pgoff = (vmf->address - vma->vm_start) >> PAGE_SHIFT;

	pfn = page_to_pfn(pages[pgoff]);

	VERB("Inserting %p pfn %lx, pa %lx", (void *)vmf->address,
			pfn, pfn << PAGE_SHIFT);

	ret = vmf_insert_mixed(vma, vmf->address, __pfn_to_pfn_t(pfn, PFN_DEV));
out_unlock:
	msm_gem_unlock(obj);
out:
	return ret;
}

/** get mmap offset */
static uint64_t mmap_offset(struct drm_gem_object *obj)
{
	struct drm_device *dev = obj->dev;
	int ret;

	WARN_ON(!msm_gem_is_locked(obj));

	/* Make it mmapable */
	ret = drm_gem_create_mmap_offset(obj);

	if (ret) {
		DRM_DEV_ERROR(dev->dev, "could not allocate mmap offset\n");
		return 0;
	}

	return drm_vma_node_offset_addr(&obj->vma_node);
}

uint64_t msm_gem_mmap_offset(struct drm_gem_object *obj)
{
	uint64_t offset;

	msm_gem_lock(obj);
	offset = mmap_offset(obj);
	msm_gem_unlock(obj);
	return offset;
}

static struct msm_gem_vma *add_vma(struct drm_gem_object *obj,
		struct msm_gem_address_space *aspace)
{
	struct msm_gem_object *msm_obj = to_msm_bo(obj);
	struct msm_gem_vma *vma;

	WARN_ON(!msm_gem_is_locked(obj));

	vma = kzalloc(sizeof(*vma), GFP_KERNEL);
	if (!vma)
		return ERR_PTR(-ENOMEM);

	vma->aspace = aspace;

	list_add_tail(&vma->list, &msm_obj->vmas);

	return vma;
}

static struct msm_gem_vma *lookup_vma(struct drm_gem_object *obj,
		struct msm_gem_address_space *aspace)
{
	struct msm_gem_object *msm_obj = to_msm_bo(obj);
	struct msm_gem_vma *vma;

	WARN_ON(!msm_gem_is_locked(obj));

	list_for_each_entry(vma, &msm_obj->vmas, list) {
		if (vma->aspace == aspace)
			return vma;
	}

	return NULL;
}

static void del_vma(struct msm_gem_vma *vma)
{
	if (!vma)
		return;

	list_del(&vma->list);
	kfree(vma);
}

/* Called with msm_obj locked */
static void
put_iova_spaces(struct drm_gem_object *obj)
{
	struct msm_gem_object *msm_obj = to_msm_bo(obj);
	struct msm_gem_vma *vma;

	WARN_ON(!msm_gem_is_locked(obj));

	list_for_each_entry(vma, &msm_obj->vmas, list) {
		if (vma->aspace) {
			msm_gem_purge_vma(vma->aspace, vma);
			msm_gem_close_vma(vma->aspace, vma);
		}
	}
}

/* Called with msm_obj locked */
static void
put_iova_vmas(struct drm_gem_object *obj)
{
	struct msm_gem_object *msm_obj = to_msm_bo(obj);
	struct msm_gem_vma *vma, *tmp;

	WARN_ON(!msm_gem_is_locked(obj));

	list_for_each_entry_safe(vma, tmp, &msm_obj->vmas, list) {
		del_vma(vma);
	}
}

static int get_iova_locked(struct drm_gem_object *obj,
		struct msm_gem_address_space *aspace, uint64_t *iova,
		u64 range_start, u64 range_end)
{
	struct msm_gem_vma *vma;
	int ret = 0;

	WARN_ON(!msm_gem_is_locked(obj));

	vma = lookup_vma(obj, aspace);

	if (!vma) {
		vma = add_vma(obj, aspace);
		if (IS_ERR(vma))
			return PTR_ERR(vma);

		ret = msm_gem_init_vma(aspace, vma, obj->size >> PAGE_SHIFT,
			range_start, range_end);
		if (ret) {
			del_vma(vma);
			return ret;
		}
	}

	*iova = vma->iova;
	return 0;
}

static int msm_gem_pin_iova(struct drm_gem_object *obj,
		struct msm_gem_address_space *aspace)
{
	struct msm_gem_object *msm_obj = to_msm_bo(obj);
	struct msm_gem_vma *vma;
	struct page **pages;
	int prot = IOMMU_READ;

	if (!(msm_obj->flags & MSM_BO_GPU_READONLY))
		prot |= IOMMU_WRITE;

	if (msm_obj->flags & MSM_BO_MAP_PRIV)
		prot |= IOMMU_PRIV;

	WARN_ON(!msm_gem_is_locked(obj));

	if (WARN_ON(msm_obj->madv != MSM_MADV_WILLNEED))
		return -EBUSY;

	vma = lookup_vma(obj, aspace);
	if (WARN_ON(!vma))
		return -EINVAL;

	pages = get_pages(obj);
	if (IS_ERR(pages))
		return PTR_ERR(pages);

	return msm_gem_map_vma(aspace, vma, prot,
			msm_obj->sgt, obj->size >> PAGE_SHIFT);
}

static int get_and_pin_iova_range_locked(struct drm_gem_object *obj,
		struct msm_gem_address_space *aspace, uint64_t *iova,
		u64 range_start, u64 range_end)
{
	u64 local;
	int ret;

	WARN_ON(!msm_gem_is_locked(obj));

	ret = get_iova_locked(obj, aspace, &local,
		range_start, range_end);

	if (!ret)
		ret = msm_gem_pin_iova(obj, aspace);

	if (!ret)
		*iova = local;

	return ret;
}

/*
 * get iova and pin it. Should have a matching put
 * limits iova to specified range (in pages)
 */
int msm_gem_get_and_pin_iova_range(struct drm_gem_object *obj,
		struct msm_gem_address_space *aspace, uint64_t *iova,
		u64 range_start, u64 range_end)
{
	int ret;

	msm_gem_lock(obj);
	ret = get_and_pin_iova_range_locked(obj, aspace, iova, range_start, range_end);
	msm_gem_unlock(obj);

	return ret;
}

int msm_gem_get_and_pin_iova_locked(struct drm_gem_object *obj,
		struct msm_gem_address_space *aspace, uint64_t *iova)
{
	return get_and_pin_iova_range_locked(obj, aspace, iova, 0, U64_MAX);
}

/* get iova and pin it. Should have a matching put */
int msm_gem_get_and_pin_iova(struct drm_gem_object *obj,
		struct msm_gem_address_space *aspace, uint64_t *iova)
{
	return msm_gem_get_and_pin_iova_range(obj, aspace, iova, 0, U64_MAX);
}

/*
 * Get an iova but don't pin it. Doesn't need a put because iovas are currently
 * valid for the life of the object
 */
int msm_gem_get_iova(struct drm_gem_object *obj,
		struct msm_gem_address_space *aspace, uint64_t *iova)
{
	int ret;

	msm_gem_lock(obj);
	ret = get_iova_locked(obj, aspace, iova, 0, U64_MAX);
	msm_gem_unlock(obj);

	return ret;
}

/* get iova without taking a reference, used in places where you have
 * already done a 'msm_gem_get_and_pin_iova' or 'msm_gem_get_iova'
 */
uint64_t msm_gem_iova(struct drm_gem_object *obj,
		struct msm_gem_address_space *aspace)
{
	struct msm_gem_vma *vma;

	msm_gem_lock(obj);
	vma = lookup_vma(obj, aspace);
	msm_gem_unlock(obj);
	WARN_ON(!vma);

	return vma ? vma->iova : 0;
}

/*
 * Locked variant of msm_gem_unpin_iova()
 */
void msm_gem_unpin_iova_locked(struct drm_gem_object *obj,
		struct msm_gem_address_space *aspace)
{
	struct msm_gem_vma *vma;

	WARN_ON(!msm_gem_is_locked(obj));

	vma = lookup_vma(obj, aspace);

	if (!WARN_ON(!vma))
		msm_gem_unmap_vma(aspace, vma);
}

/*
 * Unpin a iova by updating the reference counts. The memory isn't actually
 * purged until something else (shrinker, mm_notifier, destroy, etc) decides
 * to get rid of it
 */
void msm_gem_unpin_iova(struct drm_gem_object *obj,
		struct msm_gem_address_space *aspace)
{
	msm_gem_lock(obj);
	msm_gem_unpin_iova_locked(obj, aspace);
	msm_gem_unlock(obj);
}

int msm_gem_dumb_create(struct drm_file *file, struct drm_device *dev,
		struct drm_mode_create_dumb *args)
{
	args->pitch = align_pitch(args->width, args->bpp);
	args->size  = PAGE_ALIGN(args->pitch * args->height);
	return msm_gem_new_handle(dev, file, args->size,
			MSM_BO_SCANOUT | MSM_BO_WC, &args->handle, "dumb");
}

int msm_gem_dumb_map_offset(struct drm_file *file, struct drm_device *dev,
		uint32_t handle, uint64_t *offset)
{
	struct drm_gem_object *obj;
	int ret = 0;

	/* GEM does all our handle to object mapping */
	obj = drm_gem_object_lookup(file, handle);
	if (obj == NULL) {
		ret = -ENOENT;
		goto fail;
	}

	*offset = msm_gem_mmap_offset(obj);

	drm_gem_object_put(obj);

fail:
	return ret;
}

static void *get_vaddr(struct drm_gem_object *obj, unsigned madv)
{
	struct msm_gem_object *msm_obj = to_msm_bo(obj);
	int ret = 0;

	WARN_ON(!msm_gem_is_locked(obj));

	if (obj->import_attach)
		return ERR_PTR(-ENODEV);

	if (WARN_ON(msm_obj->madv > madv)) {
		DRM_DEV_ERROR(obj->dev->dev, "Invalid madv state: %u vs %u\n",
			msm_obj->madv, madv);
		return ERR_PTR(-EBUSY);
	}

	/* increment vmap_count *before* vmap() call, so shrinker can
	 * check vmap_count (is_vunmapable()) outside of msm_obj lock.
	 * This guarantees that we won't try to msm_gem_vunmap() this
	 * same object from within the vmap() call (while we already
	 * hold msm_obj lock)
	 */
	msm_obj->vmap_count++;

	if (!msm_obj->vaddr) {
		struct page **pages = get_pages(obj);
		if (IS_ERR(pages)) {
			ret = PTR_ERR(pages);
			goto fail;
		}
		msm_obj->vaddr = vmap(pages, obj->size >> PAGE_SHIFT,
				VM_MAP, pgprot_writecombine(PAGE_KERNEL));
		if (msm_obj->vaddr == NULL) {
			ret = -ENOMEM;
			goto fail;
		}
	}

	return msm_obj->vaddr;

fail:
	msm_obj->vmap_count--;
	return ERR_PTR(ret);
}

void *msm_gem_get_vaddr_locked(struct drm_gem_object *obj)
{
	return get_vaddr(obj, MSM_MADV_WILLNEED);
}

void *msm_gem_get_vaddr(struct drm_gem_object *obj)
{
	void *ret;

	msm_gem_lock(obj);
	ret = msm_gem_get_vaddr_locked(obj);
	msm_gem_unlock(obj);

	return ret;
}

/*
 * Don't use this!  It is for the very special case of dumping
 * submits from GPU hangs or faults, were the bo may already
 * be MSM_MADV_DONTNEED, but we know the buffer is still on the
 * active list.
 */
void *msm_gem_get_vaddr_active(struct drm_gem_object *obj)
{
	return get_vaddr(obj, __MSM_MADV_PURGED);
}

void msm_gem_put_vaddr_locked(struct drm_gem_object *obj)
{
	struct msm_gem_object *msm_obj = to_msm_bo(obj);

	WARN_ON(!msm_gem_is_locked(obj));
	WARN_ON(msm_obj->vmap_count < 1);

	msm_obj->vmap_count--;
}

void msm_gem_put_vaddr(struct drm_gem_object *obj)
{
	msm_gem_lock(obj);
	msm_gem_put_vaddr_locked(obj);
	msm_gem_unlock(obj);
}

/* Update madvise status, returns true if not purged, else
 * false or -errno.
 */
int msm_gem_madvise(struct drm_gem_object *obj, unsigned madv)
{
	struct msm_gem_object *msm_obj = to_msm_bo(obj);

	msm_gem_lock(obj);

	if (msm_obj->madv != __MSM_MADV_PURGED)
		msm_obj->madv = madv;

	madv = msm_obj->madv;

	/* If the obj is inactive, we might need to move it
	 * between inactive lists
	 */
	if (msm_obj->active_count == 0)
		update_inactive(msm_obj);

	msm_gem_unlock(obj);

	return (madv != __MSM_MADV_PURGED);
}

void msm_gem_purge(struct drm_gem_object *obj)
{
	struct drm_device *dev = obj->dev;
	struct msm_gem_object *msm_obj = to_msm_bo(obj);

	WARN_ON(!is_purgeable(msm_obj));
	WARN_ON(obj->import_attach);

	put_iova_spaces(obj);

	msm_gem_vunmap(obj);

	put_pages(obj);

	put_iova_vmas(obj);

	msm_obj->madv = __MSM_MADV_PURGED;

	drm_vma_node_unmap(&obj->vma_node, dev->anon_inode->i_mapping);
	drm_gem_free_mmap_offset(obj);

	/* Our goal here is to return as much of the memory as
	 * is possible back to the system as we are called from OOM.
	 * To do this we must instruct the shmfs to drop all of its
	 * backing pages, *now*.
	 */
	shmem_truncate_range(file_inode(obj->filp), 0, (loff_t)-1);

	invalidate_mapping_pages(file_inode(obj->filp)->i_mapping,
			0, (loff_t)-1);
}

void msm_gem_vunmap(struct drm_gem_object *obj)
{
	struct msm_gem_object *msm_obj = to_msm_bo(obj);

	WARN_ON(!msm_gem_is_locked(obj));

	if (!msm_obj->vaddr || WARN_ON(!is_vunmapable(msm_obj)))
		return;

	vunmap(msm_obj->vaddr);
	msm_obj->vaddr = NULL;
}

/* must be called before _move_to_active().. */
int msm_gem_sync_object(struct drm_gem_object *obj,
		struct msm_fence_context *fctx, bool exclusive)
{
	struct dma_resv_list *fobj;
	struct dma_fence *fence;
	int i, ret;

	fobj = dma_resv_get_list(obj->resv);
	if (!fobj || (fobj->shared_count == 0)) {
		fence = dma_resv_get_excl(obj->resv);
		/* don't need to wait on our own fences, since ring is fifo */
		if (fence && (fence->context != fctx->context)) {
			ret = dma_fence_wait(fence, true);
			if (ret)
				return ret;
		}
	}

	if (!exclusive || !fobj)
		return 0;

	for (i = 0; i < fobj->shared_count; i++) {
		fence = rcu_dereference_protected(fobj->shared[i],
						dma_resv_held(obj->resv));
		if (fence->context != fctx->context) {
			ret = dma_fence_wait(fence, true);
			if (ret)
				return ret;
		}
	}

	return 0;
}

void msm_gem_active_get(struct drm_gem_object *obj, struct msm_gpu *gpu)
{
	struct msm_gem_object *msm_obj = to_msm_bo(obj);
	struct msm_drm_private *priv = obj->dev->dev_private;

	might_sleep();
	WARN_ON(!msm_gem_is_locked(obj));
	WARN_ON(msm_obj->madv != MSM_MADV_WILLNEED);

	if (msm_obj->active_count++ == 0) {
		mutex_lock(&priv->mm_lock);
		list_del_init(&msm_obj->mm_list);
		list_add_tail(&msm_obj->mm_list, &gpu->active_list);
		mutex_unlock(&priv->mm_lock);
	}
}

void msm_gem_active_put(struct drm_gem_object *obj)
{
	struct msm_gem_object *msm_obj = to_msm_bo(obj);

	might_sleep();
	WARN_ON(!msm_gem_is_locked(obj));

	if (--msm_obj->active_count == 0) {
		update_inactive(msm_obj);
	}
}

static void update_inactive(struct msm_gem_object *msm_obj)
{
	struct msm_drm_private *priv = msm_obj->base.dev->dev_private;

	mutex_lock(&priv->mm_lock);
	WARN_ON(msm_obj->active_count != 0);

	list_del_init(&msm_obj->mm_list);
	if (msm_obj->madv == MSM_MADV_WILLNEED)
		list_add_tail(&msm_obj->mm_list, &priv->inactive_willneed);
	else
		list_add_tail(&msm_obj->mm_list, &priv->inactive_dontneed);

	mutex_unlock(&priv->mm_lock);
}

int msm_gem_cpu_prep(struct drm_gem_object *obj, uint32_t op, ktime_t *timeout)
{
	bool write = !!(op & MSM_PREP_WRITE);
	unsigned long remain =
		op & MSM_PREP_NOSYNC ? 0 : timeout_to_jiffies(timeout);
	long ret;

	ret = dma_resv_wait_timeout_rcu(obj->resv, write,
						  true,  remain);
	if (ret == 0)
		return remain == 0 ? -EBUSY : -ETIMEDOUT;
	else if (ret < 0)
		return ret;

	/* TODO cache maintenance */

	return 0;
}

int msm_gem_cpu_fini(struct drm_gem_object *obj)
{
	/* TODO cache maintenance */
	return 0;
}

#ifdef CONFIG_DEBUG_FS
static void describe_fence(struct dma_fence *fence, const char *type,
		struct seq_file *m)
{
	if (!dma_fence_is_signaled(fence))
		seq_printf(m, "\t%9s: %s %s seq %llu\n", type,
				fence->ops->get_driver_name(fence),
				fence->ops->get_timeline_name(fence),
				fence->seqno);
}

void msm_gem_describe(struct drm_gem_object *obj, struct seq_file *m)
{
	struct msm_gem_object *msm_obj = to_msm_bo(obj);
	struct dma_resv *robj = obj->resv;
	struct dma_resv_list *fobj;
	struct dma_fence *fence;
	struct msm_gem_vma *vma;
	uint64_t off = drm_vma_node_start(&obj->vma_node);
	const char *madv;

	msm_gem_lock(obj);

	switch (msm_obj->madv) {
	case __MSM_MADV_PURGED:
		madv = " purged";
		break;
	case MSM_MADV_DONTNEED:
		madv = " purgeable";
		break;
	case MSM_MADV_WILLNEED:
	default:
		madv = "";
		break;
	}

	seq_printf(m, "%08x: %c %2d (%2d) %08llx %p",
			msm_obj->flags, is_active(msm_obj) ? 'A' : 'I',
			obj->name, kref_read(&obj->refcount),
			off, msm_obj->vaddr);

	seq_printf(m, " %08zu %9s %-32s\n", obj->size, madv, msm_obj->name);

	if (!list_empty(&msm_obj->vmas)) {

		seq_puts(m, "      vmas:");

		list_for_each_entry(vma, &msm_obj->vmas, list) {
			const char *name, *comm;
			if (vma->aspace) {
				struct msm_gem_address_space *aspace = vma->aspace;
				struct task_struct *task =
					get_pid_task(aspace->pid, PIDTYPE_PID);
				if (task) {
					comm = kstrdup(task->comm, GFP_KERNEL);
				} else {
					comm = NULL;
				}
				name = aspace->name;
			} else {
				name = comm = NULL;
			}
			seq_printf(m, " [%s%s%s: aspace=%p, %08llx,%s,inuse=%d]",
				name, comm ? ":" : "", comm ? comm : "",
				vma->aspace, vma->iova,
				vma->mapped ? "mapped" : "unmapped",
				vma->inuse);
			kfree(comm);
		}

		seq_puts(m, "\n");
	}

	rcu_read_lock();
	fobj = rcu_dereference(robj->fence);
	if (fobj) {
		unsigned int i, shared_count = fobj->shared_count;

		for (i = 0; i < shared_count; i++) {
			fence = rcu_dereference(fobj->shared[i]);
			describe_fence(fence, "Shared", m);
		}
	}

	fence = rcu_dereference(robj->fence_excl);
	if (fence)
		describe_fence(fence, "Exclusive", m);
	rcu_read_unlock();

	msm_gem_unlock(obj);
}

void msm_gem_describe_objects(struct list_head *list, struct seq_file *m)
{
	struct msm_gem_object *msm_obj;
	int count = 0;
	size_t size = 0;

	seq_puts(m, "   flags       id ref  offset   kaddr            size     madv      name\n");
	list_for_each_entry(msm_obj, list, mm_list) {
		struct drm_gem_object *obj = &msm_obj->base;
		seq_puts(m, "   ");
		msm_gem_describe(obj, m);
		count++;
		size += obj->size;
	}

	seq_printf(m, "Total %d objects, %zu bytes\n", count, size);
}
#endif

/* don't call directly!  Use drm_gem_object_put_locked() and friends */
void msm_gem_free_object(struct drm_gem_object *obj)
{
	struct msm_gem_object *msm_obj = to_msm_bo(obj);
	struct drm_device *dev = obj->dev;
	struct msm_drm_private *priv = dev->dev_private;

	mutex_lock(&priv->mm_lock);
	list_del(&msm_obj->mm_list);
	mutex_unlock(&priv->mm_lock);

	msm_gem_lock(obj);

	/* object should not be on active list: */
	WARN_ON(is_active(msm_obj));

	put_iova_spaces(obj);

	if (obj->import_attach) {
		WARN_ON(msm_obj->vaddr);

		/* Don't drop the pages for imported dmabuf, as they are not
		 * ours, just free the array we allocated:
		 */
		if (msm_obj->pages)
			kvfree(msm_obj->pages);

<<<<<<< HEAD
=======
		put_iova_vmas(obj);

>>>>>>> 7505c06d
		/* dma_buf_detach() grabs resv lock, so we need to unlock
		 * prior to drm_prime_gem_destroy
		 */
		msm_gem_unlock(obj);

		drm_prime_gem_destroy(obj, msm_obj->sgt);
	} else {
		msm_gem_vunmap(obj);
		put_pages(obj);
<<<<<<< HEAD
=======
		put_iova_vmas(obj);
>>>>>>> 7505c06d
		msm_gem_unlock(obj);
	}

	put_iova_vmas(obj);

	drm_gem_object_release(obj);

	kfree(msm_obj);
}

/* convenience method to construct a GEM buffer object, and userspace handle */
int msm_gem_new_handle(struct drm_device *dev, struct drm_file *file,
		uint32_t size, uint32_t flags, uint32_t *handle,
		char *name)
{
	struct drm_gem_object *obj;
	int ret;

	obj = msm_gem_new(dev, size, flags);

	if (IS_ERR(obj))
		return PTR_ERR(obj);

	if (name)
		msm_gem_object_set_name(obj, "%s", name);

	ret = drm_gem_handle_create(file, obj, handle);

	/* drop reference from allocate - handle holds it now */
	drm_gem_object_put(obj);

	return ret;
}

static const struct vm_operations_struct vm_ops = {
	.fault = msm_gem_fault,
	.open = drm_gem_vm_open,
	.close = drm_gem_vm_close,
};

static const struct drm_gem_object_funcs msm_gem_object_funcs = {
	.free = msm_gem_free_object,
	.pin = msm_gem_prime_pin,
	.unpin = msm_gem_prime_unpin,
	.get_sg_table = msm_gem_prime_get_sg_table,
	.vmap = msm_gem_prime_vmap,
	.vunmap = msm_gem_prime_vunmap,
	.vm_ops = &vm_ops,
};

static int msm_gem_new_impl(struct drm_device *dev,
		uint32_t size, uint32_t flags,
		struct drm_gem_object **obj)
{
	struct msm_gem_object *msm_obj;

	switch (flags & MSM_BO_CACHE_MASK) {
	case MSM_BO_UNCACHED:
	case MSM_BO_CACHED:
	case MSM_BO_WC:
		break;
	default:
		DRM_DEV_ERROR(dev->dev, "invalid cache flag: %x\n",
				(flags & MSM_BO_CACHE_MASK));
		return -EINVAL;
	}

	msm_obj = kzalloc(sizeof(*msm_obj), GFP_KERNEL);
	if (!msm_obj)
		return -ENOMEM;

	msm_obj->flags = flags;
	msm_obj->madv = MSM_MADV_WILLNEED;

	INIT_LIST_HEAD(&msm_obj->submit_entry);
	INIT_LIST_HEAD(&msm_obj->vmas);

	*obj = &msm_obj->base;
	(*obj)->funcs = &msm_gem_object_funcs;

	return 0;
}

static struct drm_gem_object *_msm_gem_new(struct drm_device *dev,
		uint32_t size, uint32_t flags, bool struct_mutex_locked)
{
	struct msm_drm_private *priv = dev->dev_private;
	struct msm_gem_object *msm_obj;
	struct drm_gem_object *obj = NULL;
	bool use_vram = false;
	int ret;

	size = PAGE_ALIGN(size);

	if (!msm_use_mmu(dev))
		use_vram = true;
	else if ((flags & (MSM_BO_STOLEN | MSM_BO_SCANOUT)) && priv->vram.size)
		use_vram = true;

	if (WARN_ON(use_vram && !priv->vram.size))
		return ERR_PTR(-EINVAL);

	/* Disallow zero sized objects as they make the underlying
	 * infrastructure grumpy
	 */
	if (size == 0)
		return ERR_PTR(-EINVAL);

	ret = msm_gem_new_impl(dev, size, flags, &obj);
	if (ret)
		goto fail;

	msm_obj = to_msm_bo(obj);

	if (use_vram) {
		struct msm_gem_vma *vma;
		struct page **pages;

<<<<<<< HEAD
=======
		drm_gem_private_object_init(dev, obj, size);

>>>>>>> 7505c06d
		msm_gem_lock(obj);

		vma = add_vma(obj, NULL);
		msm_gem_unlock(obj);
		if (IS_ERR(vma)) {
			ret = PTR_ERR(vma);
			goto fail;
		}

		to_msm_bo(obj)->vram_node = &vma->node;

		msm_gem_lock(obj);
		pages = get_pages(obj);
		msm_gem_unlock(obj);
		if (IS_ERR(pages)) {
			ret = PTR_ERR(pages);
			goto fail;
		}

		vma->iova = physaddr(obj);
	} else {
		ret = drm_gem_object_init(dev, obj, size);
		if (ret)
			goto fail;
		/*
		 * Our buffers are kept pinned, so allocating them from the
		 * MOVABLE zone is a really bad idea, and conflicts with CMA.
		 * See comments above new_inode() why this is required _and_
		 * expected if you're going to pin these pages.
		 */
		mapping_set_gfp_mask(obj->filp->f_mapping, GFP_HIGHUSER);
	}

	mutex_lock(&priv->mm_lock);
	/* Initially obj is idle, obj->madv == WILLNEED: */
	list_add_tail(&msm_obj->mm_list, &priv->inactive_willneed);
	mutex_unlock(&priv->mm_lock);

	return obj;

fail:
	if (struct_mutex_locked) {
		drm_gem_object_put_locked(obj);
	} else {
		drm_gem_object_put(obj);
	}
	return ERR_PTR(ret);
}

struct drm_gem_object *msm_gem_new_locked(struct drm_device *dev,
		uint32_t size, uint32_t flags)
{
	return _msm_gem_new(dev, size, flags, true);
}

struct drm_gem_object *msm_gem_new(struct drm_device *dev,
		uint32_t size, uint32_t flags)
{
	return _msm_gem_new(dev, size, flags, false);
}

struct drm_gem_object *msm_gem_import(struct drm_device *dev,
		struct dma_buf *dmabuf, struct sg_table *sgt)
{
	struct msm_drm_private *priv = dev->dev_private;
	struct msm_gem_object *msm_obj;
	struct drm_gem_object *obj;
	uint32_t size;
	int ret, npages;

	/* if we don't have IOMMU, don't bother pretending we can import: */
	if (!msm_use_mmu(dev)) {
		DRM_DEV_ERROR(dev->dev, "cannot import without IOMMU\n");
		return ERR_PTR(-EINVAL);
	}

	size = PAGE_ALIGN(dmabuf->size);

	ret = msm_gem_new_impl(dev, size, MSM_BO_WC, &obj);
	if (ret)
		goto fail;

	drm_gem_private_object_init(dev, obj, size);

	npages = size / PAGE_SIZE;

	msm_obj = to_msm_bo(obj);
	msm_gem_lock(obj);
	msm_obj->sgt = sgt;
	msm_obj->pages = kvmalloc_array(npages, sizeof(struct page *), GFP_KERNEL);
	if (!msm_obj->pages) {
		msm_gem_unlock(obj);
		ret = -ENOMEM;
		goto fail;
	}

	ret = drm_prime_sg_to_page_addr_arrays(sgt, msm_obj->pages, NULL, npages);
	if (ret) {
		msm_gem_unlock(obj);
		goto fail;
	}

	msm_gem_unlock(obj);

	mutex_lock(&priv->mm_lock);
	list_add_tail(&msm_obj->mm_list, &priv->inactive_willneed);
	mutex_unlock(&priv->mm_lock);

	return obj;

fail:
	drm_gem_object_put(obj);
	return ERR_PTR(ret);
}

static void *_msm_gem_kernel_new(struct drm_device *dev, uint32_t size,
		uint32_t flags, struct msm_gem_address_space *aspace,
		struct drm_gem_object **bo, uint64_t *iova, bool locked)
{
	void *vaddr;
	struct drm_gem_object *obj = _msm_gem_new(dev, size, flags, locked);
	int ret;

	if (IS_ERR(obj))
		return ERR_CAST(obj);

	if (iova) {
		ret = msm_gem_get_and_pin_iova(obj, aspace, iova);
		if (ret)
			goto err;
	}

	vaddr = msm_gem_get_vaddr(obj);
	if (IS_ERR(vaddr)) {
		msm_gem_unpin_iova(obj, aspace);
		ret = PTR_ERR(vaddr);
		goto err;
	}

	if (bo)
		*bo = obj;

	return vaddr;
err:
	if (locked)
		drm_gem_object_put_locked(obj);
	else
		drm_gem_object_put(obj);

	return ERR_PTR(ret);

}

void *msm_gem_kernel_new(struct drm_device *dev, uint32_t size,
		uint32_t flags, struct msm_gem_address_space *aspace,
		struct drm_gem_object **bo, uint64_t *iova)
{
	return _msm_gem_kernel_new(dev, size, flags, aspace, bo, iova, false);
}

void *msm_gem_kernel_new_locked(struct drm_device *dev, uint32_t size,
		uint32_t flags, struct msm_gem_address_space *aspace,
		struct drm_gem_object **bo, uint64_t *iova)
{
	return _msm_gem_kernel_new(dev, size, flags, aspace, bo, iova, true);
}

void msm_gem_kernel_put(struct drm_gem_object *bo,
		struct msm_gem_address_space *aspace, bool locked)
{
	if (IS_ERR_OR_NULL(bo))
		return;

	msm_gem_put_vaddr(bo);
	msm_gem_unpin_iova(bo, aspace);

	if (locked)
		drm_gem_object_put_locked(bo);
	else
		drm_gem_object_put(bo);
}

void msm_gem_object_set_name(struct drm_gem_object *bo, const char *fmt, ...)
{
	struct msm_gem_object *msm_obj = to_msm_bo(bo);
	va_list ap;

	if (!fmt)
		return;

	va_start(ap, fmt);
	vsnprintf(msm_obj->name, sizeof(msm_obj->name), fmt, ap);
	va_end(ap);
}<|MERGE_RESOLUTION|>--- conflicted
+++ resolved
@@ -990,11 +990,8 @@
 		if (msm_obj->pages)
 			kvfree(msm_obj->pages);
 
-<<<<<<< HEAD
-=======
 		put_iova_vmas(obj);
 
->>>>>>> 7505c06d
 		/* dma_buf_detach() grabs resv lock, so we need to unlock
 		 * prior to drm_prime_gem_destroy
 		 */
@@ -1004,14 +1001,9 @@
 	} else {
 		msm_gem_vunmap(obj);
 		put_pages(obj);
-<<<<<<< HEAD
-=======
 		put_iova_vmas(obj);
->>>>>>> 7505c06d
 		msm_gem_unlock(obj);
 	}
-
-	put_iova_vmas(obj);
 
 	drm_gem_object_release(obj);
 
@@ -1126,11 +1118,8 @@
 		struct msm_gem_vma *vma;
 		struct page **pages;
 
-<<<<<<< HEAD
-=======
 		drm_gem_private_object_init(dev, obj, size);
 
->>>>>>> 7505c06d
 		msm_gem_lock(obj);
 
 		vma = add_vma(obj, NULL);

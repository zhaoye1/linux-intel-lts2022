// SPDX-License-Identifier: GPL-2.0 OR MIT
/**************************************************************************
 *
 * Copyright 2012-2015 VMware, Inc., Palo Alto, CA., USA
 *
 * Permission is hereby granted, free of charge, to any person obtaining a
 * copy of this software and associated documentation files (the
 * "Software"), to deal in the Software without restriction, including
 * without limitation the rights to use, copy, modify, merge, publish,
 * distribute, sub license, and/or sell copies of the Software, and to
 * permit persons to whom the Software is furnished to do so, subject to
 * the following conditions:
 *
 * The above copyright notice and this permission notice (including the
 * next paragraph) shall be included in all copies or substantial portions
 * of the Software.
 *
 * THE SOFTWARE IS PROVIDED "AS IS", WITHOUT WARRANTY OF ANY KIND, EXPRESS OR
 * IMPLIED, INCLUDING BUT NOT LIMITED TO THE WARRANTIES OF MERCHANTABILITY,
 * FITNESS FOR A PARTICULAR PURPOSE AND NON-INFRINGEMENT. IN NO EVENT SHALL
 * THE COPYRIGHT HOLDERS, AUTHORS AND/OR ITS SUPPLIERS BE LIABLE FOR ANY CLAIM,
 * DAMAGES OR OTHER LIABILITY, WHETHER IN AN ACTION OF CONTRACT, TORT OR
 * OTHERWISE, ARISING FROM, OUT OF OR IN CONNECTION WITH THE SOFTWARE OR THE
 * USE OR OTHER DEALINGS IN THE SOFTWARE.
 *
 **************************************************************************/

#include <linux/highmem.h>

#include "vmwgfx_drv.h"

/*
 * If we set up the screen target otable, screen objects stop working.
 */

#define VMW_OTABLE_SETUP_SUB ((VMWGFX_ENABLE_SCREEN_TARGET_OTABLE ? 0 : 1))

#ifdef CONFIG_64BIT
#define VMW_PPN_SIZE 8
#define VMW_MOBFMT_PTDEPTH_0 SVGA3D_MOBFMT_PTDEPTH64_0
#define VMW_MOBFMT_PTDEPTH_1 SVGA3D_MOBFMT_PTDEPTH64_1
#define VMW_MOBFMT_PTDEPTH_2 SVGA3D_MOBFMT_PTDEPTH64_2
#else
#define VMW_PPN_SIZE 4
#define VMW_MOBFMT_PTDEPTH_0 SVGA3D_MOBFMT_PTDEPTH_0
#define VMW_MOBFMT_PTDEPTH_1 SVGA3D_MOBFMT_PTDEPTH_1
#define VMW_MOBFMT_PTDEPTH_2 SVGA3D_MOBFMT_PTDEPTH_2
#endif

/*
 * struct vmw_mob - Structure containing page table and metadata for a
 * Guest Memory OBject.
 *
 * @num_pages       Number of pages that make up the page table.
 * @pt_level        The indirection level of the page table. 0-2.
 * @pt_root_page    DMA address of the level 0 page of the page table.
 */
struct vmw_mob {
	struct ttm_buffer_object *pt_bo;
	unsigned long num_pages;
	unsigned pt_level;
	dma_addr_t pt_root_page;
	uint32_t id;
};

/*
 * struct vmw_otable - Guest Memory OBject table metadata
 *
 * @size:           Size of the table (page-aligned).
 * @page_table:     Pointer to a struct vmw_mob holding the page table.
 */
static const struct vmw_otable pre_dx_tables[] = {
	{VMWGFX_NUM_MOB * SVGA3D_OTABLE_MOB_ENTRY_SIZE, NULL, true},
	{VMWGFX_NUM_GB_SURFACE * SVGA3D_OTABLE_SURFACE_ENTRY_SIZE, NULL, true},
	{VMWGFX_NUM_GB_CONTEXT * SVGA3D_OTABLE_CONTEXT_ENTRY_SIZE, NULL, true},
	{VMWGFX_NUM_GB_SHADER * SVGA3D_OTABLE_SHADER_ENTRY_SIZE, NULL, true},
	{VMWGFX_NUM_GB_SCREEN_TARGET * SVGA3D_OTABLE_SCREEN_TARGET_ENTRY_SIZE,
	 NULL, VMWGFX_ENABLE_SCREEN_TARGET_OTABLE}
};

static const struct vmw_otable dx_tables[] = {
	{VMWGFX_NUM_MOB * SVGA3D_OTABLE_MOB_ENTRY_SIZE, NULL, true},
	{VMWGFX_NUM_GB_SURFACE * SVGA3D_OTABLE_SURFACE_ENTRY_SIZE, NULL, true},
	{VMWGFX_NUM_GB_CONTEXT * SVGA3D_OTABLE_CONTEXT_ENTRY_SIZE, NULL, true},
	{VMWGFX_NUM_GB_SHADER * SVGA3D_OTABLE_SHADER_ENTRY_SIZE, NULL, true},
	{VMWGFX_NUM_GB_SCREEN_TARGET * SVGA3D_OTABLE_SCREEN_TARGET_ENTRY_SIZE,
	 NULL, VMWGFX_ENABLE_SCREEN_TARGET_OTABLE},
	{VMWGFX_NUM_DXCONTEXT * sizeof(SVGAOTableDXContextEntry), NULL, true},
};

static int vmw_mob_pt_populate(struct vmw_private *dev_priv,
			       struct vmw_mob *mob);
static void vmw_mob_pt_setup(struct vmw_mob *mob,
			     struct vmw_piter data_iter,
			     unsigned long num_data_pages);


static inline void vmw_bo_unpin_unlocked(struct ttm_buffer_object *bo)
{
	int ret = ttm_bo_reserve(bo, false, true, NULL);
	BUG_ON(ret != 0);
	ttm_bo_unpin(bo);
	ttm_bo_unreserve(bo);
}


/*
 * vmw_setup_otable_base - Issue an object table base setup command to
 * the device
 *
 * @dev_priv:       Pointer to a device private structure
 * @type:           Type of object table base
 * @offset          Start of table offset into dev_priv::otable_bo
 * @otable          Pointer to otable metadata;
 *
 * This function returns -ENOMEM if it fails to reserve fifo space,
 * and may block waiting for fifo space.
 */
static int vmw_setup_otable_base(struct vmw_private *dev_priv,
				 SVGAOTableType type,
				 struct ttm_buffer_object *otable_bo,
				 unsigned long offset,
				 struct vmw_otable *otable)
{
	struct {
		SVGA3dCmdHeader header;
		SVGA3dCmdSetOTableBase64 body;
	} *cmd;
	struct vmw_mob *mob;
	const struct vmw_sg_table *vsgt;
	struct vmw_piter iter;
	int ret;

	BUG_ON(otable->page_table != NULL);

	vsgt = vmw_bo_sg_table(otable_bo);
	vmw_piter_start(&iter, vsgt, offset >> PAGE_SHIFT);
	WARN_ON(!vmw_piter_next(&iter));

	mob = vmw_mob_create(otable->size >> PAGE_SHIFT);
	if (unlikely(mob == NULL)) {
		DRM_ERROR("Failed creating OTable page table.\n");
		return -ENOMEM;
	}

	if (otable->size <= PAGE_SIZE) {
		mob->pt_level = VMW_MOBFMT_PTDEPTH_0;
		mob->pt_root_page = vmw_piter_dma_addr(&iter);
	} else if (vsgt->num_regions == 1) {
		mob->pt_level = SVGA3D_MOBFMT_RANGE;
		mob->pt_root_page = vmw_piter_dma_addr(&iter);
	} else {
		ret = vmw_mob_pt_populate(dev_priv, mob);
		if (unlikely(ret != 0))
			goto out_no_populate;

		vmw_mob_pt_setup(mob, iter, otable->size >> PAGE_SHIFT);
		mob->pt_level += VMW_MOBFMT_PTDEPTH_1 - SVGA3D_MOBFMT_PTDEPTH_1;
	}

	cmd = VMW_CMD_RESERVE(dev_priv, sizeof(*cmd));
	if (unlikely(cmd == NULL)) {
		ret = -ENOMEM;
		goto out_no_fifo;
	}

	memset(cmd, 0, sizeof(*cmd));
	cmd->header.id = SVGA_3D_CMD_SET_OTABLE_BASE64;
	cmd->header.size = sizeof(cmd->body);
	cmd->body.type = type;
	cmd->body.baseAddress = mob->pt_root_page >> PAGE_SHIFT;
	cmd->body.sizeInBytes = otable->size;
	cmd->body.validSizeInBytes = 0;
	cmd->body.ptDepth = mob->pt_level;

	/*
	 * The device doesn't support this, But the otable size is
	 * determined at compile-time, so this BUG shouldn't trigger
	 * randomly.
	 */
	BUG_ON(mob->pt_level == VMW_MOBFMT_PTDEPTH_2);

	vmw_cmd_commit(dev_priv, sizeof(*cmd));
	otable->page_table = mob;

	return 0;

out_no_fifo:
out_no_populate:
	vmw_mob_destroy(mob);
	return ret;
}

/*
 * vmw_takedown_otable_base - Issue an object table base takedown command
 * to the device
 *
 * @dev_priv:       Pointer to a device private structure
 * @type:           Type of object table base
 *
 */
static void vmw_takedown_otable_base(struct vmw_private *dev_priv,
				     SVGAOTableType type,
				     struct vmw_otable *otable)
{
	struct {
		SVGA3dCmdHeader header;
		SVGA3dCmdSetOTableBase body;
	} *cmd;
	struct ttm_buffer_object *bo;

	if (otable->page_table == NULL)
		return;

	bo = otable->page_table->pt_bo;
	cmd = VMW_CMD_RESERVE(dev_priv, sizeof(*cmd));
	if (unlikely(cmd == NULL))
		return;

	memset(cmd, 0, sizeof(*cmd));
	cmd->header.id = SVGA_3D_CMD_SET_OTABLE_BASE;
	cmd->header.size = sizeof(cmd->body);
	cmd->body.type = type;
	cmd->body.baseAddress = 0;
	cmd->body.sizeInBytes = 0;
	cmd->body.validSizeInBytes = 0;
	cmd->body.ptDepth = SVGA3D_MOBFMT_INVALID;
	vmw_cmd_commit(dev_priv, sizeof(*cmd));

	if (bo) {
		int ret;

		ret = ttm_bo_reserve(bo, false, true, NULL);
		BUG_ON(ret != 0);

		vmw_bo_fence_single(bo, NULL);
		ttm_bo_unreserve(bo);
	}

	vmw_mob_destroy(otable->page_table);
	otable->page_table = NULL;
}


static int vmw_otable_batch_setup(struct vmw_private *dev_priv,
				  struct vmw_otable_batch *batch)
{
	unsigned long offset;
	unsigned long bo_size;
	struct vmw_otable *otables = batch->otables;
	SVGAOTableType i;
	int ret;

	bo_size = 0;
	for (i = 0; i < batch->num_otables; ++i) {
		if (!otables[i].enabled)
			continue;

		otables[i].size =
			(otables[i].size + PAGE_SIZE - 1) & PAGE_MASK;
		bo_size += otables[i].size;
	}

	ret = vmw_bo_create_and_populate(dev_priv, bo_size, &batch->otable_bo);
	if (unlikely(ret != 0))
		return ret;

	offset = 0;
	for (i = 0; i < batch->num_otables; ++i) {
		if (!batch->otables[i].enabled)
			continue;

		ret = vmw_setup_otable_base(dev_priv, i, batch->otable_bo,
					    offset,
					    &otables[i]);
		if (unlikely(ret != 0))
			goto out_no_setup;
		offset += otables[i].size;
	}

	return 0;

out_no_setup:
	for (i = 0; i < batch->num_otables; ++i) {
		if (batch->otables[i].enabled)
			vmw_takedown_otable_base(dev_priv, i,
						 &batch->otables[i]);
	}

<<<<<<< HEAD
	vmw_bo_unpin_unlocked(batch->otable_bo);
=======
	ttm_bo_unpin(batch->otable_bo);
>>>>>>> a1a1ca70
	ttm_bo_put(batch->otable_bo);
	batch->otable_bo = NULL;
	return ret;
}

/*
 * vmw_otables_setup - Set up guest backed memory object tables
 *
 * @dev_priv:       Pointer to a device private structure
 *
 * Takes care of the device guest backed surface
 * initialization, by setting up the guest backed memory object tables.
 * Returns 0 on success and various error codes on failure. A successful return
 * means the object tables can be taken down using the vmw_otables_takedown
 * function.
 */
int vmw_otables_setup(struct vmw_private *dev_priv)
{
	struct vmw_otable **otables = &dev_priv->otable_batch.otables;
	int ret;

	if (has_sm4_context(dev_priv)) {
		*otables = kmemdup(dx_tables, sizeof(dx_tables), GFP_KERNEL);
		if (!(*otables))
			return -ENOMEM;

		dev_priv->otable_batch.num_otables = ARRAY_SIZE(dx_tables);
	} else {
		*otables = kmemdup(pre_dx_tables, sizeof(pre_dx_tables),
				   GFP_KERNEL);
		if (!(*otables))
			return -ENOMEM;

		dev_priv->otable_batch.num_otables = ARRAY_SIZE(pre_dx_tables);
	}

	ret = vmw_otable_batch_setup(dev_priv, &dev_priv->otable_batch);
	if (unlikely(ret != 0))
		goto out_setup;

	return 0;

out_setup:
	kfree(*otables);
	return ret;
}

static void vmw_otable_batch_takedown(struct vmw_private *dev_priv,
			       struct vmw_otable_batch *batch)
{
	SVGAOTableType i;
	struct ttm_buffer_object *bo = batch->otable_bo;
	int ret;

	for (i = 0; i < batch->num_otables; ++i)
		if (batch->otables[i].enabled)
			vmw_takedown_otable_base(dev_priv, i,
						 &batch->otables[i]);

	ret = ttm_bo_reserve(bo, false, true, NULL);
	BUG_ON(ret != 0);

	vmw_bo_fence_single(bo, NULL);
	ttm_bo_unpin(bo);
	ttm_bo_unreserve(bo);

	ttm_bo_unpin(batch->otable_bo);
	ttm_bo_put(batch->otable_bo);
	batch->otable_bo = NULL;
}

/*
 * vmw_otables_takedown - Take down guest backed memory object tables
 *
 * @dev_priv:       Pointer to a device private structure
 *
 * Take down the Guest Memory Object tables.
 */
void vmw_otables_takedown(struct vmw_private *dev_priv)
{
	vmw_otable_batch_takedown(dev_priv, &dev_priv->otable_batch);
	kfree(dev_priv->otable_batch.otables);
}

/*
 * vmw_mob_calculate_pt_pages - Calculate the number of page table pages
 * needed for a guest backed memory object.
 *
 * @data_pages:  Number of data pages in the memory object buffer.
 */
static unsigned long vmw_mob_calculate_pt_pages(unsigned long data_pages)
{
	unsigned long data_size = data_pages * PAGE_SIZE;
	unsigned long tot_size = 0;

	while (likely(data_size > PAGE_SIZE)) {
		data_size = DIV_ROUND_UP(data_size, PAGE_SIZE);
		data_size *= VMW_PPN_SIZE;
		tot_size += (data_size + PAGE_SIZE - 1) & PAGE_MASK;
	}

	return tot_size >> PAGE_SHIFT;
}

/*
 * vmw_mob_create - Create a mob, but don't populate it.
 *
 * @data_pages:  Number of data pages of the underlying buffer object.
 */
struct vmw_mob *vmw_mob_create(unsigned long data_pages)
{
	struct vmw_mob *mob = kzalloc(sizeof(*mob), GFP_KERNEL);

	if (unlikely(!mob))
		return NULL;

	mob->num_pages = vmw_mob_calculate_pt_pages(data_pages);

	return mob;
}

/*
 * vmw_mob_pt_populate - Populate the mob pagetable
 *
 * @mob:         Pointer to the mob the pagetable of which we want to
 *               populate.
 *
 * This function allocates memory to be used for the pagetable, and
 * adjusts TTM memory accounting accordingly. Returns ENOMEM if
 * memory resources aren't sufficient and may cause TTM buffer objects
 * to be swapped out by using the TTM memory accounting function.
 */
static int vmw_mob_pt_populate(struct vmw_private *dev_priv,
			       struct vmw_mob *mob)
{
	BUG_ON(mob->pt_bo != NULL);

	return vmw_bo_create_and_populate(dev_priv, mob->num_pages * PAGE_SIZE, &mob->pt_bo);
}

/**
 * vmw_mob_assign_ppn - Assign a value to a page table entry
 *
 * @addr: Pointer to pointer to page table entry.
 * @val: The page table entry
 *
 * Assigns a value to a page table entry pointed to by *@addr and increments
 * *@addr according to the page table entry size.
 */
#if (VMW_PPN_SIZE == 8)
static void vmw_mob_assign_ppn(u32 **addr, dma_addr_t val)
{
	*((u64 *) *addr) = val >> PAGE_SHIFT;
	*addr += 2;
}
#else
static void vmw_mob_assign_ppn(u32 **addr, dma_addr_t val)
{
	*(*addr)++ = val >> PAGE_SHIFT;
}
#endif

/*
 * vmw_mob_build_pt - Build a pagetable
 *
 * @data_addr:      Array of DMA addresses to the underlying buffer
 *                  object's data pages.
 * @num_data_pages: Number of buffer object data pages.
 * @pt_pages:       Array of page pointers to the page table pages.
 *
 * Returns the number of page table pages actually used.
 * Uses atomic kmaps of highmem pages to avoid TLB thrashing.
 */
static unsigned long vmw_mob_build_pt(struct vmw_piter *data_iter,
				      unsigned long num_data_pages,
				      struct vmw_piter *pt_iter)
{
	unsigned long pt_size = num_data_pages * VMW_PPN_SIZE;
	unsigned long num_pt_pages = DIV_ROUND_UP(pt_size, PAGE_SIZE);
	unsigned long pt_page;
	u32 *addr, *save_addr;
	unsigned long i;
	struct page *page;

	for (pt_page = 0; pt_page < num_pt_pages; ++pt_page) {
		page = vmw_piter_page(pt_iter);

		save_addr = addr = kmap_atomic(page);

		for (i = 0; i < PAGE_SIZE / VMW_PPN_SIZE; ++i) {
			vmw_mob_assign_ppn(&addr,
					   vmw_piter_dma_addr(data_iter));
			if (unlikely(--num_data_pages == 0))
				break;
			WARN_ON(!vmw_piter_next(data_iter));
		}
		kunmap_atomic(save_addr);
		vmw_piter_next(pt_iter);
	}

	return num_pt_pages;
}

/*
 * vmw_mob_build_pt - Set up a multilevel mob pagetable
 *
 * @mob:            Pointer to a mob whose page table needs setting up.
 * @data_addr       Array of DMA addresses to the buffer object's data
 *                  pages.
 * @num_data_pages: Number of buffer object data pages.
 *
 * Uses tail recursion to set up a multilevel mob page table.
 */
static void vmw_mob_pt_setup(struct vmw_mob *mob,
			     struct vmw_piter data_iter,
			     unsigned long num_data_pages)
{
	unsigned long num_pt_pages = 0;
	struct ttm_buffer_object *bo = mob->pt_bo;
	struct vmw_piter save_pt_iter;
	struct vmw_piter pt_iter;
	const struct vmw_sg_table *vsgt;
	int ret;

	ret = ttm_bo_reserve(bo, false, true, NULL);
	BUG_ON(ret != 0);

	vsgt = vmw_bo_sg_table(bo);
	vmw_piter_start(&pt_iter, vsgt, 0);
	BUG_ON(!vmw_piter_next(&pt_iter));
	mob->pt_level = 0;
	while (likely(num_data_pages > 1)) {
		++mob->pt_level;
		BUG_ON(mob->pt_level > 2);
		save_pt_iter = pt_iter;
		num_pt_pages = vmw_mob_build_pt(&data_iter, num_data_pages,
						&pt_iter);
		data_iter = save_pt_iter;
		num_data_pages = num_pt_pages;
	}

	mob->pt_root_page = vmw_piter_dma_addr(&save_pt_iter);
	ttm_bo_unreserve(bo);
}

/*
 * vmw_mob_destroy - Destroy a mob, unpopulating first if necessary.
 *
 * @mob:            Pointer to a mob to destroy.
 */
void vmw_mob_destroy(struct vmw_mob *mob)
{
	if (mob->pt_bo) {
<<<<<<< HEAD
		vmw_bo_unpin_unlocked(mob->pt_bo);
=======
		ttm_bo_unpin(mob->pt_bo);
>>>>>>> a1a1ca70
		ttm_bo_put(mob->pt_bo);
		mob->pt_bo = NULL;
	}
	kfree(mob);
}

/*
 * vmw_mob_unbind - Hide a mob from the device.
 *
 * @dev_priv:       Pointer to a device private.
 * @mob_id:         Device id of the mob to unbind.
 */
void vmw_mob_unbind(struct vmw_private *dev_priv,
		    struct vmw_mob *mob)
{
	struct {
		SVGA3dCmdHeader header;
		SVGA3dCmdDestroyGBMob body;
	} *cmd;
	int ret;
	struct ttm_buffer_object *bo = mob->pt_bo;

	if (bo) {
		ret = ttm_bo_reserve(bo, false, true, NULL);
		/*
		 * Noone else should be using this buffer.
		 */
		BUG_ON(ret != 0);
	}

	cmd = VMW_CMD_RESERVE(dev_priv, sizeof(*cmd));
	if (cmd) {
		cmd->header.id = SVGA_3D_CMD_DESTROY_GB_MOB;
		cmd->header.size = sizeof(cmd->body);
		cmd->body.mobid = mob->id;
		vmw_cmd_commit(dev_priv, sizeof(*cmd));
	}

	if (bo) {
		vmw_bo_fence_single(bo, NULL);
		ttm_bo_unreserve(bo);
	}
	vmw_fifo_resource_dec(dev_priv);
}

/*
 * vmw_mob_bind - Make a mob visible to the device after first
 *                populating it if necessary.
 *
 * @dev_priv:       Pointer to a device private.
 * @mob:            Pointer to the mob we're making visible.
 * @data_addr:      Array of DMA addresses to the data pages of the underlying
 *                  buffer object.
 * @num_data_pages: Number of data pages of the underlying buffer
 *                  object.
 * @mob_id:         Device id of the mob to bind
 *
 * This function is intended to be interfaced with the ttm_tt backend
 * code.
 */
int vmw_mob_bind(struct vmw_private *dev_priv,
		 struct vmw_mob *mob,
		 const struct vmw_sg_table *vsgt,
		 unsigned long num_data_pages,
		 int32_t mob_id)
{
	int ret;
	bool pt_set_up = false;
	struct vmw_piter data_iter;
	struct {
		SVGA3dCmdHeader header;
		SVGA3dCmdDefineGBMob64 body;
	} *cmd;

	mob->id = mob_id;
	vmw_piter_start(&data_iter, vsgt, 0);
	if (unlikely(!vmw_piter_next(&data_iter)))
		return 0;

	if (likely(num_data_pages == 1)) {
		mob->pt_level = VMW_MOBFMT_PTDEPTH_0;
		mob->pt_root_page = vmw_piter_dma_addr(&data_iter);
	} else if (vsgt->num_regions == 1) {
		mob->pt_level = SVGA3D_MOBFMT_RANGE;
		mob->pt_root_page = vmw_piter_dma_addr(&data_iter);
	} else if (unlikely(mob->pt_bo == NULL)) {
		ret = vmw_mob_pt_populate(dev_priv, mob);
		if (unlikely(ret != 0))
			return ret;

		vmw_mob_pt_setup(mob, data_iter, num_data_pages);
		pt_set_up = true;
		mob->pt_level += VMW_MOBFMT_PTDEPTH_1 - SVGA3D_MOBFMT_PTDEPTH_1;
	}

	vmw_fifo_resource_inc(dev_priv);

	cmd = VMW_CMD_RESERVE(dev_priv, sizeof(*cmd));
	if (unlikely(cmd == NULL))
		goto out_no_cmd_space;

	cmd->header.id = SVGA_3D_CMD_DEFINE_GB_MOB64;
	cmd->header.size = sizeof(cmd->body);
	cmd->body.mobid = mob_id;
	cmd->body.ptDepth = mob->pt_level;
	cmd->body.base = mob->pt_root_page >> PAGE_SHIFT;
	cmd->body.sizeInBytes = num_data_pages * PAGE_SIZE;

	vmw_cmd_commit(dev_priv, sizeof(*cmd));

	return 0;

out_no_cmd_space:
	vmw_fifo_resource_dec(dev_priv);
	if (pt_set_up) {
<<<<<<< HEAD
		vmw_bo_unpin_unlocked(mob->pt_bo);
=======
		ttm_bo_unpin(mob->pt_bo);
>>>>>>> a1a1ca70
		ttm_bo_put(mob->pt_bo);
		mob->pt_bo = NULL;
	}

	return -ENOMEM;
}<|MERGE_RESOLUTION|>--- conflicted
+++ resolved
@@ -287,11 +287,7 @@
 						 &batch->otables[i]);
 	}
 
-<<<<<<< HEAD
 	vmw_bo_unpin_unlocked(batch->otable_bo);
-=======
-	ttm_bo_unpin(batch->otable_bo);
->>>>>>> a1a1ca70
 	ttm_bo_put(batch->otable_bo);
 	batch->otable_bo = NULL;
 	return ret;
@@ -545,11 +541,7 @@
 void vmw_mob_destroy(struct vmw_mob *mob)
 {
 	if (mob->pt_bo) {
-<<<<<<< HEAD
 		vmw_bo_unpin_unlocked(mob->pt_bo);
-=======
-		ttm_bo_unpin(mob->pt_bo);
->>>>>>> a1a1ca70
 		ttm_bo_put(mob->pt_bo);
 		mob->pt_bo = NULL;
 	}
@@ -665,11 +657,7 @@
 out_no_cmd_space:
 	vmw_fifo_resource_dec(dev_priv);
 	if (pt_set_up) {
-<<<<<<< HEAD
 		vmw_bo_unpin_unlocked(mob->pt_bo);
-=======
-		ttm_bo_unpin(mob->pt_bo);
->>>>>>> a1a1ca70
 		ttm_bo_put(mob->pt_bo);
 		mob->pt_bo = NULL;
 	}

/* AFS superblock handling
 *
 * Copyright (c) 2002, 2007, 2018 Red Hat, Inc. All rights reserved.
 *
 * This software may be freely redistributed under the terms of the
 * GNU General Public License.
 *
 * You should have received a copy of the GNU General Public License
 * along with this program; if not, write to the Free Software
 * Foundation, Inc., 675 Mass Ave, Cambridge, MA 02139, USA.
 *
 * Authors: David Howells <dhowells@redhat.com>
 *          David Woodhouse <dwmw2@infradead.org>
 *
 */

#include <linux/kernel.h>
#include <linux/module.h>
#include <linux/mount.h>
#include <linux/init.h>
#include <linux/slab.h>
#include <linux/fs.h>
#include <linux/pagemap.h>
#include <linux/fs_parser.h>
#include <linux/statfs.h>
#include <linux/sched.h>
#include <linux/nsproxy.h>
#include <linux/magic.h>
#include <net/net_namespace.h>
#include "internal.h"

static void afs_i_init_once(void *foo);
static void afs_kill_super(struct super_block *sb);
static struct inode *afs_alloc_inode(struct super_block *sb);
static void afs_destroy_inode(struct inode *inode);
static void afs_free_inode(struct inode *inode);
static int afs_statfs(struct dentry *dentry, struct kstatfs *buf);
static int afs_show_devname(struct seq_file *m, struct dentry *root);
static int afs_show_options(struct seq_file *m, struct dentry *root);
static int afs_init_fs_context(struct fs_context *fc);
static const struct fs_parameter_description afs_fs_parameters;

struct file_system_type afs_fs_type = {
	.owner			= THIS_MODULE,
	.name			= "afs",
	.init_fs_context	= afs_init_fs_context,
	.parameters		= &afs_fs_parameters,
	.kill_sb		= afs_kill_super,
<<<<<<< HEAD
	.fs_flags		= 0,
=======
	.fs_flags		= FS_RENAME_DOES_D_MOVE,
>>>>>>> 0ecfebd2
};
MODULE_ALIAS_FS("afs");

int afs_net_id;

static const struct super_operations afs_super_ops = {
	.statfs		= afs_statfs,
	.alloc_inode	= afs_alloc_inode,
	.drop_inode	= afs_drop_inode,
	.destroy_inode	= afs_destroy_inode,
	.free_inode	= afs_free_inode,
	.evict_inode	= afs_evict_inode,
	.show_devname	= afs_show_devname,
	.show_options	= afs_show_options,
};

static struct kmem_cache *afs_inode_cachep;
static atomic_t afs_count_active_inodes;

enum afs_param {
	Opt_autocell,
	Opt_dyn,
<<<<<<< HEAD
=======
	Opt_flock,
>>>>>>> 0ecfebd2
	Opt_source,
};

static const struct fs_parameter_spec afs_param_specs[] = {
	fsparam_flag  ("autocell",	Opt_autocell),
	fsparam_flag  ("dyn",		Opt_dyn),
<<<<<<< HEAD
=======
	fsparam_enum  ("flock",		Opt_flock),
>>>>>>> 0ecfebd2
	fsparam_string("source",	Opt_source),
	{}
};

<<<<<<< HEAD
static const struct fs_parameter_description afs_fs_parameters = {
	.name		= "kAFS",
	.specs		= afs_param_specs,
=======
static const struct fs_parameter_enum afs_param_enums[] = {
	{ Opt_flock,	"local",	afs_flock_mode_local },
	{ Opt_flock,	"openafs",	afs_flock_mode_openafs },
	{ Opt_flock,	"strict",	afs_flock_mode_strict },
	{ Opt_flock,	"write",	afs_flock_mode_write },
	{}
};

static const struct fs_parameter_description afs_fs_parameters = {
	.name		= "kAFS",
	.specs		= afs_param_specs,
	.enums		= afs_param_enums,
>>>>>>> 0ecfebd2
};

/*
 * initialise the filesystem
 */
int __init afs_fs_init(void)
{
	int ret;

	_enter("");

	/* create ourselves an inode cache */
	atomic_set(&afs_count_active_inodes, 0);

	ret = -ENOMEM;
	afs_inode_cachep = kmem_cache_create("afs_inode_cache",
					     sizeof(struct afs_vnode),
					     0,
					     SLAB_HWCACHE_ALIGN|SLAB_ACCOUNT,
					     afs_i_init_once);
	if (!afs_inode_cachep) {
		printk(KERN_NOTICE "kAFS: Failed to allocate inode cache\n");
		return ret;
	}

	/* now export our filesystem to lesser mortals */
	ret = register_filesystem(&afs_fs_type);
	if (ret < 0) {
		kmem_cache_destroy(afs_inode_cachep);
		_leave(" = %d", ret);
		return ret;
	}

	_leave(" = 0");
	return 0;
}

/*
 * clean up the filesystem
 */
void afs_fs_exit(void)
{
	_enter("");

	afs_mntpt_kill_timer();
	unregister_filesystem(&afs_fs_type);

	if (atomic_read(&afs_count_active_inodes) != 0) {
		printk("kAFS: %d active inode objects still present\n",
		       atomic_read(&afs_count_active_inodes));
		BUG();
	}

	/*
	 * Make sure all delayed rcu free inodes are flushed before we
	 * destroy cache.
	 */
	rcu_barrier();
	kmem_cache_destroy(afs_inode_cachep);
	_leave("");
}

/*
 * Display the mount device name in /proc/mounts.
 */
static int afs_show_devname(struct seq_file *m, struct dentry *root)
{
	struct afs_super_info *as = AFS_FS_S(root->d_sb);
	struct afs_volume *volume = as->volume;
	struct afs_cell *cell = as->cell;
	const char *suf = "";
	char pref = '%';

	if (as->dyn_root) {
		seq_puts(m, "none");
		return 0;
	}

	switch (volume->type) {
	case AFSVL_RWVOL:
		break;
	case AFSVL_ROVOL:
		pref = '#';
		if (volume->type_force)
			suf = ".readonly";
		break;
	case AFSVL_BACKVOL:
		pref = '#';
		suf = ".backup";
		break;
	}

	seq_printf(m, "%c%s:%s%s", pref, cell->name, volume->name, suf);
	return 0;
}

/*
 * Display the mount options in /proc/mounts.
 */
static int afs_show_options(struct seq_file *m, struct dentry *root)
{
	struct afs_super_info *as = AFS_FS_S(root->d_sb);
	const char *p = NULL;

	if (as->dyn_root)
		seq_puts(m, ",dyn");
	if (test_bit(AFS_VNODE_AUTOCELL, &AFS_FS_I(d_inode(root))->flags))
		seq_puts(m, ",autocell");
<<<<<<< HEAD
=======
	switch (as->flock_mode) {
	case afs_flock_mode_unset:	break;
	case afs_flock_mode_local:	p = "local";	break;
	case afs_flock_mode_openafs:	p = "openafs";	break;
	case afs_flock_mode_strict:	p = "strict";	break;
	case afs_flock_mode_write:	p = "write";	break;
	}
	if (p)
		seq_printf(m, ",flock=%s", p);

>>>>>>> 0ecfebd2
	return 0;
}

/*
 * Parse the source name to get cell name, volume name, volume type and R/W
 * selector.
 *
 * This can be one of the following:
 *	"%[cell:]volume[.]"		R/W volume
 *	"#[cell:]volume[.]"		R/O or R/W volume (R/O parent),
 *					 or R/W (R/W parent) volume
 *	"%[cell:]volume.readonly"	R/O volume
 *	"#[cell:]volume.readonly"	R/O volume
 *	"%[cell:]volume.backup"		Backup volume
 *	"#[cell:]volume.backup"		Backup volume
 */
static int afs_parse_source(struct fs_context *fc, struct fs_parameter *param)
{
	struct afs_fs_context *ctx = fc->fs_private;
	struct afs_cell *cell;
	const char *cellname, *suffix, *name = param->string;
	int cellnamesz;

	_enter(",%s", name);

	if (!name) {
		printk(KERN_ERR "kAFS: no volume name specified\n");
		return -EINVAL;
	}

	if ((name[0] != '%' && name[0] != '#') || !name[1]) {
		/* To use dynroot, we don't want to have to provide a source */
		if (strcmp(name, "none") == 0) {
			ctx->no_cell = true;
			return 0;
		}
		printk(KERN_ERR "kAFS: unparsable volume name\n");
		return -EINVAL;
	}

	/* determine the type of volume we're looking for */
	if (name[0] == '%') {
		ctx->type = AFSVL_RWVOL;
		ctx->force = true;
	}
	name++;

	/* split the cell name out if there is one */
	ctx->volname = strchr(name, ':');
	if (ctx->volname) {
		cellname = name;
		cellnamesz = ctx->volname - name;
		ctx->volname++;
	} else {
		ctx->volname = name;
		cellname = NULL;
		cellnamesz = 0;
	}

	/* the volume type is further affected by a possible suffix */
	suffix = strrchr(ctx->volname, '.');
	if (suffix) {
		if (strcmp(suffix, ".readonly") == 0) {
			ctx->type = AFSVL_ROVOL;
			ctx->force = true;
		} else if (strcmp(suffix, ".backup") == 0) {
			ctx->type = AFSVL_BACKVOL;
			ctx->force = true;
		} else if (suffix[1] == 0) {
		} else {
			suffix = NULL;
		}
	}

	ctx->volnamesz = suffix ?
		suffix - ctx->volname : strlen(ctx->volname);

	_debug("cell %*.*s [%p]",
	       cellnamesz, cellnamesz, cellname ?: "", ctx->cell);

	/* lookup the cell record */
	if (cellname) {
		cell = afs_lookup_cell(ctx->net, cellname, cellnamesz,
				       NULL, false);
		if (IS_ERR(cell)) {
			pr_err("kAFS: unable to lookup cell '%*.*s'\n",
			       cellnamesz, cellnamesz, cellname ?: "");
			return PTR_ERR(cell);
		}
		afs_put_cell(ctx->net, ctx->cell);
		ctx->cell = cell;
	}

	_debug("CELL:%s [%p] VOLUME:%*.*s SUFFIX:%s TYPE:%d%s",
	       ctx->cell->name, ctx->cell,
	       ctx->volnamesz, ctx->volnamesz, ctx->volname,
	       suffix ?: "-", ctx->type, ctx->force ? " FORCE" : "");

	fc->source = param->string;
	param->string = NULL;
	return 0;
}

/*
 * Parse a single mount parameter.
 */
static int afs_parse_param(struct fs_context *fc, struct fs_parameter *param)
{
	struct fs_parse_result result;
	struct afs_fs_context *ctx = fc->fs_private;
	int opt;

	opt = fs_parse(fc, &afs_fs_parameters, param, &result);
	if (opt < 0)
		return opt;

	switch (opt) {
	case Opt_source:
		return afs_parse_source(fc, param);

	case Opt_autocell:
		ctx->autocell = true;
		break;

	case Opt_dyn:
		ctx->dyn_root = true;
		break;

<<<<<<< HEAD
=======
	case Opt_flock:
		ctx->flock_mode = result.uint_32;
		break;

>>>>>>> 0ecfebd2
	default:
		return -EINVAL;
	}

	_leave(" = 0");
	return 0;
}

/*
 * Validate the options, get the cell key and look up the volume.
 */
static int afs_validate_fc(struct fs_context *fc)
{
	struct afs_fs_context *ctx = fc->fs_private;
	struct afs_volume *volume;
	struct key *key;

	if (!ctx->dyn_root) {
		if (ctx->no_cell) {
			pr_warn("kAFS: Can only specify source 'none' with -o dyn\n");
			return -EINVAL;
		}

		if (!ctx->cell) {
			pr_warn("kAFS: No cell specified\n");
			return -EDESTADDRREQ;
		}

		/* We try to do the mount securely. */
		key = afs_request_key(ctx->cell);
		if (IS_ERR(key))
			return PTR_ERR(key);

		ctx->key = key;

		if (ctx->volume) {
			afs_put_volume(ctx->cell, ctx->volume);
			ctx->volume = NULL;
		}

		volume = afs_create_volume(ctx);
		if (IS_ERR(volume))
			return PTR_ERR(volume);

		ctx->volume = volume;
	}

	return 0;
}

/*
 * check a superblock to see if it's the one we're looking for
 */
static int afs_test_super(struct super_block *sb, struct fs_context *fc)
{
	struct afs_fs_context *ctx = fc->fs_private;
	struct afs_super_info *as = AFS_FS_S(sb);

	return (as->net_ns == fc->net_ns &&
		as->volume &&
		as->volume->vid == ctx->volume->vid &&
		!as->dyn_root);
}

static int afs_dynroot_test_super(struct super_block *sb, struct fs_context *fc)
{
	struct afs_super_info *as = AFS_FS_S(sb);

	return (as->net_ns == fc->net_ns &&
		as->dyn_root);
}

static int afs_set_super(struct super_block *sb, struct fs_context *fc)
{
	return set_anon_super(sb, NULL);
}

/*
 * fill in the superblock
 */
static int afs_fill_super(struct super_block *sb, struct afs_fs_context *ctx)
{
	struct afs_super_info *as = AFS_FS_S(sb);
	struct afs_iget_data iget_data;
	struct inode *inode = NULL;
	int ret;

	_enter("");

	/* fill in the superblock */
	sb->s_blocksize		= PAGE_SIZE;
	sb->s_blocksize_bits	= PAGE_SHIFT;
	sb->s_magic		= AFS_FS_MAGIC;
	sb->s_op		= &afs_super_ops;
	if (!as->dyn_root)
		sb->s_xattr	= afs_xattr_handlers;
	ret = super_setup_bdi(sb);
	if (ret)
		return ret;
	sb->s_bdi->ra_pages	= VM_READAHEAD_PAGES;

	/* allocate the root inode and dentry */
	if (as->dyn_root) {
		inode = afs_iget_pseudo_dir(sb, true);
		sb->s_flags	|= SB_RDONLY;
	} else {
		sprintf(sb->s_id, "%llu", as->volume->vid);
		afs_activate_volume(as->volume);
<<<<<<< HEAD
		fid.vid		= as->volume->vid;
		fid.vnode	= 1;
		fid.vnode_hi	= 0;
		fid.unique	= 1;
		inode = afs_iget(sb, ctx->key, &fid, NULL, NULL, NULL);
=======
		iget_data.fid.vid	= as->volume->vid;
		iget_data.fid.vnode	= 1;
		iget_data.fid.vnode_hi	= 0;
		iget_data.fid.unique	= 1;
		iget_data.cb_v_break	= as->volume->cb_v_break;
		iget_data.cb_s_break	= 0;
		inode = afs_iget(sb, ctx->key, &iget_data, NULL, NULL, NULL);
>>>>>>> 0ecfebd2
	}

	if (IS_ERR(inode))
		return PTR_ERR(inode);

	if (ctx->autocell || as->dyn_root)
		set_bit(AFS_VNODE_AUTOCELL, &AFS_FS_I(inode)->flags);

	ret = -ENOMEM;
	sb->s_root = d_make_root(inode);
	if (!sb->s_root)
		goto error;

	if (as->dyn_root) {
		sb->s_d_op = &afs_dynroot_dentry_operations;
		ret = afs_dynroot_populate(sb);
		if (ret < 0)
			goto error;
	} else {
		sb->s_d_op = &afs_fs_dentry_operations;
	}

	_leave(" = 0");
	return 0;

error:
	_leave(" = %d", ret);
	return ret;
}

static struct afs_super_info *afs_alloc_sbi(struct fs_context *fc)
{
	struct afs_fs_context *ctx = fc->fs_private;
	struct afs_super_info *as;

	as = kzalloc(sizeof(struct afs_super_info), GFP_KERNEL);
	if (as) {
		as->net_ns = get_net(fc->net_ns);
<<<<<<< HEAD
=======
		as->flock_mode = ctx->flock_mode;
>>>>>>> 0ecfebd2
		if (ctx->dyn_root) {
			as->dyn_root = true;
		} else {
			as->cell = afs_get_cell(ctx->cell);
			as->volume = __afs_get_volume(ctx->volume);
		}
	}
	return as;
}

static void afs_destroy_sbi(struct afs_super_info *as)
{
	if (as) {
		afs_put_volume(as->cell, as->volume);
		afs_put_cell(afs_net(as->net_ns), as->cell);
		put_net(as->net_ns);
		kfree(as);
	}
}

static void afs_kill_super(struct super_block *sb)
{
	struct afs_super_info *as = AFS_FS_S(sb);
	struct afs_net *net = afs_net(as->net_ns);

	if (as->dyn_root)
		afs_dynroot_depopulate(sb);

	/* Clear the callback interests (which will do ilookup5) before
	 * deactivating the superblock.
	 */
	if (as->volume)
		afs_clear_callback_interests(net, as->volume->servers);
	kill_anon_super(sb);
	if (as->volume)
		afs_deactivate_volume(as->volume);
	afs_destroy_sbi(as);
}

/*
 * Get an AFS superblock and root directory.
 */
static int afs_get_tree(struct fs_context *fc)
{
	struct afs_fs_context *ctx = fc->fs_private;
	struct super_block *sb;
	struct afs_super_info *as;
	int ret;

	ret = afs_validate_fc(fc);
	if (ret)
		goto error;

	_enter("");

	/* allocate a superblock info record */
	ret = -ENOMEM;
	as = afs_alloc_sbi(fc);
	if (!as)
		goto error;
	fc->s_fs_info = as;

	/* allocate a deviceless superblock */
	sb = sget_fc(fc,
		     as->dyn_root ? afs_dynroot_test_super : afs_test_super,
		     afs_set_super);
	if (IS_ERR(sb)) {
		ret = PTR_ERR(sb);
		goto error;
	}

	if (!sb->s_root) {
		/* initial superblock/root creation */
		_debug("create");
		ret = afs_fill_super(sb, ctx);
		if (ret < 0)
			goto error_sb;
		sb->s_flags |= SB_ACTIVE;
	} else {
		_debug("reuse");
		ASSERTCMP(sb->s_flags, &, SB_ACTIVE);
	}

	fc->root = dget(sb->s_root);
<<<<<<< HEAD
=======
	trace_afs_get_tree(as->cell, as->volume);
>>>>>>> 0ecfebd2
	_leave(" = 0 [%p]", sb);
	return 0;

error_sb:
	deactivate_locked_super(sb);
error:
	_leave(" = %d", ret);
	return ret;
}

static void afs_free_fc(struct fs_context *fc)
{
	struct afs_fs_context *ctx = fc->fs_private;

	afs_destroy_sbi(fc->s_fs_info);
	afs_put_volume(ctx->cell, ctx->volume);
	afs_put_cell(ctx->net, ctx->cell);
	key_put(ctx->key);
	kfree(ctx);
}

static const struct fs_context_operations afs_context_ops = {
	.free		= afs_free_fc,
	.parse_param	= afs_parse_param,
	.get_tree	= afs_get_tree,
};

/*
 * Set up the filesystem mount context.
 */
static int afs_init_fs_context(struct fs_context *fc)
{
	struct afs_fs_context *ctx;
	struct afs_cell *cell;

	ctx = kzalloc(sizeof(struct afs_fs_context), GFP_KERNEL);
	if (!ctx)
		return -ENOMEM;

	ctx->type = AFSVL_ROVOL;
	ctx->net = afs_net(fc->net_ns);

	/* Default to the workstation cell. */
	rcu_read_lock();
	cell = afs_lookup_cell_rcu(ctx->net, NULL, 0);
	rcu_read_unlock();
	if (IS_ERR(cell))
		cell = NULL;
	ctx->cell = cell;

	fc->fs_private = ctx;
	fc->ops = &afs_context_ops;
	return 0;
}

/*
 * Initialise an inode cache slab element prior to any use.  Note that
 * afs_alloc_inode() *must* reset anything that could incorrectly leak from one
 * inode to another.
 */
static void afs_i_init_once(void *_vnode)
{
	struct afs_vnode *vnode = _vnode;

	memset(vnode, 0, sizeof(*vnode));
	inode_init_once(&vnode->vfs_inode);
	mutex_init(&vnode->io_lock);
	init_rwsem(&vnode->validate_lock);
	spin_lock_init(&vnode->wb_lock);
	spin_lock_init(&vnode->lock);
	INIT_LIST_HEAD(&vnode->wb_keys);
	INIT_LIST_HEAD(&vnode->pending_locks);
	INIT_LIST_HEAD(&vnode->granted_locks);
	INIT_DELAYED_WORK(&vnode->lock_work, afs_lock_work);
	seqlock_init(&vnode->cb_lock);
}

/*
 * allocate an AFS inode struct from our slab cache
 */
static struct inode *afs_alloc_inode(struct super_block *sb)
{
	struct afs_vnode *vnode;

	vnode = kmem_cache_alloc(afs_inode_cachep, GFP_KERNEL);
	if (!vnode)
		return NULL;

	atomic_inc(&afs_count_active_inodes);

	/* Reset anything that shouldn't leak from one inode to the next. */
	memset(&vnode->fid, 0, sizeof(vnode->fid));
	memset(&vnode->status, 0, sizeof(vnode->status));

	vnode->volume		= NULL;
	vnode->lock_key		= NULL;
	vnode->permit_cache	= NULL;
	RCU_INIT_POINTER(vnode->cb_interest, NULL);
#ifdef CONFIG_AFS_FSCACHE
	vnode->cache		= NULL;
#endif

	vnode->flags		= 1 << AFS_VNODE_UNSET;
	vnode->lock_state	= AFS_VNODE_LOCK_NONE;

	init_rwsem(&vnode->rmdir_lock);

	_leave(" = %p", &vnode->vfs_inode);
	return &vnode->vfs_inode;
}

static void afs_free_inode(struct inode *inode)
{
	kmem_cache_free(afs_inode_cachep, AFS_FS_I(inode));
}

/*
 * destroy an AFS inode struct
 */
static void afs_destroy_inode(struct inode *inode)
{
	struct afs_vnode *vnode = AFS_FS_I(inode);

	_enter("%p{%llx:%llu}", inode, vnode->fid.vid, vnode->fid.vnode);

	_debug("DESTROY INODE %p", inode);

	ASSERTCMP(rcu_access_pointer(vnode->cb_interest), ==, NULL);

	atomic_dec(&afs_count_active_inodes);
}

/*
 * return information about an AFS volume
 */
static int afs_statfs(struct dentry *dentry, struct kstatfs *buf)
{
	struct afs_super_info *as = AFS_FS_S(dentry->d_sb);
	struct afs_fs_cursor fc;
	struct afs_volume_status vs;
	struct afs_vnode *vnode = AFS_FS_I(d_inode(dentry));
	struct key *key;
	int ret;

	buf->f_type	= dentry->d_sb->s_magic;
	buf->f_bsize	= AFS_BLOCK_SIZE;
	buf->f_namelen	= AFSNAMEMAX - 1;

	if (as->dyn_root) {
		buf->f_blocks	= 1;
		buf->f_bavail	= 0;
		buf->f_bfree	= 0;
		return 0;
	}

	key = afs_request_key(vnode->volume->cell);
	if (IS_ERR(key))
		return PTR_ERR(key);

	ret = -ERESTARTSYS;
	if (afs_begin_vnode_operation(&fc, vnode, key, true)) {
		fc.flags |= AFS_FS_CURSOR_NO_VSLEEP;
		while (afs_select_fileserver(&fc)) {
			fc.cb_break = afs_calc_vnode_cb_break(vnode);
			afs_fs_get_volume_status(&fc, &vs);
		}

		afs_check_for_remote_deletion(&fc, fc.vnode);
		ret = afs_end_vnode_operation(&fc);
	}

	key_put(key);

	if (ret == 0) {
		if (vs.max_quota == 0)
			buf->f_blocks = vs.part_max_blocks;
		else
			buf->f_blocks = vs.max_quota;
		buf->f_bavail = buf->f_bfree = buf->f_blocks - vs.blocks_in_use;
	}

	return ret;
}<|MERGE_RESOLUTION|>--- conflicted
+++ resolved
@@ -46,11 +46,7 @@
 	.init_fs_context	= afs_init_fs_context,
 	.parameters		= &afs_fs_parameters,
 	.kill_sb		= afs_kill_super,
-<<<<<<< HEAD
-	.fs_flags		= 0,
-=======
 	.fs_flags		= FS_RENAME_DOES_D_MOVE,
->>>>>>> 0ecfebd2
 };
 MODULE_ALIAS_FS("afs");
 
@@ -73,29 +69,18 @@
 enum afs_param {
 	Opt_autocell,
 	Opt_dyn,
-<<<<<<< HEAD
-=======
 	Opt_flock,
->>>>>>> 0ecfebd2
 	Opt_source,
 };
 
 static const struct fs_parameter_spec afs_param_specs[] = {
 	fsparam_flag  ("autocell",	Opt_autocell),
 	fsparam_flag  ("dyn",		Opt_dyn),
-<<<<<<< HEAD
-=======
 	fsparam_enum  ("flock",		Opt_flock),
->>>>>>> 0ecfebd2
 	fsparam_string("source",	Opt_source),
 	{}
 };
 
-<<<<<<< HEAD
-static const struct fs_parameter_description afs_fs_parameters = {
-	.name		= "kAFS",
-	.specs		= afs_param_specs,
-=======
 static const struct fs_parameter_enum afs_param_enums[] = {
 	{ Opt_flock,	"local",	afs_flock_mode_local },
 	{ Opt_flock,	"openafs",	afs_flock_mode_openafs },
@@ -108,7 +93,6 @@
 	.name		= "kAFS",
 	.specs		= afs_param_specs,
 	.enums		= afs_param_enums,
->>>>>>> 0ecfebd2
 };
 
 /*
@@ -217,8 +201,6 @@
 		seq_puts(m, ",dyn");
 	if (test_bit(AFS_VNODE_AUTOCELL, &AFS_FS_I(d_inode(root))->flags))
 		seq_puts(m, ",autocell");
-<<<<<<< HEAD
-=======
 	switch (as->flock_mode) {
 	case afs_flock_mode_unset:	break;
 	case afs_flock_mode_local:	p = "local";	break;
@@ -229,7 +211,6 @@
 	if (p)
 		seq_printf(m, ",flock=%s", p);
 
->>>>>>> 0ecfebd2
 	return 0;
 }
 
@@ -358,13 +339,10 @@
 		ctx->dyn_root = true;
 		break;
 
-<<<<<<< HEAD
-=======
 	case Opt_flock:
 		ctx->flock_mode = result.uint_32;
 		break;
 
->>>>>>> 0ecfebd2
 	default:
 		return -EINVAL;
 	}
@@ -473,13 +451,6 @@
 	} else {
 		sprintf(sb->s_id, "%llu", as->volume->vid);
 		afs_activate_volume(as->volume);
-<<<<<<< HEAD
-		fid.vid		= as->volume->vid;
-		fid.vnode	= 1;
-		fid.vnode_hi	= 0;
-		fid.unique	= 1;
-		inode = afs_iget(sb, ctx->key, &fid, NULL, NULL, NULL);
-=======
 		iget_data.fid.vid	= as->volume->vid;
 		iget_data.fid.vnode	= 1;
 		iget_data.fid.vnode_hi	= 0;
@@ -487,7 +458,6 @@
 		iget_data.cb_v_break	= as->volume->cb_v_break;
 		iget_data.cb_s_break	= 0;
 		inode = afs_iget(sb, ctx->key, &iget_data, NULL, NULL, NULL);
->>>>>>> 0ecfebd2
 	}
 
 	if (IS_ERR(inode))
@@ -526,10 +496,7 @@
 	as = kzalloc(sizeof(struct afs_super_info), GFP_KERNEL);
 	if (as) {
 		as->net_ns = get_net(fc->net_ns);
-<<<<<<< HEAD
-=======
 		as->flock_mode = ctx->flock_mode;
->>>>>>> 0ecfebd2
 		if (ctx->dyn_root) {
 			as->dyn_root = true;
 		} else {
@@ -614,10 +581,7 @@
 	}
 
 	fc->root = dget(sb->s_root);
-<<<<<<< HEAD
-=======
 	trace_afs_get_tree(as->cell, as->volume);
->>>>>>> 0ecfebd2
 	_leave(" = 0 [%p]", sb);
 	return 0;
 

#ifndef _ASM_POWERPC_BOOK3S_64_HASH_4K_H
#define _ASM_POWERPC_BOOK3S_64_HASH_4K_H
/*
 * Entries per page directory level.  The PTE level must use a 64b record
 * for each page table entry.  The PMD and PGD level use a 32b record for
 * each entry by assuming that each entry is page aligned.
 */
#define H_PTE_INDEX_SIZE  9
#define H_PMD_INDEX_SIZE  7
#define H_PUD_INDEX_SIZE  9
#define H_PGD_INDEX_SIZE  9

#ifndef __ASSEMBLY__
#define H_PTE_TABLE_SIZE	(sizeof(pte_t) << H_PTE_INDEX_SIZE)
#define H_PMD_TABLE_SIZE	(sizeof(pmd_t) << H_PMD_INDEX_SIZE)
#define H_PUD_TABLE_SIZE	(sizeof(pud_t) << H_PUD_INDEX_SIZE)
#define H_PGD_TABLE_SIZE	(sizeof(pgd_t) << H_PGD_INDEX_SIZE)

/* With 4k base page size, hugepage PTEs go at the PMD level */
#define MIN_HUGEPTE_SHIFT	PMD_SHIFT

/* PTE flags to conserve for HPTE identification */
<<<<<<< HEAD
#define _PAGE_HPTEFLAGS (_PAGE_BUSY | _PAGE_HASHPTE | \
			 _PAGE_F_SECOND | _PAGE_F_GIX)

/* shift to put page number into pte */
#define PTE_RPN_SHIFT	(12)
#define PTE_RPN_SIZE	(45)	/* gives 57-bit real addresses */

#define _PAGE_4K_PFN		0
#ifndef __ASSEMBLY__
/*
 * On all 4K setups, remap_4k_pfn() equates to remap_pfn_range()
 */
#define remap_4k_pfn(vma, addr, pfn, prot)	\
	remap_pfn_range((vma), (addr), (pfn), PAGE_SIZE, (prot))
=======
#define _PAGE_HPTEFLAGS (H_PAGE_BUSY | H_PAGE_HASHPTE | \
			 H_PAGE_F_SECOND | H_PAGE_F_GIX)
/*
 * Not supported by 4k linux page size
 */
#define H_PAGE_4K_PFN	0x0
#define H_PAGE_THP_HUGE 0x0
#define H_PAGE_COMBO	0x0
#define H_PTE_FRAG_NR	0
#define H_PTE_FRAG_SIZE_SHIFT  0
/*
 * On all 4K setups, remap_4k_pfn() equates to remap_pfn_range()
 */
#define remap_4k_pfn(vma, addr, pfn, prot)	\
	remap_pfn_range((vma), (addr), (pfn), PAGE_SIZE, (prot))

#ifdef CONFIG_HUGETLB_PAGE
static inline int hash__hugepd_ok(hugepd_t hpd)
{
	/*
	 * if it is not a pte and have hugepd shift mask
	 * set, then it is a hugepd directory pointer
	 */
	if (!(hpd.pd & _PAGE_PTE) &&
	    ((hpd.pd & HUGEPD_SHIFT_MASK) != 0))
		return true;
	return false;
}
#endif

#ifdef CONFIG_TRANSPARENT_HUGEPAGE

static inline char *get_hpte_slot_array(pmd_t *pmdp)
{
	BUG();
	return NULL;
}

static inline unsigned int hpte_valid(unsigned char *hpte_slot_array, int index)
{
	BUG();
	return 0;
}
>>>>>>> 138a0764

static inline unsigned int hpte_hash_index(unsigned char *hpte_slot_array,
					   int index)
{
	BUG();
	return 0;
}

static inline void mark_hpte_slot_valid(unsigned char *hpte_slot_array,
					unsigned int index, unsigned int hidx)
{
	BUG();
}

static inline int hash__pmd_trans_huge(pmd_t pmd)
{
	return 0;
}

static inline int hash__pmd_same(pmd_t pmd_a, pmd_t pmd_b)
{
	BUG();
	return 0;
}

static inline pmd_t hash__pmd_mkhuge(pmd_t pmd)
{
	BUG();
	return pmd;
}

extern unsigned long hash__pmd_hugepage_update(struct mm_struct *mm,
					   unsigned long addr, pmd_t *pmdp,
					   unsigned long clr, unsigned long set);
extern pmd_t hash__pmdp_collapse_flush(struct vm_area_struct *vma,
				   unsigned long address, pmd_t *pmdp);
extern void hash__pgtable_trans_huge_deposit(struct mm_struct *mm, pmd_t *pmdp,
					 pgtable_t pgtable);
extern pgtable_t hash__pgtable_trans_huge_withdraw(struct mm_struct *mm, pmd_t *pmdp);
extern void hash__pmdp_huge_split_prepare(struct vm_area_struct *vma,
				      unsigned long address, pmd_t *pmdp);
extern pmd_t hash__pmdp_huge_get_and_clear(struct mm_struct *mm,
				       unsigned long addr, pmd_t *pmdp);
extern int hash__has_transparent_hugepage(void);
#endif

#endif /* !__ASSEMBLY__ */

#endif /* _ASM_POWERPC_BOOK3S_64_HASH_4K_H */<|MERGE_RESOLUTION|>--- conflicted
+++ resolved
@@ -20,22 +20,6 @@
 #define MIN_HUGEPTE_SHIFT	PMD_SHIFT
 
 /* PTE flags to conserve for HPTE identification */
-<<<<<<< HEAD
-#define _PAGE_HPTEFLAGS (_PAGE_BUSY | _PAGE_HASHPTE | \
-			 _PAGE_F_SECOND | _PAGE_F_GIX)
-
-/* shift to put page number into pte */
-#define PTE_RPN_SHIFT	(12)
-#define PTE_RPN_SIZE	(45)	/* gives 57-bit real addresses */
-
-#define _PAGE_4K_PFN		0
-#ifndef __ASSEMBLY__
-/*
- * On all 4K setups, remap_4k_pfn() equates to remap_pfn_range()
- */
-#define remap_4k_pfn(vma, addr, pfn, prot)	\
-	remap_pfn_range((vma), (addr), (pfn), PAGE_SIZE, (prot))
-=======
 #define _PAGE_HPTEFLAGS (H_PAGE_BUSY | H_PAGE_HASHPTE | \
 			 H_PAGE_F_SECOND | H_PAGE_F_GIX)
 /*
@@ -79,7 +63,6 @@
 	BUG();
 	return 0;
 }
->>>>>>> 138a0764
 
 static inline unsigned int hpte_hash_index(unsigned char *hpte_slot_array,
 					   int index)

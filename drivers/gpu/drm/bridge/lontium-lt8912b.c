// SPDX-License-Identifier: GPL-2.0
/*
 * Copyright (c) 2018, The Linux Foundation. All rights reserved.
 */

#include <linux/device.h>
#include <linux/delay.h>
#include <linux/gpio/consumer.h>
#include <linux/i2c.h>
#include <linux/media-bus-format.h>
#include <linux/regmap.h>

#include <drm/drm_probe_helper.h>
#include <drm/drm_atomic_helper.h>
#include <drm/drm_edid.h>
#include <drm/drm_mipi_dsi.h>
#include <drm/drm_of.h>

#include <video/videomode.h>

#define I2C_MAIN 0
#define I2C_ADDR_MAIN 0x48

#define I2C_CEC_DSI 1
#define I2C_ADDR_CEC_DSI 0x49

#define I2C_MAX_IDX 2

struct lt8912 {
	struct device *dev;
	struct drm_bridge bridge;
	struct drm_connector connector;

	struct i2c_client *i2c_client[I2C_MAX_IDX];
	struct regmap *regmap[I2C_MAX_IDX];

	struct device_node *host_node;
	struct drm_bridge *hdmi_port;

	struct mipi_dsi_device *dsi;

	struct gpio_desc *gp_reset;

	struct videomode mode;

	u8 data_lanes;
	bool is_power_on;
};

static int lt8912_write_init_config(struct lt8912 *lt)
{
	const struct reg_sequence seq[] = {
		/* Digital clock en*/
		{0x08, 0xff},
		{0x09, 0xff},
		{0x0a, 0xff},
		{0x0b, 0x7c},
		{0x0c, 0xff},
		{0x42, 0x04},

		/*Tx Analog*/
		{0x31, 0xb1},
		{0x32, 0xb1},
		{0x33, 0x0e},
		{0x37, 0x00},
		{0x38, 0x22},
		{0x60, 0x82},

		/*Cbus Analog*/
		{0x39, 0x45},
		{0x3a, 0x00},
		{0x3b, 0x00},

		/*HDMI Pll Analog*/
		{0x44, 0x31},
		{0x55, 0x44},
		{0x57, 0x01},
		{0x5a, 0x02},

		/*MIPI Analog*/
		{0x3e, 0xd6},
		{0x3f, 0xd4},
		{0x41, 0x3c},
		{0xB2, 0x00},
	};

	return regmap_multi_reg_write(lt->regmap[I2C_MAIN], seq, ARRAY_SIZE(seq));
}

static int lt8912_write_mipi_basic_config(struct lt8912 *lt)
{
	const struct reg_sequence seq[] = {
		{0x12, 0x04},
		{0x14, 0x00},
		{0x15, 0x00},
		{0x1a, 0x03},
		{0x1b, 0x03},
	};

	return regmap_multi_reg_write(lt->regmap[I2C_CEC_DSI], seq, ARRAY_SIZE(seq));
};

static int lt8912_write_dds_config(struct lt8912 *lt)
{
	const struct reg_sequence seq[] = {
		{0x4e, 0xff},
		{0x4f, 0x56},
		{0x50, 0x69},
		{0x51, 0x80},
		{0x1f, 0x5e},
		{0x20, 0x01},
		{0x21, 0x2c},
		{0x22, 0x01},
		{0x23, 0xfa},
		{0x24, 0x00},
		{0x25, 0xc8},
		{0x26, 0x00},
		{0x27, 0x5e},
		{0x28, 0x01},
		{0x29, 0x2c},
		{0x2a, 0x01},
		{0x2b, 0xfa},
		{0x2c, 0x00},
		{0x2d, 0xc8},
		{0x2e, 0x00},
		{0x42, 0x64},
		{0x43, 0x00},
		{0x44, 0x04},
		{0x45, 0x00},
		{0x46, 0x59},
		{0x47, 0x00},
		{0x48, 0xf2},
		{0x49, 0x06},
		{0x4a, 0x00},
		{0x4b, 0x72},
		{0x4c, 0x45},
		{0x4d, 0x00},
		{0x52, 0x08},
		{0x53, 0x00},
		{0x54, 0xb2},
		{0x55, 0x00},
		{0x56, 0xe4},
		{0x57, 0x0d},
		{0x58, 0x00},
		{0x59, 0xe4},
		{0x5a, 0x8a},
		{0x5b, 0x00},
		{0x5c, 0x34},
		{0x1e, 0x4f},
		{0x51, 0x00},
	};

	return regmap_multi_reg_write(lt->regmap[I2C_CEC_DSI], seq, ARRAY_SIZE(seq));
}

static int lt8912_write_rxlogicres_config(struct lt8912 *lt)
{
	int ret;

	ret = regmap_write(lt->regmap[I2C_MAIN], 0x03, 0x7f);
	usleep_range(10000, 20000);
	ret |= regmap_write(lt->regmap[I2C_MAIN], 0x03, 0xff);

	return ret;
};

/* enable LVDS output with some hardcoded configuration, not required for the HDMI output */
static int lt8912_write_lvds_config(struct lt8912 *lt)
{
	const struct reg_sequence seq[] = {
		// lvds power up
		{0x44, 0x30},
		{0x51, 0x05},

		// core pll bypass
		{0x50, 0x24}, // cp=50uA
		{0x51, 0x2d}, // Pix_clk as reference, second order passive LPF PLL
		{0x52, 0x04}, // loopdiv=0, use second-order PLL
		{0x69, 0x0e}, // CP_PRESET_DIV_RATIO
		{0x69, 0x8e},
		{0x6a, 0x00},
		{0x6c, 0xb8}, // RGD_CP_SOFT_K_EN,RGD_CP_SOFT_K[13:8]
		{0x6b, 0x51},

		{0x04, 0xfb}, // core pll reset
		{0x04, 0xff},

		// scaler bypass
		{0x7f, 0x00}, // disable scaler
		{0xa8, 0x13}, // 0x13: JEIDA, 0x33: VESA

		{0x02, 0xf7}, // lvds pll reset
		{0x02, 0xff},
		{0x03, 0xcf},
		{0x03, 0xff},
	};

	return regmap_multi_reg_write(lt->regmap[I2C_MAIN], seq, ARRAY_SIZE(seq));
};

static inline struct lt8912 *bridge_to_lt8912(struct drm_bridge *b)
{
	return container_of(b, struct lt8912, bridge);
}

static inline struct lt8912 *connector_to_lt8912(struct drm_connector *c)
{
	return container_of(c, struct lt8912, connector);
}

static const struct regmap_config lt8912_regmap_config = {
	.reg_bits = 8,
	.val_bits = 8,
	.max_register = 0xff,
};

static int lt8912_init_i2c(struct lt8912 *lt, struct i2c_client *client)
{
	unsigned int i;
	/*
	 * At this time we only initialize 2 chips, but the lt8912 provides
	 * a third interface for the audio over HDMI configuration.
	 */
	struct i2c_board_info info[] = {
		{ I2C_BOARD_INFO("lt8912p0", I2C_ADDR_MAIN), },
		{ I2C_BOARD_INFO("lt8912p1", I2C_ADDR_CEC_DSI), },
	};

	if (!lt)
		return -ENODEV;

	for (i = 0; i < ARRAY_SIZE(info); i++) {
		if (i > 0) {
			lt->i2c_client[i] = i2c_new_dummy_device(client->adapter,
								 info[i].addr);
			if (IS_ERR(lt->i2c_client[i]))
				return PTR_ERR(lt->i2c_client[i]);
		}

		lt->regmap[i] = devm_regmap_init_i2c(lt->i2c_client[i],
						     &lt8912_regmap_config);
		if (IS_ERR(lt->regmap[i]))
			return PTR_ERR(lt->regmap[i]);
	}
	return 0;
}

static int lt8912_free_i2c(struct lt8912 *lt)
{
	unsigned int i;

	for (i = 1; i < I2C_MAX_IDX; i++)
		i2c_unregister_device(lt->i2c_client[i]);

	return 0;
}

static int lt8912_hard_power_on(struct lt8912 *lt)
{
	gpiod_set_value_cansleep(lt->gp_reset, 0);
	msleep(20);

	return 0;
}

static void lt8912_hard_power_off(struct lt8912 *lt)
{
	gpiod_set_value_cansleep(lt->gp_reset, 1);
	msleep(20);
	lt->is_power_on = false;
}

static int lt8912_video_setup(struct lt8912 *lt)
{
	u32 hactive, h_total, hpw, hfp, hbp;
	u32 vactive, v_total, vpw, vfp, vbp;
	u8 settle = 0x08;
	int ret, hsync_activehigh, vsync_activehigh;

	if (!lt)
		return -EINVAL;

	hactive = lt->mode.hactive;
	hfp = lt->mode.hfront_porch;
	hpw = lt->mode.hsync_len;
	hbp = lt->mode.hback_porch;
	h_total = hactive + hfp + hpw + hbp;
	hsync_activehigh = lt->mode.flags & DISPLAY_FLAGS_HSYNC_HIGH;

	vactive = lt->mode.vactive;
	vfp = lt->mode.vfront_porch;
	vpw = lt->mode.vsync_len;
	vbp = lt->mode.vback_porch;
	v_total = vactive + vfp + vpw + vbp;
	vsync_activehigh = lt->mode.flags & DISPLAY_FLAGS_VSYNC_HIGH;

	if (vactive <= 600)
		settle = 0x04;
	else if (vactive == 1080)
		settle = 0x0a;

	ret = regmap_write(lt->regmap[I2C_CEC_DSI], 0x10, 0x01);
	ret |= regmap_write(lt->regmap[I2C_CEC_DSI], 0x11, settle);
	ret |= regmap_write(lt->regmap[I2C_CEC_DSI], 0x18, hpw);
	ret |= regmap_write(lt->regmap[I2C_CEC_DSI], 0x19, vpw);
	ret |= regmap_write(lt->regmap[I2C_CEC_DSI], 0x1c, hactive & 0xff);
	ret |= regmap_write(lt->regmap[I2C_CEC_DSI], 0x1d, hactive >> 8);

	ret |= regmap_write(lt->regmap[I2C_CEC_DSI], 0x2f, 0x0c);

	ret |= regmap_write(lt->regmap[I2C_CEC_DSI], 0x34, h_total & 0xff);
	ret |= regmap_write(lt->regmap[I2C_CEC_DSI], 0x35, h_total >> 8);

	ret |= regmap_write(lt->regmap[I2C_CEC_DSI], 0x36, v_total & 0xff);
	ret |= regmap_write(lt->regmap[I2C_CEC_DSI], 0x37, v_total >> 8);

	ret |= regmap_write(lt->regmap[I2C_CEC_DSI], 0x38, vbp & 0xff);
	ret |= regmap_write(lt->regmap[I2C_CEC_DSI], 0x39, vbp >> 8);

	ret |= regmap_write(lt->regmap[I2C_CEC_DSI], 0x3a, vfp & 0xff);
	ret |= regmap_write(lt->regmap[I2C_CEC_DSI], 0x3b, vfp >> 8);

	ret |= regmap_write(lt->regmap[I2C_CEC_DSI], 0x3c, hbp & 0xff);
	ret |= regmap_write(lt->regmap[I2C_CEC_DSI], 0x3d, hbp >> 8);

	ret |= regmap_write(lt->regmap[I2C_CEC_DSI], 0x3e, hfp & 0xff);
	ret |= regmap_write(lt->regmap[I2C_CEC_DSI], 0x3f, hfp >> 8);

	ret |= regmap_update_bits(lt->regmap[I2C_MAIN], 0xab, BIT(0),
				  vsync_activehigh ? BIT(0) : 0);
	ret |= regmap_update_bits(lt->regmap[I2C_MAIN], 0xab, BIT(1),
				  hsync_activehigh ? BIT(1) : 0);
	ret |= regmap_update_bits(lt->regmap[I2C_MAIN], 0xb2, BIT(0),
				  lt->connector.display_info.is_hdmi ? BIT(0) : 0);

	return ret;
}

static int lt8912_soft_power_on(struct lt8912 *lt)
{
	if (!lt->is_power_on) {
		u32 lanes = lt->data_lanes;

		lt8912_write_init_config(lt);
		regmap_write(lt->regmap[I2C_CEC_DSI], 0x13, lanes & 3);

		lt8912_write_mipi_basic_config(lt);

		lt->is_power_on = true;
	}

	return 0;
}

static int lt8912_video_on(struct lt8912 *lt)
{
	int ret;

	ret = lt8912_video_setup(lt);
	if (ret < 0)
		goto end;

	ret = lt8912_write_dds_config(lt);
	if (ret < 0)
		goto end;

	ret = lt8912_write_rxlogicres_config(lt);
	if (ret < 0)
		goto end;

	ret = lt8912_write_lvds_config(lt);
	if (ret < 0)
		goto end;

end:
	return ret;
}

static enum drm_connector_status lt8912_check_cable_status(struct lt8912 *lt)
{
	int ret;
	unsigned int reg_val;

	ret = regmap_read(lt->regmap[I2C_MAIN], 0xC1, &reg_val);
	if (ret)
		return connector_status_unknown;

	if (reg_val & BIT(7))
		return connector_status_connected;

	return connector_status_disconnected;
}

static enum drm_connector_status
lt8912_connector_detect(struct drm_connector *connector, bool force)
{
	struct lt8912 *lt = connector_to_lt8912(connector);

	if (lt->hdmi_port->ops & DRM_BRIDGE_OP_DETECT)
		return drm_bridge_detect(lt->hdmi_port);

	return lt8912_check_cable_status(lt);
}

static const struct drm_connector_funcs lt8912_connector_funcs = {
	.detect = lt8912_connector_detect,
	.fill_modes = drm_helper_probe_single_connector_modes,
	.destroy = drm_connector_cleanup,
	.reset = drm_atomic_helper_connector_reset,
	.atomic_duplicate_state = drm_atomic_helper_connector_duplicate_state,
	.atomic_destroy_state = drm_atomic_helper_connector_destroy_state,
};

static enum drm_mode_status
lt8912_connector_mode_valid(struct drm_connector *connector,
			    struct drm_display_mode *mode)
{
	if (mode->clock > 150000)
		return MODE_CLOCK_HIGH;

	if (mode->hdisplay > 1920)
		return MODE_BAD_HVALUE;

	if (mode->vdisplay > 1080)
		return MODE_BAD_VVALUE;

	return MODE_OK;
}

static int lt8912_connector_get_modes(struct drm_connector *connector)
{
	struct edid *edid;
	int ret = -1;
	int num = 0;
	struct lt8912 *lt = connector_to_lt8912(connector);
	u32 bus_format = MEDIA_BUS_FMT_RGB888_1X24;

	edid = drm_bridge_get_edid(lt->hdmi_port, connector);
	if (edid) {
		drm_connector_update_edid_property(connector, edid);
		num = drm_add_edid_modes(connector, edid);
	} else {
		return ret;
	}

	ret = drm_display_info_set_bus_formats(&connector->display_info,
					       &bus_format, 1);
	if (ret)
		num = ret;

	kfree(edid);
	return num;
}

static const struct drm_connector_helper_funcs lt8912_connector_helper_funcs = {
	.get_modes = lt8912_connector_get_modes,
	.mode_valid = lt8912_connector_mode_valid,
};

static void lt8912_bridge_mode_set(struct drm_bridge *bridge,
				   const struct drm_display_mode *mode,
				   const struct drm_display_mode *adj)
{
	struct lt8912 *lt = bridge_to_lt8912(bridge);

	drm_display_mode_to_videomode(adj, &lt->mode);
}

static void lt8912_bridge_enable(struct drm_bridge *bridge)
{
	struct lt8912 *lt = bridge_to_lt8912(bridge);

	lt8912_video_on(lt);
}

static int lt8912_attach_dsi(struct lt8912 *lt)
{
	struct device *dev = lt->dev;
	struct mipi_dsi_host *host;
	struct mipi_dsi_device *dsi;
	int ret = -1;
	const struct mipi_dsi_device_info info = { .type = "lt8912",
						   .channel = 0,
						   .node = NULL,
						 };

	host = of_find_mipi_dsi_host_by_node(lt->host_node);
	if (!host) {
		dev_err(dev, "failed to find dsi host\n");
		return -EPROBE_DEFER;
	}

	dsi = devm_mipi_dsi_device_register_full(dev, host, &info);
	if (IS_ERR(dsi)) {
		ret = PTR_ERR(dsi);
		dev_err(dev, "failed to create dsi device (%d)\n", ret);
		return ret;
	}

	lt->dsi = dsi;

	dsi->lanes = lt->data_lanes;
	dsi->format = MIPI_DSI_FMT_RGB888;

	dsi->mode_flags = MIPI_DSI_MODE_VIDEO |
			  MIPI_DSI_MODE_LPM |
			  MIPI_DSI_MODE_NO_EOT_PACKET;

	ret = devm_mipi_dsi_attach(dev, dsi);
	if (ret < 0) {
		dev_err(dev, "failed to attach dsi to host\n");
		return ret;
	}

	return 0;
}

static void lt8912_bridge_hpd_cb(void *data, enum drm_connector_status status)
{
	struct lt8912 *lt = data;

	if (lt->bridge.dev)
		drm_helper_hpd_irq_event(lt->bridge.dev);
}

static int lt8912_bridge_connector_init(struct drm_bridge *bridge)
{
	int ret;
	struct lt8912 *lt = bridge_to_lt8912(bridge);
	struct drm_connector *connector = &lt->connector;

	if (lt->hdmi_port->ops & DRM_BRIDGE_OP_HPD) {
		drm_bridge_hpd_enable(lt->hdmi_port, lt8912_bridge_hpd_cb, lt);
		connector->polled = DRM_CONNECTOR_POLL_HPD;
	} else {
		connector->polled = DRM_CONNECTOR_POLL_CONNECT |
				    DRM_CONNECTOR_POLL_DISCONNECT;
	}

	ret = drm_connector_init(bridge->dev, connector,
				 &lt8912_connector_funcs,
				 lt->hdmi_port->type);
	if (ret)
		goto exit;

	drm_connector_helper_add(connector, &lt8912_connector_helper_funcs);

	connector->dpms = DRM_MODE_DPMS_OFF;
	drm_connector_attach_encoder(connector, bridge->encoder);

exit:
	return ret;
}

static int lt8912_bridge_attach(struct drm_bridge *bridge,
				enum drm_bridge_attach_flags flags)
{
	struct lt8912 *lt = bridge_to_lt8912(bridge);
	int ret;

	ret = drm_bridge_attach(bridge->encoder, lt->hdmi_port, bridge,
				DRM_BRIDGE_ATTACH_NO_CONNECTOR);
	if (ret < 0) {
		dev_err(lt->dev, "Failed to attach next bridge (%d)\n", ret);
		return ret;
	}

	if (!(flags & DRM_BRIDGE_ATTACH_NO_CONNECTOR)) {
		ret = lt8912_bridge_connector_init(bridge);
		if (ret) {
			dev_err(lt->dev, "Failed to init bridge ! (%d)\n", ret);
			return ret;
		}
	}

	ret = lt8912_hard_power_on(lt);
	if (ret)
		return ret;

	ret = lt8912_soft_power_on(lt);
	if (ret)
		goto error;

	return 0;

error:
	lt8912_hard_power_off(lt);
	return ret;
}

static void lt8912_bridge_detach(struct drm_bridge *bridge)
{
	struct lt8912 *lt = bridge_to_lt8912(bridge);

<<<<<<< HEAD
	if (lt->is_attached) {
		lt8912_hard_power_off(lt);

		if (lt->hdmi_port->ops & DRM_BRIDGE_OP_HPD)
			drm_bridge_hpd_disable(lt->hdmi_port);

		drm_connector_unregister(&lt->connector);
		drm_connector_cleanup(&lt->connector);
	}
=======
	lt8912_hard_power_off(lt);

	if (lt->connector.dev && lt->hdmi_port->ops & DRM_BRIDGE_OP_HPD)
		drm_bridge_hpd_disable(lt->hdmi_port);
>>>>>>> c6114c84
}

static enum drm_connector_status
lt8912_bridge_detect(struct drm_bridge *bridge)
{
	struct lt8912 *lt = bridge_to_lt8912(bridge);

	if (lt->hdmi_port->ops & DRM_BRIDGE_OP_DETECT)
		return drm_bridge_detect(lt->hdmi_port);

	return lt8912_check_cable_status(lt);
}

static struct edid *lt8912_bridge_get_edid(struct drm_bridge *bridge,
					   struct drm_connector *connector)
{
	struct lt8912 *lt = bridge_to_lt8912(bridge);

	/*
	 * edid must be read through the ddc bus but it must be
	 * given to the hdmi connector node.
	 */
	if (lt->hdmi_port->ops & DRM_BRIDGE_OP_EDID)
		return drm_bridge_get_edid(lt->hdmi_port, connector);

	dev_warn(lt->dev, "The connected bridge does not supports DRM_BRIDGE_OP_EDID\n");
	return NULL;
}

static const struct drm_bridge_funcs lt8912_bridge_funcs = {
	.attach = lt8912_bridge_attach,
	.detach = lt8912_bridge_detach,
	.mode_set = lt8912_bridge_mode_set,
	.enable = lt8912_bridge_enable,
	.detect = lt8912_bridge_detect,
	.get_edid = lt8912_bridge_get_edid,
};

static int lt8912_parse_dt(struct lt8912 *lt)
{
	struct gpio_desc *gp_reset;
	struct device *dev = lt->dev;
	int ret;
	int data_lanes;
	struct device_node *port_node;

	gp_reset = devm_gpiod_get_optional(dev, "reset", GPIOD_OUT_HIGH);
	if (IS_ERR(gp_reset)) {
		ret = PTR_ERR(gp_reset);
		if (ret != -EPROBE_DEFER)
			dev_err(dev, "Failed to get reset gpio: %d\n", ret);
		return ret;
	}
	lt->gp_reset = gp_reset;

	data_lanes = drm_of_get_data_lanes_count_ep(dev->of_node, 0, -1, 1, 4);
	if (data_lanes < 0) {
		dev_err(lt->dev, "%s: Bad data-lanes property\n", __func__);
		return data_lanes;
	}

	lt->data_lanes = data_lanes;

	lt->host_node = of_graph_get_remote_node(dev->of_node, 0, -1);
	if (!lt->host_node) {
		dev_err(lt->dev, "%s: Failed to get remote port\n", __func__);
		return -ENODEV;
	}

	port_node = of_graph_get_remote_node(dev->of_node, 1, -1);
	if (!port_node) {
		dev_err(lt->dev, "%s: Failed to get connector port\n", __func__);
		ret = -ENODEV;
		goto err_free_host_node;
	}

	lt->hdmi_port = of_drm_find_bridge(port_node);
	if (!lt->hdmi_port) {
		ret = -EPROBE_DEFER;
		dev_err_probe(lt->dev, ret, "%s: Failed to get hdmi port\n", __func__);
		goto err_free_host_node;
	}

	if (!of_device_is_compatible(port_node, "hdmi-connector")) {
		dev_err(lt->dev, "%s: Failed to get hdmi port\n", __func__);
		ret = -EINVAL;
		goto err_free_host_node;
	}

	of_node_put(port_node);
	return 0;

err_free_host_node:
	of_node_put(port_node);
	of_node_put(lt->host_node);
	return ret;
}

static int lt8912_put_dt(struct lt8912 *lt)
{
	of_node_put(lt->host_node);
	return 0;
}

static int lt8912_probe(struct i2c_client *client)
{
	static struct lt8912 *lt;
	int ret = 0;
	struct device *dev = &client->dev;

	lt = devm_kzalloc(dev, sizeof(struct lt8912), GFP_KERNEL);
	if (!lt)
		return -ENOMEM;

	lt->dev = dev;
	lt->i2c_client[0] = client;

	ret = lt8912_parse_dt(lt);
	if (ret)
		goto err_dt_parse;

	ret = lt8912_init_i2c(lt, client);
	if (ret)
		goto err_i2c;

	i2c_set_clientdata(client, lt);

	lt->bridge.funcs = &lt8912_bridge_funcs;
	lt->bridge.of_node = dev->of_node;
	lt->bridge.ops = (DRM_BRIDGE_OP_EDID |
			  DRM_BRIDGE_OP_DETECT);

	drm_bridge_add(&lt->bridge);

	ret = lt8912_attach_dsi(lt);
	if (ret)
		goto err_attach;

	return 0;

err_attach:
	drm_bridge_remove(&lt->bridge);
	lt8912_free_i2c(lt);
err_i2c:
	lt8912_put_dt(lt);
err_dt_parse:
	return ret;
}

static void lt8912_remove(struct i2c_client *client)
{
	struct lt8912 *lt = i2c_get_clientdata(client);

	drm_bridge_remove(&lt->bridge);
	lt8912_free_i2c(lt);
	lt8912_put_dt(lt);
}

static const struct of_device_id lt8912_dt_match[] = {
	{.compatible = "lontium,lt8912b"},
	{}
};
MODULE_DEVICE_TABLE(of, lt8912_dt_match);

static const struct i2c_device_id lt8912_id[] = {
	{"lt8912", 0},
	{},
};
MODULE_DEVICE_TABLE(i2c, lt8912_id);

static struct i2c_driver lt8912_i2c_driver = {
	.driver = {
		.name = "lt8912",
		.of_match_table = lt8912_dt_match,
	},
	.probe_new = lt8912_probe,
	.remove = lt8912_remove,
	.id_table = lt8912_id,
};
module_i2c_driver(lt8912_i2c_driver);

MODULE_AUTHOR("Adrien Grassein <adrien.grassein@gmail.com>");
MODULE_DESCRIPTION("lt8912 drm driver");
MODULE_LICENSE("GPL v2");<|MERGE_RESOLUTION|>--- conflicted
+++ resolved
@@ -592,22 +592,10 @@
 {
 	struct lt8912 *lt = bridge_to_lt8912(bridge);
 
-<<<<<<< HEAD
-	if (lt->is_attached) {
-		lt8912_hard_power_off(lt);
-
-		if (lt->hdmi_port->ops & DRM_BRIDGE_OP_HPD)
-			drm_bridge_hpd_disable(lt->hdmi_port);
-
-		drm_connector_unregister(&lt->connector);
-		drm_connector_cleanup(&lt->connector);
-	}
-=======
 	lt8912_hard_power_off(lt);
 
 	if (lt->connector.dev && lt->hdmi_port->ops & DRM_BRIDGE_OP_HPD)
 		drm_bridge_hpd_disable(lt->hdmi_port);
->>>>>>> c6114c84
 }
 
 static enum drm_connector_status

--- conflicted
+++ resolved
@@ -236,10 +236,7 @@
 		fuse_len_args(req->args->in_numargs,
 			      (struct fuse_arg *) req->args->in_args);
 	list_add_tail(&req->list, &fiq->pending);
-<<<<<<< HEAD
-=======
 	trace_android_vh_queue_request_and_unlock(&fiq->waitq, sync);
->>>>>>> 6f4a686a
 	fiq->ops->wake_pending_and_unlock(fiq, sync);
 }
 

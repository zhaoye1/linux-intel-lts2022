/* SPDX-License-Identifier: GPL-2.0-or-later
 *
 * Copyright (C) 2005 David Brownell
 */

#ifndef __LINUX_SPI_H
#define __LINUX_SPI_H

#include <linux/bits.h>
#include <linux/device.h>
#include <linux/mod_devicetable.h>
#include <linux/slab.h>
#include <linux/kthread.h>
#include <linux/completion.h>
#include <linux/scatterlist.h>
#include <linux/gpio/consumer.h>
#include <linux/android_kabi.h>

#include <uapi/linux/spi/spi.h>
#include <linux/acpi.h>
#include <linux/u64_stats_sync.h>

struct dma_chan;
struct software_node;
struct ptp_system_timestamp;
struct spi_controller;
struct spi_transfer;
struct spi_controller_mem_ops;
struct spi_controller_mem_caps;

/*
 * INTERFACES between SPI master-side drivers and SPI slave protocol handlers,
 * and SPI infrastructure.
 */
extern struct bus_type spi_bus_type;

/**
 * struct spi_statistics - statistics for spi transfers
 * @syncp:         seqcount to protect members in this struct for per-cpu udate
 *                 on 32-bit systems
 *
 * @messages:      number of spi-messages handled
 * @transfers:     number of spi_transfers handled
 * @errors:        number of errors during spi_transfer
 * @timedout:      number of timeouts during spi_transfer
 *
 * @spi_sync:      number of times spi_sync is used
 * @spi_sync_immediate:
 *                 number of times spi_sync is executed immediately
 *                 in calling context without queuing and scheduling
 * @spi_async:     number of times spi_async is used
 *
 * @bytes:         number of bytes transferred to/from device
 * @bytes_tx:      number of bytes sent to device
 * @bytes_rx:      number of bytes received from device
 *
 * @transfer_bytes_histo:
 *                 transfer bytes histogramm
 *
 * @transfers_split_maxsize:
 *                 number of transfers that have been split because of
 *                 maxsize limit
 */
struct spi_statistics {
	struct u64_stats_sync	syncp;

	u64_stats_t		messages;
	u64_stats_t		transfers;
	u64_stats_t		errors;
	u64_stats_t		timedout;

	u64_stats_t		spi_sync;
	u64_stats_t		spi_sync_immediate;
	u64_stats_t		spi_async;

	u64_stats_t		bytes;
	u64_stats_t		bytes_rx;
	u64_stats_t		bytes_tx;

#define SPI_STATISTICS_HISTO_SIZE 17
	u64_stats_t	transfer_bytes_histo[SPI_STATISTICS_HISTO_SIZE];

	u64_stats_t	transfers_split_maxsize;
};

#define SPI_STATISTICS_ADD_TO_FIELD(pcpu_stats, field, count)		\
	do {								\
		struct spi_statistics *__lstats;			\
		get_cpu();						\
		__lstats = this_cpu_ptr(pcpu_stats);			\
		u64_stats_update_begin(&__lstats->syncp);		\
		u64_stats_add(&__lstats->field, count);			\
		u64_stats_update_end(&__lstats->syncp);			\
		put_cpu();						\
	} while (0)

#define SPI_STATISTICS_INCREMENT_FIELD(pcpu_stats, field)		\
	do {								\
		struct spi_statistics *__lstats;			\
		get_cpu();						\
		__lstats = this_cpu_ptr(pcpu_stats);			\
		u64_stats_update_begin(&__lstats->syncp);		\
		u64_stats_inc(&__lstats->field);			\
		u64_stats_update_end(&__lstats->syncp);			\
		put_cpu();						\
	} while (0)

/**
 * struct spi_delay - SPI delay information
 * @value: Value for the delay
 * @unit: Unit for the delay
 */
struct spi_delay {
#define SPI_DELAY_UNIT_USECS	0
#define SPI_DELAY_UNIT_NSECS	1
#define SPI_DELAY_UNIT_SCK	2
	u16	value;
	u8	unit;
};

extern int spi_delay_to_ns(struct spi_delay *_delay, struct spi_transfer *xfer);
extern int spi_delay_exec(struct spi_delay *_delay, struct spi_transfer *xfer);

/**
 * struct spi_device - Controller side proxy for an SPI slave device
 * @dev: Driver model representation of the device.
 * @controller: SPI controller used with the device.
 * @master: Copy of controller, for backwards compatibility.
 * @max_speed_hz: Maximum clock rate to be used with this chip
 *	(on this board); may be changed by the device's driver.
 *	The spi_transfer.speed_hz can override this for each transfer.
 * @chip_select: Chipselect, distinguishing chips handled by @controller.
 * @mode: The spi mode defines how data is clocked out and in.
 *	This may be changed by the device's driver.
 *	The "active low" default for chipselect mode can be overridden
 *	(by specifying SPI_CS_HIGH) as can the "MSB first" default for
 *	each word in a transfer (by specifying SPI_LSB_FIRST).
 * @bits_per_word: Data transfers involve one or more words; word sizes
 *	like eight or 12 bits are common.  In-memory wordsizes are
 *	powers of two bytes (e.g. 20 bit samples use 32 bits).
 *	This may be changed by the device's driver, or left at the
 *	default (0) indicating protocol words are eight bit bytes.
 *	The spi_transfer.bits_per_word can override this for each transfer.
 * @rt: Make the pump thread real time priority.
 * @irq: Negative, or the number passed to request_irq() to receive
 *	interrupts from this device.
 * @controller_state: Controller's runtime state
 * @controller_data: Board-specific definitions for controller, such as
 *	FIFO initialization parameters; from board_info.controller_data
 * @modalias: Name of the driver to use with this device, or an alias
 *	for that name.  This appears in the sysfs "modalias" attribute
 *	for driver coldplugging, and in uevents used for hotplugging
 * @driver_override: If the name of a driver is written to this attribute, then
 *	the device will bind to the named driver and only the named driver.
 *	Do not set directly, because core frees it; use driver_set_override() to
 *	set or clear it.
 * @cs_gpiod: gpio descriptor of the chipselect line (optional, NULL when
 *	not using a GPIO line)
 * @word_delay: delay to be inserted between consecutive
 *	words of a transfer
 * @cs_setup: delay to be introduced by the controller after CS is asserted
 * @cs_hold: delay to be introduced by the controller before CS is deasserted
 * @cs_inactive: delay to be introduced by the controller after CS is
 *	deasserted. If @cs_change_delay is used from @spi_transfer, then the
 *	two delays will be added up.
 * @pcpu_statistics: statistics for the spi_device
 *
 * A @spi_device is used to interchange data between an SPI slave
 * (usually a discrete chip) and CPU memory.
 *
 * In @dev, the platform_data is used to hold information about this
 * device that's meaningful to the device's protocol driver, but not
 * to its controller.  One example might be an identifier for a chip
 * variant with slightly different functionality; another might be
 * information about how this particular board wires the chip's pins.
 */
struct spi_device {
	struct device		dev;
	struct spi_controller	*controller;
	struct spi_controller	*master;	/* Compatibility layer */
	u32			max_speed_hz;
	u8			chip_select;
	u8			bits_per_word;
	bool			rt;
#define SPI_NO_TX	BIT(31)		/* No transmit wire */
#define SPI_NO_RX	BIT(30)		/* No receive wire */
	/*
	 * All bits defined above should be covered by SPI_MODE_KERNEL_MASK.
	 * The SPI_MODE_KERNEL_MASK has the SPI_MODE_USER_MASK counterpart,
	 * which is defined in 'include/uapi/linux/spi/spi.h'.
	 * The bits defined here are from bit 31 downwards, while in
	 * SPI_MODE_USER_MASK are from 0 upwards.
	 * These bits must not overlap. A static assert check should make sure of that.
	 * If adding extra bits, make sure to decrease the bit index below as well.
	 */
#define SPI_MODE_KERNEL_MASK	(~(BIT(30) - 1))
	u32			mode;
	int			irq;
	void			*controller_state;
	void			*controller_data;
	char			modalias[SPI_NAME_SIZE];
	const char		*driver_override;
	struct gpio_desc	*cs_gpiod;	/* Chip select gpio desc */
	struct spi_delay	word_delay; /* Inter-word delay */
	/* CS delays */
	struct spi_delay	cs_setup;
	struct spi_delay	cs_hold;
	struct spi_delay	cs_inactive;

	/* The statistics */
	struct spi_statistics __percpu	*pcpu_statistics;

	ANDROID_KABI_RESERVE(1);
	ANDROID_KABI_RESERVE(2);

	/*
	 * likely need more hooks for more protocol options affecting how
	 * the controller talks to each chip, like:
	 *  - memory packing (12 bit samples into low bits, others zeroed)
	 *  - priority
	 *  - chipselect delays
	 *  - ...
	 */
};

/* Make sure that SPI_MODE_KERNEL_MASK & SPI_MODE_USER_MASK don't overlap */
static_assert((SPI_MODE_KERNEL_MASK & SPI_MODE_USER_MASK) == 0,
	      "SPI_MODE_USER_MASK & SPI_MODE_KERNEL_MASK must not overlap");

static inline struct spi_device *to_spi_device(const struct device *dev)
{
	return dev ? container_of(dev, struct spi_device, dev) : NULL;
}

/* Most drivers won't need to care about device refcounting */
static inline struct spi_device *spi_dev_get(struct spi_device *spi)
{
	return (spi && get_device(&spi->dev)) ? spi : NULL;
}

static inline void spi_dev_put(struct spi_device *spi)
{
	if (spi)
		put_device(&spi->dev);
}

/* ctldata is for the bus_controller driver's runtime state */
static inline void *spi_get_ctldata(struct spi_device *spi)
{
	return spi->controller_state;
}

static inline void spi_set_ctldata(struct spi_device *spi, void *state)
{
	spi->controller_state = state;
}

/* Device driver data */

static inline void spi_set_drvdata(struct spi_device *spi, void *data)
{
	dev_set_drvdata(&spi->dev, data);
}

static inline void *spi_get_drvdata(struct spi_device *spi)
{
	return dev_get_drvdata(&spi->dev);
}

static inline u8 spi_get_chipselect(const struct spi_device *spi, u8 idx)
{
	return spi->chip_select;
}

static inline void spi_set_chipselect(struct spi_device *spi, u8 idx, u8 chipselect)
{
	spi->chip_select = chipselect;
}

static inline struct gpio_desc *spi_get_csgpiod(const struct spi_device *spi, u8 idx)
{
	return spi->cs_gpiod;
}

static inline void spi_set_csgpiod(struct spi_device *spi, u8 idx, struct gpio_desc *csgpiod)
{
	spi->cs_gpiod = csgpiod;
}

struct spi_message;

/**
 * struct spi_driver - Host side "protocol" driver
 * @id_table: List of SPI devices supported by this driver
 * @probe: Binds this driver to the spi device.  Drivers can verify
 *	that the device is actually present, and may need to configure
 *	characteristics (such as bits_per_word) which weren't needed for
 *	the initial configuration done during system setup.
 * @remove: Unbinds this driver from the spi device
 * @shutdown: Standard shutdown callback used during system state
 *	transitions such as powerdown/halt and kexec
 * @driver: SPI device drivers should initialize the name and owner
 *	field of this structure.
 *
 * This represents the kind of device driver that uses SPI messages to
 * interact with the hardware at the other end of a SPI link.  It's called
 * a "protocol" driver because it works through messages rather than talking
 * directly to SPI hardware (which is what the underlying SPI controller
 * driver does to pass those messages).  These protocols are defined in the
 * specification for the device(s) supported by the driver.
 *
 * As a rule, those device protocols represent the lowest level interface
 * supported by a driver, and it will support upper level interfaces too.
 * Examples of such upper levels include frameworks like MTD, networking,
 * MMC, RTC, filesystem character device nodes, and hardware monitoring.
 */
struct spi_driver {
	const struct spi_device_id *id_table;
	int			(*probe)(struct spi_device *spi);
	void			(*remove)(struct spi_device *spi);
	void			(*shutdown)(struct spi_device *spi);
	struct device_driver	driver;

	ANDROID_KABI_RESERVE(1);
};

static inline struct spi_driver *to_spi_driver(struct device_driver *drv)
{
	return drv ? container_of(drv, struct spi_driver, driver) : NULL;
}

extern int __spi_register_driver(struct module *owner, struct spi_driver *sdrv);

/**
 * spi_unregister_driver - reverse effect of spi_register_driver
 * @sdrv: the driver to unregister
 * Context: can sleep
 */
static inline void spi_unregister_driver(struct spi_driver *sdrv)
{
	if (sdrv)
		driver_unregister(&sdrv->driver);
}

extern struct spi_device *spi_new_ancillary_device(struct spi_device *spi, u8 chip_select);

/* Use a define to avoid include chaining to get THIS_MODULE */
#define spi_register_driver(driver) \
	__spi_register_driver(THIS_MODULE, driver)

/**
 * module_spi_driver() - Helper macro for registering a SPI driver
 * @__spi_driver: spi_driver struct
 *
 * Helper macro for SPI drivers which do not do anything special in module
 * init/exit. This eliminates a lot of boilerplate. Each module may only
 * use this macro once, and calling it replaces module_init() and module_exit()
 */
#define module_spi_driver(__spi_driver) \
	module_driver(__spi_driver, spi_register_driver, \
			spi_unregister_driver)

/**
 * struct spi_controller - interface to SPI master or slave controller
 * @dev: device interface to this driver
 * @list: link with the global spi_controller list
 * @bus_num: board-specific (and often SOC-specific) identifier for a
 *	given SPI controller.
 * @num_chipselect: chipselects are used to distinguish individual
 *	SPI slaves, and are numbered from zero to num_chipselects.
 *	each slave has a chipselect signal, but it's common that not
 *	every chipselect is connected to a slave.
 * @dma_alignment: SPI controller constraint on DMA buffers alignment.
 * @mode_bits: flags understood by this controller driver
 * @buswidth_override_bits: flags to override for this controller driver
 * @bits_per_word_mask: A mask indicating which values of bits_per_word are
 *	supported by the driver. Bit n indicates that a bits_per_word n+1 is
 *	supported. If set, the SPI core will reject any transfer with an
 *	unsupported bits_per_word. If not set, this value is simply ignored,
 *	and it's up to the individual driver to perform any validation.
 * @min_speed_hz: Lowest supported transfer speed
 * @max_speed_hz: Highest supported transfer speed
 * @flags: other constraints relevant to this driver
 * @slave: indicates that this is an SPI slave controller
 * @devm_allocated: whether the allocation of this struct is devres-managed
 * @max_transfer_size: function that returns the max transfer size for
 *	a &spi_device; may be %NULL, so the default %SIZE_MAX will be used.
 * @max_message_size: function that returns the max message size for
 *	a &spi_device; may be %NULL, so the default %SIZE_MAX will be used.
 * @io_mutex: mutex for physical bus access
 * @add_lock: mutex to avoid adding devices to the same chipselect
 * @bus_lock_spinlock: spinlock for SPI bus locking
 * @bus_lock_mutex: mutex for exclusion of multiple callers
 * @bus_lock_flag: indicates that the SPI bus is locked for exclusive use
 * @setup: updates the device mode and clocking records used by a
 *	device's SPI controller; protocol code may call this.  This
 *	must fail if an unrecognized or unsupported mode is requested.
 *	It's always safe to call this unless transfers are pending on
 *	the device whose settings are being modified.
 * @set_cs_timing: optional hook for SPI devices to request SPI master
 * controller for configuring specific CS setup time, hold time and inactive
 * delay interms of clock counts
 * @transfer: adds a message to the controller's transfer queue.
 * @cleanup: frees controller-specific state
 * @can_dma: determine whether this controller supports DMA
 * @dma_map_dev: device which can be used for DMA mapping
 * @cur_rx_dma_dev: device which is currently used for RX DMA mapping
 * @cur_tx_dma_dev: device which is currently used for TX DMA mapping
 * @queued: whether this controller is providing an internal message queue
 * @kworker: pointer to thread struct for message pump
 * @pump_messages: work struct for scheduling work to the message pump
 * @queue_lock: spinlock to syncronise access to message queue
 * @queue: message queue
 * @cur_msg: the currently in-flight message
 * @cur_msg_completion: a completion for the current in-flight message
 * @cur_msg_incomplete: Flag used internally to opportunistically skip
 *	the @cur_msg_completion. This flag is used to check if the driver has
 *	already called spi_finalize_current_message().
 * @cur_msg_need_completion: Flag used internally to opportunistically skip
 *	the @cur_msg_completion. This flag is used to signal the context that
 *	is running spi_finalize_current_message() that it needs to complete()
 * @cur_msg_mapped: message has been mapped for DMA
 * @last_cs: the last chip_select that is recorded by set_cs, -1 on non chip
 *           selected
 * @last_cs_mode_high: was (mode & SPI_CS_HIGH) true on the last call to set_cs.
 * @xfer_completion: used by core transfer_one_message()
 * @busy: message pump is busy
 * @running: message pump is running
 * @rt: whether this queue is set to run as a realtime task
 * @auto_runtime_pm: the core should ensure a runtime PM reference is held
 *                   while the hardware is prepared, using the parent
 *                   device for the spidev
 * @max_dma_len: Maximum length of a DMA transfer for the device.
 * @prepare_transfer_hardware: a message will soon arrive from the queue
 *	so the subsystem requests the driver to prepare the transfer hardware
 *	by issuing this call
 * @transfer_one_message: the subsystem calls the driver to transfer a single
 *	message while queuing transfers that arrive in the meantime. When the
 *	driver is finished with this message, it must call
 *	spi_finalize_current_message() so the subsystem can issue the next
 *	message
 * @unprepare_transfer_hardware: there are currently no more messages on the
 *	queue so the subsystem notifies the driver that it may relax the
 *	hardware by issuing this call
 *
 * @set_cs: set the logic level of the chip select line.  May be called
 *          from interrupt context.
 * @prepare_message: set up the controller to transfer a single message,
 *                   for example doing DMA mapping.  Called from threaded
 *                   context.
 * @transfer_one: transfer a single spi_transfer.
 *
 *                  - return 0 if the transfer is finished,
 *                  - return 1 if the transfer is still in progress. When
 *                    the driver is finished with this transfer it must
 *                    call spi_finalize_current_transfer() so the subsystem
 *                    can issue the next transfer. Note: transfer_one and
 *                    transfer_one_message are mutually exclusive; when both
 *                    are set, the generic subsystem does not call your
 *                    transfer_one callback.
 * @handle_err: the subsystem calls the driver to handle an error that occurs
 *		in the generic implementation of transfer_one_message().
 * @mem_ops: optimized/dedicated operations for interactions with SPI memory.
 *	     This field is optional and should only be implemented if the
 *	     controller has native support for memory like operations.
 * @mem_caps: controller capabilities for the handling of memory operations.
 * @unprepare_message: undo any work done by prepare_message().
 * @slave_abort: abort the ongoing transfer request on an SPI slave controller
 * @cs_gpiods: Array of GPIO descs to use as chip select lines; one per CS
 *	number. Any individual value may be NULL for CS lines that
 *	are not GPIOs (driven by the SPI controller itself).
 * @use_gpio_descriptors: Turns on the code in the SPI core to parse and grab
 *	GPIO descriptors. This will fill in @cs_gpiods and SPI devices will have
 *	the cs_gpiod assigned if a GPIO line is found for the chipselect.
 * @unused_native_cs: When cs_gpiods is used, spi_register_controller() will
 *	fill in this field with the first unused native CS, to be used by SPI
 *	controller drivers that need to drive a native CS when using GPIO CS.
 * @max_native_cs: When cs_gpiods is used, and this field is filled in,
 *	spi_register_controller() will validate all native CS (including the
 *	unused native CS) against this value.
 * @pcpu_statistics: statistics for the spi_controller
 * @dma_tx: DMA transmit channel
 * @dma_rx: DMA receive channel
 * @dummy_rx: dummy receive buffer for full-duplex devices
 * @dummy_tx: dummy transmit buffer for full-duplex devices
 * @fw_translate_cs: If the boot firmware uses different numbering scheme
 *	what Linux expects, this optional hook can be used to translate
 *	between the two.
 * @ptp_sts_supported: If the driver sets this to true, it must provide a
 *	time snapshot in @spi_transfer->ptp_sts as close as possible to the
 *	moment in time when @spi_transfer->ptp_sts_word_pre and
 *	@spi_transfer->ptp_sts_word_post were transmitted.
 *	If the driver does not set this, the SPI core takes the snapshot as
 *	close to the driver hand-over as possible.
 * @irq_flags: Interrupt enable state during PTP system timestamping
 * @fallback: fallback to pio if dma transfer return failure with
 *	SPI_TRANS_FAIL_NO_START.
 * @queue_empty: signal green light for opportunistically skipping the queue
 *	for spi_sync transfers.
 * @must_async: disable all fast paths in the core
 *
 * Each SPI controller can communicate with one or more @spi_device
 * children.  These make a small bus, sharing MOSI, MISO and SCK signals
 * but not chip select signals.  Each device may be configured to use a
 * different clock rate, since those shared signals are ignored unless
 * the chip is selected.
 *
 * The driver for an SPI controller manages access to those devices through
 * a queue of spi_message transactions, copying data between CPU memory and
 * an SPI slave device.  For each such message it queues, it calls the
 * message's completion function when the transaction completes.
 */
struct spi_controller {
	struct device	dev;

	struct list_head list;

	/* Other than negative (== assign one dynamically), bus_num is fully
	 * board-specific.  usually that simplifies to being SOC-specific.
	 * example:  one SOC has three SPI controllers, numbered 0..2,
	 * and one board's schematics might show it using SPI-2.  software
	 * would normally use bus_num=2 for that controller.
	 */
	s16			bus_num;

	/* chipselects will be integral to many controllers; some others
	 * might use board-specific GPIOs.
	 */
	u16			num_chipselect;

	/* Some SPI controllers pose alignment requirements on DMAable
	 * buffers; let protocol drivers know about these requirements.
	 */
	u16			dma_alignment;

	/* spi_device.mode flags understood by this controller driver */
	u32			mode_bits;

	/* spi_device.mode flags override flags for this controller */
	u32			buswidth_override_bits;

	/* Bitmask of supported bits_per_word for transfers */
	u32			bits_per_word_mask;
#define SPI_BPW_MASK(bits) BIT((bits) - 1)
#define SPI_BPW_RANGE_MASK(min, max) GENMASK((max) - 1, (min) - 1)

	/* Limits on transfer speed */
	u32			min_speed_hz;
	u32			max_speed_hz;

	/* Other constraints relevant to this driver */
	u16			flags;
#define SPI_CONTROLLER_HALF_DUPLEX	BIT(0)	/* Can't do full duplex */
#define SPI_CONTROLLER_NO_RX		BIT(1)	/* Can't do buffer read */
#define SPI_CONTROLLER_NO_TX		BIT(2)	/* Can't do buffer write */
#define SPI_CONTROLLER_MUST_RX		BIT(3)	/* Requires rx */
#define SPI_CONTROLLER_MUST_TX		BIT(4)	/* Requires tx */

#define SPI_MASTER_GPIO_SS		BIT(5)	/* GPIO CS must select slave */
#define SPI_CONTROLLER_SUSPENDED	BIT(6)	/* Currently suspended */

	/* Flag indicating if the allocation of this struct is devres-managed */
	bool			devm_allocated;

	/* Flag indicating this is an SPI slave controller */
	bool			slave;

	/*
	 * on some hardware transfer / message size may be constrained
	 * the limit may depend on device transfer settings
	 */
	size_t (*max_transfer_size)(struct spi_device *spi);
	size_t (*max_message_size)(struct spi_device *spi);

	/* I/O mutex */
	struct mutex		io_mutex;

	/* Used to avoid adding the same CS twice */
	struct mutex		add_lock;

	/* Lock and mutex for SPI bus locking */
	spinlock_t		bus_lock_spinlock;
	struct mutex		bus_lock_mutex;

	/* Flag indicating that the SPI bus is locked for exclusive use */
	bool			bus_lock_flag;

	/* Setup mode and clock, etc (spi driver may call many times).
	 *
	 * IMPORTANT:  this may be called when transfers to another
	 * device are active.  DO NOT UPDATE SHARED REGISTERS in ways
	 * which could break those transfers.
	 */
	int			(*setup)(struct spi_device *spi);

	/*
	 * set_cs_timing() method is for SPI controllers that supports
	 * configuring CS timing.
	 *
	 * This hook allows SPI client drivers to request SPI controllers
	 * to configure specific CS timing through spi_set_cs_timing() after
	 * spi_setup().
	 */
	int (*set_cs_timing)(struct spi_device *spi);

	/* Bidirectional bulk transfers
	 *
	 * + The transfer() method may not sleep; its main role is
	 *   just to add the message to the queue.
	 * + For now there's no remove-from-queue operation, or
	 *   any other request management
	 * + To a given spi_device, message queueing is pure fifo
	 *
	 * + The controller's main job is to process its message queue,
	 *   selecting a chip (for masters), then transferring data
	 * + If there are multiple spi_device children, the i/o queue
	 *   arbitration algorithm is unspecified (round robin, fifo,
	 *   priority, reservations, preemption, etc)
	 *
	 * + Chipselect stays active during the entire message
	 *   (unless modified by spi_transfer.cs_change != 0).
	 * + The message transfers use clock and SPI mode parameters
	 *   previously established by setup() for this device
	 */
	int			(*transfer)(struct spi_device *spi,
						struct spi_message *mesg);

	/* Called on release() to free memory provided by spi_controller */
	void			(*cleanup)(struct spi_device *spi);

	/*
	 * Used to enable core support for DMA handling, if can_dma()
	 * exists and returns true then the transfer will be mapped
	 * prior to transfer_one() being called.  The driver should
	 * not modify or store xfer and dma_tx and dma_rx must be set
	 * while the device is prepared.
	 */
	bool			(*can_dma)(struct spi_controller *ctlr,
					   struct spi_device *spi,
					   struct spi_transfer *xfer);
	struct device *dma_map_dev;
	struct device *cur_rx_dma_dev;
	struct device *cur_tx_dma_dev;

	/*
	 * These hooks are for drivers that want to use the generic
	 * controller transfer queueing mechanism. If these are used, the
	 * transfer() function above must NOT be specified by the driver.
	 * Over time we expect SPI drivers to be phased over to this API.
	 */
	bool				queued;
	struct kthread_worker		*kworker;
	struct kthread_work		pump_messages;
	spinlock_t			queue_lock;
	struct list_head		queue;
	struct spi_message		*cur_msg;
	struct completion               cur_msg_completion;
	bool				cur_msg_incomplete;
	bool				cur_msg_need_completion;
	bool				busy;
	bool				running;
	bool				rt;
	bool				auto_runtime_pm;
	bool				cur_msg_mapped;
	char				last_cs;
	bool				last_cs_mode_high;
	bool                            fallback;
	struct completion               xfer_completion;
	size_t				max_dma_len;

	int (*prepare_transfer_hardware)(struct spi_controller *ctlr);
	int (*transfer_one_message)(struct spi_controller *ctlr,
				    struct spi_message *mesg);
	int (*unprepare_transfer_hardware)(struct spi_controller *ctlr);
	int (*prepare_message)(struct spi_controller *ctlr,
			       struct spi_message *message);
	int (*unprepare_message)(struct spi_controller *ctlr,
				 struct spi_message *message);
	int (*slave_abort)(struct spi_controller *ctlr);

	/*
	 * These hooks are for drivers that use a generic implementation
	 * of transfer_one_message() provided by the core.
	 */
	void (*set_cs)(struct spi_device *spi, bool enable);
	int (*transfer_one)(struct spi_controller *ctlr, struct spi_device *spi,
			    struct spi_transfer *transfer);
	void (*handle_err)(struct spi_controller *ctlr,
			   struct spi_message *message);

	/* Optimized handlers for SPI memory-like operations. */
	const struct spi_controller_mem_ops *mem_ops;
	const struct spi_controller_mem_caps *mem_caps;

	/* gpio chip select */
	struct gpio_desc	**cs_gpiods;
	bool			use_gpio_descriptors;
	s8			unused_native_cs;
	s8			max_native_cs;

	/* Statistics */
	struct spi_statistics __percpu	*pcpu_statistics;

	/* DMA channels for use with core dmaengine helpers */
	struct dma_chan		*dma_tx;
	struct dma_chan		*dma_rx;

	/* Dummy data for full duplex devices */
	void			*dummy_rx;
	void			*dummy_tx;

	int (*fw_translate_cs)(struct spi_controller *ctlr, unsigned cs);

	/*
	 * Driver sets this field to indicate it is able to snapshot SPI
	 * transfers (needed e.g. for reading the time of POSIX clocks)
	 */
	bool			ptp_sts_supported;

	/* Interrupt enable state during PTP system timestamping */
	unsigned long		irq_flags;

	/* Flag for enabling opportunistic skipping of the queue in spi_sync */
	bool			queue_empty;
	bool			must_async;

	ANDROID_KABI_RESERVE(1);
	ANDROID_KABI_RESERVE(2);
};

static inline void *spi_controller_get_devdata(struct spi_controller *ctlr)
{
	return dev_get_drvdata(&ctlr->dev);
}

static inline void spi_controller_set_devdata(struct spi_controller *ctlr,
					      void *data)
{
	dev_set_drvdata(&ctlr->dev, data);
}

static inline struct spi_controller *spi_controller_get(struct spi_controller *ctlr)
{
	if (!ctlr || !get_device(&ctlr->dev))
		return NULL;
	return ctlr;
}

static inline void spi_controller_put(struct spi_controller *ctlr)
{
	if (ctlr)
		put_device(&ctlr->dev);
}

static inline bool spi_controller_is_slave(struct spi_controller *ctlr)
{
	return IS_ENABLED(CONFIG_SPI_SLAVE) && ctlr->slave;
}

<<<<<<< HEAD
static inline bool spi_controller_is_target(struct spi_controller *ctlr)
{
	return IS_ENABLED(CONFIG_SPI_SLAVE) && ctlr->target;
}

extern void spi_set_cs(struct spi_device *spi, bool enable, bool force);

=======
>>>>>>> 6f4a686a
/* PM calls that need to be issued by the driver */
extern int spi_controller_suspend(struct spi_controller *ctlr);
extern int spi_controller_resume(struct spi_controller *ctlr);

/* Calls the driver make to interact with the message queue */
extern struct spi_message *spi_get_next_queued_message(struct spi_controller *ctlr);
extern void spi_finalize_current_message(struct spi_controller *ctlr);
extern void spi_finalize_current_transfer(struct spi_controller *ctlr);

/* Helper calls for driver to timestamp transfer */
void spi_take_timestamp_pre(struct spi_controller *ctlr,
			    struct spi_transfer *xfer,
			    size_t progress, bool irqs_off);
void spi_take_timestamp_post(struct spi_controller *ctlr,
			     struct spi_transfer *xfer,
			     size_t progress, bool irqs_off);

/* The spi driver core manages memory for the spi_controller classdev */
extern struct spi_controller *__spi_alloc_controller(struct device *host,
						unsigned int size, bool slave);

static inline struct spi_controller *spi_alloc_master(struct device *host,
						      unsigned int size)
{
	return __spi_alloc_controller(host, size, false);
}

static inline struct spi_controller *spi_alloc_slave(struct device *host,
						     unsigned int size)
{
	if (!IS_ENABLED(CONFIG_SPI_SLAVE))
		return NULL;

	return __spi_alloc_controller(host, size, true);
}

struct spi_controller *__devm_spi_alloc_controller(struct device *dev,
						   unsigned int size,
						   bool slave);

static inline struct spi_controller *devm_spi_alloc_master(struct device *dev,
							   unsigned int size)
{
	return __devm_spi_alloc_controller(dev, size, false);
}

static inline struct spi_controller *devm_spi_alloc_slave(struct device *dev,
							  unsigned int size)
{
	if (!IS_ENABLED(CONFIG_SPI_SLAVE))
		return NULL;

	return __devm_spi_alloc_controller(dev, size, true);
}

extern int spi_register_controller(struct spi_controller *ctlr);
extern int devm_spi_register_controller(struct device *dev,
					struct spi_controller *ctlr);
extern void spi_unregister_controller(struct spi_controller *ctlr);

#if IS_ENABLED(CONFIG_ACPI)
extern struct spi_device *acpi_spi_device_alloc(struct spi_controller *ctlr,
						struct acpi_device *adev,
						int index);
int acpi_spi_count_resources(struct acpi_device *adev);
#endif

/*
 * SPI resource management while processing a SPI message
 */

typedef void (*spi_res_release_t)(struct spi_controller *ctlr,
				  struct spi_message *msg,
				  void *res);

/**
 * struct spi_res - spi resource management structure
 * @entry:   list entry
 * @release: release code called prior to freeing this resource
 * @data:    extra data allocated for the specific use-case
 *
 * this is based on ideas from devres, but focused on life-cycle
 * management during spi_message processing
 */
struct spi_res {
	struct list_head        entry;
	spi_res_release_t       release;
	unsigned long long      data[]; /* Guarantee ull alignment */
};

/*---------------------------------------------------------------------------*/

/*
 * I/O INTERFACE between SPI controller and protocol drivers
 *
 * Protocol drivers use a queue of spi_messages, each transferring data
 * between the controller and memory buffers.
 *
 * The spi_messages themselves consist of a series of read+write transfer
 * segments.  Those segments always read the same number of bits as they
 * write; but one or the other is easily ignored by passing a null buffer
 * pointer.  (This is unlike most types of I/O API, because SPI hardware
 * is full duplex.)
 *
 * NOTE:  Allocation of spi_transfer and spi_message memory is entirely
 * up to the protocol driver, which guarantees the integrity of both (as
 * well as the data buffers) for as long as the message is queued.
 */

/**
 * struct spi_transfer - a read/write buffer pair
 * @tx_buf: data to be written (dma-safe memory), or NULL
 * @rx_buf: data to be read (dma-safe memory), or NULL
 * @tx_dma: DMA address of tx_buf, if @spi_message.is_dma_mapped
 * @rx_dma: DMA address of rx_buf, if @spi_message.is_dma_mapped
 * @tx_nbits: number of bits used for writing. If 0 the default
 *      (SPI_NBITS_SINGLE) is used.
 * @rx_nbits: number of bits used for reading. If 0 the default
 *      (SPI_NBITS_SINGLE) is used.
 * @len: size of rx and tx buffers (in bytes)
 * @speed_hz: Select a speed other than the device default for this
 *      transfer. If 0 the default (from @spi_device) is used.
 * @bits_per_word: select a bits_per_word other than the device default
 *      for this transfer. If 0 the default (from @spi_device) is used.
 * @dummy_data: indicates transfer is dummy bytes transfer.
 * @cs_off: performs the transfer with chipselect off.
 * @cs_change: affects chipselect after this transfer completes
 * @cs_change_delay: delay between cs deassert and assert when
 *      @cs_change is set and @spi_transfer is not the last in @spi_message
 * @delay: delay to be introduced after this transfer before
 *	(optionally) changing the chipselect status, then starting
 *	the next transfer or completing this @spi_message.
 * @word_delay: inter word delay to be introduced after each word size
 *	(set by bits_per_word) transmission.
 * @effective_speed_hz: the effective SCK-speed that was used to
 *      transfer this transfer. Set to 0 if the spi bus driver does
 *      not support it.
 * @transfer_list: transfers are sequenced through @spi_message.transfers
 * @tx_sg: Scatterlist for transmit, currently not for client use
 * @rx_sg: Scatterlist for receive, currently not for client use
 * @ptp_sts_word_pre: The word (subject to bits_per_word semantics) offset
 *	within @tx_buf for which the SPI device is requesting that the time
 *	snapshot for this transfer begins. Upon completing the SPI transfer,
 *	this value may have changed compared to what was requested, depending
 *	on the available snapshotting resolution (DMA transfer,
 *	@ptp_sts_supported is false, etc).
 * @ptp_sts_word_post: See @ptp_sts_word_post. The two can be equal (meaning
 *	that a single byte should be snapshotted).
 *	If the core takes care of the timestamp (if @ptp_sts_supported is false
 *	for this controller), it will set @ptp_sts_word_pre to 0, and
 *	@ptp_sts_word_post to the length of the transfer. This is done
 *	purposefully (instead of setting to spi_transfer->len - 1) to denote
 *	that a transfer-level snapshot taken from within the driver may still
 *	be of higher quality.
 * @ptp_sts: Pointer to a memory location held by the SPI slave device where a
 *	PTP system timestamp structure may lie. If drivers use PIO or their
 *	hardware has some sort of assist for retrieving exact transfer timing,
 *	they can (and should) assert @ptp_sts_supported and populate this
 *	structure using the ptp_read_system_*ts helper functions.
 *	The timestamp must represent the time at which the SPI slave device has
 *	processed the word, i.e. the "pre" timestamp should be taken before
 *	transmitting the "pre" word, and the "post" timestamp after receiving
 *	transmit confirmation from the controller for the "post" word.
 * @timestamped: true if the transfer has been timestamped
 * @error: Error status logged by spi controller driver.
 *
 * SPI transfers always write the same number of bytes as they read.
 * Protocol drivers should always provide @rx_buf and/or @tx_buf.
 * In some cases, they may also want to provide DMA addresses for
 * the data being transferred; that may reduce overhead, when the
 * underlying driver uses dma.
 *
 * If the transmit buffer is null, zeroes will be shifted out
 * while filling @rx_buf.  If the receive buffer is null, the data
 * shifted in will be discarded.  Only "len" bytes shift out (or in).
 * It's an error to try to shift out a partial word.  (For example, by
 * shifting out three bytes with word size of sixteen or twenty bits;
 * the former uses two bytes per word, the latter uses four bytes.)
 *
 * In-memory data values are always in native CPU byte order, translated
 * from the wire byte order (big-endian except with SPI_LSB_FIRST).  So
 * for example when bits_per_word is sixteen, buffers are 2N bytes long
 * (@len = 2N) and hold N sixteen bit words in CPU byte order.
 *
 * When the word size of the SPI transfer is not a power-of-two multiple
 * of eight bits, those in-memory words include extra bits.  In-memory
 * words are always seen by protocol drivers as right-justified, so the
 * undefined (rx) or unused (tx) bits are always the most significant bits.
 *
 * All SPI transfers start with the relevant chipselect active.  Normally
 * it stays selected until after the last transfer in a message.  Drivers
 * can affect the chipselect signal using cs_change.
 *
 * (i) If the transfer isn't the last one in the message, this flag is
 * used to make the chipselect briefly go inactive in the middle of the
 * message.  Toggling chipselect in this way may be needed to terminate
 * a chip command, letting a single spi_message perform all of group of
 * chip transactions together.
 *
 * (ii) When the transfer is the last one in the message, the chip may
 * stay selected until the next transfer.  On multi-device SPI busses
 * with nothing blocking messages going to other devices, this is just
 * a performance hint; starting a message to another device deselects
 * this one.  But in other cases, this can be used to ensure correctness.
 * Some devices need protocol transactions to be built from a series of
 * spi_message submissions, where the content of one message is determined
 * by the results of previous messages and where the whole transaction
 * ends when the chipselect goes intactive.
 *
 * When SPI can transfer in 1x,2x or 4x. It can get this transfer information
 * from device through @tx_nbits and @rx_nbits. In Bi-direction, these
 * two should both be set. User can set transfer mode with SPI_NBITS_SINGLE(1x)
 * SPI_NBITS_DUAL(2x) and SPI_NBITS_QUAD(4x) to support these three transfer.
 *
 * The code that submits an spi_message (and its spi_transfers)
 * to the lower layers is responsible for managing its memory.
 * Zero-initialize every field you don't set up explicitly, to
 * insulate against future API updates.  After you submit a message
 * and its transfers, ignore them until its completion callback.
 */
struct spi_transfer {
	/* It's ok if tx_buf == rx_buf (right?)
	 * for MicroWire, one buffer must be null
	 * buffers must work with dma_*map_single() calls, unless
	 *   spi_message.is_dma_mapped reports a pre-existing mapping
	 */
	const void	*tx_buf;
	void		*rx_buf;
	unsigned	len;

	dma_addr_t	tx_dma;
	dma_addr_t	rx_dma;
	struct sg_table tx_sg;
	struct sg_table rx_sg;

	unsigned	dummy_data:1;
	unsigned	cs_off:1;
	unsigned	cs_change:1;
	unsigned	tx_nbits:3;
	unsigned	rx_nbits:3;
#define	SPI_NBITS_SINGLE	0x01 /* 1bit transfer */
#define	SPI_NBITS_DUAL		0x02 /* 2bits transfer */
#define	SPI_NBITS_QUAD		0x04 /* 4bits transfer */
	u8		bits_per_word;
	struct spi_delay	delay;
	struct spi_delay	cs_change_delay;
	struct spi_delay	word_delay;
	u32		speed_hz;

	u32		effective_speed_hz;

	unsigned int	ptp_sts_word_pre;
	unsigned int	ptp_sts_word_post;

	struct ptp_system_timestamp *ptp_sts;

	bool		timestamped;

	struct list_head transfer_list;

#define SPI_TRANS_FAIL_NO_START	BIT(0)
	u16		error;

	ANDROID_KABI_RESERVE(1);
};

/**
 * struct spi_message - one multi-segment SPI transaction
 * @transfers: list of transfer segments in this transaction
 * @spi: SPI device to which the transaction is queued
 * @is_dma_mapped: if true, the caller provided both dma and cpu virtual
 *	addresses for each transfer buffer
 * @complete: called to report transaction completions
 * @context: the argument to complete() when it's called
 * @frame_length: the total number of bytes in the message
 * @actual_length: the total number of bytes that were transferred in all
 *	successful segments
 * @status: zero for success, else negative errno
 * @queue: for use by whichever driver currently owns the message
 * @state: for use by whichever driver currently owns the message
 * @resources: for resource management when the spi message is processed
 * @prepared: spi_prepare_message was called for the this message
 *
 * A @spi_message is used to execute an atomic sequence of data transfers,
 * each represented by a struct spi_transfer.  The sequence is "atomic"
 * in the sense that no other spi_message may use that SPI bus until that
 * sequence completes.  On some systems, many such sequences can execute as
 * a single programmed DMA transfer.  On all systems, these messages are
 * queued, and might complete after transactions to other devices.  Messages
 * sent to a given spi_device are always executed in FIFO order.
 *
 * The code that submits an spi_message (and its spi_transfers)
 * to the lower layers is responsible for managing its memory.
 * Zero-initialize every field you don't set up explicitly, to
 * insulate against future API updates.  After you submit a message
 * and its transfers, ignore them until its completion callback.
 */
struct spi_message {
	struct list_head	transfers;

	struct spi_device	*spi;

	unsigned		is_dma_mapped:1;

	/* REVISIT:  we might want a flag affecting the behavior of the
	 * last transfer ... allowing things like "read 16 bit length L"
	 * immediately followed by "read L bytes".  Basically imposing
	 * a specific message scheduling algorithm.
	 *
	 * Some controller drivers (message-at-a-time queue processing)
	 * could provide that as their default scheduling algorithm.  But
	 * others (with multi-message pipelines) could need a flag to
	 * tell them about such special cases.
	 */

	/* Completion is reported through a callback */
	void			(*complete)(void *context);
	void			*context;
	unsigned		frame_length;
	unsigned		actual_length;
	int			status;

	/* For optional use by whatever driver currently owns the
	 * spi_message ...  between calls to spi_async and then later
	 * complete(), that's the spi_controller controller driver.
	 */
	struct list_head	queue;
	void			*state;

	/* List of spi_res reources when the spi message is processed */
	struct list_head        resources;

	/* spi_prepare_message() was called for this message */
	bool			prepared;

	ANDROID_KABI_RESERVE(1);
};

static inline void spi_message_init_no_memset(struct spi_message *m)
{
	INIT_LIST_HEAD(&m->transfers);
	INIT_LIST_HEAD(&m->resources);
}

static inline void spi_message_init(struct spi_message *m)
{
	memset(m, 0, sizeof *m);
	spi_message_init_no_memset(m);
}

static inline void
spi_message_add_tail(struct spi_transfer *t, struct spi_message *m)
{
	list_add_tail(&t->transfer_list, &m->transfers);
}

static inline void
spi_transfer_del(struct spi_transfer *t)
{
	list_del(&t->transfer_list);
}

static inline int
spi_transfer_delay_exec(struct spi_transfer *t)
{
	return spi_delay_exec(&t->delay, t);
}

/**
 * spi_message_init_with_transfers - Initialize spi_message and append transfers
 * @m: spi_message to be initialized
 * @xfers: An array of spi transfers
 * @num_xfers: Number of items in the xfer array
 *
 * This function initializes the given spi_message and adds each spi_transfer in
 * the given array to the message.
 */
static inline void
spi_message_init_with_transfers(struct spi_message *m,
struct spi_transfer *xfers, unsigned int num_xfers)
{
	unsigned int i;

	spi_message_init(m);
	for (i = 0; i < num_xfers; ++i)
		spi_message_add_tail(&xfers[i], m);
}

/* It's fine to embed message and transaction structures in other data
 * structures so long as you don't free them while they're in use.
 */

static inline struct spi_message *spi_message_alloc(unsigned ntrans, gfp_t flags)
{
	struct spi_message *m;

	m = kzalloc(sizeof(struct spi_message)
			+ ntrans * sizeof(struct spi_transfer),
			flags);
	if (m) {
		unsigned i;
		struct spi_transfer *t = (struct spi_transfer *)(m + 1);

		spi_message_init_no_memset(m);
		for (i = 0; i < ntrans; i++, t++)
			spi_message_add_tail(t, m);
	}
	return m;
}

static inline void spi_message_free(struct spi_message *m)
{
	kfree(m);
}

extern int spi_setup(struct spi_device *spi);
extern int spi_async(struct spi_device *spi, struct spi_message *message);
extern int spi_slave_abort(struct spi_device *spi);

static inline size_t
spi_max_message_size(struct spi_device *spi)
{
	struct spi_controller *ctlr = spi->controller;

	if (!ctlr->max_message_size)
		return SIZE_MAX;
	return ctlr->max_message_size(spi);
}

static inline size_t
spi_max_transfer_size(struct spi_device *spi)
{
	struct spi_controller *ctlr = spi->controller;
	size_t tr_max = SIZE_MAX;
	size_t msg_max = spi_max_message_size(spi);

	if (ctlr->max_transfer_size)
		tr_max = ctlr->max_transfer_size(spi);

	/* Transfer size limit must not be greater than message size limit */
	return min(tr_max, msg_max);
}

/**
 * spi_is_bpw_supported - Check if bits per word is supported
 * @spi: SPI device
 * @bpw: Bits per word
 *
 * This function checks to see if the SPI controller supports @bpw.
 *
 * Returns:
 * True if @bpw is supported, false otherwise.
 */
static inline bool spi_is_bpw_supported(struct spi_device *spi, u32 bpw)
{
	u32 bpw_mask = spi->master->bits_per_word_mask;

	if (bpw == 8 || (bpw <= 32 && bpw_mask & SPI_BPW_MASK(bpw)))
		return true;

	return false;
}

/*---------------------------------------------------------------------------*/

/* SPI transfer replacement methods which make use of spi_res */

struct spi_replaced_transfers;
typedef void (*spi_replaced_release_t)(struct spi_controller *ctlr,
				       struct spi_message *msg,
				       struct spi_replaced_transfers *res);
/**
 * struct spi_replaced_transfers - structure describing the spi_transfer
 *                                 replacements that have occurred
 *                                 so that they can get reverted
 * @release:            some extra release code to get executed prior to
 *                      relasing this structure
 * @extradata:          pointer to some extra data if requested or NULL
 * @replaced_transfers: transfers that have been replaced and which need
 *                      to get restored
 * @replaced_after:     the transfer after which the @replaced_transfers
 *                      are to get re-inserted
 * @inserted:           number of transfers inserted
 * @inserted_transfers: array of spi_transfers of array-size @inserted,
 *                      that have been replacing replaced_transfers
 *
 * note: that @extradata will point to @inserted_transfers[@inserted]
 * if some extra allocation is requested, so alignment will be the same
 * as for spi_transfers
 */
struct spi_replaced_transfers {
	spi_replaced_release_t release;
	void *extradata;
	struct list_head replaced_transfers;
	struct list_head *replaced_after;
	size_t inserted;
	struct spi_transfer inserted_transfers[];
};

/*---------------------------------------------------------------------------*/

/* SPI transfer transformation methods */

extern int spi_split_transfers_maxsize(struct spi_controller *ctlr,
				       struct spi_message *msg,
				       size_t maxsize,
				       gfp_t gfp);

/*---------------------------------------------------------------------------*/

/* All these synchronous SPI transfer routines are utilities layered
 * over the core async transfer primitive.  Here, "synchronous" means
 * they will sleep uninterruptibly until the async transfer completes.
 */

extern int spi_sync(struct spi_device *spi, struct spi_message *message);
extern int spi_sync_locked(struct spi_device *spi, struct spi_message *message);
extern int spi_bus_lock(struct spi_controller *ctlr);
extern int spi_bus_unlock(struct spi_controller *ctlr);

/**
 * spi_sync_transfer - synchronous SPI data transfer
 * @spi: device with which data will be exchanged
 * @xfers: An array of spi_transfers
 * @num_xfers: Number of items in the xfer array
 * Context: can sleep
 *
 * Does a synchronous SPI data transfer of the given spi_transfer array.
 *
 * For more specific semantics see spi_sync().
 *
 * Return: zero on success, else a negative error code.
 */
static inline int
spi_sync_transfer(struct spi_device *spi, struct spi_transfer *xfers,
	unsigned int num_xfers)
{
	struct spi_message msg;

	spi_message_init_with_transfers(&msg, xfers, num_xfers);

	return spi_sync(spi, &msg);
}

/**
 * spi_write - SPI synchronous write
 * @spi: device to which data will be written
 * @buf: data buffer
 * @len: data buffer size
 * Context: can sleep
 *
 * This function writes the buffer @buf.
 * Callable only from contexts that can sleep.
 *
 * Return: zero on success, else a negative error code.
 */
static inline int
spi_write(struct spi_device *spi, const void *buf, size_t len)
{
	struct spi_transfer	t = {
			.tx_buf		= buf,
			.len		= len,
		};

	return spi_sync_transfer(spi, &t, 1);
}

/**
 * spi_read - SPI synchronous read
 * @spi: device from which data will be read
 * @buf: data buffer
 * @len: data buffer size
 * Context: can sleep
 *
 * This function reads the buffer @buf.
 * Callable only from contexts that can sleep.
 *
 * Return: zero on success, else a negative error code.
 */
static inline int
spi_read(struct spi_device *spi, void *buf, size_t len)
{
	struct spi_transfer	t = {
			.rx_buf		= buf,
			.len		= len,
		};

	return spi_sync_transfer(spi, &t, 1);
}

/* This copies txbuf and rxbuf data; for small transfers only! */
extern int spi_write_then_read(struct spi_device *spi,
		const void *txbuf, unsigned n_tx,
		void *rxbuf, unsigned n_rx);

/**
 * spi_w8r8 - SPI synchronous 8 bit write followed by 8 bit read
 * @spi: device with which data will be exchanged
 * @cmd: command to be written before data is read back
 * Context: can sleep
 *
 * Callable only from contexts that can sleep.
 *
 * Return: the (unsigned) eight bit number returned by the
 * device, or else a negative error code.
 */
static inline ssize_t spi_w8r8(struct spi_device *spi, u8 cmd)
{
	ssize_t			status;
	u8			result;

	status = spi_write_then_read(spi, &cmd, 1, &result, 1);

	/* Return negative errno or unsigned value */
	return (status < 0) ? status : result;
}

/**
 * spi_w8r16 - SPI synchronous 8 bit write followed by 16 bit read
 * @spi: device with which data will be exchanged
 * @cmd: command to be written before data is read back
 * Context: can sleep
 *
 * The number is returned in wire-order, which is at least sometimes
 * big-endian.
 *
 * Callable only from contexts that can sleep.
 *
 * Return: the (unsigned) sixteen bit number returned by the
 * device, or else a negative error code.
 */
static inline ssize_t spi_w8r16(struct spi_device *spi, u8 cmd)
{
	ssize_t			status;
	u16			result;

	status = spi_write_then_read(spi, &cmd, 1, &result, 2);

	/* Return negative errno or unsigned value */
	return (status < 0) ? status : result;
}

/**
 * spi_w8r16be - SPI synchronous 8 bit write followed by 16 bit big-endian read
 * @spi: device with which data will be exchanged
 * @cmd: command to be written before data is read back
 * Context: can sleep
 *
 * This function is similar to spi_w8r16, with the exception that it will
 * convert the read 16 bit data word from big-endian to native endianness.
 *
 * Callable only from contexts that can sleep.
 *
 * Return: the (unsigned) sixteen bit number returned by the device in cpu
 * endianness, or else a negative error code.
 */
static inline ssize_t spi_w8r16be(struct spi_device *spi, u8 cmd)

{
	ssize_t status;
	__be16 result;

	status = spi_write_then_read(spi, &cmd, 1, &result, 2);
	if (status < 0)
		return status;

	return be16_to_cpu(result);
}

/*---------------------------------------------------------------------------*/

/*
 * INTERFACE between board init code and SPI infrastructure.
 *
 * No SPI driver ever sees these SPI device table segments, but
 * it's how the SPI core (or adapters that get hotplugged) grows
 * the driver model tree.
 *
 * As a rule, SPI devices can't be probed.  Instead, board init code
 * provides a table listing the devices which are present, with enough
 * information to bind and set up the device's driver.  There's basic
 * support for nonstatic configurations too; enough to handle adding
 * parport adapters, or microcontrollers acting as USB-to-SPI bridges.
 */

/**
 * struct spi_board_info - board-specific template for a SPI device
 * @modalias: Initializes spi_device.modalias; identifies the driver.
 * @platform_data: Initializes spi_device.platform_data; the particular
 *	data stored there is driver-specific.
 * @swnode: Software node for the device.
 * @controller_data: Initializes spi_device.controller_data; some
 *	controllers need hints about hardware setup, e.g. for DMA.
 * @irq: Initializes spi_device.irq; depends on how the board is wired.
 * @max_speed_hz: Initializes spi_device.max_speed_hz; based on limits
 *	from the chip datasheet and board-specific signal quality issues.
 * @bus_num: Identifies which spi_controller parents the spi_device; unused
 *	by spi_new_device(), and otherwise depends on board wiring.
 * @chip_select: Initializes spi_device.chip_select; depends on how
 *	the board is wired.
 * @mode: Initializes spi_device.mode; based on the chip datasheet, board
 *	wiring (some devices support both 3WIRE and standard modes), and
 *	possibly presence of an inverter in the chipselect path.
 *
 * When adding new SPI devices to the device tree, these structures serve
 * as a partial device template.  They hold information which can't always
 * be determined by drivers.  Information that probe() can establish (such
 * as the default transfer wordsize) is not included here.
 *
 * These structures are used in two places.  Their primary role is to
 * be stored in tables of board-specific device descriptors, which are
 * declared early in board initialization and then used (much later) to
 * populate a controller's device tree after the that controller's driver
 * initializes.  A secondary (and atypical) role is as a parameter to
 * spi_new_device() call, which happens after those controller drivers
 * are active in some dynamic board configuration models.
 */
struct spi_board_info {
	/* The device name and module name are coupled, like platform_bus;
	 * "modalias" is normally the driver name.
	 *
	 * platform_data goes to spi_device.dev.platform_data,
	 * controller_data goes to spi_device.controller_data,
	 * irq is copied too
	 */
	char		modalias[SPI_NAME_SIZE];
	const void	*platform_data;
	const struct software_node *swnode;
	void		*controller_data;
	int		irq;

	/* Slower signaling on noisy or low voltage boards */
	u32		max_speed_hz;


	/* bus_num is board specific and matches the bus_num of some
	 * spi_controller that will probably be registered later.
	 *
	 * chip_select reflects how this chip is wired to that master;
	 * it's less than num_chipselect.
	 */
	u16		bus_num;
	u16		chip_select;

	/* mode becomes spi_device.mode, and is essential for chips
	 * where the default of SPI_CS_HIGH = 0 is wrong.
	 */
	u32		mode;

	ANDROID_KABI_RESERVE(1);

	/* ... may need additional spi_device chip config data here.
	 * avoid stuff protocol drivers can set; but include stuff
	 * needed to behave without being bound to a driver:
	 *  - quirks like clock rate mattering when not selected
	 */
};

#ifdef	CONFIG_SPI
extern int
spi_register_board_info(struct spi_board_info const *info, unsigned n);
#else
/* Board init code may ignore whether SPI is configured or not */
static inline int
spi_register_board_info(struct spi_board_info const *info, unsigned n)
	{ return 0; }
#endif

/* If you're hotplugging an adapter with devices (parport, usb, etc)
 * use spi_new_device() to describe each device.  You can also call
 * spi_unregister_device() to start making that device vanish, but
 * normally that would be handled by spi_unregister_controller().
 *
 * You can also use spi_alloc_device() and spi_add_device() to use a two
 * stage registration sequence for each spi_device. This gives the caller
 * some more control over the spi_device structure before it is registered,
 * but requires that caller to initialize fields that would otherwise
 * be defined using the board info.
 */
extern struct spi_device *
spi_alloc_device(struct spi_controller *ctlr);

extern int
spi_add_device(struct spi_device *spi);

extern struct spi_device *
spi_new_device(struct spi_controller *, struct spi_board_info *);

extern void spi_unregister_device(struct spi_device *spi);

extern const struct spi_device_id *
spi_get_device_id(const struct spi_device *sdev);

extern const void *
spi_get_device_match_data(const struct spi_device *sdev);

static inline bool
spi_transfer_is_last(struct spi_controller *ctlr, struct spi_transfer *xfer)
{
	return list_is_last(&xfer->transfer_list, &ctlr->cur_msg->transfers);
}

/* Compatibility layer */
#define spi_master			spi_controller

#define SPI_MASTER_HALF_DUPLEX		SPI_CONTROLLER_HALF_DUPLEX
#define SPI_MASTER_NO_RX		SPI_CONTROLLER_NO_RX
#define SPI_MASTER_NO_TX		SPI_CONTROLLER_NO_TX
#define SPI_MASTER_MUST_RX		SPI_CONTROLLER_MUST_RX
#define SPI_MASTER_MUST_TX		SPI_CONTROLLER_MUST_TX

#define spi_master_get_devdata(_ctlr)	spi_controller_get_devdata(_ctlr)
#define spi_master_set_devdata(_ctlr, _data)	\
	spi_controller_set_devdata(_ctlr, _data)
#define spi_master_get(_ctlr)		spi_controller_get(_ctlr)
#define spi_master_put(_ctlr)		spi_controller_put(_ctlr)
#define spi_master_suspend(_ctlr)	spi_controller_suspend(_ctlr)
#define spi_master_resume(_ctlr)	spi_controller_resume(_ctlr)

#define spi_register_master(_ctlr)	spi_register_controller(_ctlr)
#define devm_spi_register_master(_dev, _ctlr) \
	devm_spi_register_controller(_dev, _ctlr)
#define spi_unregister_master(_ctlr)	spi_unregister_controller(_ctlr)

#endif /* __LINUX_SPI_H */<|MERGE_RESOLUTION|>--- conflicted
+++ resolved
@@ -757,16 +757,8 @@
 	return IS_ENABLED(CONFIG_SPI_SLAVE) && ctlr->slave;
 }
 
-<<<<<<< HEAD
-static inline bool spi_controller_is_target(struct spi_controller *ctlr)
-{
-	return IS_ENABLED(CONFIG_SPI_SLAVE) && ctlr->target;
-}
-
 extern void spi_set_cs(struct spi_device *spi, bool enable, bool force);
 
-=======
->>>>>>> 6f4a686a
 /* PM calls that need to be issued by the driver */
 extern int spi_controller_suspend(struct spi_controller *ctlr);
 extern int spi_controller_resume(struct spi_controller *ctlr);

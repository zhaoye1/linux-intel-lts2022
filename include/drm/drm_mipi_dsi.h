/* SPDX-License-Identifier: GPL-2.0-only */
/*
 * MIPI DSI Bus
 *
 * Copyright (C) 2012-2013, Samsung Electronics, Co., Ltd.
 * Andrzej Hajda <a.hajda@samsung.com>
 */

#ifndef __DRM_MIPI_DSI_H__
#define __DRM_MIPI_DSI_H__

#include <linux/device.h>

struct mipi_dsi_host;
struct mipi_dsi_device;
struct drm_dsc_picture_parameter_set;

/* request ACK from peripheral */
#define MIPI_DSI_MSG_REQ_ACK	BIT(0)
/* use Low Power Mode to transmit message */
#define MIPI_DSI_MSG_USE_LPM	BIT(1)

/**
 * struct mipi_dsi_msg - read/write DSI buffer
 * @channel: virtual channel id
 * @type: payload data type
 * @flags: flags controlling this message transmission
 * @tx_len: length of @tx_buf
 * @tx_buf: data to be written
 * @rx_len: length of @rx_buf
 * @rx_buf: data to be read, or NULL
 */
struct mipi_dsi_msg {
	u8 channel;
	u8 type;
	u16 flags;

	size_t tx_len;
	const void *tx_buf;

	size_t rx_len;
	void *rx_buf;
};

bool mipi_dsi_packet_format_is_short(u8 type);
bool mipi_dsi_packet_format_is_long(u8 type);

/**
 * struct mipi_dsi_packet - represents a MIPI DSI packet in protocol format
 * @size: size (in bytes) of the packet
 * @header: the four bytes that make up the header (Data ID, Word Count or
 *     Packet Data, and ECC)
 * @payload_length: number of bytes in the payload
 * @payload: a pointer to a buffer containing the payload, if any
 */
struct mipi_dsi_packet {
	size_t size;
	u8 header[4];
	size_t payload_length;
	const u8 *payload;
};

int mipi_dsi_create_packet(struct mipi_dsi_packet *packet,
			   const struct mipi_dsi_msg *msg);

/**
 * struct mipi_dsi_host_ops - DSI bus operations
 * @attach: attach DSI device to DSI host
 * @detach: detach DSI device from DSI host
 * @transfer: transmit a DSI packet
 *
 * DSI packets transmitted by .transfer() are passed in as mipi_dsi_msg
 * structures. This structure contains information about the type of packet
 * being transmitted as well as the transmit and receive buffers. When an
 * error is encountered during transmission, this function will return a
 * negative error code. On success it shall return the number of bytes
 * transmitted for write packets or the number of bytes received for read
 * packets.
 *
 * Note that typically DSI packet transmission is atomic, so the .transfer()
 * function will seldomly return anything other than the number of bytes
 * contained in the transmit buffer on success.
 *
 * Also note that those callbacks can be called no matter the state the
 * host is in. Drivers that need the underlying device to be powered to
 * perform these operations will first need to make sure it's been
 * properly enabled.
 */
struct mipi_dsi_host_ops {
	int (*attach)(struct mipi_dsi_host *host,
		      struct mipi_dsi_device *dsi);
	int (*detach)(struct mipi_dsi_host *host,
		      struct mipi_dsi_device *dsi);
	ssize_t (*transfer)(struct mipi_dsi_host *host,
			    const struct mipi_dsi_msg *msg);
};

/**
 * struct mipi_dsi_host - DSI host device
 * @dev: driver model device node for this DSI host
 * @ops: DSI host operations
 * @list: list management
 */
struct mipi_dsi_host {
	struct device *dev;
	const struct mipi_dsi_host_ops *ops;
	struct list_head list;
};

int mipi_dsi_host_register(struct mipi_dsi_host *host);
void mipi_dsi_host_unregister(struct mipi_dsi_host *host);
struct mipi_dsi_host *of_find_mipi_dsi_host_by_node(struct device_node *node);

/* DSI mode flags */

/* video mode */
#define MIPI_DSI_MODE_VIDEO		BIT(0)
/* video burst mode */
#define MIPI_DSI_MODE_VIDEO_BURST	BIT(1)
/* video pulse mode */
#define MIPI_DSI_MODE_VIDEO_SYNC_PULSE	BIT(2)
/* enable auto vertical count mode */
#define MIPI_DSI_MODE_VIDEO_AUTO_VERT	BIT(3)
/* enable hsync-end packets in vsync-pulse and v-porch area */
#define MIPI_DSI_MODE_VIDEO_HSE		BIT(4)
/* disable hfront-porch area */
#define MIPI_DSI_MODE_VIDEO_NO_HFP	BIT(5)
/* disable hback-porch area */
#define MIPI_DSI_MODE_VIDEO_NO_HBP	BIT(6)
/* disable hsync-active area */
#define MIPI_DSI_MODE_VIDEO_NO_HSA	BIT(7)
/* flush display FIFO on vsync pulse */
#define MIPI_DSI_MODE_VSYNC_FLUSH	BIT(8)
/* disable EoT packets in HS mode */
#define MIPI_DSI_MODE_NO_EOT_PACKET	BIT(9)
/* device supports non-continuous clock behavior (DSI spec 5.6.1) */
#define MIPI_DSI_CLOCK_NON_CONTINUOUS	BIT(10)
/* transmit data in low power */
#define MIPI_DSI_MODE_LPM		BIT(11)
/* transmit data ending at the same time for all lanes within one hsync */
#define MIPI_DSI_HS_PKT_END_ALIGNED	BIT(12)

enum mipi_dsi_pixel_format {
	MIPI_DSI_FMT_RGB888,
	MIPI_DSI_FMT_RGB666,
	MIPI_DSI_FMT_RGB666_PACKED,
	MIPI_DSI_FMT_RGB565,
};

#define DSI_DEV_NAME_SIZE		20

/**
 * struct mipi_dsi_device_info - template for creating a mipi_dsi_device
 * @type: DSI peripheral chip type
 * @channel: DSI virtual channel assigned to peripheral
 * @node: pointer to OF device node or NULL
 *
 * This is populated and passed to mipi_dsi_device_new to create a new
 * DSI device
 */
struct mipi_dsi_device_info {
	char type[DSI_DEV_NAME_SIZE];
	u32 channel;
	struct device_node *node;
};

/**
 * struct mipi_dsi_device - DSI peripheral device
 * @host: DSI host for this peripheral
 * @dev: driver model device node for this peripheral
 * @attached: the DSI device has been successfully attached
 * @name: DSI peripheral chip type
 * @channel: virtual channel assigned to the peripheral
 * @format: pixel format for video mode
 * @lanes: number of active data lanes
 * @mode_flags: DSI operation mode related flags
 * @hs_rate: maximum lane frequency for high speed mode in hertz, this should
 * be set to the real limits of the hardware, zero is only accepted for
 * legacy drivers
 * @lp_rate: maximum lane frequency for low power mode in hertz, this should
 * be set to the real limits of the hardware, zero is only accepted for
 * legacy drivers
 * @dsc: panel/bridge DSC pps payload to be sent
 */
struct mipi_dsi_device {
	struct mipi_dsi_host *host;
	struct device dev;
	bool attached;

	char name[DSI_DEV_NAME_SIZE];
	unsigned int channel;
	unsigned int lanes;
	enum mipi_dsi_pixel_format format;
	unsigned long mode_flags;
	unsigned long hs_rate;
	unsigned long lp_rate;
	struct drm_dsc_config *dsc;
};

#define MIPI_DSI_MODULE_PREFIX "mipi-dsi:"

#define to_mipi_dsi_device(__dev)	container_of_const(__dev, struct mipi_dsi_device, dev)

/**
 * mipi_dsi_pixel_format_to_bpp - obtain the number of bits per pixel for any
 *                                given pixel format defined by the MIPI DSI
 *                                specification
 * @fmt: MIPI DSI pixel format
 *
 * Returns: The number of bits per pixel of the given pixel format.
 */
static inline int mipi_dsi_pixel_format_to_bpp(enum mipi_dsi_pixel_format fmt)
{
	switch (fmt) {
	case MIPI_DSI_FMT_RGB888:
	case MIPI_DSI_FMT_RGB666:
		return 24;

	case MIPI_DSI_FMT_RGB666_PACKED:
		return 18;

	case MIPI_DSI_FMT_RGB565:
		return 16;
	}

	return -EINVAL;
}

struct mipi_dsi_device *
mipi_dsi_device_register_full(struct mipi_dsi_host *host,
			      const struct mipi_dsi_device_info *info);
void mipi_dsi_device_unregister(struct mipi_dsi_device *dsi);
struct mipi_dsi_device *
devm_mipi_dsi_device_register_full(struct device *dev, struct mipi_dsi_host *host,
				   const struct mipi_dsi_device_info *info);
struct mipi_dsi_device *of_find_mipi_dsi_device_by_node(struct device_node *np);
int mipi_dsi_attach(struct mipi_dsi_device *dsi);
int mipi_dsi_detach(struct mipi_dsi_device *dsi);
int devm_mipi_dsi_attach(struct device *dev, struct mipi_dsi_device *dsi);
int mipi_dsi_shutdown_peripheral(struct mipi_dsi_device *dsi);
int mipi_dsi_turn_on_peripheral(struct mipi_dsi_device *dsi);
int mipi_dsi_set_maximum_return_packet_size(struct mipi_dsi_device *dsi,
					    u16 value);
int mipi_dsi_compression_mode(struct mipi_dsi_device *dsi, bool enable);
int mipi_dsi_picture_parameter_set(struct mipi_dsi_device *dsi,
				   const struct drm_dsc_picture_parameter_set *pps);

ssize_t mipi_dsi_generic_write(struct mipi_dsi_device *dsi, const void *payload,
			       size_t size);
ssize_t mipi_dsi_generic_read(struct mipi_dsi_device *dsi, const void *params,
			      size_t num_params, void *data, size_t size);

/**
 * enum mipi_dsi_dcs_tear_mode - Tearing Effect Output Line mode
 * @MIPI_DSI_DCS_TEAR_MODE_VBLANK: the TE output line consists of V-Blanking
 *    information only
 * @MIPI_DSI_DCS_TEAR_MODE_VHBLANK : the TE output line consists of both
 *    V-Blanking and H-Blanking information
 */
enum mipi_dsi_dcs_tear_mode {
	MIPI_DSI_DCS_TEAR_MODE_VBLANK,
	MIPI_DSI_DCS_TEAR_MODE_VHBLANK,
};

#define MIPI_DSI_DCS_POWER_MODE_DISPLAY (1 << 2)
#define MIPI_DSI_DCS_POWER_MODE_NORMAL  (1 << 3)
#define MIPI_DSI_DCS_POWER_MODE_SLEEP   (1 << 4)
#define MIPI_DSI_DCS_POWER_MODE_PARTIAL (1 << 5)
#define MIPI_DSI_DCS_POWER_MODE_IDLE    (1 << 6)

ssize_t mipi_dsi_dcs_write_buffer(struct mipi_dsi_device *dsi,
				  const void *data, size_t len);
ssize_t mipi_dsi_dcs_write(struct mipi_dsi_device *dsi, u8 cmd,
			   const void *data, size_t len);
ssize_t mipi_dsi_dcs_read(struct mipi_dsi_device *dsi, u8 cmd, void *data,
			  size_t len);
int mipi_dsi_dcs_nop(struct mipi_dsi_device *dsi);
int mipi_dsi_dcs_soft_reset(struct mipi_dsi_device *dsi);
int mipi_dsi_dcs_get_power_mode(struct mipi_dsi_device *dsi, u8 *mode);
int mipi_dsi_dcs_get_pixel_format(struct mipi_dsi_device *dsi, u8 *format);
int mipi_dsi_dcs_enter_sleep_mode(struct mipi_dsi_device *dsi);
int mipi_dsi_dcs_exit_sleep_mode(struct mipi_dsi_device *dsi);
int mipi_dsi_dcs_set_display_off(struct mipi_dsi_device *dsi);
int mipi_dsi_dcs_set_display_on(struct mipi_dsi_device *dsi);
int mipi_dsi_dcs_set_column_address(struct mipi_dsi_device *dsi, u16 start,
				    u16 end);
int mipi_dsi_dcs_set_page_address(struct mipi_dsi_device *dsi, u16 start,
				  u16 end);
int mipi_dsi_dcs_set_tear_off(struct mipi_dsi_device *dsi);
int mipi_dsi_dcs_set_tear_on(struct mipi_dsi_device *dsi,
			     enum mipi_dsi_dcs_tear_mode mode);
int mipi_dsi_dcs_set_pixel_format(struct mipi_dsi_device *dsi, u8 format);
int mipi_dsi_dcs_set_tear_scanline(struct mipi_dsi_device *dsi, u16 scanline);
int mipi_dsi_dcs_set_display_brightness(struct mipi_dsi_device *dsi,
					u16 brightness);
int mipi_dsi_dcs_get_display_brightness(struct mipi_dsi_device *dsi,
					u16 *brightness);
int mipi_dsi_dcs_set_display_brightness_large(struct mipi_dsi_device *dsi,
					     u16 brightness);
int mipi_dsi_dcs_get_display_brightness_large(struct mipi_dsi_device *dsi,
					     u16 *brightness);

/**
 * mipi_dsi_generic_write_seq - transmit data using a generic write packet
 * @dsi: DSI peripheral device
 * @seq: buffer containing the payload
 */
#define mipi_dsi_generic_write_seq(dsi, seq...)                                \
	do {                                                                   \
		static const u8 d[] = { seq };                                 \
		struct device *dev = &dsi->dev;                                \
		int ret;                                                       \
		ret = mipi_dsi_generic_write(dsi, d, ARRAY_SIZE(d));           \
		if (ret < 0) {                                                 \
			dev_err_ratelimited(dev, "transmit data failed: %d\n", \
					    ret);                              \
			return ret;                                            \
		}                                                              \
	} while (0)

/**
 * mipi_dsi_dcs_write_seq - transmit a DCS command with payload
 * @dsi: DSI peripheral device
 * @cmd: Command
 * @seq: buffer containing data to be transmitted
 */
<<<<<<< HEAD
#define mipi_dsi_dcs_write_seq(dsi, cmd, seq...)                           \
	do {                                                               \
		static const u8 d[] = { cmd, seq };                        \
		struct device *dev = &dsi->dev;                            \
		int ret;                                                   \
		ret = mipi_dsi_dcs_write_buffer(dsi, d, ARRAY_SIZE(d));    \
		if (ret < 0) {                                             \
			dev_err_ratelimited(                               \
				dev, "sending command %#02x failed: %d\n", \
				cmd, ret);                                 \
			return ret;                                        \
		}                                                          \
=======
#define mipi_dsi_dcs_write_seq(dsi, cmd, seq...)                            \
	do {                                                                \
		static const u8 d[] = { cmd, seq };                         \
		struct device *dev = &dsi->dev;                             \
		ssize_t ret;                                                \
		ret = mipi_dsi_dcs_write_buffer(dsi, d, ARRAY_SIZE(d));     \
		if (ret < 0) {                                              \
			dev_err_ratelimited(                                \
				dev, "sending command %#02x failed: %zd\n", \
				cmd, ret);                                  \
			return ret;                                         \
		}                                                           \
>>>>>>> 117ac406
	} while (0)

/**
 * struct mipi_dsi_driver - DSI driver
 * @driver: device driver model driver
 * @probe: callback for device binding
 * @remove: callback for device unbinding
 * @shutdown: called at shutdown time to quiesce the device
 */
struct mipi_dsi_driver {
	struct device_driver driver;
	int(*probe)(struct mipi_dsi_device *dsi);
	void (*remove)(struct mipi_dsi_device *dsi);
	void (*shutdown)(struct mipi_dsi_device *dsi);
};

static inline struct mipi_dsi_driver *
to_mipi_dsi_driver(struct device_driver *driver)
{
	return container_of(driver, struct mipi_dsi_driver, driver);
}

static inline void *mipi_dsi_get_drvdata(const struct mipi_dsi_device *dsi)
{
	return dev_get_drvdata(&dsi->dev);
}

static inline void mipi_dsi_set_drvdata(struct mipi_dsi_device *dsi, void *data)
{
	dev_set_drvdata(&dsi->dev, data);
}

int mipi_dsi_driver_register_full(struct mipi_dsi_driver *driver,
				  struct module *owner);
void mipi_dsi_driver_unregister(struct mipi_dsi_driver *driver);

#define mipi_dsi_driver_register(driver) \
	mipi_dsi_driver_register_full(driver, THIS_MODULE)

#define module_mipi_dsi_driver(__mipi_dsi_driver) \
	module_driver(__mipi_dsi_driver, mipi_dsi_driver_register, \
			mipi_dsi_driver_unregister)

#endif /* __DRM_MIPI_DSI__ */<|MERGE_RESOLUTION|>--- conflicted
+++ resolved
@@ -324,20 +324,6 @@
  * @cmd: Command
  * @seq: buffer containing data to be transmitted
  */
-<<<<<<< HEAD
-#define mipi_dsi_dcs_write_seq(dsi, cmd, seq...)                           \
-	do {                                                               \
-		static const u8 d[] = { cmd, seq };                        \
-		struct device *dev = &dsi->dev;                            \
-		int ret;                                                   \
-		ret = mipi_dsi_dcs_write_buffer(dsi, d, ARRAY_SIZE(d));    \
-		if (ret < 0) {                                             \
-			dev_err_ratelimited(                               \
-				dev, "sending command %#02x failed: %d\n", \
-				cmd, ret);                                 \
-			return ret;                                        \
-		}                                                          \
-=======
 #define mipi_dsi_dcs_write_seq(dsi, cmd, seq...)                            \
 	do {                                                                \
 		static const u8 d[] = { cmd, seq };                         \
@@ -350,7 +336,6 @@
 				cmd, ret);                                  \
 			return ret;                                         \
 		}                                                           \
->>>>>>> 117ac406
 	} while (0)
 
 /**

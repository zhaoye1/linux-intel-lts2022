// SPDX-License-Identifier: GPL-2.0-only
/*
 * RT-Mutexes: simple blocking mutual exclusion locks with PI support
 *
 * started by Ingo Molnar and Thomas Gleixner.
 *
 *  Copyright (C) 2004-2006 Red Hat, Inc., Ingo Molnar <mingo@redhat.com>
 *  Copyright (C) 2005-2006 Timesys Corp., Thomas Gleixner <tglx@timesys.com>
 *  Copyright (C) 2005 Kihon Technologies Inc., Steven Rostedt
 *  Copyright (C) 2006 Esben Nielsen
 * Adaptive Spinlocks:
 *  Copyright (C) 2008 Novell, Inc., Gregory Haskins, Sven Dietrich,
 *				     and Peter Morreale,
 * Adaptive Spinlocks simplification:
 *  Copyright (C) 2008 Red Hat, Inc., Steven Rostedt <srostedt@redhat.com>
 *
 *  See Documentation/locking/rt-mutex-design.rst for details.
 */
#include <linux/sched.h>
#include <linux/sched/debug.h>
#include <linux/sched/deadline.h>
#include <linux/sched/signal.h>
#include <linux/sched/rt.h>
#include <linux/sched/wake_q.h>
#include <linux/ww_mutex.h>

#include <trace/events/lock.h>
#include <trace/hooks/dtask.h>

#include "rtmutex_common.h"

#ifndef WW_RT
# define build_ww_mutex()	(false)
# define ww_container_of(rtm)	NULL

static inline int __ww_mutex_add_waiter(struct rt_mutex_waiter *waiter,
					struct rt_mutex *lock,
					struct ww_acquire_ctx *ww_ctx)
{
	return 0;
}

static inline void __ww_mutex_check_waiters(struct rt_mutex *lock,
					    struct ww_acquire_ctx *ww_ctx)
{
}

static inline void ww_mutex_lock_acquired(struct ww_mutex *lock,
					  struct ww_acquire_ctx *ww_ctx)
{
}

static inline int __ww_mutex_check_kill(struct rt_mutex *lock,
					struct rt_mutex_waiter *waiter,
					struct ww_acquire_ctx *ww_ctx)
{
	return 0;
}

#else
# define build_ww_mutex()	(true)
# define ww_container_of(rtm)	container_of(rtm, struct ww_mutex, base)
# include "ww_mutex.h"
#endif

/*
 * lock->owner state tracking:
 *
 * lock->owner holds the task_struct pointer of the owner. Bit 0
 * is used to keep track of the "lock has waiters" state.
 *
 * owner	bit0
 * NULL		0	lock is free (fast acquire possible)
 * NULL		1	lock is free and has waiters and the top waiter
 *				is going to take the lock*
 * taskpointer	0	lock is held (fast release possible)
 * taskpointer	1	lock is held and has waiters**
 *
 * The fast atomic compare exchange based acquire and release is only
 * possible when bit 0 of lock->owner is 0.
 *
 * (*) It also can be a transitional state when grabbing the lock
 * with ->wait_lock is held. To prevent any fast path cmpxchg to the lock,
 * we need to set the bit0 before looking at the lock, and the owner may be
 * NULL in this small time, hence this can be a transitional state.
 *
 * (**) There is a small time when bit 0 is set but there are no
 * waiters. This can happen when grabbing the lock in the slow path.
 * To prevent a cmpxchg of the owner releasing the lock, we need to
 * set this bit before looking at the lock.
 */

static __always_inline struct task_struct *
rt_mutex_owner_encode(struct rt_mutex_base *lock, struct task_struct *owner)
{
	unsigned long val = (unsigned long)owner;

	if (rt_mutex_has_waiters(lock))
		val |= RT_MUTEX_HAS_WAITERS;

	return (struct task_struct *)val;
}

static __always_inline void
rt_mutex_set_owner(struct rt_mutex_base *lock, struct task_struct *owner)
{
	/*
	 * lock->wait_lock is held but explicit acquire semantics are needed
	 * for a new lock owner so WRITE_ONCE is insufficient.
	 */
	xchg_acquire(&lock->owner, rt_mutex_owner_encode(lock, owner));
}

static __always_inline void rt_mutex_clear_owner(struct rt_mutex_base *lock)
{
	/* lock->wait_lock is held so the unlock provides release semantics. */
	WRITE_ONCE(lock->owner, rt_mutex_owner_encode(lock, NULL));
}

static __always_inline void clear_rt_mutex_waiters(struct rt_mutex_base *lock)
{
	lock->owner = (struct task_struct *)
			((unsigned long)lock->owner & ~RT_MUTEX_HAS_WAITERS);
}

static __always_inline void
fixup_rt_mutex_waiters(struct rt_mutex_base *lock, bool acquire_lock)
{
	unsigned long owner, *p = (unsigned long *) &lock->owner;

	if (rt_mutex_has_waiters(lock))
		return;

	/*
	 * The rbtree has no waiters enqueued, now make sure that the
	 * lock->owner still has the waiters bit set, otherwise the
	 * following can happen:
	 *
	 * CPU 0	CPU 1		CPU2
	 * l->owner=T1
	 *		rt_mutex_lock(l)
	 *		lock(l->lock)
	 *		l->owner = T1 | HAS_WAITERS;
	 *		enqueue(T2)
	 *		boost()
	 *		  unlock(l->lock)
	 *		block()
	 *
	 *				rt_mutex_lock(l)
	 *				lock(l->lock)
	 *				l->owner = T1 | HAS_WAITERS;
	 *				enqueue(T3)
	 *				boost()
	 *				  unlock(l->lock)
	 *				block()
	 *		signal(->T2)	signal(->T3)
	 *		lock(l->lock)
	 *		dequeue(T2)
	 *		deboost()
	 *		  unlock(l->lock)
	 *				lock(l->lock)
	 *				dequeue(T3)
	 *				 ==> wait list is empty
	 *				deboost()
	 *				 unlock(l->lock)
	 *		lock(l->lock)
	 *		fixup_rt_mutex_waiters()
	 *		  if (wait_list_empty(l) {
	 *		    l->owner = owner
	 *		    owner = l->owner & ~HAS_WAITERS;
	 *		      ==> l->owner = T1
	 *		  }
	 *				lock(l->lock)
	 * rt_mutex_unlock(l)		fixup_rt_mutex_waiters()
	 *				  if (wait_list_empty(l) {
	 *				    owner = l->owner & ~HAS_WAITERS;
	 * cmpxchg(l->owner, T1, NULL)
	 *  ===> Success (l->owner = NULL)
	 *
	 *				    l->owner = owner
	 *				      ==> l->owner = T1
	 *				  }
	 *
	 * With the check for the waiter bit in place T3 on CPU2 will not
	 * overwrite. All tasks fiddling with the waiters bit are
	 * serialized by l->lock, so nothing else can modify the waiters
	 * bit. If the bit is set then nothing can change l->owner either
	 * so the simple RMW is safe. The cmpxchg() will simply fail if it
	 * happens in the middle of the RMW because the waiters bit is
	 * still set.
	 */
	owner = READ_ONCE(*p);
	if (owner & RT_MUTEX_HAS_WAITERS) {
		/*
		 * See rt_mutex_set_owner() and rt_mutex_clear_owner() on
		 * why xchg_acquire() is used for updating owner for
		 * locking and WRITE_ONCE() for unlocking.
		 *
		 * WRITE_ONCE() would work for the acquire case too, but
		 * in case that the lock acquisition failed it might
		 * force other lockers into the slow path unnecessarily.
		 */
		if (acquire_lock)
			xchg_acquire(p, owner & ~RT_MUTEX_HAS_WAITERS);
		else
			WRITE_ONCE(*p, owner & ~RT_MUTEX_HAS_WAITERS);
	}
}

/*
 * We can speed up the acquire/release, if there's no debugging state to be
 * set up.
 */
#ifndef CONFIG_DEBUG_RT_MUTEXES
static __always_inline bool rt_mutex_cmpxchg_acquire(struct rt_mutex_base *lock,
						     struct task_struct *old,
						     struct task_struct *new)
{
	return try_cmpxchg_acquire(&lock->owner, &old, new);
}

static __always_inline bool rt_mutex_cmpxchg_release(struct rt_mutex_base *lock,
						     struct task_struct *old,
						     struct task_struct *new)
{
	return try_cmpxchg_release(&lock->owner, &old, new);
}

/*
 * Callers must hold the ->wait_lock -- which is the whole purpose as we force
 * all future threads that attempt to [Rmw] the lock to the slowpath. As such
 * relaxed semantics suffice.
 */
static __always_inline void mark_rt_mutex_waiters(struct rt_mutex_base *lock)
{
	unsigned long owner, *p = (unsigned long *) &lock->owner;

	do {
		owner = *p;
	} while (cmpxchg_relaxed(p, owner,
				 owner | RT_MUTEX_HAS_WAITERS) != owner);

	/*
	 * The cmpxchg loop above is relaxed to avoid back-to-back ACQUIRE
	 * operations in the event of contention. Ensure the successful
	 * cmpxchg is visible.
	 */
	smp_mb__after_atomic();
}

/*
 * Safe fastpath aware unlock:
 * 1) Clear the waiters bit
 * 2) Drop lock->wait_lock
 * 3) Try to unlock the lock with cmpxchg
 */
static __always_inline bool unlock_rt_mutex_safe(struct rt_mutex_base *lock,
						 unsigned long flags)
	__releases(lock->wait_lock)
{
	struct task_struct *owner = rt_mutex_owner(lock);

	clear_rt_mutex_waiters(lock);
	raw_spin_unlock_irqrestore(&lock->wait_lock, flags);
	/*
	 * If a new waiter comes in between the unlock and the cmpxchg
	 * we have two situations:
	 *
	 * unlock(wait_lock);
	 *					lock(wait_lock);
	 * cmpxchg(p, owner, 0) == owner
	 *					mark_rt_mutex_waiters(lock);
	 *					acquire(lock);
	 * or:
	 *
	 * unlock(wait_lock);
	 *					lock(wait_lock);
	 *					mark_rt_mutex_waiters(lock);
	 *
	 * cmpxchg(p, owner, 0) != owner
	 *					enqueue_waiter();
	 *					unlock(wait_lock);
	 * lock(wait_lock);
	 * wake waiter();
	 * unlock(wait_lock);
	 *					lock(wait_lock);
	 *					acquire(lock);
	 */
	return rt_mutex_cmpxchg_release(lock, owner, NULL);
}

#else
static __always_inline bool rt_mutex_cmpxchg_acquire(struct rt_mutex_base *lock,
						     struct task_struct *old,
						     struct task_struct *new)
{
	return false;

}

static __always_inline bool rt_mutex_cmpxchg_release(struct rt_mutex_base *lock,
						     struct task_struct *old,
						     struct task_struct *new)
{
	return false;
}

static __always_inline void mark_rt_mutex_waiters(struct rt_mutex_base *lock)
{
	lock->owner = (struct task_struct *)
			((unsigned long)lock->owner | RT_MUTEX_HAS_WAITERS);
}

/*
 * Simple slow path only version: lock->owner is protected by lock->wait_lock.
 */
static __always_inline bool unlock_rt_mutex_safe(struct rt_mutex_base *lock,
						 unsigned long flags)
	__releases(lock->wait_lock)
{
	lock->owner = NULL;
	raw_spin_unlock_irqrestore(&lock->wait_lock, flags);
	return true;
}
#endif

static __always_inline int __waiter_prio(struct task_struct *task)
{
<<<<<<< HEAD
	int prio = task->prio;
	int waiter_prio = 0;

	trace_android_vh_rtmutex_waiter_prio(task, &waiter_prio);
	if (waiter_prio > 0)
		return waiter_prio;
=======
	int waiter_prio = 0;
>>>>>>> 6f4a686a

	trace_android_vh_rtmutex_waiter_prio(task, &waiter_prio);
	if (waiter_prio > 0)
		return waiter_prio;

	return task->prio;
}

static __always_inline void
waiter_update_prio(struct rt_mutex_waiter *waiter, struct task_struct *task)
{
	waiter->prio = __waiter_prio(task);
	waiter->deadline = task->dl.deadline;
}

/*
 * Only use with rt_mutex_waiter_{less,equal}()
 */
#define task_to_waiter(p)	\
	&(struct rt_mutex_waiter){ .prio = __waiter_prio(p), .deadline = (p)->dl.deadline }

static __always_inline int rt_mutex_waiter_less(struct rt_mutex_waiter *left,
						struct rt_mutex_waiter *right)
{
	if (left->prio < right->prio)
		return 1;

	/*
	 * If both waiters have dl_prio(), we check the deadlines of the
	 * associated tasks.
	 * If left waiter has a dl_prio(), and we didn't return 1 above,
	 * then right waiter has a dl_prio() too.
	 */
	if (dl_prio(left->prio))
		return dl_time_before(left->deadline, right->deadline);

	return 0;
}

static __always_inline int rt_mutex_waiter_equal(struct rt_mutex_waiter *left,
						 struct rt_mutex_waiter *right)
{
	if (left->prio != right->prio)
		return 0;

	/*
	 * If both waiters have dl_prio(), we check the deadlines of the
	 * associated tasks.
	 * If left waiter has a dl_prio(), and we didn't return 0 above,
	 * then right waiter has a dl_prio() too.
	 */
	if (dl_prio(left->prio))
		return left->deadline == right->deadline;

	return 1;
}

static inline bool rt_mutex_steal(struct rt_mutex_waiter *waiter,
				  struct rt_mutex_waiter *top_waiter)
{
	bool ret = false;

	if (rt_mutex_waiter_less(waiter, top_waiter))
		return true;

	trace_android_vh_rt_mutex_steal(waiter->prio, top_waiter->prio, &ret);
	if (ret)
		return true;

#ifdef RT_MUTEX_BUILD_SPINLOCKS
	/*
	 * Note that RT tasks are excluded from same priority (lateral)
	 * steals to prevent the introduction of an unbounded latency.
	 */
	if (rt_prio(waiter->prio) || dl_prio(waiter->prio))
		return false;

	return rt_mutex_waiter_equal(waiter, top_waiter);
#else
	return false;
#endif
}

#define __node_2_waiter(node) \
	rb_entry((node), struct rt_mutex_waiter, tree_entry)

static __always_inline bool __waiter_less(struct rb_node *a, const struct rb_node *b)
{
	struct rt_mutex_waiter *aw = __node_2_waiter(a);
	struct rt_mutex_waiter *bw = __node_2_waiter(b);

	if (rt_mutex_waiter_less(aw, bw))
		return 1;

	if (!build_ww_mutex())
		return 0;

	if (rt_mutex_waiter_less(bw, aw))
		return 0;

	/* NOTE: relies on waiter->ww_ctx being set before insertion */
	if (aw->ww_ctx) {
		if (!bw->ww_ctx)
			return 1;

		return (signed long)(aw->ww_ctx->stamp -
				     bw->ww_ctx->stamp) < 0;
	}

	return 0;
}

static __always_inline void
rt_mutex_enqueue(struct rt_mutex_base *lock, struct rt_mutex_waiter *waiter)
{
	rb_add_cached(&waiter->tree_entry, &lock->waiters, __waiter_less);
}

static __always_inline void
rt_mutex_dequeue(struct rt_mutex_base *lock, struct rt_mutex_waiter *waiter)
{
	if (RB_EMPTY_NODE(&waiter->tree_entry))
		return;

	rb_erase_cached(&waiter->tree_entry, &lock->waiters);
	RB_CLEAR_NODE(&waiter->tree_entry);
}

#define __node_2_pi_waiter(node) \
	rb_entry((node), struct rt_mutex_waiter, pi_tree_entry)

static __always_inline bool
__pi_waiter_less(struct rb_node *a, const struct rb_node *b)
{
	return rt_mutex_waiter_less(__node_2_pi_waiter(a), __node_2_pi_waiter(b));
}

static __always_inline void
rt_mutex_enqueue_pi(struct task_struct *task, struct rt_mutex_waiter *waiter)
{
	rb_add_cached(&waiter->pi_tree_entry, &task->pi_waiters, __pi_waiter_less);
}

static __always_inline void
rt_mutex_dequeue_pi(struct task_struct *task, struct rt_mutex_waiter *waiter)
{
	if (RB_EMPTY_NODE(&waiter->pi_tree_entry))
		return;

	rb_erase_cached(&waiter->pi_tree_entry, &task->pi_waiters);
	RB_CLEAR_NODE(&waiter->pi_tree_entry);
}

static __always_inline void rt_mutex_adjust_prio(struct task_struct *p)
{
	struct task_struct *pi_task = NULL;

	lockdep_assert_held(&p->pi_lock);

	if (task_has_pi_waiters(p))
		pi_task = task_top_pi_waiter(p)->task;

	rt_mutex_setprio(p, pi_task);
}

/* RT mutex specific wake_q wrappers */
static __always_inline void rt_mutex_wake_q_add_task(struct rt_wake_q_head *wqh,
						     struct task_struct *task,
						     unsigned int wake_state)
{
	if (IS_ENABLED(CONFIG_PREEMPT_RT) && wake_state == TASK_RTLOCK_WAIT) {
		if (IS_ENABLED(CONFIG_PROVE_LOCKING))
			WARN_ON_ONCE(wqh->rtlock_task);
		get_task_struct(task);
		wqh->rtlock_task = task;
	} else {
		wake_q_add(&wqh->head, task);
	}
}

static __always_inline void rt_mutex_wake_q_add(struct rt_wake_q_head *wqh,
						struct rt_mutex_waiter *w)
{
	rt_mutex_wake_q_add_task(wqh, w->task, w->wake_state);
}

static __always_inline void rt_mutex_wake_up_q(struct rt_wake_q_head *wqh)
{
	if (IS_ENABLED(CONFIG_PREEMPT_RT) && wqh->rtlock_task) {
		wake_up_state(wqh->rtlock_task, TASK_RTLOCK_WAIT);
		put_task_struct(wqh->rtlock_task);
		wqh->rtlock_task = NULL;
	}

	if (!wake_q_empty(&wqh->head))
		wake_up_q(&wqh->head);

	/* Pairs with preempt_disable() in mark_wakeup_next_waiter() */
	preempt_enable();
}

/*
 * Deadlock detection is conditional:
 *
 * If CONFIG_DEBUG_RT_MUTEXES=n, deadlock detection is only conducted
 * if the detect argument is == RT_MUTEX_FULL_CHAINWALK.
 *
 * If CONFIG_DEBUG_RT_MUTEXES=y, deadlock detection is always
 * conducted independent of the detect argument.
 *
 * If the waiter argument is NULL this indicates the deboost path and
 * deadlock detection is disabled independent of the detect argument
 * and the config settings.
 */
static __always_inline bool
rt_mutex_cond_detect_deadlock(struct rt_mutex_waiter *waiter,
			      enum rtmutex_chainwalk chwalk)
{
	if (IS_ENABLED(CONFIG_DEBUG_RT_MUTEXES))
		return waiter != NULL;
	return chwalk == RT_MUTEX_FULL_CHAINWALK;
}

static __always_inline struct rt_mutex_base *task_blocked_on_lock(struct task_struct *p)
{
	return p->pi_blocked_on ? p->pi_blocked_on->lock : NULL;
}

/*
 * Adjust the priority chain. Also used for deadlock detection.
 * Decreases task's usage by one - may thus free the task.
 *
 * @task:	the task owning the mutex (owner) for which a chain walk is
 *		probably needed
 * @chwalk:	do we have to carry out deadlock detection?
 * @orig_lock:	the mutex (can be NULL if we are walking the chain to recheck
 *		things for a task that has just got its priority adjusted, and
 *		is waiting on a mutex)
 * @next_lock:	the mutex on which the owner of @orig_lock was blocked before
 *		we dropped its pi_lock. Is never dereferenced, only used for
 *		comparison to detect lock chain changes.
 * @orig_waiter: rt_mutex_waiter struct for the task that has just donated
 *		its priority to the mutex owner (can be NULL in the case
 *		depicted above or if the top waiter is gone away and we are
 *		actually deboosting the owner)
 * @top_task:	the current top waiter
 *
 * Returns 0 or -EDEADLK.
 *
 * Chain walk basics and protection scope
 *
 * [R] refcount on task
 * [P] task->pi_lock held
 * [L] rtmutex->wait_lock held
 *
 * Step	Description				Protected by
 *	function arguments:
 *	@task					[R]
 *	@orig_lock if != NULL			@top_task is blocked on it
 *	@next_lock				Unprotected. Cannot be
 *						dereferenced. Only used for
 *						comparison.
 *	@orig_waiter if != NULL			@top_task is blocked on it
 *	@top_task				current, or in case of proxy
 *						locking protected by calling
 *						code
 *	again:
 *	  loop_sanity_check();
 *	retry:
 * [1]	  lock(task->pi_lock);			[R] acquire [P]
 * [2]	  waiter = task->pi_blocked_on;		[P]
 * [3]	  check_exit_conditions_1();		[P]
 * [4]	  lock = waiter->lock;			[P]
 * [5]	  if (!try_lock(lock->wait_lock)) {	[P] try to acquire [L]
 *	    unlock(task->pi_lock);		release [P]
 *	    goto retry;
 *	  }
 * [6]	  check_exit_conditions_2();		[P] + [L]
 * [7]	  requeue_lock_waiter(lock, waiter);	[P] + [L]
 * [8]	  unlock(task->pi_lock);		release [P]
 *	  put_task_struct(task);		release [R]
 * [9]	  check_exit_conditions_3();		[L]
 * [10]	  task = owner(lock);			[L]
 *	  get_task_struct(task);		[L] acquire [R]
 *	  lock(task->pi_lock);			[L] acquire [P]
 * [11]	  requeue_pi_waiter(tsk, waiters(lock));[P] + [L]
 * [12]	  check_exit_conditions_4();		[P] + [L]
 * [13]	  unlock(task->pi_lock);		release [P]
 *	  unlock(lock->wait_lock);		release [L]
 *	  goto again;
 */
static int __sched rt_mutex_adjust_prio_chain(struct task_struct *task,
					      enum rtmutex_chainwalk chwalk,
					      struct rt_mutex_base *orig_lock,
					      struct rt_mutex_base *next_lock,
					      struct rt_mutex_waiter *orig_waiter,
					      struct task_struct *top_task)
{
	struct rt_mutex_waiter *waiter, *top_waiter = orig_waiter;
	struct rt_mutex_waiter *prerequeue_top_waiter;
	int ret = 0, depth = 0;
	struct rt_mutex_base *lock;
	bool detect_deadlock;
	bool requeue = true;

	detect_deadlock = rt_mutex_cond_detect_deadlock(orig_waiter, chwalk);

	/*
	 * The (de)boosting is a step by step approach with a lot of
	 * pitfalls. We want this to be preemptible and we want hold a
	 * maximum of two locks per step. So we have to check
	 * carefully whether things change under us.
	 */
 again:
	/*
	 * We limit the lock chain length for each invocation.
	 */
	if (++depth > max_lock_depth) {
		static int prev_max;

		/*
		 * Print this only once. If the admin changes the limit,
		 * print a new message when reaching the limit again.
		 */
		if (prev_max != max_lock_depth) {
			prev_max = max_lock_depth;
			printk(KERN_WARNING "Maximum lock depth %d reached "
			       "task: %s (%d)\n", max_lock_depth,
			       top_task->comm, task_pid_nr(top_task));
		}
		put_task_struct(task);

		return -EDEADLK;
	}

	/*
	 * We are fully preemptible here and only hold the refcount on
	 * @task. So everything can have changed under us since the
	 * caller or our own code below (goto retry/again) dropped all
	 * locks.
	 */
 retry:
	/*
	 * [1] Task cannot go away as we did a get_task() before !
	 */
	raw_spin_lock_irq(&task->pi_lock);

	/*
	 * [2] Get the waiter on which @task is blocked on.
	 */
	waiter = task->pi_blocked_on;

	/*
	 * [3] check_exit_conditions_1() protected by task->pi_lock.
	 */

	/*
	 * Check whether the end of the boosting chain has been
	 * reached or the state of the chain has changed while we
	 * dropped the locks.
	 */
	if (!waiter)
		goto out_unlock_pi;

	/*
	 * Check the orig_waiter state. After we dropped the locks,
	 * the previous owner of the lock might have released the lock.
	 */
	if (orig_waiter && !rt_mutex_owner(orig_lock))
		goto out_unlock_pi;

	/*
	 * We dropped all locks after taking a refcount on @task, so
	 * the task might have moved on in the lock chain or even left
	 * the chain completely and blocks now on an unrelated lock or
	 * on @orig_lock.
	 *
	 * We stored the lock on which @task was blocked in @next_lock,
	 * so we can detect the chain change.
	 */
	if (next_lock != waiter->lock)
		goto out_unlock_pi;

	/*
	 * There could be 'spurious' loops in the lock graph due to ww_mutex,
	 * consider:
	 *
	 *   P1: A, ww_A, ww_B
	 *   P2: ww_B, ww_A
	 *   P3: A
	 *
	 * P3 should not return -EDEADLK because it gets trapped in the cycle
	 * created by P1 and P2 (which will resolve -- and runs into
	 * max_lock_depth above). Therefore disable detect_deadlock such that
	 * the below termination condition can trigger once all relevant tasks
	 * are boosted.
	 *
	 * Even when we start with ww_mutex we can disable deadlock detection,
	 * since we would supress a ww_mutex induced deadlock at [6] anyway.
	 * Supressing it here however is not sufficient since we might still
	 * hit [6] due to adjustment driven iteration.
	 *
	 * NOTE: if someone were to create a deadlock between 2 ww_classes we'd
	 * utterly fail to report it; lockdep should.
	 */
	if (IS_ENABLED(CONFIG_PREEMPT_RT) && waiter->ww_ctx && detect_deadlock)
		detect_deadlock = false;

	/*
	 * Drop out, when the task has no waiters. Note,
	 * top_waiter can be NULL, when we are in the deboosting
	 * mode!
	 */
	if (top_waiter) {
		if (!task_has_pi_waiters(task))
			goto out_unlock_pi;
		/*
		 * If deadlock detection is off, we stop here if we
		 * are not the top pi waiter of the task. If deadlock
		 * detection is enabled we continue, but stop the
		 * requeueing in the chain walk.
		 */
		if (top_waiter != task_top_pi_waiter(task)) {
			if (!detect_deadlock)
				goto out_unlock_pi;
			else
				requeue = false;
		}
	}

	/*
	 * If the waiter priority is the same as the task priority
	 * then there is no further priority adjustment necessary.  If
	 * deadlock detection is off, we stop the chain walk. If its
	 * enabled we continue, but stop the requeueing in the chain
	 * walk.
	 */
	if (rt_mutex_waiter_equal(waiter, task_to_waiter(task))) {
		if (!detect_deadlock)
			goto out_unlock_pi;
		else
			requeue = false;
	}

	/*
	 * [4] Get the next lock
	 */
	lock = waiter->lock;
	/*
	 * [5] We need to trylock here as we are holding task->pi_lock,
	 * which is the reverse lock order versus the other rtmutex
	 * operations.
	 */
	if (!raw_spin_trylock(&lock->wait_lock)) {
		raw_spin_unlock_irq(&task->pi_lock);
		cpu_relax();
		goto retry;
	}

	/*
	 * [6] check_exit_conditions_2() protected by task->pi_lock and
	 * lock->wait_lock.
	 *
	 * Deadlock detection. If the lock is the same as the original
	 * lock which caused us to walk the lock chain or if the
	 * current lock is owned by the task which initiated the chain
	 * walk, we detected a deadlock.
	 */
	if (lock == orig_lock || rt_mutex_owner(lock) == top_task) {
		ret = -EDEADLK;

		/*
		 * When the deadlock is due to ww_mutex; also see above. Don't
		 * report the deadlock and instead let the ww_mutex wound/die
		 * logic pick which of the contending threads gets -EDEADLK.
		 *
		 * NOTE: assumes the cycle only contains a single ww_class; any
		 * other configuration and we fail to report; also, see
		 * lockdep.
		 */
		if (IS_ENABLED(CONFIG_PREEMPT_RT) && orig_waiter && orig_waiter->ww_ctx)
			ret = 0;

		raw_spin_unlock(&lock->wait_lock);
		goto out_unlock_pi;
	}

	/*
	 * If we just follow the lock chain for deadlock detection, no
	 * need to do all the requeue operations. To avoid a truckload
	 * of conditionals around the various places below, just do the
	 * minimum chain walk checks.
	 */
	if (!requeue) {
		/*
		 * No requeue[7] here. Just release @task [8]
		 */
		raw_spin_unlock(&task->pi_lock);
		put_task_struct(task);

		/*
		 * [9] check_exit_conditions_3 protected by lock->wait_lock.
		 * If there is no owner of the lock, end of chain.
		 */
		if (!rt_mutex_owner(lock)) {
			raw_spin_unlock_irq(&lock->wait_lock);
			return 0;
		}

		/* [10] Grab the next task, i.e. owner of @lock */
		task = get_task_struct(rt_mutex_owner(lock));
		raw_spin_lock(&task->pi_lock);

		/*
		 * No requeue [11] here. We just do deadlock detection.
		 *
		 * [12] Store whether owner is blocked
		 * itself. Decision is made after dropping the locks
		 */
		next_lock = task_blocked_on_lock(task);
		/*
		 * Get the top waiter for the next iteration
		 */
		top_waiter = rt_mutex_top_waiter(lock);

		/* [13] Drop locks */
		raw_spin_unlock(&task->pi_lock);
		raw_spin_unlock_irq(&lock->wait_lock);

		/* If owner is not blocked, end of chain. */
		if (!next_lock)
			goto out_put_task;
		goto again;
	}

	/*
	 * Store the current top waiter before doing the requeue
	 * operation on @lock. We need it for the boost/deboost
	 * decision below.
	 */
	prerequeue_top_waiter = rt_mutex_top_waiter(lock);

	/* [7] Requeue the waiter in the lock waiter tree. */
	rt_mutex_dequeue(lock, waiter);

	/*
	 * Update the waiter prio fields now that we're dequeued.
	 *
	 * These values can have changed through either:
	 *
	 *   sys_sched_set_scheduler() / sys_sched_setattr()
	 *
	 * or
	 *
	 *   DL CBS enforcement advancing the effective deadline.
	 *
	 * Even though pi_waiters also uses these fields, and that tree is only
	 * updated in [11], we can do this here, since we hold [L], which
	 * serializes all pi_waiters access and rb_erase() does not care about
	 * the values of the node being removed.
	 */
	waiter_update_prio(waiter, task);

	rt_mutex_enqueue(lock, waiter);

	/* [8] Release the task */
	raw_spin_unlock(&task->pi_lock);
	put_task_struct(task);

	/*
	 * [9] check_exit_conditions_3 protected by lock->wait_lock.
	 *
	 * We must abort the chain walk if there is no lock owner even
	 * in the dead lock detection case, as we have nothing to
	 * follow here. This is the end of the chain we are walking.
	 */
	if (!rt_mutex_owner(lock)) {
		/*
		 * If the requeue [7] above changed the top waiter,
		 * then we need to wake the new top waiter up to try
		 * to get the lock.
		 */
		top_waiter = rt_mutex_top_waiter(lock);
		if (prerequeue_top_waiter != top_waiter)
			wake_up_state(top_waiter->task, top_waiter->wake_state);
		raw_spin_unlock_irq(&lock->wait_lock);
		return 0;
	}

	/* [10] Grab the next task, i.e. the owner of @lock */
	task = get_task_struct(rt_mutex_owner(lock));
	raw_spin_lock(&task->pi_lock);

	/* [11] requeue the pi waiters if necessary */
	if (waiter == rt_mutex_top_waiter(lock)) {
		/*
		 * The waiter became the new top (highest priority)
		 * waiter on the lock. Replace the previous top waiter
		 * in the owner tasks pi waiters tree with this waiter
		 * and adjust the priority of the owner.
		 */
		rt_mutex_dequeue_pi(task, prerequeue_top_waiter);
		rt_mutex_enqueue_pi(task, waiter);
		rt_mutex_adjust_prio(task);

	} else if (prerequeue_top_waiter == waiter) {
		/*
		 * The waiter was the top waiter on the lock, but is
		 * no longer the top priority waiter. Replace waiter in
		 * the owner tasks pi waiters tree with the new top
		 * (highest priority) waiter and adjust the priority
		 * of the owner.
		 * The new top waiter is stored in @waiter so that
		 * @waiter == @top_waiter evaluates to true below and
		 * we continue to deboost the rest of the chain.
		 */
		rt_mutex_dequeue_pi(task, waiter);
		waiter = rt_mutex_top_waiter(lock);
		rt_mutex_enqueue_pi(task, waiter);
		rt_mutex_adjust_prio(task);
	} else {
		/*
		 * Nothing changed. No need to do any priority
		 * adjustment.
		 */
	}

	/*
	 * [12] check_exit_conditions_4() protected by task->pi_lock
	 * and lock->wait_lock. The actual decisions are made after we
	 * dropped the locks.
	 *
	 * Check whether the task which owns the current lock is pi
	 * blocked itself. If yes we store a pointer to the lock for
	 * the lock chain change detection above. After we dropped
	 * task->pi_lock next_lock cannot be dereferenced anymore.
	 */
	next_lock = task_blocked_on_lock(task);
	/*
	 * Store the top waiter of @lock for the end of chain walk
	 * decision below.
	 */
	top_waiter = rt_mutex_top_waiter(lock);

	/* [13] Drop the locks */
	raw_spin_unlock(&task->pi_lock);
	raw_spin_unlock_irq(&lock->wait_lock);

	/*
	 * Make the actual exit decisions [12], based on the stored
	 * values.
	 *
	 * We reached the end of the lock chain. Stop right here. No
	 * point to go back just to figure that out.
	 */
	if (!next_lock)
		goto out_put_task;

	/*
	 * If the current waiter is not the top waiter on the lock,
	 * then we can stop the chain walk here if we are not in full
	 * deadlock detection mode.
	 */
	if (!detect_deadlock && waiter != top_waiter)
		goto out_put_task;

	goto again;

 out_unlock_pi:
	raw_spin_unlock_irq(&task->pi_lock);
 out_put_task:
	put_task_struct(task);

	return ret;
}

/*
 * Try to take an rt-mutex
 *
 * Must be called with lock->wait_lock held and interrupts disabled
 *
 * @lock:   The lock to be acquired.
 * @task:   The task which wants to acquire the lock
 * @waiter: The waiter that is queued to the lock's wait tree if the
 *	    callsite called task_blocked_on_lock(), otherwise NULL
 */
static int __sched
try_to_take_rt_mutex(struct rt_mutex_base *lock, struct task_struct *task,
		     struct rt_mutex_waiter *waiter)
{
	lockdep_assert_held(&lock->wait_lock);

	/*
	 * Before testing whether we can acquire @lock, we set the
	 * RT_MUTEX_HAS_WAITERS bit in @lock->owner. This forces all
	 * other tasks which try to modify @lock into the slow path
	 * and they serialize on @lock->wait_lock.
	 *
	 * The RT_MUTEX_HAS_WAITERS bit can have a transitional state
	 * as explained at the top of this file if and only if:
	 *
	 * - There is a lock owner. The caller must fixup the
	 *   transient state if it does a trylock or leaves the lock
	 *   function due to a signal or timeout.
	 *
	 * - @task acquires the lock and there are no other
	 *   waiters. This is undone in rt_mutex_set_owner(@task) at
	 *   the end of this function.
	 */
	mark_rt_mutex_waiters(lock);

	/*
	 * If @lock has an owner, give up.
	 */
	if (rt_mutex_owner(lock))
		return 0;

	/*
	 * If @waiter != NULL, @task has already enqueued the waiter
	 * into @lock waiter tree. If @waiter == NULL then this is a
	 * trylock attempt.
	 */
	if (waiter) {
		struct rt_mutex_waiter *top_waiter = rt_mutex_top_waiter(lock);

		/*
		 * If waiter is the highest priority waiter of @lock,
		 * or allowed to steal it, take it over.
		 */
		if (waiter == top_waiter || rt_mutex_steal(waiter, top_waiter)) {
			/*
			 * We can acquire the lock. Remove the waiter from the
			 * lock waiters tree.
			 */
			rt_mutex_dequeue(lock, waiter);
		} else {
			return 0;
		}
	} else {
		/*
		 * If the lock has waiters already we check whether @task is
		 * eligible to take over the lock.
		 *
		 * If there are no other waiters, @task can acquire
		 * the lock.  @task->pi_blocked_on is NULL, so it does
		 * not need to be dequeued.
		 */
		if (rt_mutex_has_waiters(lock)) {
			/* Check whether the trylock can steal it. */
			if (!rt_mutex_steal(task_to_waiter(task),
					    rt_mutex_top_waiter(lock)))
				return 0;

			/*
			 * The current top waiter stays enqueued. We
			 * don't have to change anything in the lock
			 * waiters order.
			 */
		} else {
			/*
			 * No waiters. Take the lock without the
			 * pi_lock dance.@task->pi_blocked_on is NULL
			 * and we have no waiters to enqueue in @task
			 * pi waiters tree.
			 */
			goto takeit;
		}
	}

	/*
	 * Clear @task->pi_blocked_on. Requires protection by
	 * @task->pi_lock. Redundant operation for the @waiter == NULL
	 * case, but conditionals are more expensive than a redundant
	 * store.
	 */
	raw_spin_lock(&task->pi_lock);
	task->pi_blocked_on = NULL;
	/*
	 * Finish the lock acquisition. @task is the new owner. If
	 * other waiters exist we have to insert the highest priority
	 * waiter into @task->pi_waiters tree.
	 */
	if (rt_mutex_has_waiters(lock))
		rt_mutex_enqueue_pi(task, rt_mutex_top_waiter(lock));
	raw_spin_unlock(&task->pi_lock);

takeit:
	/*
	 * This either preserves the RT_MUTEX_HAS_WAITERS bit if there
	 * are still waiters or clears it.
	 */
	rt_mutex_set_owner(lock, task);

	return 1;
}

/*
 * Task blocks on lock.
 *
 * Prepare waiter and propagate pi chain
 *
 * This must be called with lock->wait_lock held and interrupts disabled
 */
static int __sched task_blocks_on_rt_mutex(struct rt_mutex_base *lock,
					   struct rt_mutex_waiter *waiter,
					   struct task_struct *task,
					   struct ww_acquire_ctx *ww_ctx,
					   enum rtmutex_chainwalk chwalk)
{
	struct task_struct *owner = rt_mutex_owner(lock);
	struct rt_mutex_waiter *top_waiter = waiter;
	struct rt_mutex_base *next_lock;
	int chain_walk = 0, res;

	lockdep_assert_held(&lock->wait_lock);

	/*
	 * Early deadlock detection. We really don't want the task to
	 * enqueue on itself just to untangle the mess later. It's not
	 * only an optimization. We drop the locks, so another waiter
	 * can come in before the chain walk detects the deadlock. So
	 * the other will detect the deadlock and return -EDEADLOCK,
	 * which is wrong, as the other waiter is not in a deadlock
	 * situation.
	 *
	 * Except for ww_mutex, in that case the chain walk must already deal
	 * with spurious cycles, see the comments at [3] and [6].
	 */
	if (owner == task && !(build_ww_mutex() && ww_ctx))
		return -EDEADLK;

	trace_android_vh_task_blocks_on_rtmutex(lock, waiter, task, ww_ctx, &chwalk);
	raw_spin_lock(&task->pi_lock);
	waiter->task = task;
	waiter->lock = lock;
	waiter_update_prio(waiter, task);

	/* Get the top priority waiter on the lock */
	if (rt_mutex_has_waiters(lock))
		top_waiter = rt_mutex_top_waiter(lock);
	rt_mutex_enqueue(lock, waiter);

	task->pi_blocked_on = waiter;

	raw_spin_unlock(&task->pi_lock);

	if (build_ww_mutex() && ww_ctx) {
		struct rt_mutex *rtm;

		/* Check whether the waiter should back out immediately */
		rtm = container_of(lock, struct rt_mutex, rtmutex);
		res = __ww_mutex_add_waiter(waiter, rtm, ww_ctx);
		if (res) {
			raw_spin_lock(&task->pi_lock);
			rt_mutex_dequeue(lock, waiter);
			task->pi_blocked_on = NULL;
			raw_spin_unlock(&task->pi_lock);
			return res;
		}
	}

	if (!owner)
		return 0;

	raw_spin_lock(&owner->pi_lock);
	if (waiter == rt_mutex_top_waiter(lock)) {
		rt_mutex_dequeue_pi(owner, top_waiter);
		rt_mutex_enqueue_pi(owner, waiter);

		rt_mutex_adjust_prio(owner);
		if (owner->pi_blocked_on)
			chain_walk = 1;
	} else if (rt_mutex_cond_detect_deadlock(waiter, chwalk)) {
		chain_walk = 1;
	}

	/* Store the lock on which owner is blocked or NULL */
	next_lock = task_blocked_on_lock(owner);

	raw_spin_unlock(&owner->pi_lock);
	/*
	 * Even if full deadlock detection is on, if the owner is not
	 * blocked itself, we can avoid finding this out in the chain
	 * walk.
	 */
	if (!chain_walk || !next_lock)
		return 0;

	/*
	 * The owner can't disappear while holding a lock,
	 * so the owner struct is protected by wait_lock.
	 * Gets dropped in rt_mutex_adjust_prio_chain()!
	 */
	get_task_struct(owner);

	raw_spin_unlock_irq(&lock->wait_lock);

	res = rt_mutex_adjust_prio_chain(owner, chwalk, lock,
					 next_lock, waiter, task);

	raw_spin_lock_irq(&lock->wait_lock);

	return res;
}

/*
 * Remove the top waiter from the current tasks pi waiter tree and
 * queue it up.
 *
 * Called with lock->wait_lock held and interrupts disabled.
 */
static void __sched mark_wakeup_next_waiter(struct rt_wake_q_head *wqh,
					    struct rt_mutex_base *lock)
{
	struct rt_mutex_waiter *waiter;

	raw_spin_lock(&current->pi_lock);

	waiter = rt_mutex_top_waiter(lock);

	/*
	 * Remove it from current->pi_waiters and deboost.
	 *
	 * We must in fact deboost here in order to ensure we call
	 * rt_mutex_setprio() to update p->pi_top_task before the
	 * task unblocks.
	 */
	rt_mutex_dequeue_pi(current, waiter);
	rt_mutex_adjust_prio(current);

	/*
	 * As we are waking up the top waiter, and the waiter stays
	 * queued on the lock until it gets the lock, this lock
	 * obviously has waiters. Just set the bit here and this has
	 * the added benefit of forcing all new tasks into the
	 * slow path making sure no task of lower priority than
	 * the top waiter can steal this lock.
	 */
	lock->owner = (void *) RT_MUTEX_HAS_WAITERS;

	/*
	 * We deboosted before waking the top waiter task such that we don't
	 * run two tasks with the 'same' priority (and ensure the
	 * p->pi_top_task pointer points to a blocked task). This however can
	 * lead to priority inversion if we would get preempted after the
	 * deboost but before waking our donor task, hence the preempt_disable()
	 * before unlock.
	 *
	 * Pairs with preempt_enable() in rt_mutex_wake_up_q();
	 */
	preempt_disable();
	rt_mutex_wake_q_add(wqh, waiter);
	raw_spin_unlock(&current->pi_lock);
}

static int __sched __rt_mutex_slowtrylock(struct rt_mutex_base *lock)
{
	int ret = try_to_take_rt_mutex(lock, current, NULL);

	/*
	 * try_to_take_rt_mutex() sets the lock waiters bit
	 * unconditionally. Clean this up.
	 */
	fixup_rt_mutex_waiters(lock, true);

	return ret;
}

/*
 * Slow path try-lock function:
 */
static int __sched rt_mutex_slowtrylock(struct rt_mutex_base *lock)
{
	unsigned long flags;
	int ret;

	/*
	 * If the lock already has an owner we fail to get the lock.
	 * This can be done without taking the @lock->wait_lock as
	 * it is only being read, and this is a trylock anyway.
	 */
	if (rt_mutex_owner(lock))
		return 0;

	/*
	 * The mutex has currently no owner. Lock the wait lock and try to
	 * acquire the lock. We use irqsave here to support early boot calls.
	 */
	raw_spin_lock_irqsave(&lock->wait_lock, flags);

	ret = __rt_mutex_slowtrylock(lock);

	raw_spin_unlock_irqrestore(&lock->wait_lock, flags);

	return ret;
}

static __always_inline int __rt_mutex_trylock(struct rt_mutex_base *lock)
{
	if (likely(rt_mutex_cmpxchg_acquire(lock, NULL, current)))
		return 1;

	return rt_mutex_slowtrylock(lock);
}

/*
 * Slow path to release a rt-mutex.
 */
static void __sched rt_mutex_slowunlock(struct rt_mutex_base *lock)
{
	DEFINE_RT_WAKE_Q(wqh);
	unsigned long flags;

	/* irqsave required to support early boot calls */
	raw_spin_lock_irqsave(&lock->wait_lock, flags);

	debug_rt_mutex_unlock(lock);

	/*
	 * We must be careful here if the fast path is enabled. If we
	 * have no waiters queued we cannot set owner to NULL here
	 * because of:
	 *
	 * foo->lock->owner = NULL;
	 *			rtmutex_lock(foo->lock);   <- fast path
	 *			free = atomic_dec_and_test(foo->refcnt);
	 *			rtmutex_unlock(foo->lock); <- fast path
	 *			if (free)
	 *				kfree(foo);
	 * raw_spin_unlock(foo->lock->wait_lock);
	 *
	 * So for the fastpath enabled kernel:
	 *
	 * Nothing can set the waiters bit as long as we hold
	 * lock->wait_lock. So we do the following sequence:
	 *
	 *	owner = rt_mutex_owner(lock);
	 *	clear_rt_mutex_waiters(lock);
	 *	raw_spin_unlock(&lock->wait_lock);
	 *	if (cmpxchg(&lock->owner, owner, 0) == owner)
	 *		return;
	 *	goto retry;
	 *
	 * The fastpath disabled variant is simple as all access to
	 * lock->owner is serialized by lock->wait_lock:
	 *
	 *	lock->owner = NULL;
	 *	raw_spin_unlock(&lock->wait_lock);
	 */
	while (!rt_mutex_has_waiters(lock)) {
		/* Drops lock->wait_lock ! */
		if (unlock_rt_mutex_safe(lock, flags) == true)
			return;
		/* Relock the rtmutex and try again */
		raw_spin_lock_irqsave(&lock->wait_lock, flags);
	}

	/*
	 * The wakeup next waiter path does not suffer from the above
	 * race. See the comments there.
	 *
	 * Queue the next waiter for wakeup once we release the wait_lock.
	 */
	mark_wakeup_next_waiter(&wqh, lock);
	raw_spin_unlock_irqrestore(&lock->wait_lock, flags);

	rt_mutex_wake_up_q(&wqh);
}

static __always_inline void __rt_mutex_unlock(struct rt_mutex_base *lock)
{
	if (likely(rt_mutex_cmpxchg_release(lock, current, NULL)))
		return;

	rt_mutex_slowunlock(lock);
}

#ifdef CONFIG_SMP
static bool rtmutex_spin_on_owner(struct rt_mutex_base *lock,
				  struct rt_mutex_waiter *waiter,
				  struct task_struct *owner)
{
	bool res = true;

	rcu_read_lock();
	for (;;) {
		/* If owner changed, trylock again. */
		if (owner != rt_mutex_owner(lock))
			break;
		/*
		 * Ensure that @owner is dereferenced after checking that
		 * the lock owner still matches @owner. If that fails,
		 * @owner might point to freed memory. If it still matches,
		 * the rcu_read_lock() ensures the memory stays valid.
		 */
		barrier();
		/*
		 * Stop spinning when:
		 *  - the lock owner has been scheduled out
		 *  - current is not longer the top waiter
		 *  - current is requested to reschedule (redundant
		 *    for CONFIG_PREEMPT_RCU=y)
		 *  - the VCPU on which owner runs is preempted
		 */
		if (!owner_on_cpu(owner) || need_resched() ||
		    !rt_mutex_waiter_is_top_waiter(lock, waiter)) {
			res = false;
			break;
		}
		cpu_relax();
	}
	rcu_read_unlock();
	return res;
}
#else
static bool rtmutex_spin_on_owner(struct rt_mutex_base *lock,
				  struct rt_mutex_waiter *waiter,
				  struct task_struct *owner)
{
	return false;
}
#endif

#ifdef RT_MUTEX_BUILD_MUTEX
/*
 * Functions required for:
 *	- rtmutex, futex on all kernels
 *	- mutex and rwsem substitutions on RT kernels
 */

/*
 * Remove a waiter from a lock and give up
 *
 * Must be called with lock->wait_lock held and interrupts disabled. It must
 * have just failed to try_to_take_rt_mutex().
 */
static void __sched remove_waiter(struct rt_mutex_base *lock,
				  struct rt_mutex_waiter *waiter)
{
	bool is_top_waiter = (waiter == rt_mutex_top_waiter(lock));
	struct task_struct *owner = rt_mutex_owner(lock);
	struct rt_mutex_base *next_lock;

	lockdep_assert_held(&lock->wait_lock);

	raw_spin_lock(&current->pi_lock);
	rt_mutex_dequeue(lock, waiter);
	current->pi_blocked_on = NULL;
	raw_spin_unlock(&current->pi_lock);

	/*
	 * Only update priority if the waiter was the highest priority
	 * waiter of the lock and there is an owner to update.
	 */
	if (!owner || !is_top_waiter)
		return;

	raw_spin_lock(&owner->pi_lock);

	rt_mutex_dequeue_pi(owner, waiter);

	if (rt_mutex_has_waiters(lock))
		rt_mutex_enqueue_pi(owner, rt_mutex_top_waiter(lock));

	rt_mutex_adjust_prio(owner);

	/* Store the lock on which owner is blocked or NULL */
	next_lock = task_blocked_on_lock(owner);

	raw_spin_unlock(&owner->pi_lock);

	/*
	 * Don't walk the chain, if the owner task is not blocked
	 * itself.
	 */
	if (!next_lock)
		return;

	/* gets dropped in rt_mutex_adjust_prio_chain()! */
	get_task_struct(owner);

	raw_spin_unlock_irq(&lock->wait_lock);

	rt_mutex_adjust_prio_chain(owner, RT_MUTEX_MIN_CHAINWALK, lock,
				   next_lock, NULL, current);

	raw_spin_lock_irq(&lock->wait_lock);
}

/**
 * rt_mutex_slowlock_block() - Perform the wait-wake-try-to-take loop
 * @lock:		 the rt_mutex to take
 * @ww_ctx:		 WW mutex context pointer
 * @state:		 the state the task should block in (TASK_INTERRUPTIBLE
 *			 or TASK_UNINTERRUPTIBLE)
 * @timeout:		 the pre-initialized and started timer, or NULL for none
 * @waiter:		 the pre-initialized rt_mutex_waiter
 *
 * Must be called with lock->wait_lock held and interrupts disabled
 */
static int __sched rt_mutex_slowlock_block(struct rt_mutex_base *lock,
					   struct ww_acquire_ctx *ww_ctx,
					   unsigned int state,
					   struct hrtimer_sleeper *timeout,
					   struct rt_mutex_waiter *waiter)
{
	struct rt_mutex *rtm = container_of(lock, struct rt_mutex, rtmutex);
	struct task_struct *owner;
	int ret = 0;

	trace_android_vh_rtmutex_wait_start(lock);
	for (;;) {
		/* Try to acquire the lock: */
		if (try_to_take_rt_mutex(lock, current, waiter))
			break;

		if (timeout && !timeout->task) {
			ret = -ETIMEDOUT;
			break;
		}
		if (signal_pending_state(state, current)) {
			ret = -EINTR;
			break;
		}

		if (build_ww_mutex() && ww_ctx) {
			ret = __ww_mutex_check_kill(rtm, waiter, ww_ctx);
			if (ret)
				break;
		}

		if (waiter == rt_mutex_top_waiter(lock))
			owner = rt_mutex_owner(lock);
		else
			owner = NULL;
		raw_spin_unlock_irq(&lock->wait_lock);

		if (!owner || !rtmutex_spin_on_owner(lock, waiter, owner))
			schedule();

		raw_spin_lock_irq(&lock->wait_lock);
		set_current_state(state);
	}

	trace_android_vh_rtmutex_wait_finish(lock);
	__set_current_state(TASK_RUNNING);
	return ret;
}

static void __sched rt_mutex_handle_deadlock(int res, int detect_deadlock,
					     struct rt_mutex_waiter *w)
{
	/*
	 * If the result is not -EDEADLOCK or the caller requested
	 * deadlock detection, nothing to do here.
	 */
	if (res != -EDEADLOCK || detect_deadlock)
		return;

	if (build_ww_mutex() && w->ww_ctx)
		return;

	/*
	 * Yell loudly and stop the task right here.
	 */
	WARN(1, "rtmutex deadlock detected\n");
	while (1) {
		set_current_state(TASK_INTERRUPTIBLE);
		schedule();
	}
}

/**
 * __rt_mutex_slowlock - Locking slowpath invoked with lock::wait_lock held
 * @lock:	The rtmutex to block lock
 * @ww_ctx:	WW mutex context pointer
 * @state:	The task state for sleeping
 * @chwalk:	Indicator whether full or partial chainwalk is requested
 * @waiter:	Initializer waiter for blocking
 */
static int __sched __rt_mutex_slowlock(struct rt_mutex_base *lock,
				       struct ww_acquire_ctx *ww_ctx,
				       unsigned int state,
				       enum rtmutex_chainwalk chwalk,
				       struct rt_mutex_waiter *waiter)
{
	struct rt_mutex *rtm = container_of(lock, struct rt_mutex, rtmutex);
	struct ww_mutex *ww = ww_container_of(rtm);
	int ret;

	lockdep_assert_held(&lock->wait_lock);

	/* Try to acquire the lock again: */
	if (try_to_take_rt_mutex(lock, current, NULL)) {
		if (build_ww_mutex() && ww_ctx) {
			__ww_mutex_check_waiters(rtm, ww_ctx);
			ww_mutex_lock_acquired(ww, ww_ctx);
		}
		return 0;
	}

	set_current_state(state);

	trace_contention_begin(lock, LCB_F_RT);

	ret = task_blocks_on_rt_mutex(lock, waiter, current, ww_ctx, chwalk);
	if (likely(!ret))
		ret = rt_mutex_slowlock_block(lock, ww_ctx, state, NULL, waiter);

	if (likely(!ret)) {
		/* acquired the lock */
		if (build_ww_mutex() && ww_ctx) {
			if (!ww_ctx->is_wait_die)
				__ww_mutex_check_waiters(rtm, ww_ctx);
			ww_mutex_lock_acquired(ww, ww_ctx);
		}
	} else {
		__set_current_state(TASK_RUNNING);
		remove_waiter(lock, waiter);
		rt_mutex_handle_deadlock(ret, chwalk, waiter);
	}

	/*
	 * try_to_take_rt_mutex() sets the waiter bit
	 * unconditionally. We might have to fix that up.
	 */
	fixup_rt_mutex_waiters(lock, true);

	trace_contention_end(lock, ret);

	return ret;
}

static inline int __rt_mutex_slowlock_locked(struct rt_mutex_base *lock,
					     struct ww_acquire_ctx *ww_ctx,
					     unsigned int state)
{
	struct rt_mutex_waiter waiter;
	int ret;

	rt_mutex_init_waiter(&waiter);
	waiter.ww_ctx = ww_ctx;

	ret = __rt_mutex_slowlock(lock, ww_ctx, state, RT_MUTEX_MIN_CHAINWALK,
				  &waiter);

	debug_rt_mutex_free_waiter(&waiter);
	return ret;
}

/*
 * rt_mutex_slowlock - Locking slowpath invoked when fast path fails
 * @lock:	The rtmutex to block lock
 * @ww_ctx:	WW mutex context pointer
 * @state:	The task state for sleeping
 */
static int __sched rt_mutex_slowlock(struct rt_mutex_base *lock,
				     struct ww_acquire_ctx *ww_ctx,
				     unsigned int state)
{
	unsigned long flags;
	int ret;

	/*
	 * Technically we could use raw_spin_[un]lock_irq() here, but this can
	 * be called in early boot if the cmpxchg() fast path is disabled
	 * (debug, no architecture support). In this case we will acquire the
	 * rtmutex with lock->wait_lock held. But we cannot unconditionally
	 * enable interrupts in that early boot case. So we need to use the
	 * irqsave/restore variants.
	 */
	raw_spin_lock_irqsave(&lock->wait_lock, flags);
	ret = __rt_mutex_slowlock_locked(lock, ww_ctx, state);
	raw_spin_unlock_irqrestore(&lock->wait_lock, flags);

	return ret;
}

static __always_inline int __rt_mutex_lock(struct rt_mutex_base *lock,
					   unsigned int state)
{
	if (likely(rt_mutex_cmpxchg_acquire(lock, NULL, current)))
		return 0;

	return rt_mutex_slowlock(lock, NULL, state);
}
#endif /* RT_MUTEX_BUILD_MUTEX */

#ifdef RT_MUTEX_BUILD_SPINLOCKS
/*
 * Functions required for spin/rw_lock substitution on RT kernels
 */

/**
 * rtlock_slowlock_locked - Slow path lock acquisition for RT locks
 * @lock:	The underlying RT mutex
 */
static void __sched rtlock_slowlock_locked(struct rt_mutex_base *lock)
{
	struct rt_mutex_waiter waiter;
	struct task_struct *owner;

	lockdep_assert_held(&lock->wait_lock);

	if (try_to_take_rt_mutex(lock, current, NULL))
		return;

	rt_mutex_init_rtlock_waiter(&waiter);

	/* Save current state and set state to TASK_RTLOCK_WAIT */
	current_save_and_set_rtlock_wait_state();

	trace_contention_begin(lock, LCB_F_RT);

	task_blocks_on_rt_mutex(lock, &waiter, current, NULL, RT_MUTEX_MIN_CHAINWALK);

	for (;;) {
		/* Try to acquire the lock again */
		if (try_to_take_rt_mutex(lock, current, &waiter))
			break;

		if (&waiter == rt_mutex_top_waiter(lock))
			owner = rt_mutex_owner(lock);
		else
			owner = NULL;
		raw_spin_unlock_irq(&lock->wait_lock);

		if (!owner || !rtmutex_spin_on_owner(lock, &waiter, owner))
			schedule_rtlock();

		raw_spin_lock_irq(&lock->wait_lock);
		set_current_state(TASK_RTLOCK_WAIT);
	}

	/* Restore the task state */
	current_restore_rtlock_saved_state();

	/*
	 * try_to_take_rt_mutex() sets the waiter bit unconditionally.
	 * We might have to fix that up:
	 */
	fixup_rt_mutex_waiters(lock, true);
	debug_rt_mutex_free_waiter(&waiter);

	trace_contention_end(lock, 0);
}

static __always_inline void __sched rtlock_slowlock(struct rt_mutex_base *lock)
{
	unsigned long flags;

	raw_spin_lock_irqsave(&lock->wait_lock, flags);
	rtlock_slowlock_locked(lock);
	raw_spin_unlock_irqrestore(&lock->wait_lock, flags);
}

#endif /* RT_MUTEX_BUILD_SPINLOCKS */<|MERGE_RESOLUTION|>--- conflicted
+++ resolved
@@ -326,16 +326,7 @@
 
 static __always_inline int __waiter_prio(struct task_struct *task)
 {
-<<<<<<< HEAD
-	int prio = task->prio;
 	int waiter_prio = 0;
-
-	trace_android_vh_rtmutex_waiter_prio(task, &waiter_prio);
-	if (waiter_prio > 0)
-		return waiter_prio;
-=======
-	int waiter_prio = 0;
->>>>>>> 6f4a686a
 
 	trace_android_vh_rtmutex_waiter_prio(task, &waiter_prio);
 	if (waiter_prio > 0)

--- conflicted
+++ resolved
@@ -734,13 +734,9 @@
 		/* It takes some time for PHY device to switch into
 		 * loopback mode.
 		 */
-<<<<<<< HEAD
 		msleep(600);
-=======
-		msleep(100);
 	} else {
 		priv->lb_dis_to = get_jiffies_64() + HZ * 3;
->>>>>>> 9b3f9a5b
 	}
 
 	return 0;

--- conflicted
+++ resolved
@@ -731,18 +731,15 @@
 	/* MACsec management functions */
 	const struct macsec_ops *macsec_ops;
 #endif
-<<<<<<< HEAD
 	/* Use phydev->cur_link_an_mode to communicate the in-band
 	 * AN mode setting with phylink framework.
 	 */
 	u8 cur_link_an_mode;
-=======
 
 	ANDROID_KABI_RESERVE(1);
 	ANDROID_KABI_RESERVE(2);
 	ANDROID_KABI_RESERVE(3);
 	ANDROID_KABI_RESERVE(4);
->>>>>>> 3858124e
 };
 
 static inline struct phy_device *to_phy_device(const struct device *dev)

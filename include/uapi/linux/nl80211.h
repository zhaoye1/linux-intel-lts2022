--- conflicted
+++ resolved
@@ -6444,15 +6444,12 @@
  *	in authentication and deauthentication frames sent to unassociated peer
  *	using @NL80211_CMD_FRAME.
  *
-<<<<<<< HEAD
-=======
  * @NL80211_EXT_FEATURE_OWE_OFFLOAD: Driver/Device wants to do OWE DH IE
  *	handling in station mode.
  *
  * @NL80211_EXT_FEATURE_OWE_OFFLOAD_AP: Driver/Device wants to do OWE DH IE
  *	handling in AP mode.
  *
->>>>>>> 563b8244
  * @NUM_NL80211_EXT_FEATURES: number of extended features.
  * @MAX_NL80211_EXT_FEATURES: highest extended feature index.
  */
@@ -6524,13 +6521,8 @@
 	NL80211_EXT_FEATURE_PUNCT,
 	NL80211_EXT_FEATURE_SECURE_NAN,
 	NL80211_EXT_FEATURE_AUTH_AND_DEAUTH_RANDOM_TA,
-<<<<<<< HEAD
-	NL80211_EXT_FEATURE_ANDROID_KABI_RESERVED_1,
-	NL80211_EXT_FEATURE_ANDROID_KABI_RESERVED_2,
-=======
 	NL80211_EXT_FEATURE_OWE_OFFLOAD,
 	NL80211_EXT_FEATURE_OWE_OFFLOAD_AP,
->>>>>>> 563b8244
 	NL80211_EXT_FEATURE_ANDROID_KABI_RESERVED_3,
 	NL80211_EXT_FEATURE_ANDROID_KABI_RESERVED_4,
 	NL80211_EXT_FEATURE_ANDROID_KABI_RESERVED_5,

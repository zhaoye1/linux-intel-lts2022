// SPDX-License-Identifier: GPL-2.0-or-later
/*
   md.c : Multiple Devices driver for Linux
     Copyright (C) 1998, 1999, 2000 Ingo Molnar

     completely rewritten, based on the MD driver code from Marc Zyngier

   Changes:

   - RAID-1/RAID-5 extensions by Miguel de Icaza, Gadi Oxman, Ingo Molnar
   - RAID-6 extensions by H. Peter Anvin <hpa@zytor.com>
   - boot support for linear and striped mode by Harald Hoyer <HarryH@Royal.Net>
   - kerneld support by Boris Tobotras <boris@xtalk.msk.su>
   - kmod support by: Cyrus Durgin
   - RAID0 bugfixes: Mark Anthony Lisher <markal@iname.com>
   - Devfs support by Richard Gooch <rgooch@atnf.csiro.au>

   - lots of fixes and improvements to the RAID1/RAID5 and generic
     RAID code (such as request based resynchronization):

     Neil Brown <neilb@cse.unsw.edu.au>.

   - persistent bitmap code
     Copyright (C) 2003-2004, Paul Clements, SteelEye Technology, Inc.


   Errors, Warnings, etc.
   Please use:
     pr_crit() for error conditions that risk data loss
     pr_err() for error conditions that are unexpected, like an IO error
         or internal inconsistency
     pr_warn() for error conditions that could have been predicated, like
         adding a device to an array when it has incompatible metadata
     pr_info() for every interesting, very rare events, like an array starting
         or stopping, or resync starting or stopping
     pr_debug() for everything else.

*/

#include <linux/sched/mm.h>
#include <linux/sched/signal.h>
#include <linux/kthread.h>
#include <linux/blkdev.h>
#include <linux/blk-integrity.h>
#include <linux/badblocks.h>
#include <linux/sysctl.h>
#include <linux/seq_file.h>
#include <linux/fs.h>
#include <linux/poll.h>
#include <linux/ctype.h>
#include <linux/string.h>
#include <linux/hdreg.h>
#include <linux/proc_fs.h>
#include <linux/random.h>
#include <linux/major.h>
#include <linux/module.h>
#include <linux/reboot.h>
#include <linux/file.h>
#include <linux/compat.h>
#include <linux/delay.h>
#include <linux/raid/md_p.h>
#include <linux/raid/md_u.h>
#include <linux/raid/detect.h>
#include <linux/slab.h>
#include <linux/percpu-refcount.h>
#include <linux/part_stat.h>

#include <trace/events/block.h>
#include "md.h"
#include "md-bitmap.h"
#include "md-cluster.h"

/* pers_list is a list of registered personalities protected
 * by pers_lock.
 * pers_lock does extra service to protect accesses to
 * mddev->thread when the mutex cannot be held.
 */
static LIST_HEAD(pers_list);
static DEFINE_SPINLOCK(pers_lock);

static struct kobj_type md_ktype;

struct md_cluster_operations *md_cluster_ops;
EXPORT_SYMBOL(md_cluster_ops);
static struct module *md_cluster_mod;

static DECLARE_WAIT_QUEUE_HEAD(resync_wait);
static struct workqueue_struct *md_wq;
static struct workqueue_struct *md_misc_wq;
static struct workqueue_struct *md_rdev_misc_wq;

static int remove_and_add_spares(struct mddev *mddev,
				 struct md_rdev *this);
static void mddev_detach(struct mddev *mddev);

enum md_ro_state {
	MD_RDWR,
	MD_RDONLY,
	MD_AUTO_READ,
	MD_MAX_STATE
};

static bool md_is_rdwr(struct mddev *mddev)
{
	return (mddev->ro == MD_RDWR);
}

/*
 * Default number of read corrections we'll attempt on an rdev
 * before ejecting it from the array. We divide the read error
 * count by 2 for every hour elapsed between read errors.
 */
#define MD_DEFAULT_MAX_CORRECTED_READ_ERRORS 20
/* Default safemode delay: 200 msec */
#define DEFAULT_SAFEMODE_DELAY ((200 * HZ)/1000 +1)
/*
 * Current RAID-1,4,5 parallel reconstruction 'guaranteed speed limit'
 * is 1000 KB/sec, so the extra system load does not show up that much.
 * Increase it if you want to have more _guaranteed_ speed. Note that
 * the RAID driver will use the maximum available bandwidth if the IO
 * subsystem is idle. There is also an 'absolute maximum' reconstruction
 * speed limit - in case reconstruction slows down your system despite
 * idle IO detection.
 *
 * you can change it via /proc/sys/dev/raid/speed_limit_min and _max.
 * or /sys/block/mdX/md/sync_speed_{min,max}
 */

static int sysctl_speed_limit_min = 1000;
static int sysctl_speed_limit_max = 200000;
static inline int speed_min(struct mddev *mddev)
{
	return mddev->sync_speed_min ?
		mddev->sync_speed_min : sysctl_speed_limit_min;
}

static inline int speed_max(struct mddev *mddev)
{
	return mddev->sync_speed_max ?
		mddev->sync_speed_max : sysctl_speed_limit_max;
}

static void rdev_uninit_serial(struct md_rdev *rdev)
{
	if (!test_and_clear_bit(CollisionCheck, &rdev->flags))
		return;

	kvfree(rdev->serial);
	rdev->serial = NULL;
}

static void rdevs_uninit_serial(struct mddev *mddev)
{
	struct md_rdev *rdev;

	rdev_for_each(rdev, mddev)
		rdev_uninit_serial(rdev);
}

static int rdev_init_serial(struct md_rdev *rdev)
{
	/* serial_nums equals with BARRIER_BUCKETS_NR */
	int i, serial_nums = 1 << ((PAGE_SHIFT - ilog2(sizeof(atomic_t))));
	struct serial_in_rdev *serial = NULL;

	if (test_bit(CollisionCheck, &rdev->flags))
		return 0;

	serial = kvmalloc(sizeof(struct serial_in_rdev) * serial_nums,
			  GFP_KERNEL);
	if (!serial)
		return -ENOMEM;

	for (i = 0; i < serial_nums; i++) {
		struct serial_in_rdev *serial_tmp = &serial[i];

		spin_lock_init(&serial_tmp->serial_lock);
		serial_tmp->serial_rb = RB_ROOT_CACHED;
		init_waitqueue_head(&serial_tmp->serial_io_wait);
	}

	rdev->serial = serial;
	set_bit(CollisionCheck, &rdev->flags);

	return 0;
}

static int rdevs_init_serial(struct mddev *mddev)
{
	struct md_rdev *rdev;
	int ret = 0;

	rdev_for_each(rdev, mddev) {
		ret = rdev_init_serial(rdev);
		if (ret)
			break;
	}

	/* Free all resources if pool is not existed */
	if (ret && !mddev->serial_info_pool)
		rdevs_uninit_serial(mddev);

	return ret;
}

/*
 * rdev needs to enable serial stuffs if it meets the conditions:
 * 1. it is multi-queue device flaged with writemostly.
 * 2. the write-behind mode is enabled.
 */
static int rdev_need_serial(struct md_rdev *rdev)
{
	return (rdev && rdev->mddev->bitmap_info.max_write_behind > 0 &&
		rdev->bdev->bd_disk->queue->nr_hw_queues != 1 &&
		test_bit(WriteMostly, &rdev->flags));
}

/*
 * Init resource for rdev(s), then create serial_info_pool if:
 * 1. rdev is the first device which return true from rdev_enable_serial.
 * 2. rdev is NULL, means we want to enable serialization for all rdevs.
 */
void mddev_create_serial_pool(struct mddev *mddev, struct md_rdev *rdev,
			      bool is_suspend)
{
	int ret = 0;

	if (rdev && !rdev_need_serial(rdev) &&
	    !test_bit(CollisionCheck, &rdev->flags))
		return;

	if (!is_suspend)
		mddev_suspend(mddev);

	if (!rdev)
		ret = rdevs_init_serial(mddev);
	else
		ret = rdev_init_serial(rdev);
	if (ret)
		goto abort;

	if (mddev->serial_info_pool == NULL) {
		/*
		 * already in memalloc noio context by
		 * mddev_suspend()
		 */
		mddev->serial_info_pool =
			mempool_create_kmalloc_pool(NR_SERIAL_INFOS,
						sizeof(struct serial_info));
		if (!mddev->serial_info_pool) {
			rdevs_uninit_serial(mddev);
			pr_err("can't alloc memory pool for serialization\n");
		}
	}

abort:
	if (!is_suspend)
		mddev_resume(mddev);
}

/*
 * Free resource from rdev(s), and destroy serial_info_pool under conditions:
 * 1. rdev is the last device flaged with CollisionCheck.
 * 2. when bitmap is destroyed while policy is not enabled.
 * 3. for disable policy, the pool is destroyed only when no rdev needs it.
 */
void mddev_destroy_serial_pool(struct mddev *mddev, struct md_rdev *rdev,
			       bool is_suspend)
{
	if (rdev && !test_bit(CollisionCheck, &rdev->flags))
		return;

	if (mddev->serial_info_pool) {
		struct md_rdev *temp;
		int num = 0; /* used to track if other rdevs need the pool */

		if (!is_suspend)
			mddev_suspend(mddev);
		rdev_for_each(temp, mddev) {
			if (!rdev) {
				if (!mddev->serialize_policy ||
				    !rdev_need_serial(temp))
					rdev_uninit_serial(temp);
				else
					num++;
			} else if (temp != rdev &&
				   test_bit(CollisionCheck, &temp->flags))
				num++;
		}

		if (rdev)
			rdev_uninit_serial(rdev);

		if (num)
			pr_info("The mempool could be used by other devices\n");
		else {
			mempool_destroy(mddev->serial_info_pool);
			mddev->serial_info_pool = NULL;
		}
		if (!is_suspend)
			mddev_resume(mddev);
	}
}

static struct ctl_table_header *raid_table_header;

static struct ctl_table raid_table[] = {
	{
		.procname	= "speed_limit_min",
		.data		= &sysctl_speed_limit_min,
		.maxlen		= sizeof(int),
		.mode		= S_IRUGO|S_IWUSR,
		.proc_handler	= proc_dointvec,
	},
	{
		.procname	= "speed_limit_max",
		.data		= &sysctl_speed_limit_max,
		.maxlen		= sizeof(int),
		.mode		= S_IRUGO|S_IWUSR,
		.proc_handler	= proc_dointvec,
	},
	{ }
};

static struct ctl_table raid_dir_table[] = {
	{
		.procname	= "raid",
		.maxlen		= 0,
		.mode		= S_IRUGO|S_IXUGO,
		.child		= raid_table,
	},
	{ }
};

static struct ctl_table raid_root_table[] = {
	{
		.procname	= "dev",
		.maxlen		= 0,
		.mode		= 0555,
		.child		= raid_dir_table,
	},
	{  }
};

static int start_readonly;

/*
 * The original mechanism for creating an md device is to create
 * a device node in /dev and to open it.  This causes races with device-close.
 * The preferred method is to write to the "new_array" module parameter.
 * This can avoid races.
 * Setting create_on_open to false disables the original mechanism
 * so all the races disappear.
 */
static bool create_on_open = true;

/*
 * We have a system wide 'event count' that is incremented
 * on any 'interesting' event, and readers of /proc/mdstat
 * can use 'poll' or 'select' to find out when the event
 * count increases.
 *
 * Events are:
 *  start array, stop array, error, add device, remove device,
 *  start build, activate spare
 */
static DECLARE_WAIT_QUEUE_HEAD(md_event_waiters);
static atomic_t md_event_count;
void md_new_event(void)
{
	atomic_inc(&md_event_count);
	wake_up(&md_event_waiters);
}
EXPORT_SYMBOL_GPL(md_new_event);

/*
 * Enables to iterate over all existing md arrays
 * all_mddevs_lock protects this list.
 */
static LIST_HEAD(all_mddevs);
static DEFINE_SPINLOCK(all_mddevs_lock);

static bool is_md_suspended(struct mddev *mddev)
{
	return percpu_ref_is_dying(&mddev->active_io);
}
/* Rather than calling directly into the personality make_request function,
 * IO requests come here first so that we can check if the device is
 * being suspended pending a reconfiguration.
 * We hold a refcount over the call to ->make_request.  By the time that
 * call has finished, the bio has been linked into some internal structure
 * and so is visible to ->quiesce(), so we don't need the refcount any more.
 */
static bool is_suspended(struct mddev *mddev, struct bio *bio)
{
	if (is_md_suspended(mddev))
		return true;
	if (bio_data_dir(bio) != WRITE)
		return false;
	if (mddev->suspend_lo >= mddev->suspend_hi)
		return false;
	if (bio->bi_iter.bi_sector >= mddev->suspend_hi)
		return false;
	if (bio_end_sector(bio) < mddev->suspend_lo)
		return false;
	return true;
}

void md_handle_request(struct mddev *mddev, struct bio *bio)
{
check_suspended:
	if (is_suspended(mddev, bio)) {
		DEFINE_WAIT(__wait);
		/* Bail out if REQ_NOWAIT is set for the bio */
		if (bio->bi_opf & REQ_NOWAIT) {
			bio_wouldblock_error(bio);
			return;
		}
		for (;;) {
			prepare_to_wait(&mddev->sb_wait, &__wait,
					TASK_UNINTERRUPTIBLE);
			if (!is_suspended(mddev, bio))
				break;
			schedule();
		}
		finish_wait(&mddev->sb_wait, &__wait);
	}
	if (!percpu_ref_tryget_live(&mddev->active_io))
		goto check_suspended;

	if (!mddev->pers->make_request(mddev, bio)) {
		percpu_ref_put(&mddev->active_io);
		goto check_suspended;
	}

	percpu_ref_put(&mddev->active_io);
}
EXPORT_SYMBOL(md_handle_request);

static void md_submit_bio(struct bio *bio)
{
	const int rw = bio_data_dir(bio);
	struct mddev *mddev = bio->bi_bdev->bd_disk->private_data;

	if (mddev == NULL || mddev->pers == NULL) {
		bio_io_error(bio);
		return;
	}

	if (unlikely(test_bit(MD_BROKEN, &mddev->flags)) && (rw == WRITE)) {
		bio_io_error(bio);
		return;
	}

	bio = bio_split_to_limits(bio);
	if (!bio)
		return;

	if (mddev->ro == MD_RDONLY && unlikely(rw == WRITE)) {
		if (bio_sectors(bio) != 0)
			bio->bi_status = BLK_STS_IOERR;
		bio_endio(bio);
		return;
	}

	/* bio could be mergeable after passing to underlayer */
	bio->bi_opf &= ~REQ_NOMERGE;

	md_handle_request(mddev, bio);
}

/* mddev_suspend makes sure no new requests are submitted
 * to the device, and that any requests that have been submitted
 * are completely handled.
 * Once mddev_detach() is called and completes, the module will be
 * completely unused.
 */
void mddev_suspend(struct mddev *mddev)
{
	WARN_ON_ONCE(mddev->thread && current == mddev->thread->tsk);
	lockdep_assert_held(&mddev->reconfig_mutex);
	if (mddev->suspended++)
		return;
	wake_up(&mddev->sb_wait);
	set_bit(MD_ALLOW_SB_UPDATE, &mddev->flags);
	percpu_ref_kill(&mddev->active_io);
	wait_event(mddev->sb_wait, percpu_ref_is_zero(&mddev->active_io));
	mddev->pers->quiesce(mddev, 1);
	clear_bit_unlock(MD_ALLOW_SB_UPDATE, &mddev->flags);
	wait_event(mddev->sb_wait, !test_bit(MD_UPDATING_SB, &mddev->flags));

	del_timer_sync(&mddev->safemode_timer);
	/* restrict memory reclaim I/O during raid array is suspend */
	mddev->noio_flag = memalloc_noio_save();
}
EXPORT_SYMBOL_GPL(mddev_suspend);

void mddev_resume(struct mddev *mddev)
{
	lockdep_assert_held(&mddev->reconfig_mutex);
	if (--mddev->suspended)
		return;

	/* entred the memalloc scope from mddev_suspend() */
	memalloc_noio_restore(mddev->noio_flag);

	percpu_ref_resurrect(&mddev->active_io);
	wake_up(&mddev->sb_wait);
	mddev->pers->quiesce(mddev, 0);

	set_bit(MD_RECOVERY_NEEDED, &mddev->recovery);
	md_wakeup_thread(mddev->thread);
	md_wakeup_thread(mddev->sync_thread); /* possibly kick off a reshape */
}
EXPORT_SYMBOL_GPL(mddev_resume);

/*
 * Generic flush handling for md
 */

static void md_end_flush(struct bio *bio)
{
	struct md_rdev *rdev = bio->bi_private;
	struct mddev *mddev = rdev->mddev;

	bio_put(bio);

	rdev_dec_pending(rdev, mddev);

	if (atomic_dec_and_test(&mddev->flush_pending)) {
		/* The pair is percpu_ref_get() from md_flush_request() */
		percpu_ref_put(&mddev->active_io);

		/* The pre-request flush has finished */
		queue_work(md_wq, &mddev->flush_work);
	}
}

static void md_submit_flush_data(struct work_struct *ws);

static void submit_flushes(struct work_struct *ws)
{
	struct mddev *mddev = container_of(ws, struct mddev, flush_work);
	struct md_rdev *rdev;

	mddev->start_flush = ktime_get_boottime();
	INIT_WORK(&mddev->flush_work, md_submit_flush_data);
	atomic_set(&mddev->flush_pending, 1);
	rcu_read_lock();
	rdev_for_each_rcu(rdev, mddev)
		if (rdev->raid_disk >= 0 &&
		    !test_bit(Faulty, &rdev->flags)) {
			struct bio *bi;

			atomic_inc(&rdev->nr_pending);
			rcu_read_unlock();
			bi = bio_alloc_bioset(rdev->bdev, 0,
					      REQ_OP_WRITE | REQ_PREFLUSH,
					      GFP_NOIO, &mddev->bio_set);
			bi->bi_end_io = md_end_flush;
			bi->bi_private = rdev;
			atomic_inc(&mddev->flush_pending);
			submit_bio(bi);
			rcu_read_lock();
		}
	rcu_read_unlock();
	if (atomic_dec_and_test(&mddev->flush_pending)) {
		/* The pair is percpu_ref_get() from md_flush_request() */
		percpu_ref_put(&mddev->active_io);

		queue_work(md_wq, &mddev->flush_work);
	}
}

static void md_submit_flush_data(struct work_struct *ws)
{
	struct mddev *mddev = container_of(ws, struct mddev, flush_work);
	struct bio *bio = mddev->flush_bio;

	/*
	 * must reset flush_bio before calling into md_handle_request to avoid a
	 * deadlock, because other bios passed md_handle_request suspend check
	 * could wait for this and below md_handle_request could wait for those
	 * bios because of suspend check
	 */
	spin_lock_irq(&mddev->lock);
	mddev->prev_flush_start = mddev->start_flush;
	mddev->flush_bio = NULL;
	spin_unlock_irq(&mddev->lock);
	wake_up(&mddev->sb_wait);

	if (bio->bi_iter.bi_size == 0) {
		/* an empty barrier - all done */
		bio_endio(bio);
	} else {
		bio->bi_opf &= ~REQ_PREFLUSH;
		md_handle_request(mddev, bio);
	}
}

/*
 * Manages consolidation of flushes and submitting any flushes needed for
 * a bio with REQ_PREFLUSH.  Returns true if the bio is finished or is
 * being finished in another context.  Returns false if the flushing is
 * complete but still needs the I/O portion of the bio to be processed.
 */
bool md_flush_request(struct mddev *mddev, struct bio *bio)
{
	ktime_t req_start = ktime_get_boottime();
	spin_lock_irq(&mddev->lock);
	/* flush requests wait until ongoing flush completes,
	 * hence coalescing all the pending requests.
	 */
	wait_event_lock_irq(mddev->sb_wait,
			    !mddev->flush_bio ||
			    ktime_before(req_start, mddev->prev_flush_start),
			    mddev->lock);
	/* new request after previous flush is completed */
	if (ktime_after(req_start, mddev->prev_flush_start)) {
		WARN_ON(mddev->flush_bio);
		/*
		 * Grab a reference to make sure mddev_suspend() will wait for
		 * this flush to be done.
		 *
		 * md_flush_reqeust() is called under md_handle_request() and
		 * 'active_io' is already grabbed, hence percpu_ref_is_zero()
		 * won't pass, percpu_ref_tryget_live() can't be used because
		 * percpu_ref_kill() can be called by mddev_suspend()
		 * concurrently.
		 */
		WARN_ON(percpu_ref_is_zero(&mddev->active_io));
		percpu_ref_get(&mddev->active_io);
		mddev->flush_bio = bio;
		bio = NULL;
	}
	spin_unlock_irq(&mddev->lock);

	if (!bio) {
		INIT_WORK(&mddev->flush_work, submit_flushes);
		queue_work(md_wq, &mddev->flush_work);
	} else {
		/* flush was performed for some other bio while we waited. */
		if (bio->bi_iter.bi_size == 0)
			/* an empty barrier - all done */
			bio_endio(bio);
		else {
			bio->bi_opf &= ~REQ_PREFLUSH;
			return false;
		}
	}
	return true;
}
EXPORT_SYMBOL(md_flush_request);

static inline struct mddev *mddev_get(struct mddev *mddev)
{
	lockdep_assert_held(&all_mddevs_lock);

	if (test_bit(MD_DELETED, &mddev->flags))
		return NULL;
	atomic_inc(&mddev->active);
	return mddev;
}

static void mddev_delayed_delete(struct work_struct *ws);

void mddev_put(struct mddev *mddev)
{
	if (!atomic_dec_and_lock(&mddev->active, &all_mddevs_lock))
		return;
	if (!mddev->raid_disks && list_empty(&mddev->disks) &&
	    mddev->ctime == 0 && !mddev->hold_active) {
		/* Array is not configured at all, and not held active,
		 * so destroy it */
		set_bit(MD_DELETED, &mddev->flags);

		/*
		 * Call queue_work inside the spinlock so that
		 * flush_workqueue() after mddev_find will succeed in waiting
		 * for the work to be done.
		 */
		INIT_WORK(&mddev->del_work, mddev_delayed_delete);
		queue_work(md_misc_wq, &mddev->del_work);
	}
	spin_unlock(&all_mddevs_lock);
}

static void md_safemode_timeout(struct timer_list *t);

void mddev_init(struct mddev *mddev)
{
	mutex_init(&mddev->open_mutex);
	mutex_init(&mddev->reconfig_mutex);
	mutex_init(&mddev->bitmap_info.mutex);
	INIT_LIST_HEAD(&mddev->disks);
	INIT_LIST_HEAD(&mddev->all_mddevs);
	timer_setup(&mddev->safemode_timer, md_safemode_timeout, 0);
	atomic_set(&mddev->active, 1);
	atomic_set(&mddev->openers, 0);
	spin_lock_init(&mddev->lock);
	atomic_set(&mddev->flush_pending, 0);
	init_waitqueue_head(&mddev->sb_wait);
	init_waitqueue_head(&mddev->recovery_wait);
	mddev->reshape_position = MaxSector;
	mddev->reshape_backwards = 0;
	mddev->last_sync_action = "none";
	mddev->resync_min = 0;
	mddev->resync_max = MaxSector;
	mddev->level = LEVEL_NONE;
}
EXPORT_SYMBOL_GPL(mddev_init);

static struct mddev *mddev_find_locked(dev_t unit)
{
	struct mddev *mddev;

	list_for_each_entry(mddev, &all_mddevs, all_mddevs)
		if (mddev->unit == unit)
			return mddev;

	return NULL;
}

/* find an unused unit number */
static dev_t mddev_alloc_unit(void)
{
	static int next_minor = 512;
	int start = next_minor;
	bool is_free = 0;
	dev_t dev = 0;

	while (!is_free) {
		dev = MKDEV(MD_MAJOR, next_minor);
		next_minor++;
		if (next_minor > MINORMASK)
			next_minor = 0;
		if (next_minor == start)
			return 0;		/* Oh dear, all in use. */
		is_free = !mddev_find_locked(dev);
	}

	return dev;
}

static struct mddev *mddev_alloc(dev_t unit)
{
	struct mddev *new;
	int error;

	if (unit && MAJOR(unit) != MD_MAJOR)
		unit &= ~((1 << MdpMinorShift) - 1);

	new = kzalloc(sizeof(*new), GFP_KERNEL);
	if (!new)
		return ERR_PTR(-ENOMEM);
	mddev_init(new);

	spin_lock(&all_mddevs_lock);
	if (unit) {
		error = -EEXIST;
		if (mddev_find_locked(unit))
			goto out_free_new;
		new->unit = unit;
		if (MAJOR(unit) == MD_MAJOR)
			new->md_minor = MINOR(unit);
		else
			new->md_minor = MINOR(unit) >> MdpMinorShift;
		new->hold_active = UNTIL_IOCTL;
	} else {
		error = -ENODEV;
		new->unit = mddev_alloc_unit();
		if (!new->unit)
			goto out_free_new;
		new->md_minor = MINOR(new->unit);
		new->hold_active = UNTIL_STOP;
	}

	list_add(&new->all_mddevs, &all_mddevs);
	spin_unlock(&all_mddevs_lock);
	return new;
out_free_new:
	spin_unlock(&all_mddevs_lock);
	kfree(new);
	return ERR_PTR(error);
}

static void mddev_free(struct mddev *mddev)
{
	spin_lock(&all_mddevs_lock);
	list_del(&mddev->all_mddevs);
	spin_unlock(&all_mddevs_lock);

	kfree(mddev);
}

static const struct attribute_group md_redundancy_group;

void mddev_unlock(struct mddev *mddev)
{
	if (mddev->to_remove) {
		/* These cannot be removed under reconfig_mutex as
		 * an access to the files will try to take reconfig_mutex
		 * while holding the file unremovable, which leads to
		 * a deadlock.
		 * So hold set sysfs_active while the remove in happeing,
		 * and anything else which might set ->to_remove or my
		 * otherwise change the sysfs namespace will fail with
		 * -EBUSY if sysfs_active is still set.
		 * We set sysfs_active under reconfig_mutex and elsewhere
		 * test it under the same mutex to ensure its correct value
		 * is seen.
		 */
		const struct attribute_group *to_remove = mddev->to_remove;
		mddev->to_remove = NULL;
		mddev->sysfs_active = 1;
		mutex_unlock(&mddev->reconfig_mutex);

		if (mddev->kobj.sd) {
			if (to_remove != &md_redundancy_group)
				sysfs_remove_group(&mddev->kobj, to_remove);
			if (mddev->pers == NULL ||
			    mddev->pers->sync_request == NULL) {
				sysfs_remove_group(&mddev->kobj, &md_redundancy_group);
				if (mddev->sysfs_action)
					sysfs_put(mddev->sysfs_action);
				if (mddev->sysfs_completed)
					sysfs_put(mddev->sysfs_completed);
				if (mddev->sysfs_degraded)
					sysfs_put(mddev->sysfs_degraded);
				mddev->sysfs_action = NULL;
				mddev->sysfs_completed = NULL;
				mddev->sysfs_degraded = NULL;
			}
		}
		mddev->sysfs_active = 0;
	} else
		mutex_unlock(&mddev->reconfig_mutex);

	/* As we've dropped the mutex we need a spinlock to
	 * make sure the thread doesn't disappear
	 */
	spin_lock(&pers_lock);
	md_wakeup_thread(mddev->thread);
	wake_up(&mddev->sb_wait);
	spin_unlock(&pers_lock);
}
EXPORT_SYMBOL_GPL(mddev_unlock);

struct md_rdev *md_find_rdev_nr_rcu(struct mddev *mddev, int nr)
{
	struct md_rdev *rdev;

	rdev_for_each_rcu(rdev, mddev)
		if (rdev->desc_nr == nr)
			return rdev;

	return NULL;
}
EXPORT_SYMBOL_GPL(md_find_rdev_nr_rcu);

static struct md_rdev *find_rdev(struct mddev *mddev, dev_t dev)
{
	struct md_rdev *rdev;

	rdev_for_each(rdev, mddev)
		if (rdev->bdev->bd_dev == dev)
			return rdev;

	return NULL;
}

struct md_rdev *md_find_rdev_rcu(struct mddev *mddev, dev_t dev)
{
	struct md_rdev *rdev;

	rdev_for_each_rcu(rdev, mddev)
		if (rdev->bdev->bd_dev == dev)
			return rdev;

	return NULL;
}
EXPORT_SYMBOL_GPL(md_find_rdev_rcu);

static struct md_personality *find_pers(int level, char *clevel)
{
	struct md_personality *pers;
	list_for_each_entry(pers, &pers_list, list) {
		if (level != LEVEL_NONE && pers->level == level)
			return pers;
		if (strcmp(pers->name, clevel)==0)
			return pers;
	}
	return NULL;
}

/* return the offset of the super block in 512byte sectors */
static inline sector_t calc_dev_sboffset(struct md_rdev *rdev)
{
	return MD_NEW_SIZE_SECTORS(bdev_nr_sectors(rdev->bdev));
}

static int alloc_disk_sb(struct md_rdev *rdev)
{
	rdev->sb_page = alloc_page(GFP_KERNEL);
	if (!rdev->sb_page)
		return -ENOMEM;
	return 0;
}

void md_rdev_clear(struct md_rdev *rdev)
{
	if (rdev->sb_page) {
		put_page(rdev->sb_page);
		rdev->sb_loaded = 0;
		rdev->sb_page = NULL;
		rdev->sb_start = 0;
		rdev->sectors = 0;
	}
	if (rdev->bb_page) {
		put_page(rdev->bb_page);
		rdev->bb_page = NULL;
	}
	badblocks_exit(&rdev->badblocks);
}
EXPORT_SYMBOL_GPL(md_rdev_clear);

static void super_written(struct bio *bio)
{
	struct md_rdev *rdev = bio->bi_private;
	struct mddev *mddev = rdev->mddev;

	if (bio->bi_status) {
		pr_err("md: %s gets error=%d\n", __func__,
		       blk_status_to_errno(bio->bi_status));
		md_error(mddev, rdev);
		if (!test_bit(Faulty, &rdev->flags)
		    && (bio->bi_opf & MD_FAILFAST)) {
			set_bit(MD_SB_NEED_REWRITE, &mddev->sb_flags);
			set_bit(LastDev, &rdev->flags);
		}
	} else
		clear_bit(LastDev, &rdev->flags);

	bio_put(bio);

	rdev_dec_pending(rdev, mddev);

	if (atomic_dec_and_test(&mddev->pending_writes))
		wake_up(&mddev->sb_wait);
}

void md_super_write(struct mddev *mddev, struct md_rdev *rdev,
		   sector_t sector, int size, struct page *page)
{
	/* write first size bytes of page to sector of rdev
	 * Increment mddev->pending_writes before returning
	 * and decrement it on completion, waking up sb_wait
	 * if zero is reached.
	 * If an error occurred, call md_error
	 */
	struct bio *bio;

	if (!page)
		return;

	if (test_bit(Faulty, &rdev->flags))
		return;

	bio = bio_alloc_bioset(rdev->meta_bdev ? rdev->meta_bdev : rdev->bdev,
			      1,
			      REQ_OP_WRITE | REQ_SYNC | REQ_IDLE | REQ_META
				  | REQ_PREFLUSH | REQ_FUA,
			      GFP_NOIO, &mddev->sync_set);

	atomic_inc(&rdev->nr_pending);

	bio->bi_iter.bi_sector = sector;
	bio_add_page(bio, page, size, 0);
	bio->bi_private = rdev;
	bio->bi_end_io = super_written;

	if (test_bit(MD_FAILFAST_SUPPORTED, &mddev->flags) &&
	    test_bit(FailFast, &rdev->flags) &&
	    !test_bit(LastDev, &rdev->flags))
		bio->bi_opf |= MD_FAILFAST;

	atomic_inc(&mddev->pending_writes);
	submit_bio(bio);
}

int md_super_wait(struct mddev *mddev)
{
	/* wait for all superblock writes that were scheduled to complete */
	wait_event(mddev->sb_wait, atomic_read(&mddev->pending_writes)==0);
	if (test_and_clear_bit(MD_SB_NEED_REWRITE, &mddev->sb_flags))
		return -EAGAIN;
	return 0;
}

int sync_page_io(struct md_rdev *rdev, sector_t sector, int size,
		 struct page *page, blk_opf_t opf, bool metadata_op)
{
	struct bio bio;
	struct bio_vec bvec;

	if (metadata_op && rdev->meta_bdev)
		bio_init(&bio, rdev->meta_bdev, &bvec, 1, opf);
	else
		bio_init(&bio, rdev->bdev, &bvec, 1, opf);

	if (metadata_op)
		bio.bi_iter.bi_sector = sector + rdev->sb_start;
	else if (rdev->mddev->reshape_position != MaxSector &&
		 (rdev->mddev->reshape_backwards ==
		  (sector >= rdev->mddev->reshape_position)))
		bio.bi_iter.bi_sector = sector + rdev->new_data_offset;
	else
		bio.bi_iter.bi_sector = sector + rdev->data_offset;
	bio_add_page(&bio, page, size, 0);

	submit_bio_wait(&bio);

	return !bio.bi_status;
}
EXPORT_SYMBOL_GPL(sync_page_io);

static int read_disk_sb(struct md_rdev *rdev, int size)
{
	if (rdev->sb_loaded)
		return 0;

	if (!sync_page_io(rdev, 0, size, rdev->sb_page, REQ_OP_READ, true))
		goto fail;
	rdev->sb_loaded = 1;
	return 0;

fail:
	pr_err("md: disabled device %pg, could not read superblock.\n",
	       rdev->bdev);
	return -EINVAL;
}

static int md_uuid_equal(mdp_super_t *sb1, mdp_super_t *sb2)
{
	return	sb1->set_uuid0 == sb2->set_uuid0 &&
		sb1->set_uuid1 == sb2->set_uuid1 &&
		sb1->set_uuid2 == sb2->set_uuid2 &&
		sb1->set_uuid3 == sb2->set_uuid3;
}

static int md_sb_equal(mdp_super_t *sb1, mdp_super_t *sb2)
{
	int ret;
	mdp_super_t *tmp1, *tmp2;

	tmp1 = kmalloc(sizeof(*tmp1),GFP_KERNEL);
	tmp2 = kmalloc(sizeof(*tmp2),GFP_KERNEL);

	if (!tmp1 || !tmp2) {
		ret = 0;
		goto abort;
	}

	*tmp1 = *sb1;
	*tmp2 = *sb2;

	/*
	 * nr_disks is not constant
	 */
	tmp1->nr_disks = 0;
	tmp2->nr_disks = 0;

	ret = (memcmp(tmp1, tmp2, MD_SB_GENERIC_CONSTANT_WORDS * 4) == 0);
abort:
	kfree(tmp1);
	kfree(tmp2);
	return ret;
}

static u32 md_csum_fold(u32 csum)
{
	csum = (csum & 0xffff) + (csum >> 16);
	return (csum & 0xffff) + (csum >> 16);
}

static unsigned int calc_sb_csum(mdp_super_t *sb)
{
	u64 newcsum = 0;
	u32 *sb32 = (u32*)sb;
	int i;
	unsigned int disk_csum, csum;

	disk_csum = sb->sb_csum;
	sb->sb_csum = 0;

	for (i = 0; i < MD_SB_BYTES/4 ; i++)
		newcsum += sb32[i];
	csum = (newcsum & 0xffffffff) + (newcsum>>32);

#ifdef CONFIG_ALPHA
	/* This used to use csum_partial, which was wrong for several
	 * reasons including that different results are returned on
	 * different architectures.  It isn't critical that we get exactly
	 * the same return value as before (we always csum_fold before
	 * testing, and that removes any differences).  However as we
	 * know that csum_partial always returned a 16bit value on
	 * alphas, do a fold to maximise conformity to previous behaviour.
	 */
	sb->sb_csum = md_csum_fold(disk_csum);
#else
	sb->sb_csum = disk_csum;
#endif
	return csum;
}

/*
 * Handle superblock details.
 * We want to be able to handle multiple superblock formats
 * so we have a common interface to them all, and an array of
 * different handlers.
 * We rely on user-space to write the initial superblock, and support
 * reading and updating of superblocks.
 * Interface methods are:
 *   int load_super(struct md_rdev *dev, struct md_rdev *refdev, int minor_version)
 *      loads and validates a superblock on dev.
 *      if refdev != NULL, compare superblocks on both devices
 *    Return:
 *      0 - dev has a superblock that is compatible with refdev
 *      1 - dev has a superblock that is compatible and newer than refdev
 *          so dev should be used as the refdev in future
 *     -EINVAL superblock incompatible or invalid
 *     -othererror e.g. -EIO
 *
 *   int validate_super(struct mddev *mddev, struct md_rdev *dev)
 *      Verify that dev is acceptable into mddev.
 *       The first time, mddev->raid_disks will be 0, and data from
 *       dev should be merged in.  Subsequent calls check that dev
 *       is new enough.  Return 0 or -EINVAL
 *
 *   void sync_super(struct mddev *mddev, struct md_rdev *dev)
 *     Update the superblock for rdev with data in mddev
 *     This does not write to disc.
 *
 */

struct super_type  {
	char		    *name;
	struct module	    *owner;
	int		    (*load_super)(struct md_rdev *rdev,
					  struct md_rdev *refdev,
					  int minor_version);
	int		    (*validate_super)(struct mddev *mddev,
					      struct md_rdev *freshest,
					      struct md_rdev *rdev);
	void		    (*sync_super)(struct mddev *mddev,
					  struct md_rdev *rdev);
	unsigned long long  (*rdev_size_change)(struct md_rdev *rdev,
						sector_t num_sectors);
	int		    (*allow_new_offset)(struct md_rdev *rdev,
						unsigned long long new_offset);
};

/*
 * Check that the given mddev has no bitmap.
 *
 * This function is called from the run method of all personalities that do not
 * support bitmaps. It prints an error message and returns non-zero if mddev
 * has a bitmap. Otherwise, it returns 0.
 *
 */
int md_check_no_bitmap(struct mddev *mddev)
{
	if (!mddev->bitmap_info.file && !mddev->bitmap_info.offset)
		return 0;
	pr_warn("%s: bitmaps are not supported for %s\n",
		mdname(mddev), mddev->pers->name);
	return 1;
}
EXPORT_SYMBOL(md_check_no_bitmap);

/*
 * load_super for 0.90.0
 */
static int super_90_load(struct md_rdev *rdev, struct md_rdev *refdev, int minor_version)
{
	mdp_super_t *sb;
	int ret;
	bool spare_disk = true;

	/*
	 * Calculate the position of the superblock (512byte sectors),
	 * it's at the end of the disk.
	 *
	 * It also happens to be a multiple of 4Kb.
	 */
	rdev->sb_start = calc_dev_sboffset(rdev);

	ret = read_disk_sb(rdev, MD_SB_BYTES);
	if (ret)
		return ret;

	ret = -EINVAL;

	sb = page_address(rdev->sb_page);

	if (sb->md_magic != MD_SB_MAGIC) {
		pr_warn("md: invalid raid superblock magic on %pg\n",
			rdev->bdev);
		goto abort;
	}

	if (sb->major_version != 0 ||
	    sb->minor_version < 90 ||
	    sb->minor_version > 91) {
		pr_warn("Bad version number %d.%d on %pg\n",
			sb->major_version, sb->minor_version, rdev->bdev);
		goto abort;
	}

	if (sb->raid_disks <= 0)
		goto abort;

	if (md_csum_fold(calc_sb_csum(sb)) != md_csum_fold(sb->sb_csum)) {
		pr_warn("md: invalid superblock checksum on %pg\n", rdev->bdev);
		goto abort;
	}

	rdev->preferred_minor = sb->md_minor;
	rdev->data_offset = 0;
	rdev->new_data_offset = 0;
	rdev->sb_size = MD_SB_BYTES;
	rdev->badblocks.shift = -1;

	if (sb->level == LEVEL_MULTIPATH)
		rdev->desc_nr = -1;
	else
		rdev->desc_nr = sb->this_disk.number;

	/* not spare disk, or LEVEL_MULTIPATH */
	if (sb->level == LEVEL_MULTIPATH ||
		(rdev->desc_nr >= 0 &&
		 rdev->desc_nr < MD_SB_DISKS &&
		 sb->disks[rdev->desc_nr].state &
		 ((1<<MD_DISK_SYNC) | (1 << MD_DISK_ACTIVE))))
		spare_disk = false;

	if (!refdev) {
		if (!spare_disk)
			ret = 1;
		else
			ret = 0;
	} else {
		__u64 ev1, ev2;
		mdp_super_t *refsb = page_address(refdev->sb_page);
		if (!md_uuid_equal(refsb, sb)) {
			pr_warn("md: %pg has different UUID to %pg\n",
				rdev->bdev, refdev->bdev);
			goto abort;
		}
		if (!md_sb_equal(refsb, sb)) {
			pr_warn("md: %pg has same UUID but different superblock to %pg\n",
				rdev->bdev, refdev->bdev);
			goto abort;
		}
		ev1 = md_event(sb);
		ev2 = md_event(refsb);

		if (!spare_disk && ev1 > ev2)
			ret = 1;
		else
			ret = 0;
	}
	rdev->sectors = rdev->sb_start;
	/* Limit to 4TB as metadata cannot record more than that.
	 * (not needed for Linear and RAID0 as metadata doesn't
	 * record this size)
	 */
	if ((u64)rdev->sectors >= (2ULL << 32) && sb->level >= 1)
		rdev->sectors = (sector_t)(2ULL << 32) - 2;

	if (rdev->sectors < ((sector_t)sb->size) * 2 && sb->level >= 1)
		/* "this cannot possibly happen" ... */
		ret = -EINVAL;

 abort:
	return ret;
}

/*
 * validate_super for 0.90.0
 * note: we are not using "freshest" for 0.9 superblock
 */
static int super_90_validate(struct mddev *mddev, struct md_rdev *freshest, struct md_rdev *rdev)
{
	mdp_disk_t *desc;
	mdp_super_t *sb = page_address(rdev->sb_page);
	__u64 ev1 = md_event(sb);

	rdev->raid_disk = -1;
	clear_bit(Faulty, &rdev->flags);
	clear_bit(In_sync, &rdev->flags);
	clear_bit(Bitmap_sync, &rdev->flags);
	clear_bit(WriteMostly, &rdev->flags);

	if (mddev->raid_disks == 0) {
		mddev->major_version = 0;
		mddev->minor_version = sb->minor_version;
		mddev->patch_version = sb->patch_version;
		mddev->external = 0;
		mddev->chunk_sectors = sb->chunk_size >> 9;
		mddev->ctime = sb->ctime;
		mddev->utime = sb->utime;
		mddev->level = sb->level;
		mddev->clevel[0] = 0;
		mddev->layout = sb->layout;
		mddev->raid_disks = sb->raid_disks;
		mddev->dev_sectors = ((sector_t)sb->size) * 2;
		mddev->events = ev1;
		mddev->bitmap_info.offset = 0;
		mddev->bitmap_info.space = 0;
		/* bitmap can use 60 K after the 4K superblocks */
		mddev->bitmap_info.default_offset = MD_SB_BYTES >> 9;
		mddev->bitmap_info.default_space = 64*2 - (MD_SB_BYTES >> 9);
		mddev->reshape_backwards = 0;

		if (mddev->minor_version >= 91) {
			mddev->reshape_position = sb->reshape_position;
			mddev->delta_disks = sb->delta_disks;
			mddev->new_level = sb->new_level;
			mddev->new_layout = sb->new_layout;
			mddev->new_chunk_sectors = sb->new_chunk >> 9;
			if (mddev->delta_disks < 0)
				mddev->reshape_backwards = 1;
		} else {
			mddev->reshape_position = MaxSector;
			mddev->delta_disks = 0;
			mddev->new_level = mddev->level;
			mddev->new_layout = mddev->layout;
			mddev->new_chunk_sectors = mddev->chunk_sectors;
		}
		if (mddev->level == 0)
			mddev->layout = -1;

		if (sb->state & (1<<MD_SB_CLEAN))
			mddev->recovery_cp = MaxSector;
		else {
			if (sb->events_hi == sb->cp_events_hi &&
				sb->events_lo == sb->cp_events_lo) {
				mddev->recovery_cp = sb->recovery_cp;
			} else
				mddev->recovery_cp = 0;
		}

		memcpy(mddev->uuid+0, &sb->set_uuid0, 4);
		memcpy(mddev->uuid+4, &sb->set_uuid1, 4);
		memcpy(mddev->uuid+8, &sb->set_uuid2, 4);
		memcpy(mddev->uuid+12,&sb->set_uuid3, 4);

		mddev->max_disks = MD_SB_DISKS;

		if (sb->state & (1<<MD_SB_BITMAP_PRESENT) &&
		    mddev->bitmap_info.file == NULL) {
			mddev->bitmap_info.offset =
				mddev->bitmap_info.default_offset;
			mddev->bitmap_info.space =
				mddev->bitmap_info.default_space;
		}

	} else if (mddev->pers == NULL) {
		/* Insist on good event counter while assembling, except
		 * for spares (which don't need an event count) */
		++ev1;
		if (sb->disks[rdev->desc_nr].state & (
			    (1<<MD_DISK_SYNC) | (1 << MD_DISK_ACTIVE)))
			if (ev1 < mddev->events)
				return -EINVAL;
	} else if (mddev->bitmap) {
		/* if adding to array with a bitmap, then we can accept an
		 * older device ... but not too old.
		 */
		if (ev1 < mddev->bitmap->events_cleared)
			return 0;
		if (ev1 < mddev->events)
			set_bit(Bitmap_sync, &rdev->flags);
	} else {
		if (ev1 < mddev->events)
			/* just a hot-add of a new device, leave raid_disk at -1 */
			return 0;
	}

	if (mddev->level != LEVEL_MULTIPATH) {
		desc = sb->disks + rdev->desc_nr;

		if (desc->state & (1<<MD_DISK_FAULTY))
			set_bit(Faulty, &rdev->flags);
		else if (desc->state & (1<<MD_DISK_SYNC) /* &&
			    desc->raid_disk < mddev->raid_disks */) {
			set_bit(In_sync, &rdev->flags);
			rdev->raid_disk = desc->raid_disk;
			rdev->saved_raid_disk = desc->raid_disk;
		} else if (desc->state & (1<<MD_DISK_ACTIVE)) {
			/* active but not in sync implies recovery up to
			 * reshape position.  We don't know exactly where
			 * that is, so set to zero for now */
			if (mddev->minor_version >= 91) {
				rdev->recovery_offset = 0;
				rdev->raid_disk = desc->raid_disk;
			}
		}
		if (desc->state & (1<<MD_DISK_WRITEMOSTLY))
			set_bit(WriteMostly, &rdev->flags);
		if (desc->state & (1<<MD_DISK_FAILFAST))
			set_bit(FailFast, &rdev->flags);
	} else /* MULTIPATH are always insync */
		set_bit(In_sync, &rdev->flags);
	return 0;
}

/*
 * sync_super for 0.90.0
 */
static void super_90_sync(struct mddev *mddev, struct md_rdev *rdev)
{
	mdp_super_t *sb;
	struct md_rdev *rdev2;
	int next_spare = mddev->raid_disks;

	/* make rdev->sb match mddev data..
	 *
	 * 1/ zero out disks
	 * 2/ Add info for each disk, keeping track of highest desc_nr (next_spare);
	 * 3/ any empty disks < next_spare become removed
	 *
	 * disks[0] gets initialised to REMOVED because
	 * we cannot be sure from other fields if it has
	 * been initialised or not.
	 */
	int i;
	int active=0, working=0,failed=0,spare=0,nr_disks=0;

	rdev->sb_size = MD_SB_BYTES;

	sb = page_address(rdev->sb_page);

	memset(sb, 0, sizeof(*sb));

	sb->md_magic = MD_SB_MAGIC;
	sb->major_version = mddev->major_version;
	sb->patch_version = mddev->patch_version;
	sb->gvalid_words  = 0; /* ignored */
	memcpy(&sb->set_uuid0, mddev->uuid+0, 4);
	memcpy(&sb->set_uuid1, mddev->uuid+4, 4);
	memcpy(&sb->set_uuid2, mddev->uuid+8, 4);
	memcpy(&sb->set_uuid3, mddev->uuid+12,4);

	sb->ctime = clamp_t(time64_t, mddev->ctime, 0, U32_MAX);
	sb->level = mddev->level;
	sb->size = mddev->dev_sectors / 2;
	sb->raid_disks = mddev->raid_disks;
	sb->md_minor = mddev->md_minor;
	sb->not_persistent = 0;
	sb->utime = clamp_t(time64_t, mddev->utime, 0, U32_MAX);
	sb->state = 0;
	sb->events_hi = (mddev->events>>32);
	sb->events_lo = (u32)mddev->events;

	if (mddev->reshape_position == MaxSector)
		sb->minor_version = 90;
	else {
		sb->minor_version = 91;
		sb->reshape_position = mddev->reshape_position;
		sb->new_level = mddev->new_level;
		sb->delta_disks = mddev->delta_disks;
		sb->new_layout = mddev->new_layout;
		sb->new_chunk = mddev->new_chunk_sectors << 9;
	}
	mddev->minor_version = sb->minor_version;
	if (mddev->in_sync)
	{
		sb->recovery_cp = mddev->recovery_cp;
		sb->cp_events_hi = (mddev->events>>32);
		sb->cp_events_lo = (u32)mddev->events;
		if (mddev->recovery_cp == MaxSector)
			sb->state = (1<< MD_SB_CLEAN);
	} else
		sb->recovery_cp = 0;

	sb->layout = mddev->layout;
	sb->chunk_size = mddev->chunk_sectors << 9;

	if (mddev->bitmap && mddev->bitmap_info.file == NULL)
		sb->state |= (1<<MD_SB_BITMAP_PRESENT);

	sb->disks[0].state = (1<<MD_DISK_REMOVED);
	rdev_for_each(rdev2, mddev) {
		mdp_disk_t *d;
		int desc_nr;
		int is_active = test_bit(In_sync, &rdev2->flags);

		if (rdev2->raid_disk >= 0 &&
		    sb->minor_version >= 91)
			/* we have nowhere to store the recovery_offset,
			 * but if it is not below the reshape_position,
			 * we can piggy-back on that.
			 */
			is_active = 1;
		if (rdev2->raid_disk < 0 ||
		    test_bit(Faulty, &rdev2->flags))
			is_active = 0;
		if (is_active)
			desc_nr = rdev2->raid_disk;
		else
			desc_nr = next_spare++;
		rdev2->desc_nr = desc_nr;
		d = &sb->disks[rdev2->desc_nr];
		nr_disks++;
		d->number = rdev2->desc_nr;
		d->major = MAJOR(rdev2->bdev->bd_dev);
		d->minor = MINOR(rdev2->bdev->bd_dev);
		if (is_active)
			d->raid_disk = rdev2->raid_disk;
		else
			d->raid_disk = rdev2->desc_nr; /* compatibility */
		if (test_bit(Faulty, &rdev2->flags))
			d->state = (1<<MD_DISK_FAULTY);
		else if (is_active) {
			d->state = (1<<MD_DISK_ACTIVE);
			if (test_bit(In_sync, &rdev2->flags))
				d->state |= (1<<MD_DISK_SYNC);
			active++;
			working++;
		} else {
			d->state = 0;
			spare++;
			working++;
		}
		if (test_bit(WriteMostly, &rdev2->flags))
			d->state |= (1<<MD_DISK_WRITEMOSTLY);
		if (test_bit(FailFast, &rdev2->flags))
			d->state |= (1<<MD_DISK_FAILFAST);
	}
	/* now set the "removed" and "faulty" bits on any missing devices */
	for (i=0 ; i < mddev->raid_disks ; i++) {
		mdp_disk_t *d = &sb->disks[i];
		if (d->state == 0 && d->number == 0) {
			d->number = i;
			d->raid_disk = i;
			d->state = (1<<MD_DISK_REMOVED);
			d->state |= (1<<MD_DISK_FAULTY);
			failed++;
		}
	}
	sb->nr_disks = nr_disks;
	sb->active_disks = active;
	sb->working_disks = working;
	sb->failed_disks = failed;
	sb->spare_disks = spare;

	sb->this_disk = sb->disks[rdev->desc_nr];
	sb->sb_csum = calc_sb_csum(sb);
}

/*
 * rdev_size_change for 0.90.0
 */
static unsigned long long
super_90_rdev_size_change(struct md_rdev *rdev, sector_t num_sectors)
{
	if (num_sectors && num_sectors < rdev->mddev->dev_sectors)
		return 0; /* component must fit device */
	if (rdev->mddev->bitmap_info.offset)
		return 0; /* can't move bitmap */
	rdev->sb_start = calc_dev_sboffset(rdev);
	if (!num_sectors || num_sectors > rdev->sb_start)
		num_sectors = rdev->sb_start;
	/* Limit to 4TB as metadata cannot record more than that.
	 * 4TB == 2^32 KB, or 2*2^32 sectors.
	 */
	if ((u64)num_sectors >= (2ULL << 32) && rdev->mddev->level >= 1)
		num_sectors = (sector_t)(2ULL << 32) - 2;
	do {
		md_super_write(rdev->mddev, rdev, rdev->sb_start, rdev->sb_size,
		       rdev->sb_page);
	} while (md_super_wait(rdev->mddev) < 0);
	return num_sectors;
}

static int
super_90_allow_new_offset(struct md_rdev *rdev, unsigned long long new_offset)
{
	/* non-zero offset changes not possible with v0.90 */
	return new_offset == 0;
}

/*
 * version 1 superblock
 */

static __le32 calc_sb_1_csum(struct mdp_superblock_1 *sb)
{
	__le32 disk_csum;
	u32 csum;
	unsigned long long newcsum;
	int size = 256 + le32_to_cpu(sb->max_dev)*2;
	__le32 *isuper = (__le32*)sb;

	disk_csum = sb->sb_csum;
	sb->sb_csum = 0;
	newcsum = 0;
	for (; size >= 4; size -= 4)
		newcsum += le32_to_cpu(*isuper++);

	if (size == 2)
		newcsum += le16_to_cpu(*(__le16*) isuper);

	csum = (newcsum & 0xffffffff) + (newcsum >> 32);
	sb->sb_csum = disk_csum;
	return cpu_to_le32(csum);
}

static int super_1_load(struct md_rdev *rdev, struct md_rdev *refdev, int minor_version)
{
	struct mdp_superblock_1 *sb;
	int ret;
	sector_t sb_start;
	sector_t sectors;
	int bmask;
	bool spare_disk = true;

	/*
	 * Calculate the position of the superblock in 512byte sectors.
	 * It is always aligned to a 4K boundary and
	 * depeding on minor_version, it can be:
	 * 0: At least 8K, but less than 12K, from end of device
	 * 1: At start of device
	 * 2: 4K from start of device.
	 */
	switch(minor_version) {
	case 0:
		sb_start = bdev_nr_sectors(rdev->bdev) - 8 * 2;
		sb_start &= ~(sector_t)(4*2-1);
		break;
	case 1:
		sb_start = 0;
		break;
	case 2:
		sb_start = 8;
		break;
	default:
		return -EINVAL;
	}
	rdev->sb_start = sb_start;

	/* superblock is rarely larger than 1K, but it can be larger,
	 * and it is safe to read 4k, so we do that
	 */
	ret = read_disk_sb(rdev, 4096);
	if (ret) return ret;

	sb = page_address(rdev->sb_page);

	if (sb->magic != cpu_to_le32(MD_SB_MAGIC) ||
	    sb->major_version != cpu_to_le32(1) ||
	    le32_to_cpu(sb->max_dev) > (4096-256)/2 ||
	    le64_to_cpu(sb->super_offset) != rdev->sb_start ||
	    (le32_to_cpu(sb->feature_map) & ~MD_FEATURE_ALL) != 0)
		return -EINVAL;

	if (calc_sb_1_csum(sb) != sb->sb_csum) {
		pr_warn("md: invalid superblock checksum on %pg\n",
			rdev->bdev);
		return -EINVAL;
	}
	if (le64_to_cpu(sb->data_size) < 10) {
		pr_warn("md: data_size too small on %pg\n",
			rdev->bdev);
		return -EINVAL;
	}
	if (sb->pad0 ||
	    sb->pad3[0] ||
	    memcmp(sb->pad3, sb->pad3+1, sizeof(sb->pad3) - sizeof(sb->pad3[1])))
		/* Some padding is non-zero, might be a new feature */
		return -EINVAL;

	rdev->preferred_minor = 0xffff;
	rdev->data_offset = le64_to_cpu(sb->data_offset);
	rdev->new_data_offset = rdev->data_offset;
	if ((le32_to_cpu(sb->feature_map) & MD_FEATURE_RESHAPE_ACTIVE) &&
	    (le32_to_cpu(sb->feature_map) & MD_FEATURE_NEW_OFFSET))
		rdev->new_data_offset += (s32)le32_to_cpu(sb->new_offset);
	atomic_set(&rdev->corrected_errors, le32_to_cpu(sb->cnt_corrected_read));

	rdev->sb_size = le32_to_cpu(sb->max_dev) * 2 + 256;
	bmask = queue_logical_block_size(rdev->bdev->bd_disk->queue)-1;
	if (rdev->sb_size & bmask)
		rdev->sb_size = (rdev->sb_size | bmask) + 1;

	if (minor_version
	    && rdev->data_offset < sb_start + (rdev->sb_size/512))
		return -EINVAL;
	if (minor_version
	    && rdev->new_data_offset < sb_start + (rdev->sb_size/512))
		return -EINVAL;

	if (sb->level == cpu_to_le32(LEVEL_MULTIPATH))
		rdev->desc_nr = -1;
	else
		rdev->desc_nr = le32_to_cpu(sb->dev_number);

	if (!rdev->bb_page) {
		rdev->bb_page = alloc_page(GFP_KERNEL);
		if (!rdev->bb_page)
			return -ENOMEM;
	}
	if ((le32_to_cpu(sb->feature_map) & MD_FEATURE_BAD_BLOCKS) &&
	    rdev->badblocks.count == 0) {
		/* need to load the bad block list.
		 * Currently we limit it to one page.
		 */
		s32 offset;
		sector_t bb_sector;
		__le64 *bbp;
		int i;
		int sectors = le16_to_cpu(sb->bblog_size);
		if (sectors > (PAGE_SIZE / 512))
			return -EINVAL;
		offset = le32_to_cpu(sb->bblog_offset);
		if (offset == 0)
			return -EINVAL;
		bb_sector = (long long)offset;
		if (!sync_page_io(rdev, bb_sector, sectors << 9,
				  rdev->bb_page, REQ_OP_READ, true))
			return -EIO;
		bbp = (__le64 *)page_address(rdev->bb_page);
		rdev->badblocks.shift = sb->bblog_shift;
		for (i = 0 ; i < (sectors << (9-3)) ; i++, bbp++) {
			u64 bb = le64_to_cpu(*bbp);
			int count = bb & (0x3ff);
			u64 sector = bb >> 10;
			sector <<= sb->bblog_shift;
			count <<= sb->bblog_shift;
			if (bb + 1 == 0)
				break;
			if (badblocks_set(&rdev->badblocks, sector, count, 1))
				return -EINVAL;
		}
	} else if (sb->bblog_offset != 0)
		rdev->badblocks.shift = 0;

	if ((le32_to_cpu(sb->feature_map) &
	    (MD_FEATURE_PPL | MD_FEATURE_MULTIPLE_PPLS))) {
		rdev->ppl.offset = (__s16)le16_to_cpu(sb->ppl.offset);
		rdev->ppl.size = le16_to_cpu(sb->ppl.size);
		rdev->ppl.sector = rdev->sb_start + rdev->ppl.offset;
	}

	if ((le32_to_cpu(sb->feature_map) & MD_FEATURE_RAID0_LAYOUT) &&
	    sb->level != 0)
		return -EINVAL;

	/* not spare disk, or LEVEL_MULTIPATH */
	if (sb->level == cpu_to_le32(LEVEL_MULTIPATH) ||
		(rdev->desc_nr >= 0 &&
		rdev->desc_nr < le32_to_cpu(sb->max_dev) &&
		(le16_to_cpu(sb->dev_roles[rdev->desc_nr]) < MD_DISK_ROLE_MAX ||
		 le16_to_cpu(sb->dev_roles[rdev->desc_nr]) == MD_DISK_ROLE_JOURNAL)))
		spare_disk = false;

	if (!refdev) {
		if (!spare_disk)
			ret = 1;
		else
			ret = 0;
	} else {
		__u64 ev1, ev2;
		struct mdp_superblock_1 *refsb = page_address(refdev->sb_page);

		if (memcmp(sb->set_uuid, refsb->set_uuid, 16) != 0 ||
		    sb->level != refsb->level ||
		    sb->layout != refsb->layout ||
		    sb->chunksize != refsb->chunksize) {
			pr_warn("md: %pg has strangely different superblock to %pg\n",
				rdev->bdev,
				refdev->bdev);
			return -EINVAL;
		}
		ev1 = le64_to_cpu(sb->events);
		ev2 = le64_to_cpu(refsb->events);

		if (!spare_disk && ev1 > ev2)
			ret = 1;
		else
			ret = 0;
	}
	if (minor_version)
		sectors = bdev_nr_sectors(rdev->bdev) - rdev->data_offset;
	else
		sectors = rdev->sb_start;
	if (sectors < le64_to_cpu(sb->data_size))
		return -EINVAL;
	rdev->sectors = le64_to_cpu(sb->data_size);
	return ret;
}

static int super_1_validate(struct mddev *mddev, struct md_rdev *freshest, struct md_rdev *rdev)
{
	struct mdp_superblock_1 *sb = page_address(rdev->sb_page);
	__u64 ev1 = le64_to_cpu(sb->events);

	rdev->raid_disk = -1;
	clear_bit(Faulty, &rdev->flags);
	clear_bit(In_sync, &rdev->flags);
	clear_bit(Bitmap_sync, &rdev->flags);
	clear_bit(WriteMostly, &rdev->flags);

	if (mddev->raid_disks == 0) {
		mddev->major_version = 1;
		mddev->patch_version = 0;
		mddev->external = 0;
		mddev->chunk_sectors = le32_to_cpu(sb->chunksize);
		mddev->ctime = le64_to_cpu(sb->ctime);
		mddev->utime = le64_to_cpu(sb->utime);
		mddev->level = le32_to_cpu(sb->level);
		mddev->clevel[0] = 0;
		mddev->layout = le32_to_cpu(sb->layout);
		mddev->raid_disks = le32_to_cpu(sb->raid_disks);
		mddev->dev_sectors = le64_to_cpu(sb->size);
		mddev->events = ev1;
		mddev->bitmap_info.offset = 0;
		mddev->bitmap_info.space = 0;
		/* Default location for bitmap is 1K after superblock
		 * using 3K - total of 4K
		 */
		mddev->bitmap_info.default_offset = 1024 >> 9;
		mddev->bitmap_info.default_space = (4096-1024) >> 9;
		mddev->reshape_backwards = 0;

		mddev->recovery_cp = le64_to_cpu(sb->resync_offset);
		memcpy(mddev->uuid, sb->set_uuid, 16);

		mddev->max_disks =  (4096-256)/2;

		if ((le32_to_cpu(sb->feature_map) & MD_FEATURE_BITMAP_OFFSET) &&
		    mddev->bitmap_info.file == NULL) {
			mddev->bitmap_info.offset =
				(__s32)le32_to_cpu(sb->bitmap_offset);
			/* Metadata doesn't record how much space is available.
			 * For 1.0, we assume we can use up to the superblock
			 * if before, else to 4K beyond superblock.
			 * For others, assume no change is possible.
			 */
			if (mddev->minor_version > 0)
				mddev->bitmap_info.space = 0;
			else if (mddev->bitmap_info.offset > 0)
				mddev->bitmap_info.space =
					8 - mddev->bitmap_info.offset;
			else
				mddev->bitmap_info.space =
					-mddev->bitmap_info.offset;
		}

		if ((le32_to_cpu(sb->feature_map) & MD_FEATURE_RESHAPE_ACTIVE)) {
			mddev->reshape_position = le64_to_cpu(sb->reshape_position);
			mddev->delta_disks = le32_to_cpu(sb->delta_disks);
			mddev->new_level = le32_to_cpu(sb->new_level);
			mddev->new_layout = le32_to_cpu(sb->new_layout);
			mddev->new_chunk_sectors = le32_to_cpu(sb->new_chunk);
			if (mddev->delta_disks < 0 ||
			    (mddev->delta_disks == 0 &&
			     (le32_to_cpu(sb->feature_map)
			      & MD_FEATURE_RESHAPE_BACKWARDS)))
				mddev->reshape_backwards = 1;
		} else {
			mddev->reshape_position = MaxSector;
			mddev->delta_disks = 0;
			mddev->new_level = mddev->level;
			mddev->new_layout = mddev->layout;
			mddev->new_chunk_sectors = mddev->chunk_sectors;
		}

		if (mddev->level == 0 &&
		    !(le32_to_cpu(sb->feature_map) & MD_FEATURE_RAID0_LAYOUT))
			mddev->layout = -1;

		if (le32_to_cpu(sb->feature_map) & MD_FEATURE_JOURNAL)
			set_bit(MD_HAS_JOURNAL, &mddev->flags);

		if (le32_to_cpu(sb->feature_map) &
		    (MD_FEATURE_PPL | MD_FEATURE_MULTIPLE_PPLS)) {
			if (le32_to_cpu(sb->feature_map) &
			    (MD_FEATURE_BITMAP_OFFSET | MD_FEATURE_JOURNAL))
				return -EINVAL;
			if ((le32_to_cpu(sb->feature_map) & MD_FEATURE_PPL) &&
			    (le32_to_cpu(sb->feature_map) &
					    MD_FEATURE_MULTIPLE_PPLS))
				return -EINVAL;
			set_bit(MD_HAS_PPL, &mddev->flags);
		}
	} else if (mddev->pers == NULL) {
		/* Insist of good event counter while assembling, except for
		 * spares (which don't need an event count).
		 * Similar to mdadm, we allow event counter difference of 1
		 * from the freshest device.
		 */
		if (rdev->desc_nr >= 0 &&
		    rdev->desc_nr < le32_to_cpu(sb->max_dev) &&
		    (le16_to_cpu(sb->dev_roles[rdev->desc_nr]) < MD_DISK_ROLE_MAX ||
		     le16_to_cpu(sb->dev_roles[rdev->desc_nr]) == MD_DISK_ROLE_JOURNAL))
			if (ev1 + 1 < mddev->events)
				return -EINVAL;
	} else if (mddev->bitmap) {
		/* If adding to array with a bitmap, then we can accept an
		 * older device, but not too old.
		 */
		if (ev1 < mddev->bitmap->events_cleared)
			return 0;
		if (ev1 < mddev->events)
			set_bit(Bitmap_sync, &rdev->flags);
	} else {
		if (ev1 < mddev->events)
			/* just a hot-add of a new device, leave raid_disk at -1 */
			return 0;
	}
	if (mddev->level != LEVEL_MULTIPATH) {
		int role;
		if (rdev->desc_nr < 0 ||
		    rdev->desc_nr >= le32_to_cpu(sb->max_dev)) {
			role = MD_DISK_ROLE_SPARE;
			rdev->desc_nr = -1;
		} else if (mddev->pers == NULL && freshest && ev1 < mddev->events) {
			/*
			 * If we are assembling, and our event counter is smaller than the
			 * highest event counter, we cannot trust our superblock about the role.
			 * It could happen that our rdev was marked as Faulty, and all other
			 * superblocks were updated with +1 event counter.
			 * Then, before the next superblock update, which typically happens when
			 * remove_and_add_spares() removes the device from the array, there was
			 * a crash or reboot.
			 * If we allow current rdev without consulting the freshest superblock,
			 * we could cause data corruption.
			 * Note that in this case our event counter is smaller by 1 than the
			 * highest, otherwise, this rdev would not be allowed into array;
			 * both kernel and mdadm allow event counter difference of 1.
			 */
			struct mdp_superblock_1 *freshest_sb = page_address(freshest->sb_page);
			u32 freshest_max_dev = le32_to_cpu(freshest_sb->max_dev);

			if (rdev->desc_nr >= freshest_max_dev) {
				/* this is unexpected, better not proceed */
				pr_warn("md: %s: rdev[%pg]: desc_nr(%d) >= freshest(%pg)->sb->max_dev(%u)\n",
						mdname(mddev), rdev->bdev, rdev->desc_nr,
						freshest->bdev, freshest_max_dev);
				return -EUCLEAN;
			}

			role = le16_to_cpu(freshest_sb->dev_roles[rdev->desc_nr]);
			pr_debug("md: %s: rdev[%pg]: role=%d(0x%x) according to freshest %pg\n",
				     mdname(mddev), rdev->bdev, role, role, freshest->bdev);
		} else {
			role = le16_to_cpu(sb->dev_roles[rdev->desc_nr]);
		}
		switch(role) {
		case MD_DISK_ROLE_SPARE: /* spare */
			break;
		case MD_DISK_ROLE_FAULTY: /* faulty */
			set_bit(Faulty, &rdev->flags);
			break;
		case MD_DISK_ROLE_JOURNAL: /* journal device */
			if (!(le32_to_cpu(sb->feature_map) & MD_FEATURE_JOURNAL)) {
				/* journal device without journal feature */
				pr_warn("md: journal device provided without journal feature, ignoring the device\n");
				return -EINVAL;
			}
			set_bit(Journal, &rdev->flags);
			rdev->journal_tail = le64_to_cpu(sb->journal_tail);
			rdev->raid_disk = 0;
			break;
		default:
			rdev->saved_raid_disk = role;
			if ((le32_to_cpu(sb->feature_map) &
			     MD_FEATURE_RECOVERY_OFFSET)) {
				rdev->recovery_offset = le64_to_cpu(sb->recovery_offset);
				if (!(le32_to_cpu(sb->feature_map) &
				      MD_FEATURE_RECOVERY_BITMAP))
					rdev->saved_raid_disk = -1;
			} else {
				/*
				 * If the array is FROZEN, then the device can't
				 * be in_sync with rest of array.
				 */
				if (!test_bit(MD_RECOVERY_FROZEN,
					      &mddev->recovery))
					set_bit(In_sync, &rdev->flags);
			}
			rdev->raid_disk = role;
			break;
		}
		if (sb->devflags & WriteMostly1)
			set_bit(WriteMostly, &rdev->flags);
		if (sb->devflags & FailFast1)
			set_bit(FailFast, &rdev->flags);
		if (le32_to_cpu(sb->feature_map) & MD_FEATURE_REPLACEMENT)
			set_bit(Replacement, &rdev->flags);
	} else /* MULTIPATH are always insync */
		set_bit(In_sync, &rdev->flags);

	return 0;
}

static void super_1_sync(struct mddev *mddev, struct md_rdev *rdev)
{
	struct mdp_superblock_1 *sb;
	struct md_rdev *rdev2;
	int max_dev, i;
	/* make rdev->sb match mddev and rdev data. */

	sb = page_address(rdev->sb_page);

	sb->feature_map = 0;
	sb->pad0 = 0;
	sb->recovery_offset = cpu_to_le64(0);
	memset(sb->pad3, 0, sizeof(sb->pad3));

	sb->utime = cpu_to_le64((__u64)mddev->utime);
	sb->events = cpu_to_le64(mddev->events);
	if (mddev->in_sync)
		sb->resync_offset = cpu_to_le64(mddev->recovery_cp);
	else if (test_bit(MD_JOURNAL_CLEAN, &mddev->flags))
		sb->resync_offset = cpu_to_le64(MaxSector);
	else
		sb->resync_offset = cpu_to_le64(0);

	sb->cnt_corrected_read = cpu_to_le32(atomic_read(&rdev->corrected_errors));

	sb->raid_disks = cpu_to_le32(mddev->raid_disks);
	sb->size = cpu_to_le64(mddev->dev_sectors);
	sb->chunksize = cpu_to_le32(mddev->chunk_sectors);
	sb->level = cpu_to_le32(mddev->level);
	sb->layout = cpu_to_le32(mddev->layout);
	if (test_bit(FailFast, &rdev->flags))
		sb->devflags |= FailFast1;
	else
		sb->devflags &= ~FailFast1;

	if (test_bit(WriteMostly, &rdev->flags))
		sb->devflags |= WriteMostly1;
	else
		sb->devflags &= ~WriteMostly1;
	sb->data_offset = cpu_to_le64(rdev->data_offset);
	sb->data_size = cpu_to_le64(rdev->sectors);

	if (mddev->bitmap && mddev->bitmap_info.file == NULL) {
		sb->bitmap_offset = cpu_to_le32((__u32)mddev->bitmap_info.offset);
		sb->feature_map = cpu_to_le32(MD_FEATURE_BITMAP_OFFSET);
	}

	if (rdev->raid_disk >= 0 && !test_bit(Journal, &rdev->flags) &&
	    !test_bit(In_sync, &rdev->flags)) {
		sb->feature_map |=
			cpu_to_le32(MD_FEATURE_RECOVERY_OFFSET);
		sb->recovery_offset =
			cpu_to_le64(rdev->recovery_offset);
		if (rdev->saved_raid_disk >= 0 && mddev->bitmap)
			sb->feature_map |=
				cpu_to_le32(MD_FEATURE_RECOVERY_BITMAP);
	}
	/* Note: recovery_offset and journal_tail share space  */
	if (test_bit(Journal, &rdev->flags))
		sb->journal_tail = cpu_to_le64(rdev->journal_tail);
	if (test_bit(Replacement, &rdev->flags))
		sb->feature_map |=
			cpu_to_le32(MD_FEATURE_REPLACEMENT);

	if (mddev->reshape_position != MaxSector) {
		sb->feature_map |= cpu_to_le32(MD_FEATURE_RESHAPE_ACTIVE);
		sb->reshape_position = cpu_to_le64(mddev->reshape_position);
		sb->new_layout = cpu_to_le32(mddev->new_layout);
		sb->delta_disks = cpu_to_le32(mddev->delta_disks);
		sb->new_level = cpu_to_le32(mddev->new_level);
		sb->new_chunk = cpu_to_le32(mddev->new_chunk_sectors);
		if (mddev->delta_disks == 0 &&
		    mddev->reshape_backwards)
			sb->feature_map
				|= cpu_to_le32(MD_FEATURE_RESHAPE_BACKWARDS);
		if (rdev->new_data_offset != rdev->data_offset) {
			sb->feature_map
				|= cpu_to_le32(MD_FEATURE_NEW_OFFSET);
			sb->new_offset = cpu_to_le32((__u32)(rdev->new_data_offset
							     - rdev->data_offset));
		}
	}

	if (mddev_is_clustered(mddev))
		sb->feature_map |= cpu_to_le32(MD_FEATURE_CLUSTERED);

	if (rdev->badblocks.count == 0)
		/* Nothing to do for bad blocks*/ ;
	else if (sb->bblog_offset == 0)
		/* Cannot record bad blocks on this device */
		md_error(mddev, rdev);
	else {
		struct badblocks *bb = &rdev->badblocks;
		__le64 *bbp = (__le64 *)page_address(rdev->bb_page);
		u64 *p = bb->page;
		sb->feature_map |= cpu_to_le32(MD_FEATURE_BAD_BLOCKS);
		if (bb->changed) {
			unsigned seq;

retry:
			seq = read_seqbegin(&bb->lock);

			memset(bbp, 0xff, PAGE_SIZE);

			for (i = 0 ; i < bb->count ; i++) {
				u64 internal_bb = p[i];
				u64 store_bb = ((BB_OFFSET(internal_bb) << 10)
						| BB_LEN(internal_bb));
				bbp[i] = cpu_to_le64(store_bb);
			}
			bb->changed = 0;
			if (read_seqretry(&bb->lock, seq))
				goto retry;

			bb->sector = (rdev->sb_start +
				      (int)le32_to_cpu(sb->bblog_offset));
			bb->size = le16_to_cpu(sb->bblog_size);
		}
	}

	max_dev = 0;
	rdev_for_each(rdev2, mddev)
		if (rdev2->desc_nr+1 > max_dev)
			max_dev = rdev2->desc_nr+1;

	if (max_dev > le32_to_cpu(sb->max_dev)) {
		int bmask;
		sb->max_dev = cpu_to_le32(max_dev);
		rdev->sb_size = max_dev * 2 + 256;
		bmask = queue_logical_block_size(rdev->bdev->bd_disk->queue)-1;
		if (rdev->sb_size & bmask)
			rdev->sb_size = (rdev->sb_size | bmask) + 1;
	} else
		max_dev = le32_to_cpu(sb->max_dev);

	for (i=0; i<max_dev;i++)
		sb->dev_roles[i] = cpu_to_le16(MD_DISK_ROLE_SPARE);

	if (test_bit(MD_HAS_JOURNAL, &mddev->flags))
		sb->feature_map |= cpu_to_le32(MD_FEATURE_JOURNAL);

	if (test_bit(MD_HAS_PPL, &mddev->flags)) {
		if (test_bit(MD_HAS_MULTIPLE_PPLS, &mddev->flags))
			sb->feature_map |=
			    cpu_to_le32(MD_FEATURE_MULTIPLE_PPLS);
		else
			sb->feature_map |= cpu_to_le32(MD_FEATURE_PPL);
		sb->ppl.offset = cpu_to_le16(rdev->ppl.offset);
		sb->ppl.size = cpu_to_le16(rdev->ppl.size);
	}

	rdev_for_each(rdev2, mddev) {
		i = rdev2->desc_nr;
		if (test_bit(Faulty, &rdev2->flags))
			sb->dev_roles[i] = cpu_to_le16(MD_DISK_ROLE_FAULTY);
		else if (test_bit(In_sync, &rdev2->flags))
			sb->dev_roles[i] = cpu_to_le16(rdev2->raid_disk);
		else if (test_bit(Journal, &rdev2->flags))
			sb->dev_roles[i] = cpu_to_le16(MD_DISK_ROLE_JOURNAL);
		else if (rdev2->raid_disk >= 0)
			sb->dev_roles[i] = cpu_to_le16(rdev2->raid_disk);
		else
			sb->dev_roles[i] = cpu_to_le16(MD_DISK_ROLE_SPARE);
	}

	sb->sb_csum = calc_sb_1_csum(sb);
}

static sector_t super_1_choose_bm_space(sector_t dev_size)
{
	sector_t bm_space;

	/* if the device is bigger than 8Gig, save 64k for bitmap
	 * usage, if bigger than 200Gig, save 128k
	 */
	if (dev_size < 64*2)
		bm_space = 0;
	else if (dev_size - 64*2 >= 200*1024*1024*2)
		bm_space = 128*2;
	else if (dev_size - 4*2 > 8*1024*1024*2)
		bm_space = 64*2;
	else
		bm_space = 4*2;
	return bm_space;
}

static unsigned long long
super_1_rdev_size_change(struct md_rdev *rdev, sector_t num_sectors)
{
	struct mdp_superblock_1 *sb;
	sector_t max_sectors;
	if (num_sectors && num_sectors < rdev->mddev->dev_sectors)
		return 0; /* component must fit device */
	if (rdev->data_offset != rdev->new_data_offset)
		return 0; /* too confusing */
	if (rdev->sb_start < rdev->data_offset) {
		/* minor versions 1 and 2; superblock before data */
		max_sectors = bdev_nr_sectors(rdev->bdev) - rdev->data_offset;
		if (!num_sectors || num_sectors > max_sectors)
			num_sectors = max_sectors;
	} else if (rdev->mddev->bitmap_info.offset) {
		/* minor version 0 with bitmap we can't move */
		return 0;
	} else {
		/* minor version 0; superblock after data */
		sector_t sb_start, bm_space;
		sector_t dev_size = bdev_nr_sectors(rdev->bdev);

		/* 8K is for superblock */
		sb_start = dev_size - 8*2;
		sb_start &= ~(sector_t)(4*2 - 1);

		bm_space = super_1_choose_bm_space(dev_size);

		/* Space that can be used to store date needs to decrease
		 * superblock bitmap space and bad block space(4K)
		 */
		max_sectors = sb_start - bm_space - 4*2;

		if (!num_sectors || num_sectors > max_sectors)
			num_sectors = max_sectors;
		rdev->sb_start = sb_start;
	}
	sb = page_address(rdev->sb_page);
	sb->data_size = cpu_to_le64(num_sectors);
	sb->super_offset = cpu_to_le64(rdev->sb_start);
	sb->sb_csum = calc_sb_1_csum(sb);
	do {
		md_super_write(rdev->mddev, rdev, rdev->sb_start, rdev->sb_size,
			       rdev->sb_page);
	} while (md_super_wait(rdev->mddev) < 0);
	return num_sectors;

}

static int
super_1_allow_new_offset(struct md_rdev *rdev,
			 unsigned long long new_offset)
{
	/* All necessary checks on new >= old have been done */
	struct bitmap *bitmap;
	if (new_offset >= rdev->data_offset)
		return 1;

	/* with 1.0 metadata, there is no metadata to tread on
	 * so we can always move back */
	if (rdev->mddev->minor_version == 0)
		return 1;

	/* otherwise we must be sure not to step on
	 * any metadata, so stay:
	 * 36K beyond start of superblock
	 * beyond end of badblocks
	 * beyond write-intent bitmap
	 */
	if (rdev->sb_start + (32+4)*2 > new_offset)
		return 0;
	bitmap = rdev->mddev->bitmap;
	if (bitmap && !rdev->mddev->bitmap_info.file &&
	    rdev->sb_start + rdev->mddev->bitmap_info.offset +
	    bitmap->storage.file_pages * (PAGE_SIZE>>9) > new_offset)
		return 0;
	if (rdev->badblocks.sector + rdev->badblocks.size > new_offset)
		return 0;

	return 1;
}

static struct super_type super_types[] = {
	[0] = {
		.name	= "0.90.0",
		.owner	= THIS_MODULE,
		.load_super	    = super_90_load,
		.validate_super	    = super_90_validate,
		.sync_super	    = super_90_sync,
		.rdev_size_change   = super_90_rdev_size_change,
		.allow_new_offset   = super_90_allow_new_offset,
	},
	[1] = {
		.name	= "md-1",
		.owner	= THIS_MODULE,
		.load_super	    = super_1_load,
		.validate_super	    = super_1_validate,
		.sync_super	    = super_1_sync,
		.rdev_size_change   = super_1_rdev_size_change,
		.allow_new_offset   = super_1_allow_new_offset,
	},
};

static void sync_super(struct mddev *mddev, struct md_rdev *rdev)
{
	if (mddev->sync_super) {
		mddev->sync_super(mddev, rdev);
		return;
	}

	BUG_ON(mddev->major_version >= ARRAY_SIZE(super_types));

	super_types[mddev->major_version].sync_super(mddev, rdev);
}

static int match_mddev_units(struct mddev *mddev1, struct mddev *mddev2)
{
	struct md_rdev *rdev, *rdev2;

	rcu_read_lock();
	rdev_for_each_rcu(rdev, mddev1) {
		if (test_bit(Faulty, &rdev->flags) ||
		    test_bit(Journal, &rdev->flags) ||
		    rdev->raid_disk == -1)
			continue;
		rdev_for_each_rcu(rdev2, mddev2) {
			if (test_bit(Faulty, &rdev2->flags) ||
			    test_bit(Journal, &rdev2->flags) ||
			    rdev2->raid_disk == -1)
				continue;
			if (rdev->bdev->bd_disk == rdev2->bdev->bd_disk) {
				rcu_read_unlock();
				return 1;
			}
		}
	}
	rcu_read_unlock();
	return 0;
}

static LIST_HEAD(pending_raid_disks);

/*
 * Try to register data integrity profile for an mddev
 *
 * This is called when an array is started and after a disk has been kicked
 * from the array. It only succeeds if all working and active component devices
 * are integrity capable with matching profiles.
 */
int md_integrity_register(struct mddev *mddev)
{
	struct md_rdev *rdev, *reference = NULL;

	if (list_empty(&mddev->disks))
		return 0; /* nothing to do */
	if (!mddev->gendisk || blk_get_integrity(mddev->gendisk))
		return 0; /* shouldn't register, or already is */
	rdev_for_each(rdev, mddev) {
		/* skip spares and non-functional disks */
		if (test_bit(Faulty, &rdev->flags))
			continue;
		if (rdev->raid_disk < 0)
			continue;
		if (!reference) {
			/* Use the first rdev as the reference */
			reference = rdev;
			continue;
		}
		/* does this rdev's profile match the reference profile? */
		if (blk_integrity_compare(reference->bdev->bd_disk,
				rdev->bdev->bd_disk) < 0)
			return -EINVAL;
	}
	if (!reference || !bdev_get_integrity(reference->bdev))
		return 0;
	/*
	 * All component devices are integrity capable and have matching
	 * profiles, register the common profile for the md device.
	 */
	blk_integrity_register(mddev->gendisk,
			       bdev_get_integrity(reference->bdev));

	pr_debug("md: data integrity enabled on %s\n", mdname(mddev));
	if (bioset_integrity_create(&mddev->bio_set, BIO_POOL_SIZE) ||
	    (mddev->level != 1 && mddev->level != 10 &&
	     bioset_integrity_create(&mddev->io_acct_set, BIO_POOL_SIZE))) {
		/*
		 * No need to handle the failure of bioset_integrity_create,
		 * because the function is called by md_run() -> pers->run(),
		 * md_run calls bioset_exit -> bioset_integrity_free in case
		 * of failure case.
		 */
		pr_err("md: failed to create integrity pool for %s\n",
		       mdname(mddev));
		return -EINVAL;
	}
	return 0;
}
EXPORT_SYMBOL(md_integrity_register);

/*
 * Attempt to add an rdev, but only if it is consistent with the current
 * integrity profile
 */
int md_integrity_add_rdev(struct md_rdev *rdev, struct mddev *mddev)
{
	struct blk_integrity *bi_mddev;

	if (!mddev->gendisk)
		return 0;

	bi_mddev = blk_get_integrity(mddev->gendisk);

	if (!bi_mddev) /* nothing to do */
		return 0;

	if (blk_integrity_compare(mddev->gendisk, rdev->bdev->bd_disk) != 0) {
		pr_err("%s: incompatible integrity profile for %pg\n",
		       mdname(mddev), rdev->bdev);
		return -ENXIO;
	}

	return 0;
}
EXPORT_SYMBOL(md_integrity_add_rdev);

static bool rdev_read_only(struct md_rdev *rdev)
{
	return bdev_read_only(rdev->bdev) ||
		(rdev->meta_bdev && bdev_read_only(rdev->meta_bdev));
}

static int bind_rdev_to_array(struct md_rdev *rdev, struct mddev *mddev)
{
	char b[BDEVNAME_SIZE];
	int err;

	/* prevent duplicates */
	if (find_rdev(mddev, rdev->bdev->bd_dev))
		return -EEXIST;

	if (rdev_read_only(rdev) && mddev->pers)
		return -EROFS;

	/* make sure rdev->sectors exceeds mddev->dev_sectors */
	if (!test_bit(Journal, &rdev->flags) &&
	    rdev->sectors &&
	    (mddev->dev_sectors == 0 || rdev->sectors < mddev->dev_sectors)) {
		if (mddev->pers) {
			/* Cannot change size, so fail
			 * If mddev->level <= 0, then we don't care
			 * about aligning sizes (e.g. linear)
			 */
			if (mddev->level > 0)
				return -ENOSPC;
		} else
			mddev->dev_sectors = rdev->sectors;
	}

	/* Verify rdev->desc_nr is unique.
	 * If it is -1, assign a free number, else
	 * check number is not in use
	 */
	rcu_read_lock();
	if (rdev->desc_nr < 0) {
		int choice = 0;
		if (mddev->pers)
			choice = mddev->raid_disks;
		while (md_find_rdev_nr_rcu(mddev, choice))
			choice++;
		rdev->desc_nr = choice;
	} else {
		if (md_find_rdev_nr_rcu(mddev, rdev->desc_nr)) {
			rcu_read_unlock();
			return -EBUSY;
		}
	}
	rcu_read_unlock();
	if (!test_bit(Journal, &rdev->flags) &&
	    mddev->max_disks && rdev->desc_nr >= mddev->max_disks) {
		pr_warn("md: %s: array is limited to %d devices\n",
			mdname(mddev), mddev->max_disks);
		return -EBUSY;
	}
	snprintf(b, sizeof(b), "%pg", rdev->bdev);
	strreplace(b, '/', '!');

	rdev->mddev = mddev;
	pr_debug("md: bind<%s>\n", b);

	if (mddev->raid_disks)
		mddev_create_serial_pool(mddev, rdev, false);

	if ((err = kobject_add(&rdev->kobj, &mddev->kobj, "dev-%s", b)))
		goto fail;

	/* failure here is OK */
	err = sysfs_create_link(&rdev->kobj, bdev_kobj(rdev->bdev), "block");
	rdev->sysfs_state = sysfs_get_dirent_safe(rdev->kobj.sd, "state");
	rdev->sysfs_unack_badblocks =
		sysfs_get_dirent_safe(rdev->kobj.sd, "unacknowledged_bad_blocks");
	rdev->sysfs_badblocks =
		sysfs_get_dirent_safe(rdev->kobj.sd, "bad_blocks");

	list_add_rcu(&rdev->same_set, &mddev->disks);
	bd_link_disk_holder(rdev->bdev, mddev->gendisk);

	/* May as well allow recovery to be retried once */
	mddev->recovery_disabled++;

	return 0;

 fail:
	pr_warn("md: failed to register dev-%s for %s\n",
		b, mdname(mddev));
<<<<<<< HEAD
	mddev_destroy_serial_pool(mddev, rdev);
=======
	mddev_destroy_serial_pool(mddev, rdev, false);
>>>>>>> 8d688d67
	return err;
}

static void rdev_delayed_delete(struct work_struct *ws)
{
	struct md_rdev *rdev = container_of(ws, struct md_rdev, del_work);
	kobject_del(&rdev->kobj);
	kobject_put(&rdev->kobj);
}

static void unbind_rdev_from_array(struct md_rdev *rdev)
{
	bd_unlink_disk_holder(rdev->bdev, rdev->mddev->gendisk);
	list_del_rcu(&rdev->same_set);
	pr_debug("md: unbind<%pg>\n", rdev->bdev);
	mddev_destroy_serial_pool(rdev->mddev, rdev, false);
	rdev->mddev = NULL;
	sysfs_remove_link(&rdev->kobj, "block");
	sysfs_put(rdev->sysfs_state);
	sysfs_put(rdev->sysfs_unack_badblocks);
	sysfs_put(rdev->sysfs_badblocks);
	rdev->sysfs_state = NULL;
	rdev->sysfs_unack_badblocks = NULL;
	rdev->sysfs_badblocks = NULL;
	rdev->badblocks.count = 0;
	/* We need to delay this, otherwise we can deadlock when
	 * writing to 'remove' to "dev/state".  We also need
	 * to delay it due to rcu usage.
	 */
	synchronize_rcu();
	INIT_WORK(&rdev->del_work, rdev_delayed_delete);
	kobject_get(&rdev->kobj);
	queue_work(md_rdev_misc_wq, &rdev->del_work);
}

/*
 * prevent the device from being mounted, repartitioned or
 * otherwise reused by a RAID array (or any other kernel
 * subsystem), by bd_claiming the device.
 */
static int lock_rdev(struct md_rdev *rdev, dev_t dev, int shared)
{
	int err = 0;
	struct block_device *bdev;

	bdev = blkdev_get_by_dev(dev, FMODE_READ|FMODE_WRITE|FMODE_EXCL,
				 shared ? (struct md_rdev *)lock_rdev : rdev);
	if (IS_ERR(bdev)) {
		pr_warn("md: could not open device unknown-block(%u,%u).\n",
			MAJOR(dev), MINOR(dev));
		return PTR_ERR(bdev);
	}
	rdev->bdev = bdev;
	return err;
}

static void unlock_rdev(struct md_rdev *rdev)
{
	struct block_device *bdev = rdev->bdev;
	rdev->bdev = NULL;
	blkdev_put(bdev, FMODE_READ|FMODE_WRITE|FMODE_EXCL);
}

void md_autodetect_dev(dev_t dev);

static void export_rdev(struct md_rdev *rdev)
{
	pr_debug("md: export_rdev(%pg)\n", rdev->bdev);
	md_rdev_clear(rdev);
#ifndef MODULE
	if (test_bit(AutoDetected, &rdev->flags))
		md_autodetect_dev(rdev->bdev->bd_dev);
#endif
	unlock_rdev(rdev);
	kobject_put(&rdev->kobj);
}

void md_kick_rdev_from_array(struct md_rdev *rdev)
{
	unbind_rdev_from_array(rdev);
	export_rdev(rdev);
}
EXPORT_SYMBOL_GPL(md_kick_rdev_from_array);

static void export_array(struct mddev *mddev)
{
	struct md_rdev *rdev;

	while (!list_empty(&mddev->disks)) {
		rdev = list_first_entry(&mddev->disks, struct md_rdev,
					same_set);
		md_kick_rdev_from_array(rdev);
	}
	mddev->raid_disks = 0;
	mddev->major_version = 0;
}

static bool set_in_sync(struct mddev *mddev)
{
	lockdep_assert_held(&mddev->lock);
	if (!mddev->in_sync) {
		mddev->sync_checkers++;
		spin_unlock(&mddev->lock);
		percpu_ref_switch_to_atomic_sync(&mddev->writes_pending);
		spin_lock(&mddev->lock);
		if (!mddev->in_sync &&
		    percpu_ref_is_zero(&mddev->writes_pending)) {
			mddev->in_sync = 1;
			/*
			 * Ensure ->in_sync is visible before we clear
			 * ->sync_checkers.
			 */
			smp_mb();
			set_bit(MD_SB_CHANGE_CLEAN, &mddev->sb_flags);
			sysfs_notify_dirent_safe(mddev->sysfs_state);
		}
		if (--mddev->sync_checkers == 0)
			percpu_ref_switch_to_percpu(&mddev->writes_pending);
	}
	if (mddev->safemode == 1)
		mddev->safemode = 0;
	return mddev->in_sync;
}

static void sync_sbs(struct mddev *mddev, int nospares)
{
	/* Update each superblock (in-memory image), but
	 * if we are allowed to, skip spares which already
	 * have the right event counter, or have one earlier
	 * (which would mean they aren't being marked as dirty
	 * with the rest of the array)
	 */
	struct md_rdev *rdev;
	rdev_for_each(rdev, mddev) {
		if (rdev->sb_events == mddev->events ||
		    (nospares &&
		     rdev->raid_disk < 0 &&
		     rdev->sb_events+1 == mddev->events)) {
			/* Don't update this superblock */
			rdev->sb_loaded = 2;
		} else {
			sync_super(mddev, rdev);
			rdev->sb_loaded = 1;
		}
	}
}

static bool does_sb_need_changing(struct mddev *mddev)
{
	struct md_rdev *rdev = NULL, *iter;
	struct mdp_superblock_1 *sb;
	int role;

	/* Find a good rdev */
	rdev_for_each(iter, mddev)
		if ((iter->raid_disk >= 0) && !test_bit(Faulty, &iter->flags)) {
			rdev = iter;
			break;
		}

	/* No good device found. */
	if (!rdev)
		return false;

	sb = page_address(rdev->sb_page);
	/* Check if a device has become faulty or a spare become active */
	rdev_for_each(rdev, mddev) {
		role = le16_to_cpu(sb->dev_roles[rdev->desc_nr]);
		/* Device activated? */
		if (role == MD_DISK_ROLE_SPARE && rdev->raid_disk >= 0 &&
		    !test_bit(Faulty, &rdev->flags))
			return true;
		/* Device turned faulty? */
		if (test_bit(Faulty, &rdev->flags) && (role < MD_DISK_ROLE_MAX))
			return true;
	}

	/* Check if any mddev parameters have changed */
	if ((mddev->dev_sectors != le64_to_cpu(sb->size)) ||
	    (mddev->reshape_position != le64_to_cpu(sb->reshape_position)) ||
	    (mddev->layout != le32_to_cpu(sb->layout)) ||
	    (mddev->raid_disks != le32_to_cpu(sb->raid_disks)) ||
	    (mddev->chunk_sectors != le32_to_cpu(sb->chunksize)))
		return true;

	return false;
}

void md_update_sb(struct mddev *mddev, int force_change)
{
	struct md_rdev *rdev;
	int sync_req;
	int nospares = 0;
	int any_badblocks_changed = 0;
	int ret = -1;

	if (!md_is_rdwr(mddev)) {
		if (force_change)
			set_bit(MD_SB_CHANGE_DEVS, &mddev->sb_flags);
		return;
	}

repeat:
	if (mddev_is_clustered(mddev)) {
		if (test_and_clear_bit(MD_SB_CHANGE_DEVS, &mddev->sb_flags))
			force_change = 1;
		if (test_and_clear_bit(MD_SB_CHANGE_CLEAN, &mddev->sb_flags))
			nospares = 1;
		ret = md_cluster_ops->metadata_update_start(mddev);
		/* Has someone else has updated the sb */
		if (!does_sb_need_changing(mddev)) {
			if (ret == 0)
				md_cluster_ops->metadata_update_cancel(mddev);
			bit_clear_unless(&mddev->sb_flags, BIT(MD_SB_CHANGE_PENDING),
							 BIT(MD_SB_CHANGE_DEVS) |
							 BIT(MD_SB_CHANGE_CLEAN));
			return;
		}
	}

	/*
	 * First make sure individual recovery_offsets are correct
	 * curr_resync_completed can only be used during recovery.
	 * During reshape/resync it might use array-addresses rather
	 * that device addresses.
	 */
	rdev_for_each(rdev, mddev) {
		if (rdev->raid_disk >= 0 &&
		    mddev->delta_disks >= 0 &&
		    test_bit(MD_RECOVERY_RUNNING, &mddev->recovery) &&
		    test_bit(MD_RECOVERY_RECOVER, &mddev->recovery) &&
		    !test_bit(MD_RECOVERY_RESHAPE, &mddev->recovery) &&
		    !test_bit(Journal, &rdev->flags) &&
		    !test_bit(In_sync, &rdev->flags) &&
		    mddev->curr_resync_completed > rdev->recovery_offset)
				rdev->recovery_offset = mddev->curr_resync_completed;

	}
	if (!mddev->persistent) {
		clear_bit(MD_SB_CHANGE_CLEAN, &mddev->sb_flags);
		clear_bit(MD_SB_CHANGE_DEVS, &mddev->sb_flags);
		if (!mddev->external) {
			clear_bit(MD_SB_CHANGE_PENDING, &mddev->sb_flags);
			rdev_for_each(rdev, mddev) {
				if (rdev->badblocks.changed) {
					rdev->badblocks.changed = 0;
					ack_all_badblocks(&rdev->badblocks);
					md_error(mddev, rdev);
				}
				clear_bit(Blocked, &rdev->flags);
				clear_bit(BlockedBadBlocks, &rdev->flags);
				wake_up(&rdev->blocked_wait);
			}
		}
		wake_up(&mddev->sb_wait);
		return;
	}

	spin_lock(&mddev->lock);

	mddev->utime = ktime_get_real_seconds();

	if (test_and_clear_bit(MD_SB_CHANGE_DEVS, &mddev->sb_flags))
		force_change = 1;
	if (test_and_clear_bit(MD_SB_CHANGE_CLEAN, &mddev->sb_flags))
		/* just a clean<-> dirty transition, possibly leave spares alone,
		 * though if events isn't the right even/odd, we will have to do
		 * spares after all
		 */
		nospares = 1;
	if (force_change)
		nospares = 0;
	if (mddev->degraded)
		/* If the array is degraded, then skipping spares is both
		 * dangerous and fairly pointless.
		 * Dangerous because a device that was removed from the array
		 * might have a event_count that still looks up-to-date,
		 * so it can be re-added without a resync.
		 * Pointless because if there are any spares to skip,
		 * then a recovery will happen and soon that array won't
		 * be degraded any more and the spare can go back to sleep then.
		 */
		nospares = 0;

	sync_req = mddev->in_sync;

	/* If this is just a dirty<->clean transition, and the array is clean
	 * and 'events' is odd, we can roll back to the previous clean state */
	if (nospares
	    && (mddev->in_sync && mddev->recovery_cp == MaxSector)
	    && mddev->can_decrease_events
	    && mddev->events != 1) {
		mddev->events--;
		mddev->can_decrease_events = 0;
	} else {
		/* otherwise we have to go forward and ... */
		mddev->events ++;
		mddev->can_decrease_events = nospares;
	}

	/*
	 * This 64-bit counter should never wrap.
	 * Either we are in around ~1 trillion A.C., assuming
	 * 1 reboot per second, or we have a bug...
	 */
	WARN_ON(mddev->events == 0);

	rdev_for_each(rdev, mddev) {
		if (rdev->badblocks.changed)
			any_badblocks_changed++;
		if (test_bit(Faulty, &rdev->flags))
			set_bit(FaultRecorded, &rdev->flags);
	}

	sync_sbs(mddev, nospares);
	spin_unlock(&mddev->lock);

	pr_debug("md: updating %s RAID superblock on device (in sync %d)\n",
		 mdname(mddev), mddev->in_sync);

	if (mddev->queue)
		blk_add_trace_msg(mddev->queue, "md md_update_sb");
rewrite:
	md_bitmap_update_sb(mddev->bitmap);
	rdev_for_each(rdev, mddev) {
		if (rdev->sb_loaded != 1)
			continue; /* no noise on spare devices */

		if (!test_bit(Faulty, &rdev->flags)) {
			md_super_write(mddev,rdev,
				       rdev->sb_start, rdev->sb_size,
				       rdev->sb_page);
			pr_debug("md: (write) %pg's sb offset: %llu\n",
				 rdev->bdev,
				 (unsigned long long)rdev->sb_start);
			rdev->sb_events = mddev->events;
			if (rdev->badblocks.size) {
				md_super_write(mddev, rdev,
					       rdev->badblocks.sector,
					       rdev->badblocks.size << 9,
					       rdev->bb_page);
				rdev->badblocks.size = 0;
			}

		} else
			pr_debug("md: %pg (skipping faulty)\n",
				 rdev->bdev);

		if (mddev->level == LEVEL_MULTIPATH)
			/* only need to write one superblock... */
			break;
	}
	if (md_super_wait(mddev) < 0)
		goto rewrite;
	/* if there was a failure, MD_SB_CHANGE_DEVS was set, and we re-write super */

	if (mddev_is_clustered(mddev) && ret == 0)
		md_cluster_ops->metadata_update_finish(mddev);

	if (mddev->in_sync != sync_req ||
	    !bit_clear_unless(&mddev->sb_flags, BIT(MD_SB_CHANGE_PENDING),
			       BIT(MD_SB_CHANGE_DEVS) | BIT(MD_SB_CHANGE_CLEAN)))
		/* have to write it out again */
		goto repeat;
	wake_up(&mddev->sb_wait);
	if (test_bit(MD_RECOVERY_RUNNING, &mddev->recovery))
		sysfs_notify_dirent_safe(mddev->sysfs_completed);

	rdev_for_each(rdev, mddev) {
		if (test_and_clear_bit(FaultRecorded, &rdev->flags))
			clear_bit(Blocked, &rdev->flags);

		if (any_badblocks_changed)
			ack_all_badblocks(&rdev->badblocks);
		clear_bit(BlockedBadBlocks, &rdev->flags);
		wake_up(&rdev->blocked_wait);
	}
}
EXPORT_SYMBOL(md_update_sb);

static int add_bound_rdev(struct md_rdev *rdev)
{
	struct mddev *mddev = rdev->mddev;
	int err = 0;
	bool add_journal = test_bit(Journal, &rdev->flags);

	if (!mddev->pers->hot_remove_disk || add_journal) {
		/* If there is hot_add_disk but no hot_remove_disk
		 * then added disks for geometry changes,
		 * and should be added immediately.
		 */
		super_types[mddev->major_version].
			validate_super(mddev, NULL/*freshest*/, rdev);
		if (add_journal)
			mddev_suspend(mddev);
		err = mddev->pers->hot_add_disk(mddev, rdev);
		if (add_journal)
			mddev_resume(mddev);
		if (err) {
			md_kick_rdev_from_array(rdev);
			return err;
		}
	}
	sysfs_notify_dirent_safe(rdev->sysfs_state);

	set_bit(MD_SB_CHANGE_DEVS, &mddev->sb_flags);
	if (mddev->degraded)
		set_bit(MD_RECOVERY_RECOVER, &mddev->recovery);
	set_bit(MD_RECOVERY_NEEDED, &mddev->recovery);
	md_new_event();
	md_wakeup_thread(mddev->thread);
	return 0;
}

/* words written to sysfs files may, or may not, be \n terminated.
 * We want to accept with case. For this we use cmd_match.
 */
static int cmd_match(const char *cmd, const char *str)
{
	/* See if cmd, written into a sysfs file, matches
	 * str.  They must either be the same, or cmd can
	 * have a trailing newline
	 */
	while (*cmd && *str && *cmd == *str) {
		cmd++;
		str++;
	}
	if (*cmd == '\n')
		cmd++;
	if (*str || *cmd)
		return 0;
	return 1;
}

struct rdev_sysfs_entry {
	struct attribute attr;
	ssize_t (*show)(struct md_rdev *, char *);
	ssize_t (*store)(struct md_rdev *, const char *, size_t);
};

static ssize_t
state_show(struct md_rdev *rdev, char *page)
{
	char *sep = ",";
	size_t len = 0;
	unsigned long flags = READ_ONCE(rdev->flags);

	if (test_bit(Faulty, &flags) ||
	    (!test_bit(ExternalBbl, &flags) &&
	    rdev->badblocks.unacked_exist))
		len += sprintf(page+len, "faulty%s", sep);
	if (test_bit(In_sync, &flags))
		len += sprintf(page+len, "in_sync%s", sep);
	if (test_bit(Journal, &flags))
		len += sprintf(page+len, "journal%s", sep);
	if (test_bit(WriteMostly, &flags))
		len += sprintf(page+len, "write_mostly%s", sep);
	if (test_bit(Blocked, &flags) ||
	    (rdev->badblocks.unacked_exist
	     && !test_bit(Faulty, &flags)))
		len += sprintf(page+len, "blocked%s", sep);
	if (!test_bit(Faulty, &flags) &&
	    !test_bit(Journal, &flags) &&
	    !test_bit(In_sync, &flags))
		len += sprintf(page+len, "spare%s", sep);
	if (test_bit(WriteErrorSeen, &flags))
		len += sprintf(page+len, "write_error%s", sep);
	if (test_bit(WantReplacement, &flags))
		len += sprintf(page+len, "want_replacement%s", sep);
	if (test_bit(Replacement, &flags))
		len += sprintf(page+len, "replacement%s", sep);
	if (test_bit(ExternalBbl, &flags))
		len += sprintf(page+len, "external_bbl%s", sep);
	if (test_bit(FailFast, &flags))
		len += sprintf(page+len, "failfast%s", sep);

	if (len)
		len -= strlen(sep);

	return len+sprintf(page+len, "\n");
}

static ssize_t
state_store(struct md_rdev *rdev, const char *buf, size_t len)
{
	/* can write
	 *  faulty  - simulates an error
	 *  remove  - disconnects the device
	 *  writemostly - sets write_mostly
	 *  -writemostly - clears write_mostly
	 *  blocked - sets the Blocked flags
	 *  -blocked - clears the Blocked and possibly simulates an error
	 *  insync - sets Insync providing device isn't active
	 *  -insync - clear Insync for a device with a slot assigned,
	 *            so that it gets rebuilt based on bitmap
	 *  write_error - sets WriteErrorSeen
	 *  -write_error - clears WriteErrorSeen
	 *  {,-}failfast - set/clear FailFast
	 */

	struct mddev *mddev = rdev->mddev;
	int err = -EINVAL;
	bool need_update_sb = false;

	if (cmd_match(buf, "faulty") && rdev->mddev->pers) {
		md_error(rdev->mddev, rdev);

		if (test_bit(MD_BROKEN, &rdev->mddev->flags))
			err = -EBUSY;
		else
			err = 0;
	} else if (cmd_match(buf, "remove")) {
		if (rdev->mddev->pers) {
			clear_bit(Blocked, &rdev->flags);
			remove_and_add_spares(rdev->mddev, rdev);
		}
		if (rdev->raid_disk >= 0)
			err = -EBUSY;
		else {
			err = 0;
			if (mddev_is_clustered(mddev))
				err = md_cluster_ops->remove_disk(mddev, rdev);

			if (err == 0) {
				md_kick_rdev_from_array(rdev);
				if (mddev->pers) {
					set_bit(MD_SB_CHANGE_DEVS, &mddev->sb_flags);
					md_wakeup_thread(mddev->thread);
				}
				md_new_event();
			}
		}
	} else if (cmd_match(buf, "writemostly")) {
		set_bit(WriteMostly, &rdev->flags);
		mddev_create_serial_pool(rdev->mddev, rdev, false);
		need_update_sb = true;
		err = 0;
	} else if (cmd_match(buf, "-writemostly")) {
		mddev_destroy_serial_pool(rdev->mddev, rdev, false);
		clear_bit(WriteMostly, &rdev->flags);
		need_update_sb = true;
		err = 0;
	} else if (cmd_match(buf, "blocked")) {
		set_bit(Blocked, &rdev->flags);
		err = 0;
	} else if (cmd_match(buf, "-blocked")) {
		if (!test_bit(Faulty, &rdev->flags) &&
		    !test_bit(ExternalBbl, &rdev->flags) &&
		    rdev->badblocks.unacked_exist) {
			/* metadata handler doesn't understand badblocks,
			 * so we need to fail the device
			 */
			md_error(rdev->mddev, rdev);
		}
		clear_bit(Blocked, &rdev->flags);
		clear_bit(BlockedBadBlocks, &rdev->flags);
		wake_up(&rdev->blocked_wait);
		set_bit(MD_RECOVERY_NEEDED, &rdev->mddev->recovery);
		md_wakeup_thread(rdev->mddev->thread);

		err = 0;
	} else if (cmd_match(buf, "insync") && rdev->raid_disk == -1) {
		set_bit(In_sync, &rdev->flags);
		err = 0;
	} else if (cmd_match(buf, "failfast")) {
		set_bit(FailFast, &rdev->flags);
		need_update_sb = true;
		err = 0;
	} else if (cmd_match(buf, "-failfast")) {
		clear_bit(FailFast, &rdev->flags);
		need_update_sb = true;
		err = 0;
	} else if (cmd_match(buf, "-insync") && rdev->raid_disk >= 0 &&
		   !test_bit(Journal, &rdev->flags)) {
		if (rdev->mddev->pers == NULL) {
			clear_bit(In_sync, &rdev->flags);
			rdev->saved_raid_disk = rdev->raid_disk;
			rdev->raid_disk = -1;
			err = 0;
		}
	} else if (cmd_match(buf, "write_error")) {
		set_bit(WriteErrorSeen, &rdev->flags);
		err = 0;
	} else if (cmd_match(buf, "-write_error")) {
		clear_bit(WriteErrorSeen, &rdev->flags);
		err = 0;
	} else if (cmd_match(buf, "want_replacement")) {
		/* Any non-spare device that is not a replacement can
		 * become want_replacement at any time, but we then need to
		 * check if recovery is needed.
		 */
		if (rdev->raid_disk >= 0 &&
		    !test_bit(Journal, &rdev->flags) &&
		    !test_bit(Replacement, &rdev->flags))
			set_bit(WantReplacement, &rdev->flags);
		set_bit(MD_RECOVERY_NEEDED, &rdev->mddev->recovery);
		md_wakeup_thread(rdev->mddev->thread);
		err = 0;
	} else if (cmd_match(buf, "-want_replacement")) {
		/* Clearing 'want_replacement' is always allowed.
		 * Once replacements starts it is too late though.
		 */
		err = 0;
		clear_bit(WantReplacement, &rdev->flags);
	} else if (cmd_match(buf, "replacement")) {
		/* Can only set a device as a replacement when array has not
		 * yet been started.  Once running, replacement is automatic
		 * from spares, or by assigning 'slot'.
		 */
		if (rdev->mddev->pers)
			err = -EBUSY;
		else {
			set_bit(Replacement, &rdev->flags);
			err = 0;
		}
	} else if (cmd_match(buf, "-replacement")) {
		/* Similarly, can only clear Replacement before start */
		if (rdev->mddev->pers)
			err = -EBUSY;
		else {
			clear_bit(Replacement, &rdev->flags);
			err = 0;
		}
	} else if (cmd_match(buf, "re-add")) {
		if (!rdev->mddev->pers)
			err = -EINVAL;
		else if (test_bit(Faulty, &rdev->flags) && (rdev->raid_disk == -1) &&
				rdev->saved_raid_disk >= 0) {
			/* clear_bit is performed _after_ all the devices
			 * have their local Faulty bit cleared. If any writes
			 * happen in the meantime in the local node, they
			 * will land in the local bitmap, which will be synced
			 * by this node eventually
			 */
			if (!mddev_is_clustered(rdev->mddev) ||
			    (err = md_cluster_ops->gather_bitmaps(rdev)) == 0) {
				clear_bit(Faulty, &rdev->flags);
				err = add_bound_rdev(rdev);
			}
		} else
			err = -EBUSY;
	} else if (cmd_match(buf, "external_bbl") && (rdev->mddev->external)) {
		set_bit(ExternalBbl, &rdev->flags);
		rdev->badblocks.shift = 0;
		err = 0;
	} else if (cmd_match(buf, "-external_bbl") && (rdev->mddev->external)) {
		clear_bit(ExternalBbl, &rdev->flags);
		err = 0;
	}
	if (need_update_sb)
		md_update_sb(mddev, 1);
	if (!err)
		sysfs_notify_dirent_safe(rdev->sysfs_state);
	return err ? err : len;
}
static struct rdev_sysfs_entry rdev_state =
__ATTR_PREALLOC(state, S_IRUGO|S_IWUSR, state_show, state_store);

static ssize_t
errors_show(struct md_rdev *rdev, char *page)
{
	return sprintf(page, "%d\n", atomic_read(&rdev->corrected_errors));
}

static ssize_t
errors_store(struct md_rdev *rdev, const char *buf, size_t len)
{
	unsigned int n;
	int rv;

	rv = kstrtouint(buf, 10, &n);
	if (rv < 0)
		return rv;
	atomic_set(&rdev->corrected_errors, n);
	return len;
}
static struct rdev_sysfs_entry rdev_errors =
__ATTR(errors, S_IRUGO|S_IWUSR, errors_show, errors_store);

static ssize_t
slot_show(struct md_rdev *rdev, char *page)
{
	if (test_bit(Journal, &rdev->flags))
		return sprintf(page, "journal\n");
	else if (rdev->raid_disk < 0)
		return sprintf(page, "none\n");
	else
		return sprintf(page, "%d\n", rdev->raid_disk);
}

static ssize_t
slot_store(struct md_rdev *rdev, const char *buf, size_t len)
{
	int slot;
	int err;

	if (test_bit(Journal, &rdev->flags))
		return -EBUSY;
	if (strncmp(buf, "none", 4)==0)
		slot = -1;
	else {
		err = kstrtouint(buf, 10, (unsigned int *)&slot);
		if (err < 0)
			return err;
		if (slot < 0)
			/* overflow */
			return -ENOSPC;
	}
	if (rdev->mddev->pers && slot == -1) {
		/* Setting 'slot' on an active array requires also
		 * updating the 'rd%d' link, and communicating
		 * with the personality with ->hot_*_disk.
		 * For now we only support removing
		 * failed/spare devices.  This normally happens automatically,
		 * but not when the metadata is externally managed.
		 */
		if (rdev->raid_disk == -1)
			return -EEXIST;
		/* personality does all needed checks */
		if (rdev->mddev->pers->hot_remove_disk == NULL)
			return -EINVAL;
		clear_bit(Blocked, &rdev->flags);
		remove_and_add_spares(rdev->mddev, rdev);
		if (rdev->raid_disk >= 0)
			return -EBUSY;
		set_bit(MD_RECOVERY_NEEDED, &rdev->mddev->recovery);
		md_wakeup_thread(rdev->mddev->thread);
	} else if (rdev->mddev->pers) {
		/* Activating a spare .. or possibly reactivating
		 * if we ever get bitmaps working here.
		 */
		int err;

		if (rdev->raid_disk != -1)
			return -EBUSY;

		if (test_bit(MD_RECOVERY_RUNNING, &rdev->mddev->recovery))
			return -EBUSY;

		if (rdev->mddev->pers->hot_add_disk == NULL)
			return -EINVAL;

		if (slot >= rdev->mddev->raid_disks &&
		    slot >= rdev->mddev->raid_disks + rdev->mddev->delta_disks)
			return -ENOSPC;

		rdev->raid_disk = slot;
		if (test_bit(In_sync, &rdev->flags))
			rdev->saved_raid_disk = slot;
		else
			rdev->saved_raid_disk = -1;
		clear_bit(In_sync, &rdev->flags);
		clear_bit(Bitmap_sync, &rdev->flags);
		err = rdev->mddev->pers->hot_add_disk(rdev->mddev, rdev);
		if (err) {
			rdev->raid_disk = -1;
			return err;
		} else
			sysfs_notify_dirent_safe(rdev->sysfs_state);
		/* failure here is OK */;
		sysfs_link_rdev(rdev->mddev, rdev);
		/* don't wakeup anyone, leave that to userspace. */
	} else {
		if (slot >= rdev->mddev->raid_disks &&
		    slot >= rdev->mddev->raid_disks + rdev->mddev->delta_disks)
			return -ENOSPC;
		rdev->raid_disk = slot;
		/* assume it is working */
		clear_bit(Faulty, &rdev->flags);
		clear_bit(WriteMostly, &rdev->flags);
		set_bit(In_sync, &rdev->flags);
		sysfs_notify_dirent_safe(rdev->sysfs_state);
	}
	return len;
}

static struct rdev_sysfs_entry rdev_slot =
__ATTR(slot, S_IRUGO|S_IWUSR, slot_show, slot_store);

static ssize_t
offset_show(struct md_rdev *rdev, char *page)
{
	return sprintf(page, "%llu\n", (unsigned long long)rdev->data_offset);
}

static ssize_t
offset_store(struct md_rdev *rdev, const char *buf, size_t len)
{
	unsigned long long offset;
	if (kstrtoull(buf, 10, &offset) < 0)
		return -EINVAL;
	if (rdev->mddev->pers && rdev->raid_disk >= 0)
		return -EBUSY;
	if (rdev->sectors && rdev->mddev->external)
		/* Must set offset before size, so overlap checks
		 * can be sane */
		return -EBUSY;
	rdev->data_offset = offset;
	rdev->new_data_offset = offset;
	return len;
}

static struct rdev_sysfs_entry rdev_offset =
__ATTR(offset, S_IRUGO|S_IWUSR, offset_show, offset_store);

static ssize_t new_offset_show(struct md_rdev *rdev, char *page)
{
	return sprintf(page, "%llu\n",
		       (unsigned long long)rdev->new_data_offset);
}

static ssize_t new_offset_store(struct md_rdev *rdev,
				const char *buf, size_t len)
{
	unsigned long long new_offset;
	struct mddev *mddev = rdev->mddev;

	if (kstrtoull(buf, 10, &new_offset) < 0)
		return -EINVAL;

	if (mddev->sync_thread ||
	    test_bit(MD_RECOVERY_RUNNING,&mddev->recovery))
		return -EBUSY;
	if (new_offset == rdev->data_offset)
		/* reset is always permitted */
		;
	else if (new_offset > rdev->data_offset) {
		/* must not push array size beyond rdev_sectors */
		if (new_offset - rdev->data_offset
		    + mddev->dev_sectors > rdev->sectors)
				return -E2BIG;
	}
	/* Metadata worries about other space details. */

	/* decreasing the offset is inconsistent with a backwards
	 * reshape.
	 */
	if (new_offset < rdev->data_offset &&
	    mddev->reshape_backwards)
		return -EINVAL;
	/* Increasing offset is inconsistent with forwards
	 * reshape.  reshape_direction should be set to
	 * 'backwards' first.
	 */
	if (new_offset > rdev->data_offset &&
	    !mddev->reshape_backwards)
		return -EINVAL;

	if (mddev->pers && mddev->persistent &&
	    !super_types[mddev->major_version]
	    .allow_new_offset(rdev, new_offset))
		return -E2BIG;
	rdev->new_data_offset = new_offset;
	if (new_offset > rdev->data_offset)
		mddev->reshape_backwards = 1;
	else if (new_offset < rdev->data_offset)
		mddev->reshape_backwards = 0;

	return len;
}
static struct rdev_sysfs_entry rdev_new_offset =
__ATTR(new_offset, S_IRUGO|S_IWUSR, new_offset_show, new_offset_store);

static ssize_t
rdev_size_show(struct md_rdev *rdev, char *page)
{
	return sprintf(page, "%llu\n", (unsigned long long)rdev->sectors / 2);
}

static int md_rdevs_overlap(struct md_rdev *a, struct md_rdev *b)
{
	/* check if two start/length pairs overlap */
	if (a->data_offset + a->sectors <= b->data_offset)
		return false;
	if (b->data_offset + b->sectors <= a->data_offset)
		return false;
	return true;
}

static bool md_rdev_overlaps(struct md_rdev *rdev)
{
	struct mddev *mddev;
	struct md_rdev *rdev2;

	spin_lock(&all_mddevs_lock);
	list_for_each_entry(mddev, &all_mddevs, all_mddevs) {
		if (test_bit(MD_DELETED, &mddev->flags))
			continue;
		rdev_for_each(rdev2, mddev) {
			if (rdev != rdev2 && rdev->bdev == rdev2->bdev &&
			    md_rdevs_overlap(rdev, rdev2)) {
				spin_unlock(&all_mddevs_lock);
				return true;
			}
		}
	}
	spin_unlock(&all_mddevs_lock);
	return false;
}

static int strict_blocks_to_sectors(const char *buf, sector_t *sectors)
{
	unsigned long long blocks;
	sector_t new;

	if (kstrtoull(buf, 10, &blocks) < 0)
		return -EINVAL;

	if (blocks & 1ULL << (8 * sizeof(blocks) - 1))
		return -EINVAL; /* sector conversion overflow */

	new = blocks * 2;
	if (new != blocks * 2)
		return -EINVAL; /* unsigned long long to sector_t overflow */

	*sectors = new;
	return 0;
}

static ssize_t
rdev_size_store(struct md_rdev *rdev, const char *buf, size_t len)
{
	struct mddev *my_mddev = rdev->mddev;
	sector_t oldsectors = rdev->sectors;
	sector_t sectors;

	if (test_bit(Journal, &rdev->flags))
		return -EBUSY;
	if (strict_blocks_to_sectors(buf, &sectors) < 0)
		return -EINVAL;
	if (rdev->data_offset != rdev->new_data_offset)
		return -EINVAL; /* too confusing */
	if (my_mddev->pers && rdev->raid_disk >= 0) {
		if (my_mddev->persistent) {
			sectors = super_types[my_mddev->major_version].
				rdev_size_change(rdev, sectors);
			if (!sectors)
				return -EBUSY;
		} else if (!sectors)
			sectors = bdev_nr_sectors(rdev->bdev) -
				rdev->data_offset;
		if (!my_mddev->pers->resize)
			/* Cannot change size for RAID0 or Linear etc */
			return -EINVAL;
	}
	if (sectors < my_mddev->dev_sectors)
		return -EINVAL; /* component must fit device */

	rdev->sectors = sectors;

	/*
	 * Check that all other rdevs with the same bdev do not overlap.  This
	 * check does not provide a hard guarantee, it just helps avoid
	 * dangerous mistakes.
	 */
	if (sectors > oldsectors && my_mddev->external &&
	    md_rdev_overlaps(rdev)) {
		/*
		 * Someone else could have slipped in a size change here, but
		 * doing so is just silly.  We put oldsectors back because we
		 * know it is safe, and trust userspace not to race with itself.
		 */
		rdev->sectors = oldsectors;
		return -EBUSY;
	}
	return len;
}

static struct rdev_sysfs_entry rdev_size =
__ATTR(size, S_IRUGO|S_IWUSR, rdev_size_show, rdev_size_store);

static ssize_t recovery_start_show(struct md_rdev *rdev, char *page)
{
	unsigned long long recovery_start = rdev->recovery_offset;

	if (test_bit(In_sync, &rdev->flags) ||
	    recovery_start == MaxSector)
		return sprintf(page, "none\n");

	return sprintf(page, "%llu\n", recovery_start);
}

static ssize_t recovery_start_store(struct md_rdev *rdev, const char *buf, size_t len)
{
	unsigned long long recovery_start;

	if (cmd_match(buf, "none"))
		recovery_start = MaxSector;
	else if (kstrtoull(buf, 10, &recovery_start))
		return -EINVAL;

	if (rdev->mddev->pers &&
	    rdev->raid_disk >= 0)
		return -EBUSY;

	rdev->recovery_offset = recovery_start;
	if (recovery_start == MaxSector)
		set_bit(In_sync, &rdev->flags);
	else
		clear_bit(In_sync, &rdev->flags);
	return len;
}

static struct rdev_sysfs_entry rdev_recovery_start =
__ATTR(recovery_start, S_IRUGO|S_IWUSR, recovery_start_show, recovery_start_store);

/* sysfs access to bad-blocks list.
 * We present two files.
 * 'bad-blocks' lists sector numbers and lengths of ranges that
 *    are recorded as bad.  The list is truncated to fit within
 *    the one-page limit of sysfs.
 *    Writing "sector length" to this file adds an acknowledged
 *    bad block list.
 * 'unacknowledged-bad-blocks' lists bad blocks that have not yet
 *    been acknowledged.  Writing to this file adds bad blocks
 *    without acknowledging them.  This is largely for testing.
 */
static ssize_t bb_show(struct md_rdev *rdev, char *page)
{
	return badblocks_show(&rdev->badblocks, page, 0);
}
static ssize_t bb_store(struct md_rdev *rdev, const char *page, size_t len)
{
	int rv = badblocks_store(&rdev->badblocks, page, len, 0);
	/* Maybe that ack was all we needed */
	if (test_and_clear_bit(BlockedBadBlocks, &rdev->flags))
		wake_up(&rdev->blocked_wait);
	return rv;
}
static struct rdev_sysfs_entry rdev_bad_blocks =
__ATTR(bad_blocks, S_IRUGO|S_IWUSR, bb_show, bb_store);

static ssize_t ubb_show(struct md_rdev *rdev, char *page)
{
	return badblocks_show(&rdev->badblocks, page, 1);
}
static ssize_t ubb_store(struct md_rdev *rdev, const char *page, size_t len)
{
	return badblocks_store(&rdev->badblocks, page, len, 1);
}
static struct rdev_sysfs_entry rdev_unack_bad_blocks =
__ATTR(unacknowledged_bad_blocks, S_IRUGO|S_IWUSR, ubb_show, ubb_store);

static ssize_t
ppl_sector_show(struct md_rdev *rdev, char *page)
{
	return sprintf(page, "%llu\n", (unsigned long long)rdev->ppl.sector);
}

static ssize_t
ppl_sector_store(struct md_rdev *rdev, const char *buf, size_t len)
{
	unsigned long long sector;

	if (kstrtoull(buf, 10, &sector) < 0)
		return -EINVAL;
	if (sector != (sector_t)sector)
		return -EINVAL;

	if (rdev->mddev->pers && test_bit(MD_HAS_PPL, &rdev->mddev->flags) &&
	    rdev->raid_disk >= 0)
		return -EBUSY;

	if (rdev->mddev->persistent) {
		if (rdev->mddev->major_version == 0)
			return -EINVAL;
		if ((sector > rdev->sb_start &&
		     sector - rdev->sb_start > S16_MAX) ||
		    (sector < rdev->sb_start &&
		     rdev->sb_start - sector > -S16_MIN))
			return -EINVAL;
		rdev->ppl.offset = sector - rdev->sb_start;
	} else if (!rdev->mddev->external) {
		return -EBUSY;
	}
	rdev->ppl.sector = sector;
	return len;
}

static struct rdev_sysfs_entry rdev_ppl_sector =
__ATTR(ppl_sector, S_IRUGO|S_IWUSR, ppl_sector_show, ppl_sector_store);

static ssize_t
ppl_size_show(struct md_rdev *rdev, char *page)
{
	return sprintf(page, "%u\n", rdev->ppl.size);
}

static ssize_t
ppl_size_store(struct md_rdev *rdev, const char *buf, size_t len)
{
	unsigned int size;

	if (kstrtouint(buf, 10, &size) < 0)
		return -EINVAL;

	if (rdev->mddev->pers && test_bit(MD_HAS_PPL, &rdev->mddev->flags) &&
	    rdev->raid_disk >= 0)
		return -EBUSY;

	if (rdev->mddev->persistent) {
		if (rdev->mddev->major_version == 0)
			return -EINVAL;
		if (size > U16_MAX)
			return -EINVAL;
	} else if (!rdev->mddev->external) {
		return -EBUSY;
	}
	rdev->ppl.size = size;
	return len;
}

static struct rdev_sysfs_entry rdev_ppl_size =
__ATTR(ppl_size, S_IRUGO|S_IWUSR, ppl_size_show, ppl_size_store);

static struct attribute *rdev_default_attrs[] = {
	&rdev_state.attr,
	&rdev_errors.attr,
	&rdev_slot.attr,
	&rdev_offset.attr,
	&rdev_new_offset.attr,
	&rdev_size.attr,
	&rdev_recovery_start.attr,
	&rdev_bad_blocks.attr,
	&rdev_unack_bad_blocks.attr,
	&rdev_ppl_sector.attr,
	&rdev_ppl_size.attr,
	NULL,
};
ATTRIBUTE_GROUPS(rdev_default);
static ssize_t
rdev_attr_show(struct kobject *kobj, struct attribute *attr, char *page)
{
	struct rdev_sysfs_entry *entry = container_of(attr, struct rdev_sysfs_entry, attr);
	struct md_rdev *rdev = container_of(kobj, struct md_rdev, kobj);

	if (!entry->show)
		return -EIO;
	if (!rdev->mddev)
		return -ENODEV;
	return entry->show(rdev, page);
}

static ssize_t
rdev_attr_store(struct kobject *kobj, struct attribute *attr,
	      const char *page, size_t length)
{
	struct rdev_sysfs_entry *entry = container_of(attr, struct rdev_sysfs_entry, attr);
	struct md_rdev *rdev = container_of(kobj, struct md_rdev, kobj);
	ssize_t rv;
	struct mddev *mddev = rdev->mddev;

	if (!entry->store)
		return -EIO;
	if (!capable(CAP_SYS_ADMIN))
		return -EACCES;
	rv = mddev ? mddev_lock(mddev) : -ENODEV;
	if (!rv) {
		if (rdev->mddev == NULL)
			rv = -ENODEV;
		else
			rv = entry->store(rdev, page, length);
		mddev_unlock(mddev);
	}
	return rv;
}

static void rdev_free(struct kobject *ko)
{
	struct md_rdev *rdev = container_of(ko, struct md_rdev, kobj);
	kfree(rdev);
}
static const struct sysfs_ops rdev_sysfs_ops = {
	.show		= rdev_attr_show,
	.store		= rdev_attr_store,
};
static struct kobj_type rdev_ktype = {
	.release	= rdev_free,
	.sysfs_ops	= &rdev_sysfs_ops,
	.default_groups	= rdev_default_groups,
};

int md_rdev_init(struct md_rdev *rdev)
{
	rdev->desc_nr = -1;
	rdev->saved_raid_disk = -1;
	rdev->raid_disk = -1;
	rdev->flags = 0;
	rdev->data_offset = 0;
	rdev->new_data_offset = 0;
	rdev->sb_events = 0;
	rdev->last_read_error = 0;
	rdev->sb_loaded = 0;
	rdev->bb_page = NULL;
	atomic_set(&rdev->nr_pending, 0);
	atomic_set(&rdev->read_errors, 0);
	atomic_set(&rdev->corrected_errors, 0);

	INIT_LIST_HEAD(&rdev->same_set);
	init_waitqueue_head(&rdev->blocked_wait);

	/* Add space to store bad block list.
	 * This reserves the space even on arrays where it cannot
	 * be used - I wonder if that matters
	 */
	return badblocks_init(&rdev->badblocks, 0);
}
EXPORT_SYMBOL_GPL(md_rdev_init);
/*
 * Import a device. If 'super_format' >= 0, then sanity check the superblock
 *
 * mark the device faulty if:
 *
 *   - the device is nonexistent (zero size)
 *   - the device has no valid superblock
 *
 * a faulty rdev _never_ has rdev->sb set.
 */
static struct md_rdev *md_import_device(dev_t newdev, int super_format, int super_minor)
{
	int err;
	struct md_rdev *rdev;
	sector_t size;

	rdev = kzalloc(sizeof(*rdev), GFP_KERNEL);
	if (!rdev)
		return ERR_PTR(-ENOMEM);

	err = md_rdev_init(rdev);
	if (err)
		goto abort_free;
	err = alloc_disk_sb(rdev);
	if (err)
		goto abort_free;

	err = lock_rdev(rdev, newdev, super_format == -2);
	if (err)
		goto abort_free;

	kobject_init(&rdev->kobj, &rdev_ktype);

	size = bdev_nr_bytes(rdev->bdev) >> BLOCK_SIZE_BITS;
	if (!size) {
		pr_warn("md: %pg has zero or unknown size, marking faulty!\n",
			rdev->bdev);
		err = -EINVAL;
		goto abort_free;
	}

	if (super_format >= 0) {
		err = super_types[super_format].
			load_super(rdev, NULL, super_minor);
		if (err == -EINVAL) {
			pr_warn("md: %pg does not have a valid v%d.%d superblock, not importing!\n",
				rdev->bdev,
				super_format, super_minor);
			goto abort_free;
		}
		if (err < 0) {
			pr_warn("md: could not read %pg's sb, not importing!\n",
				rdev->bdev);
			goto abort_free;
		}
	}

	return rdev;

abort_free:
	if (rdev->bdev)
		unlock_rdev(rdev);
	md_rdev_clear(rdev);
	kfree(rdev);
	return ERR_PTR(err);
}

/*
 * Check a full RAID array for plausibility
 */

static int analyze_sbs(struct mddev *mddev)
{
	int i;
	struct md_rdev *rdev, *freshest, *tmp;

	freshest = NULL;
	rdev_for_each_safe(rdev, tmp, mddev)
		switch (super_types[mddev->major_version].
			load_super(rdev, freshest, mddev->minor_version)) {
		case 1:
			freshest = rdev;
			break;
		case 0:
			break;
		default:
			pr_warn("md: fatal superblock inconsistency in %pg -- removing from array\n",
				rdev->bdev);
			md_kick_rdev_from_array(rdev);
		}

	/* Cannot find a valid fresh disk */
	if (!freshest) {
		pr_warn("md: cannot find a valid disk\n");
		return -EINVAL;
	}

	super_types[mddev->major_version].
		validate_super(mddev, NULL/*freshest*/, freshest);

	i = 0;
	rdev_for_each_safe(rdev, tmp, mddev) {
		if (mddev->max_disks &&
		    (rdev->desc_nr >= mddev->max_disks ||
		     i > mddev->max_disks)) {
			pr_warn("md: %s: %pg: only %d devices permitted\n",
				mdname(mddev), rdev->bdev,
				mddev->max_disks);
			md_kick_rdev_from_array(rdev);
			continue;
		}
		if (rdev != freshest) {
			if (super_types[mddev->major_version].
			    validate_super(mddev, freshest, rdev)) {
				pr_warn("md: kicking non-fresh %pg from array!\n",
					rdev->bdev);
				md_kick_rdev_from_array(rdev);
				continue;
			}
		}
		if (mddev->level == LEVEL_MULTIPATH) {
			rdev->desc_nr = i++;
			rdev->raid_disk = rdev->desc_nr;
			set_bit(In_sync, &rdev->flags);
		} else if (rdev->raid_disk >=
			    (mddev->raid_disks - min(0, mddev->delta_disks)) &&
			   !test_bit(Journal, &rdev->flags)) {
			rdev->raid_disk = -1;
			clear_bit(In_sync, &rdev->flags);
		}
	}

	return 0;
}

/* Read a fixed-point number.
 * Numbers in sysfs attributes should be in "standard" units where
 * possible, so time should be in seconds.
 * However we internally use a a much smaller unit such as
 * milliseconds or jiffies.
 * This function takes a decimal number with a possible fractional
 * component, and produces an integer which is the result of
 * multiplying that number by 10^'scale'.
 * all without any floating-point arithmetic.
 */
int strict_strtoul_scaled(const char *cp, unsigned long *res, int scale)
{
	unsigned long result = 0;
	long decimals = -1;
	while (isdigit(*cp) || (*cp == '.' && decimals < 0)) {
		if (*cp == '.')
			decimals = 0;
		else if (decimals < scale) {
			unsigned int value;
			value = *cp - '0';
			result = result * 10 + value;
			if (decimals >= 0)
				decimals++;
		}
		cp++;
	}
	if (*cp == '\n')
		cp++;
	if (*cp)
		return -EINVAL;
	if (decimals < 0)
		decimals = 0;
	*res = result * int_pow(10, scale - decimals);
	return 0;
}

static ssize_t
safe_delay_show(struct mddev *mddev, char *page)
{
	unsigned int msec = ((unsigned long)mddev->safemode_delay*1000)/HZ;

	return sprintf(page, "%u.%03u\n", msec/1000, msec%1000);
}
static ssize_t
safe_delay_store(struct mddev *mddev, const char *cbuf, size_t len)
{
	unsigned long msec;

	if (mddev_is_clustered(mddev)) {
		pr_warn("md: Safemode is disabled for clustered mode\n");
		return -EINVAL;
	}

	if (strict_strtoul_scaled(cbuf, &msec, 3) < 0 || msec > UINT_MAX / HZ)
		return -EINVAL;
	if (msec == 0)
		mddev->safemode_delay = 0;
	else {
		unsigned long old_delay = mddev->safemode_delay;
		unsigned long new_delay = (msec*HZ)/1000;

		if (new_delay == 0)
			new_delay = 1;
		mddev->safemode_delay = new_delay;
		if (new_delay < old_delay || old_delay == 0)
			mod_timer(&mddev->safemode_timer, jiffies+1);
	}
	return len;
}
static struct md_sysfs_entry md_safe_delay =
__ATTR(safe_mode_delay, S_IRUGO|S_IWUSR,safe_delay_show, safe_delay_store);

static ssize_t
level_show(struct mddev *mddev, char *page)
{
	struct md_personality *p;
	int ret;
	spin_lock(&mddev->lock);
	p = mddev->pers;
	if (p)
		ret = sprintf(page, "%s\n", p->name);
	else if (mddev->clevel[0])
		ret = sprintf(page, "%s\n", mddev->clevel);
	else if (mddev->level != LEVEL_NONE)
		ret = sprintf(page, "%d\n", mddev->level);
	else
		ret = 0;
	spin_unlock(&mddev->lock);
	return ret;
}

static ssize_t
level_store(struct mddev *mddev, const char *buf, size_t len)
{
	char clevel[16];
	ssize_t rv;
	size_t slen = len;
	struct md_personality *pers, *oldpers;
	long level;
	void *priv, *oldpriv;
	struct md_rdev *rdev;

	if (slen == 0 || slen >= sizeof(clevel))
		return -EINVAL;

	rv = mddev_lock(mddev);
	if (rv)
		return rv;

	if (mddev->pers == NULL) {
		strncpy(mddev->clevel, buf, slen);
		if (mddev->clevel[slen-1] == '\n')
			slen--;
		mddev->clevel[slen] = 0;
		mddev->level = LEVEL_NONE;
		rv = len;
		goto out_unlock;
	}
	rv = -EROFS;
	if (!md_is_rdwr(mddev))
		goto out_unlock;

	/* request to change the personality.  Need to ensure:
	 *  - array is not engaged in resync/recovery/reshape
	 *  - old personality can be suspended
	 *  - new personality will access other array.
	 */

	rv = -EBUSY;
	if (mddev->sync_thread ||
	    test_bit(MD_RECOVERY_RUNNING, &mddev->recovery) ||
	    mddev->reshape_position != MaxSector ||
	    mddev->sysfs_active)
		goto out_unlock;

	rv = -EINVAL;
	if (!mddev->pers->quiesce) {
		pr_warn("md: %s: %s does not support online personality change\n",
			mdname(mddev), mddev->pers->name);
		goto out_unlock;
	}

	/* Now find the new personality */
	strncpy(clevel, buf, slen);
	if (clevel[slen-1] == '\n')
		slen--;
	clevel[slen] = 0;
	if (kstrtol(clevel, 10, &level))
		level = LEVEL_NONE;

	if (request_module("md-%s", clevel) != 0)
		request_module("md-level-%s", clevel);
	spin_lock(&pers_lock);
	pers = find_pers(level, clevel);
	if (!pers || !try_module_get(pers->owner)) {
		spin_unlock(&pers_lock);
		pr_warn("md: personality %s not loaded\n", clevel);
		rv = -EINVAL;
		goto out_unlock;
	}
	spin_unlock(&pers_lock);

	if (pers == mddev->pers) {
		/* Nothing to do! */
		module_put(pers->owner);
		rv = len;
		goto out_unlock;
	}
	if (!pers->takeover) {
		module_put(pers->owner);
		pr_warn("md: %s: %s does not support personality takeover\n",
			mdname(mddev), clevel);
		rv = -EINVAL;
		goto out_unlock;
	}

	rdev_for_each(rdev, mddev)
		rdev->new_raid_disk = rdev->raid_disk;

	/* ->takeover must set new_* and/or delta_disks
	 * if it succeeds, and may set them when it fails.
	 */
	priv = pers->takeover(mddev);
	if (IS_ERR(priv)) {
		mddev->new_level = mddev->level;
		mddev->new_layout = mddev->layout;
		mddev->new_chunk_sectors = mddev->chunk_sectors;
		mddev->raid_disks -= mddev->delta_disks;
		mddev->delta_disks = 0;
		mddev->reshape_backwards = 0;
		module_put(pers->owner);
		pr_warn("md: %s: %s would not accept array\n",
			mdname(mddev), clevel);
		rv = PTR_ERR(priv);
		goto out_unlock;
	}

	/* Looks like we have a winner */
	mddev_suspend(mddev);
	mddev_detach(mddev);

	spin_lock(&mddev->lock);
	oldpers = mddev->pers;
	oldpriv = mddev->private;
	mddev->pers = pers;
	mddev->private = priv;
	strscpy(mddev->clevel, pers->name, sizeof(mddev->clevel));
	mddev->level = mddev->new_level;
	mddev->layout = mddev->new_layout;
	mddev->chunk_sectors = mddev->new_chunk_sectors;
	mddev->delta_disks = 0;
	mddev->reshape_backwards = 0;
	mddev->degraded = 0;
	spin_unlock(&mddev->lock);

	if (oldpers->sync_request == NULL &&
	    mddev->external) {
		/* We are converting from a no-redundancy array
		 * to a redundancy array and metadata is managed
		 * externally so we need to be sure that writes
		 * won't block due to a need to transition
		 *      clean->dirty
		 * until external management is started.
		 */
		mddev->in_sync = 0;
		mddev->safemode_delay = 0;
		mddev->safemode = 0;
	}

	oldpers->free(mddev, oldpriv);

	if (oldpers->sync_request == NULL &&
	    pers->sync_request != NULL) {
		/* need to add the md_redundancy_group */
		if (sysfs_create_group(&mddev->kobj, &md_redundancy_group))
			pr_warn("md: cannot register extra attributes for %s\n",
				mdname(mddev));
		mddev->sysfs_action = sysfs_get_dirent(mddev->kobj.sd, "sync_action");
		mddev->sysfs_completed = sysfs_get_dirent_safe(mddev->kobj.sd, "sync_completed");
		mddev->sysfs_degraded = sysfs_get_dirent_safe(mddev->kobj.sd, "degraded");
	}
	if (oldpers->sync_request != NULL &&
	    pers->sync_request == NULL) {
		/* need to remove the md_redundancy_group */
		if (mddev->to_remove == NULL)
			mddev->to_remove = &md_redundancy_group;
	}

	module_put(oldpers->owner);

	rdev_for_each(rdev, mddev) {
		if (rdev->raid_disk < 0)
			continue;
		if (rdev->new_raid_disk >= mddev->raid_disks)
			rdev->new_raid_disk = -1;
		if (rdev->new_raid_disk == rdev->raid_disk)
			continue;
		sysfs_unlink_rdev(mddev, rdev);
	}
	rdev_for_each(rdev, mddev) {
		if (rdev->raid_disk < 0)
			continue;
		if (rdev->new_raid_disk == rdev->raid_disk)
			continue;
		rdev->raid_disk = rdev->new_raid_disk;
		if (rdev->raid_disk < 0)
			clear_bit(In_sync, &rdev->flags);
		else {
			if (sysfs_link_rdev(mddev, rdev))
				pr_warn("md: cannot register rd%d for %s after level change\n",
					rdev->raid_disk, mdname(mddev));
		}
	}

	if (pers->sync_request == NULL) {
		/* this is now an array without redundancy, so
		 * it must always be in_sync
		 */
		mddev->in_sync = 1;
		del_timer_sync(&mddev->safemode_timer);
	}
	blk_set_stacking_limits(&mddev->queue->limits);
	pers->run(mddev);
	set_bit(MD_SB_CHANGE_DEVS, &mddev->sb_flags);
	mddev_resume(mddev);
	if (!mddev->thread)
		md_update_sb(mddev, 1);
	sysfs_notify_dirent_safe(mddev->sysfs_level);
	md_new_event();
	rv = len;
out_unlock:
	mddev_unlock(mddev);
	return rv;
}

static struct md_sysfs_entry md_level =
__ATTR(level, S_IRUGO|S_IWUSR, level_show, level_store);

static ssize_t
layout_show(struct mddev *mddev, char *page)
{
	/* just a number, not meaningful for all levels */
	if (mddev->reshape_position != MaxSector &&
	    mddev->layout != mddev->new_layout)
		return sprintf(page, "%d (%d)\n",
			       mddev->new_layout, mddev->layout);
	return sprintf(page, "%d\n", mddev->layout);
}

static ssize_t
layout_store(struct mddev *mddev, const char *buf, size_t len)
{
	unsigned int n;
	int err;

	err = kstrtouint(buf, 10, &n);
	if (err < 0)
		return err;
	err = mddev_lock(mddev);
	if (err)
		return err;

	if (mddev->pers) {
		if (mddev->pers->check_reshape == NULL)
			err = -EBUSY;
		else if (!md_is_rdwr(mddev))
			err = -EROFS;
		else {
			mddev->new_layout = n;
			err = mddev->pers->check_reshape(mddev);
			if (err)
				mddev->new_layout = mddev->layout;
		}
	} else {
		mddev->new_layout = n;
		if (mddev->reshape_position == MaxSector)
			mddev->layout = n;
	}
	mddev_unlock(mddev);
	return err ?: len;
}
static struct md_sysfs_entry md_layout =
__ATTR(layout, S_IRUGO|S_IWUSR, layout_show, layout_store);

static ssize_t
raid_disks_show(struct mddev *mddev, char *page)
{
	if (mddev->raid_disks == 0)
		return 0;
	if (mddev->reshape_position != MaxSector &&
	    mddev->delta_disks != 0)
		return sprintf(page, "%d (%d)\n", mddev->raid_disks,
			       mddev->raid_disks - mddev->delta_disks);
	return sprintf(page, "%d\n", mddev->raid_disks);
}

static int update_raid_disks(struct mddev *mddev, int raid_disks);

static ssize_t
raid_disks_store(struct mddev *mddev, const char *buf, size_t len)
{
	unsigned int n;
	int err;

	err = kstrtouint(buf, 10, &n);
	if (err < 0)
		return err;

	err = mddev_lock(mddev);
	if (err)
		return err;
	if (mddev->pers)
		err = update_raid_disks(mddev, n);
	else if (mddev->reshape_position != MaxSector) {
		struct md_rdev *rdev;
		int olddisks = mddev->raid_disks - mddev->delta_disks;

		err = -EINVAL;
		rdev_for_each(rdev, mddev) {
			if (olddisks < n &&
			    rdev->data_offset < rdev->new_data_offset)
				goto out_unlock;
			if (olddisks > n &&
			    rdev->data_offset > rdev->new_data_offset)
				goto out_unlock;
		}
		err = 0;
		mddev->delta_disks = n - olddisks;
		mddev->raid_disks = n;
		mddev->reshape_backwards = (mddev->delta_disks < 0);
	} else
		mddev->raid_disks = n;
out_unlock:
	mddev_unlock(mddev);
	return err ? err : len;
}
static struct md_sysfs_entry md_raid_disks =
__ATTR(raid_disks, S_IRUGO|S_IWUSR, raid_disks_show, raid_disks_store);

static ssize_t
uuid_show(struct mddev *mddev, char *page)
{
	return sprintf(page, "%pU\n", mddev->uuid);
}
static struct md_sysfs_entry md_uuid =
__ATTR(uuid, S_IRUGO, uuid_show, NULL);

static ssize_t
chunk_size_show(struct mddev *mddev, char *page)
{
	if (mddev->reshape_position != MaxSector &&
	    mddev->chunk_sectors != mddev->new_chunk_sectors)
		return sprintf(page, "%d (%d)\n",
			       mddev->new_chunk_sectors << 9,
			       mddev->chunk_sectors << 9);
	return sprintf(page, "%d\n", mddev->chunk_sectors << 9);
}

static ssize_t
chunk_size_store(struct mddev *mddev, const char *buf, size_t len)
{
	unsigned long n;
	int err;

	err = kstrtoul(buf, 10, &n);
	if (err < 0)
		return err;

	err = mddev_lock(mddev);
	if (err)
		return err;
	if (mddev->pers) {
		if (mddev->pers->check_reshape == NULL)
			err = -EBUSY;
		else if (!md_is_rdwr(mddev))
			err = -EROFS;
		else {
			mddev->new_chunk_sectors = n >> 9;
			err = mddev->pers->check_reshape(mddev);
			if (err)
				mddev->new_chunk_sectors = mddev->chunk_sectors;
		}
	} else {
		mddev->new_chunk_sectors = n >> 9;
		if (mddev->reshape_position == MaxSector)
			mddev->chunk_sectors = n >> 9;
	}
	mddev_unlock(mddev);
	return err ?: len;
}
static struct md_sysfs_entry md_chunk_size =
__ATTR(chunk_size, S_IRUGO|S_IWUSR, chunk_size_show, chunk_size_store);

static ssize_t
resync_start_show(struct mddev *mddev, char *page)
{
	if (mddev->recovery_cp == MaxSector)
		return sprintf(page, "none\n");
	return sprintf(page, "%llu\n", (unsigned long long)mddev->recovery_cp);
}

static ssize_t
resync_start_store(struct mddev *mddev, const char *buf, size_t len)
{
	unsigned long long n;
	int err;

	if (cmd_match(buf, "none"))
		n = MaxSector;
	else {
		err = kstrtoull(buf, 10, &n);
		if (err < 0)
			return err;
		if (n != (sector_t)n)
			return -EINVAL;
	}

	err = mddev_lock(mddev);
	if (err)
		return err;
	if (mddev->pers && !test_bit(MD_RECOVERY_FROZEN, &mddev->recovery))
		err = -EBUSY;

	if (!err) {
		mddev->recovery_cp = n;
		if (mddev->pers)
			set_bit(MD_SB_CHANGE_CLEAN, &mddev->sb_flags);
	}
	mddev_unlock(mddev);
	return err ?: len;
}
static struct md_sysfs_entry md_resync_start =
__ATTR_PREALLOC(resync_start, S_IRUGO|S_IWUSR,
		resync_start_show, resync_start_store);

/*
 * The array state can be:
 *
 * clear
 *     No devices, no size, no level
 *     Equivalent to STOP_ARRAY ioctl
 * inactive
 *     May have some settings, but array is not active
 *        all IO results in error
 *     When written, doesn't tear down array, but just stops it
 * suspended (not supported yet)
 *     All IO requests will block. The array can be reconfigured.
 *     Writing this, if accepted, will block until array is quiescent
 * readonly
 *     no resync can happen.  no superblocks get written.
 *     write requests fail
 * read-auto
 *     like readonly, but behaves like 'clean' on a write request.
 *
 * clean - no pending writes, but otherwise active.
 *     When written to inactive array, starts without resync
 *     If a write request arrives then
 *       if metadata is known, mark 'dirty' and switch to 'active'.
 *       if not known, block and switch to write-pending
 *     If written to an active array that has pending writes, then fails.
 * active
 *     fully active: IO and resync can be happening.
 *     When written to inactive array, starts with resync
 *
 * write-pending
 *     clean, but writes are blocked waiting for 'active' to be written.
 *
 * active-idle
 *     like active, but no writes have been seen for a while (100msec).
 *
 * broken
*     Array is failed. It's useful because mounted-arrays aren't stopped
*     when array is failed, so this state will at least alert the user that
*     something is wrong.
 */
enum array_state { clear, inactive, suspended, readonly, read_auto, clean, active,
		   write_pending, active_idle, broken, bad_word};
static char *array_states[] = {
	"clear", "inactive", "suspended", "readonly", "read-auto", "clean", "active",
	"write-pending", "active-idle", "broken", NULL };

static int match_word(const char *word, char **list)
{
	int n;
	for (n=0; list[n]; n++)
		if (cmd_match(word, list[n]))
			break;
	return n;
}

static ssize_t
array_state_show(struct mddev *mddev, char *page)
{
	enum array_state st = inactive;

	if (mddev->pers && !test_bit(MD_NOT_READY, &mddev->flags)) {
		switch(mddev->ro) {
		case MD_RDONLY:
			st = readonly;
			break;
		case MD_AUTO_READ:
			st = read_auto;
			break;
		case MD_RDWR:
			spin_lock(&mddev->lock);
			if (test_bit(MD_SB_CHANGE_PENDING, &mddev->sb_flags))
				st = write_pending;
			else if (mddev->in_sync)
				st = clean;
			else if (mddev->safemode)
				st = active_idle;
			else
				st = active;
			spin_unlock(&mddev->lock);
		}

		if (test_bit(MD_BROKEN, &mddev->flags) && st == clean)
			st = broken;
	} else {
		if (list_empty(&mddev->disks) &&
		    mddev->raid_disks == 0 &&
		    mddev->dev_sectors == 0)
			st = clear;
		else
			st = inactive;
	}
	return sprintf(page, "%s\n", array_states[st]);
}

static int do_md_stop(struct mddev *mddev, int ro, struct block_device *bdev);
static int md_set_readonly(struct mddev *mddev, struct block_device *bdev);
static int restart_array(struct mddev *mddev);

static ssize_t
array_state_store(struct mddev *mddev, const char *buf, size_t len)
{
	int err = 0;
	enum array_state st = match_word(buf, array_states);

	if (mddev->pers && (st == active || st == clean) &&
	    mddev->ro != MD_RDONLY) {
		/* don't take reconfig_mutex when toggling between
		 * clean and active
		 */
		spin_lock(&mddev->lock);
		if (st == active) {
			restart_array(mddev);
			clear_bit(MD_SB_CHANGE_PENDING, &mddev->sb_flags);
			md_wakeup_thread(mddev->thread);
			wake_up(&mddev->sb_wait);
		} else /* st == clean */ {
			restart_array(mddev);
			if (!set_in_sync(mddev))
				err = -EBUSY;
		}
		if (!err)
			sysfs_notify_dirent_safe(mddev->sysfs_state);
		spin_unlock(&mddev->lock);
		return err ?: len;
	}
	err = mddev_lock(mddev);
	if (err)
		return err;
	err = -EINVAL;
	switch(st) {
	case bad_word:
		break;
	case clear:
		/* stopping an active array */
		err = do_md_stop(mddev, 0, NULL);
		break;
	case inactive:
		/* stopping an active array */
		if (mddev->pers)
			err = do_md_stop(mddev, 2, NULL);
		else
			err = 0; /* already inactive */
		break;
	case suspended:
		break; /* not supported yet */
	case readonly:
		if (mddev->pers)
			err = md_set_readonly(mddev, NULL);
		else {
			mddev->ro = MD_RDONLY;
			set_disk_ro(mddev->gendisk, 1);
			err = do_md_run(mddev);
		}
		break;
	case read_auto:
		if (mddev->pers) {
			if (md_is_rdwr(mddev))
				err = md_set_readonly(mddev, NULL);
			else if (mddev->ro == MD_RDONLY)
				err = restart_array(mddev);
			if (err == 0) {
				mddev->ro = MD_AUTO_READ;
				set_disk_ro(mddev->gendisk, 0);
			}
		} else {
			mddev->ro = MD_AUTO_READ;
			err = do_md_run(mddev);
		}
		break;
	case clean:
		if (mddev->pers) {
			err = restart_array(mddev);
			if (err)
				break;
			spin_lock(&mddev->lock);
			if (!set_in_sync(mddev))
				err = -EBUSY;
			spin_unlock(&mddev->lock);
		} else
			err = -EINVAL;
		break;
	case active:
		if (mddev->pers) {
			err = restart_array(mddev);
			if (err)
				break;
			clear_bit(MD_SB_CHANGE_PENDING, &mddev->sb_flags);
			wake_up(&mddev->sb_wait);
			err = 0;
		} else {
			mddev->ro = MD_RDWR;
			set_disk_ro(mddev->gendisk, 0);
			err = do_md_run(mddev);
		}
		break;
	case write_pending:
	case active_idle:
	case broken:
		/* these cannot be set */
		break;
	}

	if (!err) {
		if (mddev->hold_active == UNTIL_IOCTL)
			mddev->hold_active = 0;
		sysfs_notify_dirent_safe(mddev->sysfs_state);
	}
	mddev_unlock(mddev);
	return err ?: len;
}
static struct md_sysfs_entry md_array_state =
__ATTR_PREALLOC(array_state, S_IRUGO|S_IWUSR, array_state_show, array_state_store);

static ssize_t
max_corrected_read_errors_show(struct mddev *mddev, char *page) {
	return sprintf(page, "%d\n",
		       atomic_read(&mddev->max_corr_read_errors));
}

static ssize_t
max_corrected_read_errors_store(struct mddev *mddev, const char *buf, size_t len)
{
	unsigned int n;
	int rv;

	rv = kstrtouint(buf, 10, &n);
	if (rv < 0)
		return rv;
	if (n > INT_MAX)
		return -EINVAL;
	atomic_set(&mddev->max_corr_read_errors, n);
	return len;
}

static struct md_sysfs_entry max_corr_read_errors =
__ATTR(max_read_errors, S_IRUGO|S_IWUSR, max_corrected_read_errors_show,
	max_corrected_read_errors_store);

static ssize_t
null_show(struct mddev *mddev, char *page)
{
	return -EINVAL;
}

/* need to ensure rdev_delayed_delete() has completed */
static void flush_rdev_wq(struct mddev *mddev)
{
	struct md_rdev *rdev;

	rcu_read_lock();
	rdev_for_each_rcu(rdev, mddev)
		if (work_pending(&rdev->del_work)) {
			flush_workqueue(md_rdev_misc_wq);
			break;
		}
	rcu_read_unlock();
}

static ssize_t
new_dev_store(struct mddev *mddev, const char *buf, size_t len)
{
	/* buf must be %d:%d\n? giving major and minor numbers */
	/* The new device is added to the array.
	 * If the array has a persistent superblock, we read the
	 * superblock to initialise info and check validity.
	 * Otherwise, only checking done is that in bind_rdev_to_array,
	 * which mainly checks size.
	 */
	char *e;
	int major = simple_strtoul(buf, &e, 10);
	int minor;
	dev_t dev;
	struct md_rdev *rdev;
	int err;

	if (!*buf || *e != ':' || !e[1] || e[1] == '\n')
		return -EINVAL;
	minor = simple_strtoul(e+1, &e, 10);
	if (*e && *e != '\n')
		return -EINVAL;
	dev = MKDEV(major, minor);
	if (major != MAJOR(dev) ||
	    minor != MINOR(dev))
		return -EOVERFLOW;

	flush_rdev_wq(mddev);
	err = mddev_lock(mddev);
	if (err)
		return err;
	if (mddev->persistent) {
		rdev = md_import_device(dev, mddev->major_version,
					mddev->minor_version);
		if (!IS_ERR(rdev) && !list_empty(&mddev->disks)) {
			struct md_rdev *rdev0
				= list_entry(mddev->disks.next,
					     struct md_rdev, same_set);
			err = super_types[mddev->major_version]
				.load_super(rdev, rdev0, mddev->minor_version);
			if (err < 0)
				goto out;
		}
	} else if (mddev->external)
		rdev = md_import_device(dev, -2, -1);
	else
		rdev = md_import_device(dev, -1, -1);

	if (IS_ERR(rdev)) {
		mddev_unlock(mddev);
		return PTR_ERR(rdev);
	}
	err = bind_rdev_to_array(rdev, mddev);
 out:
	if (err)
		export_rdev(rdev);
	mddev_unlock(mddev);
	if (!err)
		md_new_event();
	return err ? err : len;
}

static struct md_sysfs_entry md_new_device =
__ATTR(new_dev, S_IWUSR, null_show, new_dev_store);

static ssize_t
bitmap_store(struct mddev *mddev, const char *buf, size_t len)
{
	char *end;
	unsigned long chunk, end_chunk;
	int err;

	err = mddev_lock(mddev);
	if (err)
		return err;
	if (!mddev->bitmap)
		goto out;
	/* buf should be <chunk> <chunk> ... or <chunk>-<chunk> ... (range) */
	while (*buf) {
		chunk = end_chunk = simple_strtoul(buf, &end, 0);
		if (buf == end) break;
		if (*end == '-') { /* range */
			buf = end + 1;
			end_chunk = simple_strtoul(buf, &end, 0);
			if (buf == end) break;
		}
		if (*end && !isspace(*end)) break;
		md_bitmap_dirty_bits(mddev->bitmap, chunk, end_chunk);
		buf = skip_spaces(end);
	}
	md_bitmap_unplug(mddev->bitmap); /* flush the bits to disk */
out:
	mddev_unlock(mddev);
	return len;
}

static struct md_sysfs_entry md_bitmap =
__ATTR(bitmap_set_bits, S_IWUSR, null_show, bitmap_store);

static ssize_t
size_show(struct mddev *mddev, char *page)
{
	return sprintf(page, "%llu\n",
		(unsigned long long)mddev->dev_sectors / 2);
}

static int update_size(struct mddev *mddev, sector_t num_sectors);

static ssize_t
size_store(struct mddev *mddev, const char *buf, size_t len)
{
	/* If array is inactive, we can reduce the component size, but
	 * not increase it (except from 0).
	 * If array is active, we can try an on-line resize
	 */
	sector_t sectors;
	int err = strict_blocks_to_sectors(buf, &sectors);

	if (err < 0)
		return err;
	err = mddev_lock(mddev);
	if (err)
		return err;
	if (mddev->pers) {
		err = update_size(mddev, sectors);
		if (err == 0)
			md_update_sb(mddev, 1);
	} else {
		if (mddev->dev_sectors == 0 ||
		    mddev->dev_sectors > sectors)
			mddev->dev_sectors = sectors;
		else
			err = -ENOSPC;
	}
	mddev_unlock(mddev);
	return err ? err : len;
}

static struct md_sysfs_entry md_size =
__ATTR(component_size, S_IRUGO|S_IWUSR, size_show, size_store);

/* Metadata version.
 * This is one of
 *   'none' for arrays with no metadata (good luck...)
 *   'external' for arrays with externally managed metadata,
 * or N.M for internally known formats
 */
static ssize_t
metadata_show(struct mddev *mddev, char *page)
{
	if (mddev->persistent)
		return sprintf(page, "%d.%d\n",
			       mddev->major_version, mddev->minor_version);
	else if (mddev->external)
		return sprintf(page, "external:%s\n", mddev->metadata_type);
	else
		return sprintf(page, "none\n");
}

static ssize_t
metadata_store(struct mddev *mddev, const char *buf, size_t len)
{
	int major, minor;
	char *e;
	int err;
	/* Changing the details of 'external' metadata is
	 * always permitted.  Otherwise there must be
	 * no devices attached to the array.
	 */

	err = mddev_lock(mddev);
	if (err)
		return err;
	err = -EBUSY;
	if (mddev->external && strncmp(buf, "external:", 9) == 0)
		;
	else if (!list_empty(&mddev->disks))
		goto out_unlock;

	err = 0;
	if (cmd_match(buf, "none")) {
		mddev->persistent = 0;
		mddev->external = 0;
		mddev->major_version = 0;
		mddev->minor_version = 90;
		goto out_unlock;
	}
	if (strncmp(buf, "external:", 9) == 0) {
		size_t namelen = len-9;
		if (namelen >= sizeof(mddev->metadata_type))
			namelen = sizeof(mddev->metadata_type)-1;
		strncpy(mddev->metadata_type, buf+9, namelen);
		mddev->metadata_type[namelen] = 0;
		if (namelen && mddev->metadata_type[namelen-1] == '\n')
			mddev->metadata_type[--namelen] = 0;
		mddev->persistent = 0;
		mddev->external = 1;
		mddev->major_version = 0;
		mddev->minor_version = 90;
		goto out_unlock;
	}
	major = simple_strtoul(buf, &e, 10);
	err = -EINVAL;
	if (e==buf || *e != '.')
		goto out_unlock;
	buf = e+1;
	minor = simple_strtoul(buf, &e, 10);
	if (e==buf || (*e && *e != '\n') )
		goto out_unlock;
	err = -ENOENT;
	if (major >= ARRAY_SIZE(super_types) || super_types[major].name == NULL)
		goto out_unlock;
	mddev->major_version = major;
	mddev->minor_version = minor;
	mddev->persistent = 1;
	mddev->external = 0;
	err = 0;
out_unlock:
	mddev_unlock(mddev);
	return err ?: len;
}

static struct md_sysfs_entry md_metadata =
__ATTR_PREALLOC(metadata_version, S_IRUGO|S_IWUSR, metadata_show, metadata_store);

static ssize_t
action_show(struct mddev *mddev, char *page)
{
	char *type = "idle";
	unsigned long recovery = mddev->recovery;
	if (test_bit(MD_RECOVERY_FROZEN, &recovery))
		type = "frozen";
	else if (test_bit(MD_RECOVERY_RUNNING, &recovery) ||
	    (md_is_rdwr(mddev) && test_bit(MD_RECOVERY_NEEDED, &recovery))) {
		if (test_bit(MD_RECOVERY_RESHAPE, &recovery))
			type = "reshape";
		else if (test_bit(MD_RECOVERY_SYNC, &recovery)) {
			if (!test_bit(MD_RECOVERY_REQUESTED, &recovery))
				type = "resync";
			else if (test_bit(MD_RECOVERY_CHECK, &recovery))
				type = "check";
			else
				type = "repair";
		} else if (test_bit(MD_RECOVERY_RECOVER, &recovery))
			type = "recover";
		else if (mddev->reshape_position != MaxSector)
			type = "reshape";
	}
	return sprintf(page, "%s\n", type);
}

static ssize_t
action_store(struct mddev *mddev, const char *page, size_t len)
{
	if (!mddev->pers || !mddev->pers->sync_request)
		return -EINVAL;


	if (cmd_match(page, "idle") || cmd_match(page, "frozen")) {
		if (cmd_match(page, "frozen"))
			set_bit(MD_RECOVERY_FROZEN, &mddev->recovery);
		else
			clear_bit(MD_RECOVERY_FROZEN, &mddev->recovery);
		if (test_bit(MD_RECOVERY_RUNNING, &mddev->recovery) &&
		    mddev_lock(mddev) == 0) {
			if (work_pending(&mddev->del_work))
				flush_workqueue(md_misc_wq);
			if (mddev->sync_thread) {
				sector_t save_rp = mddev->reshape_position;

				mddev_unlock(mddev);
				set_bit(MD_RECOVERY_INTR, &mddev->recovery);
				md_unregister_thread(&mddev->sync_thread);
				mddev_lock_nointr(mddev);
				/*
				 * set RECOVERY_INTR again and restore reshape
				 * position in case others changed them after
				 * got lock, eg, reshape_position_store and
				 * md_check_recovery.
				 */
				mddev->reshape_position = save_rp;
				set_bit(MD_RECOVERY_INTR, &mddev->recovery);
				md_reap_sync_thread(mddev);
			}
			mddev_unlock(mddev);
		}
	} else if (test_bit(MD_RECOVERY_RUNNING, &mddev->recovery))
		return -EBUSY;
	else if (cmd_match(page, "resync"))
		clear_bit(MD_RECOVERY_FROZEN, &mddev->recovery);
	else if (cmd_match(page, "recover")) {
		clear_bit(MD_RECOVERY_FROZEN, &mddev->recovery);
		set_bit(MD_RECOVERY_RECOVER, &mddev->recovery);
	} else if (cmd_match(page, "reshape")) {
		int err;
		if (mddev->pers->start_reshape == NULL)
			return -EINVAL;
		err = mddev_lock(mddev);
		if (!err) {
			if (test_bit(MD_RECOVERY_RUNNING, &mddev->recovery)) {
				err =  -EBUSY;
			} else if (mddev->reshape_position == MaxSector ||
				   mddev->pers->check_reshape == NULL ||
				   mddev->pers->check_reshape(mddev)) {
				clear_bit(MD_RECOVERY_FROZEN, &mddev->recovery);
				err = mddev->pers->start_reshape(mddev);
			} else {
				/*
				 * If reshape is still in progress, and
				 * md_check_recovery() can continue to reshape,
				 * don't restart reshape because data can be
				 * corrupted for raid456.
				 */
				clear_bit(MD_RECOVERY_FROZEN, &mddev->recovery);
			}
			mddev_unlock(mddev);
		}
		if (err)
			return err;
		sysfs_notify_dirent_safe(mddev->sysfs_degraded);
	} else {
		if (cmd_match(page, "check"))
			set_bit(MD_RECOVERY_CHECK, &mddev->recovery);
		else if (!cmd_match(page, "repair"))
			return -EINVAL;
		clear_bit(MD_RECOVERY_FROZEN, &mddev->recovery);
		set_bit(MD_RECOVERY_REQUESTED, &mddev->recovery);
		set_bit(MD_RECOVERY_SYNC, &mddev->recovery);
	}
	if (mddev->ro == MD_AUTO_READ) {
		/* A write to sync_action is enough to justify
		 * canceling read-auto mode
		 */
		mddev->ro = MD_RDWR;
		md_wakeup_thread(mddev->sync_thread);
	}
	set_bit(MD_RECOVERY_NEEDED, &mddev->recovery);
	md_wakeup_thread(mddev->thread);
	sysfs_notify_dirent_safe(mddev->sysfs_action);
	return len;
}

static struct md_sysfs_entry md_scan_mode =
__ATTR_PREALLOC(sync_action, S_IRUGO|S_IWUSR, action_show, action_store);

static ssize_t
last_sync_action_show(struct mddev *mddev, char *page)
{
	return sprintf(page, "%s\n", mddev->last_sync_action);
}

static struct md_sysfs_entry md_last_scan_mode = __ATTR_RO(last_sync_action);

static ssize_t
mismatch_cnt_show(struct mddev *mddev, char *page)
{
	return sprintf(page, "%llu\n",
		       (unsigned long long)
		       atomic64_read(&mddev->resync_mismatches));
}

static struct md_sysfs_entry md_mismatches = __ATTR_RO(mismatch_cnt);

static ssize_t
sync_min_show(struct mddev *mddev, char *page)
{
	return sprintf(page, "%d (%s)\n", speed_min(mddev),
		       mddev->sync_speed_min ? "local": "system");
}

static ssize_t
sync_min_store(struct mddev *mddev, const char *buf, size_t len)
{
	unsigned int min;
	int rv;

	if (strncmp(buf, "system", 6)==0) {
		min = 0;
	} else {
		rv = kstrtouint(buf, 10, &min);
		if (rv < 0)
			return rv;
		if (min == 0)
			return -EINVAL;
	}
	mddev->sync_speed_min = min;
	return len;
}

static struct md_sysfs_entry md_sync_min =
__ATTR(sync_speed_min, S_IRUGO|S_IWUSR, sync_min_show, sync_min_store);

static ssize_t
sync_max_show(struct mddev *mddev, char *page)
{
	return sprintf(page, "%d (%s)\n", speed_max(mddev),
		       mddev->sync_speed_max ? "local": "system");
}

static ssize_t
sync_max_store(struct mddev *mddev, const char *buf, size_t len)
{
	unsigned int max;
	int rv;

	if (strncmp(buf, "system", 6)==0) {
		max = 0;
	} else {
		rv = kstrtouint(buf, 10, &max);
		if (rv < 0)
			return rv;
		if (max == 0)
			return -EINVAL;
	}
	mddev->sync_speed_max = max;
	return len;
}

static struct md_sysfs_entry md_sync_max =
__ATTR(sync_speed_max, S_IRUGO|S_IWUSR, sync_max_show, sync_max_store);

static ssize_t
degraded_show(struct mddev *mddev, char *page)
{
	return sprintf(page, "%d\n", mddev->degraded);
}
static struct md_sysfs_entry md_degraded = __ATTR_RO(degraded);

static ssize_t
sync_force_parallel_show(struct mddev *mddev, char *page)
{
	return sprintf(page, "%d\n", mddev->parallel_resync);
}

static ssize_t
sync_force_parallel_store(struct mddev *mddev, const char *buf, size_t len)
{
	long n;

	if (kstrtol(buf, 10, &n))
		return -EINVAL;

	if (n != 0 && n != 1)
		return -EINVAL;

	mddev->parallel_resync = n;

	if (mddev->sync_thread)
		wake_up(&resync_wait);

	return len;
}

/* force parallel resync, even with shared block devices */
static struct md_sysfs_entry md_sync_force_parallel =
__ATTR(sync_force_parallel, S_IRUGO|S_IWUSR,
       sync_force_parallel_show, sync_force_parallel_store);

static ssize_t
sync_speed_show(struct mddev *mddev, char *page)
{
	unsigned long resync, dt, db;
	if (mddev->curr_resync == MD_RESYNC_NONE)
		return sprintf(page, "none\n");
	resync = mddev->curr_mark_cnt - atomic_read(&mddev->recovery_active);
	dt = (jiffies - mddev->resync_mark) / HZ;
	if (!dt) dt++;
	db = resync - mddev->resync_mark_cnt;
	return sprintf(page, "%lu\n", db/dt/2); /* K/sec */
}

static struct md_sysfs_entry md_sync_speed = __ATTR_RO(sync_speed);

static ssize_t
sync_completed_show(struct mddev *mddev, char *page)
{
	unsigned long long max_sectors, resync;

	if (!test_bit(MD_RECOVERY_RUNNING, &mddev->recovery))
		return sprintf(page, "none\n");

	if (mddev->curr_resync == MD_RESYNC_YIELDED ||
	    mddev->curr_resync == MD_RESYNC_DELAYED)
		return sprintf(page, "delayed\n");

	if (test_bit(MD_RECOVERY_SYNC, &mddev->recovery) ||
	    test_bit(MD_RECOVERY_RESHAPE, &mddev->recovery))
		max_sectors = mddev->resync_max_sectors;
	else
		max_sectors = mddev->dev_sectors;

	resync = mddev->curr_resync_completed;
	return sprintf(page, "%llu / %llu\n", resync, max_sectors);
}

static struct md_sysfs_entry md_sync_completed =
	__ATTR_PREALLOC(sync_completed, S_IRUGO, sync_completed_show, NULL);

static ssize_t
min_sync_show(struct mddev *mddev, char *page)
{
	return sprintf(page, "%llu\n",
		       (unsigned long long)mddev->resync_min);
}
static ssize_t
min_sync_store(struct mddev *mddev, const char *buf, size_t len)
{
	unsigned long long min;
	int err;

	if (kstrtoull(buf, 10, &min))
		return -EINVAL;

	spin_lock(&mddev->lock);
	err = -EINVAL;
	if (min > mddev->resync_max)
		goto out_unlock;

	err = -EBUSY;
	if (test_bit(MD_RECOVERY_RUNNING, &mddev->recovery))
		goto out_unlock;

	/* Round down to multiple of 4K for safety */
	mddev->resync_min = round_down(min, 8);
	err = 0;

out_unlock:
	spin_unlock(&mddev->lock);
	return err ?: len;
}

static struct md_sysfs_entry md_min_sync =
__ATTR(sync_min, S_IRUGO|S_IWUSR, min_sync_show, min_sync_store);

static ssize_t
max_sync_show(struct mddev *mddev, char *page)
{
	if (mddev->resync_max == MaxSector)
		return sprintf(page, "max\n");
	else
		return sprintf(page, "%llu\n",
			       (unsigned long long)mddev->resync_max);
}
static ssize_t
max_sync_store(struct mddev *mddev, const char *buf, size_t len)
{
	int err;
	spin_lock(&mddev->lock);
	if (strncmp(buf, "max", 3) == 0)
		mddev->resync_max = MaxSector;
	else {
		unsigned long long max;
		int chunk;

		err = -EINVAL;
		if (kstrtoull(buf, 10, &max))
			goto out_unlock;
		if (max < mddev->resync_min)
			goto out_unlock;

		err = -EBUSY;
		if (max < mddev->resync_max && md_is_rdwr(mddev) &&
		    test_bit(MD_RECOVERY_RUNNING, &mddev->recovery))
			goto out_unlock;

		/* Must be a multiple of chunk_size */
		chunk = mddev->chunk_sectors;
		if (chunk) {
			sector_t temp = max;

			err = -EINVAL;
			if (sector_div(temp, chunk))
				goto out_unlock;
		}
		mddev->resync_max = max;
	}
	wake_up(&mddev->recovery_wait);
	err = 0;
out_unlock:
	spin_unlock(&mddev->lock);
	return err ?: len;
}

static struct md_sysfs_entry md_max_sync =
__ATTR(sync_max, S_IRUGO|S_IWUSR, max_sync_show, max_sync_store);

static ssize_t
suspend_lo_show(struct mddev *mddev, char *page)
{
	return sprintf(page, "%llu\n", (unsigned long long)mddev->suspend_lo);
}

static ssize_t
suspend_lo_store(struct mddev *mddev, const char *buf, size_t len)
{
	unsigned long long new;
	int err;

	err = kstrtoull(buf, 10, &new);
	if (err < 0)
		return err;
	if (new != (sector_t)new)
		return -EINVAL;

	err = mddev_lock(mddev);
	if (err)
		return err;
	err = -EINVAL;
	if (mddev->pers == NULL ||
	    mddev->pers->quiesce == NULL)
		goto unlock;
	mddev_suspend(mddev);
	mddev->suspend_lo = new;
	mddev_resume(mddev);

	err = 0;
unlock:
	mddev_unlock(mddev);
	return err ?: len;
}
static struct md_sysfs_entry md_suspend_lo =
__ATTR(suspend_lo, S_IRUGO|S_IWUSR, suspend_lo_show, suspend_lo_store);

static ssize_t
suspend_hi_show(struct mddev *mddev, char *page)
{
	return sprintf(page, "%llu\n", (unsigned long long)mddev->suspend_hi);
}

static ssize_t
suspend_hi_store(struct mddev *mddev, const char *buf, size_t len)
{
	unsigned long long new;
	int err;

	err = kstrtoull(buf, 10, &new);
	if (err < 0)
		return err;
	if (new != (sector_t)new)
		return -EINVAL;

	err = mddev_lock(mddev);
	if (err)
		return err;
	err = -EINVAL;
	if (mddev->pers == NULL)
		goto unlock;

	mddev_suspend(mddev);
	mddev->suspend_hi = new;
	mddev_resume(mddev);

	err = 0;
unlock:
	mddev_unlock(mddev);
	return err ?: len;
}
static struct md_sysfs_entry md_suspend_hi =
__ATTR(suspend_hi, S_IRUGO|S_IWUSR, suspend_hi_show, suspend_hi_store);

static ssize_t
reshape_position_show(struct mddev *mddev, char *page)
{
	if (mddev->reshape_position != MaxSector)
		return sprintf(page, "%llu\n",
			       (unsigned long long)mddev->reshape_position);
	strcpy(page, "none\n");
	return 5;
}

static ssize_t
reshape_position_store(struct mddev *mddev, const char *buf, size_t len)
{
	struct md_rdev *rdev;
	unsigned long long new;
	int err;

	err = kstrtoull(buf, 10, &new);
	if (err < 0)
		return err;
	if (new != (sector_t)new)
		return -EINVAL;
	err = mddev_lock(mddev);
	if (err)
		return err;
	err = -EBUSY;
	if (mddev->pers)
		goto unlock;
	mddev->reshape_position = new;
	mddev->delta_disks = 0;
	mddev->reshape_backwards = 0;
	mddev->new_level = mddev->level;
	mddev->new_layout = mddev->layout;
	mddev->new_chunk_sectors = mddev->chunk_sectors;
	rdev_for_each(rdev, mddev)
		rdev->new_data_offset = rdev->data_offset;
	err = 0;
unlock:
	mddev_unlock(mddev);
	return err ?: len;
}

static struct md_sysfs_entry md_reshape_position =
__ATTR(reshape_position, S_IRUGO|S_IWUSR, reshape_position_show,
       reshape_position_store);

static ssize_t
reshape_direction_show(struct mddev *mddev, char *page)
{
	return sprintf(page, "%s\n",
		       mddev->reshape_backwards ? "backwards" : "forwards");
}

static ssize_t
reshape_direction_store(struct mddev *mddev, const char *buf, size_t len)
{
	int backwards = 0;
	int err;

	if (cmd_match(buf, "forwards"))
		backwards = 0;
	else if (cmd_match(buf, "backwards"))
		backwards = 1;
	else
		return -EINVAL;
	if (mddev->reshape_backwards == backwards)
		return len;

	err = mddev_lock(mddev);
	if (err)
		return err;
	/* check if we are allowed to change */
	if (mddev->delta_disks)
		err = -EBUSY;
	else if (mddev->persistent &&
	    mddev->major_version == 0)
		err =  -EINVAL;
	else
		mddev->reshape_backwards = backwards;
	mddev_unlock(mddev);
	return err ?: len;
}

static struct md_sysfs_entry md_reshape_direction =
__ATTR(reshape_direction, S_IRUGO|S_IWUSR, reshape_direction_show,
       reshape_direction_store);

static ssize_t
array_size_show(struct mddev *mddev, char *page)
{
	if (mddev->external_size)
		return sprintf(page, "%llu\n",
			       (unsigned long long)mddev->array_sectors/2);
	else
		return sprintf(page, "default\n");
}

static ssize_t
array_size_store(struct mddev *mddev, const char *buf, size_t len)
{
	sector_t sectors;
	int err;

	err = mddev_lock(mddev);
	if (err)
		return err;

	/* cluster raid doesn't support change array_sectors */
	if (mddev_is_clustered(mddev)) {
		mddev_unlock(mddev);
		return -EINVAL;
	}

	if (strncmp(buf, "default", 7) == 0) {
		if (mddev->pers)
			sectors = mddev->pers->size(mddev, 0, 0);
		else
			sectors = mddev->array_sectors;

		mddev->external_size = 0;
	} else {
		if (strict_blocks_to_sectors(buf, &sectors) < 0)
			err = -EINVAL;
		else if (mddev->pers && mddev->pers->size(mddev, 0, 0) < sectors)
			err = -E2BIG;
		else
			mddev->external_size = 1;
	}

	if (!err) {
		mddev->array_sectors = sectors;
		if (mddev->pers)
			set_capacity_and_notify(mddev->gendisk,
						mddev->array_sectors);
	}
	mddev_unlock(mddev);
	return err ?: len;
}

static struct md_sysfs_entry md_array_size =
__ATTR(array_size, S_IRUGO|S_IWUSR, array_size_show,
       array_size_store);

static ssize_t
consistency_policy_show(struct mddev *mddev, char *page)
{
	int ret;

	if (test_bit(MD_HAS_JOURNAL, &mddev->flags)) {
		ret = sprintf(page, "journal\n");
	} else if (test_bit(MD_HAS_PPL, &mddev->flags)) {
		ret = sprintf(page, "ppl\n");
	} else if (mddev->bitmap) {
		ret = sprintf(page, "bitmap\n");
	} else if (mddev->pers) {
		if (mddev->pers->sync_request)
			ret = sprintf(page, "resync\n");
		else
			ret = sprintf(page, "none\n");
	} else {
		ret = sprintf(page, "unknown\n");
	}

	return ret;
}

static ssize_t
consistency_policy_store(struct mddev *mddev, const char *buf, size_t len)
{
	int err = 0;

	if (mddev->pers) {
		if (mddev->pers->change_consistency_policy)
			err = mddev->pers->change_consistency_policy(mddev, buf);
		else
			err = -EBUSY;
	} else if (mddev->external && strncmp(buf, "ppl", 3) == 0) {
		set_bit(MD_HAS_PPL, &mddev->flags);
	} else {
		err = -EINVAL;
	}

	return err ? err : len;
}

static struct md_sysfs_entry md_consistency_policy =
__ATTR(consistency_policy, S_IRUGO | S_IWUSR, consistency_policy_show,
       consistency_policy_store);

static ssize_t fail_last_dev_show(struct mddev *mddev, char *page)
{
	return sprintf(page, "%d\n", mddev->fail_last_dev);
}

/*
 * Setting fail_last_dev to true to allow last device to be forcibly removed
 * from RAID1/RAID10.
 */
static ssize_t
fail_last_dev_store(struct mddev *mddev, const char *buf, size_t len)
{
	int ret;
	bool value;

	ret = kstrtobool(buf, &value);
	if (ret)
		return ret;

	if (value != mddev->fail_last_dev)
		mddev->fail_last_dev = value;

	return len;
}
static struct md_sysfs_entry md_fail_last_dev =
__ATTR(fail_last_dev, S_IRUGO | S_IWUSR, fail_last_dev_show,
       fail_last_dev_store);

static ssize_t serialize_policy_show(struct mddev *mddev, char *page)
{
	if (mddev->pers == NULL || (mddev->pers->level != 1))
		return sprintf(page, "n/a\n");
	else
		return sprintf(page, "%d\n", mddev->serialize_policy);
}

/*
 * Setting serialize_policy to true to enforce write IO is not reordered
 * for raid1.
 */
static ssize_t
serialize_policy_store(struct mddev *mddev, const char *buf, size_t len)
{
	int err;
	bool value;

	err = kstrtobool(buf, &value);
	if (err)
		return err;

	if (value == mddev->serialize_policy)
		return len;

	err = mddev_lock(mddev);
	if (err)
		return err;
	if (mddev->pers == NULL || (mddev->pers->level != 1)) {
		pr_err("md: serialize_policy is only effective for raid1\n");
		err = -EINVAL;
		goto unlock;
	}

	mddev_suspend(mddev);
	if (value)
		mddev_create_serial_pool(mddev, NULL, true);
	else
		mddev_destroy_serial_pool(mddev, NULL, true);
	mddev->serialize_policy = value;
	mddev_resume(mddev);
unlock:
	mddev_unlock(mddev);
	return err ?: len;
}

static struct md_sysfs_entry md_serialize_policy =
__ATTR(serialize_policy, S_IRUGO | S_IWUSR, serialize_policy_show,
       serialize_policy_store);


static struct attribute *md_default_attrs[] = {
	&md_level.attr,
	&md_layout.attr,
	&md_raid_disks.attr,
	&md_uuid.attr,
	&md_chunk_size.attr,
	&md_size.attr,
	&md_resync_start.attr,
	&md_metadata.attr,
	&md_new_device.attr,
	&md_safe_delay.attr,
	&md_array_state.attr,
	&md_reshape_position.attr,
	&md_reshape_direction.attr,
	&md_array_size.attr,
	&max_corr_read_errors.attr,
	&md_consistency_policy.attr,
	&md_fail_last_dev.attr,
	&md_serialize_policy.attr,
	NULL,
};

static const struct attribute_group md_default_group = {
	.attrs = md_default_attrs,
};

static struct attribute *md_redundancy_attrs[] = {
	&md_scan_mode.attr,
	&md_last_scan_mode.attr,
	&md_mismatches.attr,
	&md_sync_min.attr,
	&md_sync_max.attr,
	&md_sync_speed.attr,
	&md_sync_force_parallel.attr,
	&md_sync_completed.attr,
	&md_min_sync.attr,
	&md_max_sync.attr,
	&md_suspend_lo.attr,
	&md_suspend_hi.attr,
	&md_bitmap.attr,
	&md_degraded.attr,
	NULL,
};
static const struct attribute_group md_redundancy_group = {
	.name = NULL,
	.attrs = md_redundancy_attrs,
};

static const struct attribute_group *md_attr_groups[] = {
	&md_default_group,
	&md_bitmap_group,
	NULL,
};

static ssize_t
md_attr_show(struct kobject *kobj, struct attribute *attr, char *page)
{
	struct md_sysfs_entry *entry = container_of(attr, struct md_sysfs_entry, attr);
	struct mddev *mddev = container_of(kobj, struct mddev, kobj);
	ssize_t rv;

	if (!entry->show)
		return -EIO;
	spin_lock(&all_mddevs_lock);
	if (!mddev_get(mddev)) {
		spin_unlock(&all_mddevs_lock);
		return -EBUSY;
	}
	spin_unlock(&all_mddevs_lock);

	rv = entry->show(mddev, page);
	mddev_put(mddev);
	return rv;
}

static ssize_t
md_attr_store(struct kobject *kobj, struct attribute *attr,
	      const char *page, size_t length)
{
	struct md_sysfs_entry *entry = container_of(attr, struct md_sysfs_entry, attr);
	struct mddev *mddev = container_of(kobj, struct mddev, kobj);
	ssize_t rv;

	if (!entry->store)
		return -EIO;
	if (!capable(CAP_SYS_ADMIN))
		return -EACCES;
	spin_lock(&all_mddevs_lock);
	if (!mddev_get(mddev)) {
		spin_unlock(&all_mddevs_lock);
		return -EBUSY;
	}
	spin_unlock(&all_mddevs_lock);
	rv = entry->store(mddev, page, length);
	mddev_put(mddev);
	return rv;
}

static void md_kobj_release(struct kobject *ko)
{
	struct mddev *mddev = container_of(ko, struct mddev, kobj);

	if (mddev->sysfs_state)
		sysfs_put(mddev->sysfs_state);
	if (mddev->sysfs_level)
		sysfs_put(mddev->sysfs_level);

	del_gendisk(mddev->gendisk);
	put_disk(mddev->gendisk);
}

static const struct sysfs_ops md_sysfs_ops = {
	.show	= md_attr_show,
	.store	= md_attr_store,
};
static struct kobj_type md_ktype = {
	.release	= md_kobj_release,
	.sysfs_ops	= &md_sysfs_ops,
	.default_groups	= md_attr_groups,
};

int mdp_major = 0;

static void mddev_delayed_delete(struct work_struct *ws)
{
	struct mddev *mddev = container_of(ws, struct mddev, del_work);

	kobject_put(&mddev->kobj);
}

static void no_op(struct percpu_ref *r) {}

int mddev_init_writes_pending(struct mddev *mddev)
{
	if (mddev->writes_pending.percpu_count_ptr)
		return 0;
	if (percpu_ref_init(&mddev->writes_pending, no_op,
			    PERCPU_REF_ALLOW_REINIT, GFP_KERNEL) < 0)
		return -ENOMEM;
	/* We want to start with the refcount at zero */
	percpu_ref_put(&mddev->writes_pending);
	return 0;
}
EXPORT_SYMBOL_GPL(mddev_init_writes_pending);

struct mddev *md_alloc(dev_t dev, char *name)
{
	/*
	 * If dev is zero, name is the name of a device to allocate with
	 * an arbitrary minor number.  It will be "md_???"
	 * If dev is non-zero it must be a device number with a MAJOR of
	 * MD_MAJOR or mdp_major.  In this case, if "name" is NULL, then
	 * the device is being created by opening a node in /dev.
	 * If "name" is not NULL, the device is being created by
	 * writing to /sys/module/md_mod/parameters/new_array.
	 */
	static DEFINE_MUTEX(disks_mutex);
	struct mddev *mddev;
	struct gendisk *disk;
	int partitioned;
	int shift;
	int unit;
	int error ;

	/*
	 * Wait for any previous instance of this device to be completely
	 * removed (mddev_delayed_delete).
	 */
	flush_workqueue(md_misc_wq);
	flush_workqueue(md_rdev_misc_wq);

	mutex_lock(&disks_mutex);
	mddev = mddev_alloc(dev);
	if (IS_ERR(mddev)) {
		error = PTR_ERR(mddev);
		goto out_unlock;
	}

	partitioned = (MAJOR(mddev->unit) != MD_MAJOR);
	shift = partitioned ? MdpMinorShift : 0;
	unit = MINOR(mddev->unit) >> shift;

	if (name && !dev) {
		/* Need to ensure that 'name' is not a duplicate.
		 */
		struct mddev *mddev2;
		spin_lock(&all_mddevs_lock);

		list_for_each_entry(mddev2, &all_mddevs, all_mddevs)
			if (mddev2->gendisk &&
			    strcmp(mddev2->gendisk->disk_name, name) == 0) {
				spin_unlock(&all_mddevs_lock);
				error = -EEXIST;
				goto out_free_mddev;
			}
		spin_unlock(&all_mddevs_lock);
	}
	if (name && dev)
		/*
		 * Creating /dev/mdNNN via "newarray", so adjust hold_active.
		 */
		mddev->hold_active = UNTIL_STOP;

	error = -ENOMEM;
	disk = blk_alloc_disk(NUMA_NO_NODE);
	if (!disk)
		goto out_free_mddev;

	disk->major = MAJOR(mddev->unit);
	disk->first_minor = unit << shift;
	disk->minors = 1 << shift;
	if (name)
		strcpy(disk->disk_name, name);
	else if (partitioned)
		sprintf(disk->disk_name, "md_d%d", unit);
	else
		sprintf(disk->disk_name, "md%d", unit);
	disk->fops = &md_fops;
	disk->private_data = mddev;

	mddev->queue = disk->queue;
	blk_set_stacking_limits(&mddev->queue->limits);
	blk_queue_write_cache(mddev->queue, true, true);
	disk->events |= DISK_EVENT_MEDIA_CHANGE;
	mddev->gendisk = disk;
	error = add_disk(disk);
	if (error)
		goto out_put_disk;

	kobject_init(&mddev->kobj, &md_ktype);
	error = kobject_add(&mddev->kobj, &disk_to_dev(disk)->kobj, "%s", "md");
	if (error) {
		/*
		 * The disk is already live at this point.  Clear the hold flag
		 * and let mddev_put take care of the deletion, as it isn't any
		 * different from a normal close on last release now.
		 */
		mddev->hold_active = 0;
		mutex_unlock(&disks_mutex);
		mddev_put(mddev);
		return ERR_PTR(error);
	}

	kobject_uevent(&mddev->kobj, KOBJ_ADD);
	mddev->sysfs_state = sysfs_get_dirent_safe(mddev->kobj.sd, "array_state");
	mddev->sysfs_level = sysfs_get_dirent_safe(mddev->kobj.sd, "level");
	mutex_unlock(&disks_mutex);
	return mddev;

out_put_disk:
	put_disk(disk);
out_free_mddev:
	mddev_free(mddev);
out_unlock:
	mutex_unlock(&disks_mutex);
	return ERR_PTR(error);
}

static int md_alloc_and_put(dev_t dev, char *name)
{
	struct mddev *mddev = md_alloc(dev, name);

	if (IS_ERR(mddev))
		return PTR_ERR(mddev);
	mddev_put(mddev);
	return 0;
}

static void md_probe(dev_t dev)
{
	if (MAJOR(dev) == MD_MAJOR && MINOR(dev) >= 512)
		return;
	if (create_on_open)
		md_alloc_and_put(dev, NULL);
}

static int add_named_array(const char *val, const struct kernel_param *kp)
{
	/*
	 * val must be "md_*" or "mdNNN".
	 * For "md_*" we allocate an array with a large free minor number, and
	 * set the name to val.  val must not already be an active name.
	 * For "mdNNN" we allocate an array with the minor number NNN
	 * which must not already be in use.
	 */
	int len = strlen(val);
	char buf[DISK_NAME_LEN];
	unsigned long devnum;

	while (len && val[len-1] == '\n')
		len--;
	if (len >= DISK_NAME_LEN)
		return -E2BIG;
	strscpy(buf, val, len+1);
	if (strncmp(buf, "md_", 3) == 0)
		return md_alloc_and_put(0, buf);
	if (strncmp(buf, "md", 2) == 0 &&
	    isdigit(buf[2]) &&
	    kstrtoul(buf+2, 10, &devnum) == 0 &&
	    devnum <= MINORMASK)
		return md_alloc_and_put(MKDEV(MD_MAJOR, devnum), NULL);

	return -EINVAL;
}

static void md_safemode_timeout(struct timer_list *t)
{
	struct mddev *mddev = from_timer(mddev, t, safemode_timer);

	mddev->safemode = 1;
	if (mddev->external)
		sysfs_notify_dirent_safe(mddev->sysfs_state);

	md_wakeup_thread(mddev->thread);
}

static int start_dirty_degraded;
static void active_io_release(struct percpu_ref *ref)
{
	struct mddev *mddev = container_of(ref, struct mddev, active_io);

	wake_up(&mddev->sb_wait);
}

int md_run(struct mddev *mddev)
{
	int err;
	struct md_rdev *rdev;
	struct md_personality *pers;
	bool nowait = true;

	if (list_empty(&mddev->disks))
		/* cannot run an array with no devices.. */
		return -EINVAL;

	if (mddev->pers)
		return -EBUSY;
	/* Cannot run until previous stop completes properly */
	if (mddev->sysfs_active)
		return -EBUSY;

	/*
	 * Analyze all RAID superblock(s)
	 */
	if (!mddev->raid_disks) {
		if (!mddev->persistent)
			return -EINVAL;
		err = analyze_sbs(mddev);
		if (err)
			return -EINVAL;
	}

	if (mddev->level != LEVEL_NONE)
		request_module("md-level-%d", mddev->level);
	else if (mddev->clevel[0])
		request_module("md-%s", mddev->clevel);

	/*
	 * Drop all container device buffers, from now on
	 * the only valid external interface is through the md
	 * device.
	 */
	mddev->has_superblocks = false;
	rdev_for_each(rdev, mddev) {
		if (test_bit(Faulty, &rdev->flags))
			continue;
		sync_blockdev(rdev->bdev);
		invalidate_bdev(rdev->bdev);
		if (mddev->ro != MD_RDONLY && rdev_read_only(rdev)) {
			mddev->ro = MD_RDONLY;
			if (mddev->gendisk)
				set_disk_ro(mddev->gendisk, 1);
		}

		if (rdev->sb_page)
			mddev->has_superblocks = true;

		/* perform some consistency tests on the device.
		 * We don't want the data to overlap the metadata,
		 * Internal Bitmap issues have been handled elsewhere.
		 */
		if (rdev->meta_bdev) {
			/* Nothing to check */;
		} else if (rdev->data_offset < rdev->sb_start) {
			if (mddev->dev_sectors &&
			    rdev->data_offset + mddev->dev_sectors
			    > rdev->sb_start) {
				pr_warn("md: %s: data overlaps metadata\n",
					mdname(mddev));
				return -EINVAL;
			}
		} else {
			if (rdev->sb_start + rdev->sb_size/512
			    > rdev->data_offset) {
				pr_warn("md: %s: metadata overlaps data\n",
					mdname(mddev));
				return -EINVAL;
			}
		}
		sysfs_notify_dirent_safe(rdev->sysfs_state);
		nowait = nowait && bdev_nowait(rdev->bdev);
	}

	err = percpu_ref_init(&mddev->active_io, active_io_release,
				PERCPU_REF_ALLOW_REINIT, GFP_KERNEL);
	if (err)
		return err;

	if (!bioset_initialized(&mddev->bio_set)) {
		err = bioset_init(&mddev->bio_set, BIO_POOL_SIZE, 0, BIOSET_NEED_BVECS);
		if (err)
			goto exit_active_io;
	}
	if (!bioset_initialized(&mddev->sync_set)) {
		err = bioset_init(&mddev->sync_set, BIO_POOL_SIZE, 0, BIOSET_NEED_BVECS);
		if (err)
			goto exit_bio_set;
	}

	spin_lock(&pers_lock);
	pers = find_pers(mddev->level, mddev->clevel);
	if (!pers || !try_module_get(pers->owner)) {
		spin_unlock(&pers_lock);
		if (mddev->level != LEVEL_NONE)
			pr_warn("md: personality for level %d is not loaded!\n",
				mddev->level);
		else
			pr_warn("md: personality for level %s is not loaded!\n",
				mddev->clevel);
		err = -EINVAL;
		goto abort;
	}
	spin_unlock(&pers_lock);
	if (mddev->level != pers->level) {
		mddev->level = pers->level;
		mddev->new_level = pers->level;
	}
	strscpy(mddev->clevel, pers->name, sizeof(mddev->clevel));

	if (mddev->reshape_position != MaxSector &&
	    pers->start_reshape == NULL) {
		/* This personality cannot handle reshaping... */
		module_put(pers->owner);
		err = -EINVAL;
		goto abort;
	}

	if (pers->sync_request) {
		/* Warn if this is a potentially silly
		 * configuration.
		 */
		struct md_rdev *rdev2;
		int warned = 0;

		rdev_for_each(rdev, mddev)
			rdev_for_each(rdev2, mddev) {
				if (rdev < rdev2 &&
				    rdev->bdev->bd_disk ==
				    rdev2->bdev->bd_disk) {
					pr_warn("%s: WARNING: %pg appears to be on the same physical disk as %pg.\n",
						mdname(mddev),
						rdev->bdev,
						rdev2->bdev);
					warned = 1;
				}
			}

		if (warned)
			pr_warn("True protection against single-disk failure might be compromised.\n");
	}

	mddev->recovery = 0;
	/* may be over-ridden by personality */
	mddev->resync_max_sectors = mddev->dev_sectors;

	mddev->ok_start_degraded = start_dirty_degraded;

	if (start_readonly && md_is_rdwr(mddev))
		mddev->ro = MD_AUTO_READ; /* read-only, but switch on first write */

	err = pers->run(mddev);
	if (err)
		pr_warn("md: pers->run() failed ...\n");
	else if (pers->size(mddev, 0, 0) < mddev->array_sectors) {
		WARN_ONCE(!mddev->external_size,
			  "%s: default size too small, but 'external_size' not in effect?\n",
			  __func__);
		pr_warn("md: invalid array_size %llu > default size %llu\n",
			(unsigned long long)mddev->array_sectors / 2,
			(unsigned long long)pers->size(mddev, 0, 0) / 2);
		err = -EINVAL;
	}
	if (err == 0 && pers->sync_request &&
	    (mddev->bitmap_info.file || mddev->bitmap_info.offset)) {
		struct bitmap *bitmap;

		bitmap = md_bitmap_create(mddev, -1);
		if (IS_ERR(bitmap)) {
			err = PTR_ERR(bitmap);
			pr_warn("%s: failed to create bitmap (%d)\n",
				mdname(mddev), err);
		} else
			mddev->bitmap = bitmap;

	}
	if (err)
		goto bitmap_abort;

	if (mddev->bitmap_info.max_write_behind > 0) {
		bool create_pool = false;

		rdev_for_each(rdev, mddev) {
			if (test_bit(WriteMostly, &rdev->flags) &&
			    rdev_init_serial(rdev))
				create_pool = true;
		}
		if (create_pool && mddev->serial_info_pool == NULL) {
			mddev->serial_info_pool =
				mempool_create_kmalloc_pool(NR_SERIAL_INFOS,
						    sizeof(struct serial_info));
			if (!mddev->serial_info_pool) {
				err = -ENOMEM;
				goto bitmap_abort;
			}
		}
	}

	if (mddev->queue) {
		bool nonrot = true;

		rdev_for_each(rdev, mddev) {
			if (rdev->raid_disk >= 0 && !bdev_nonrot(rdev->bdev)) {
				nonrot = false;
				break;
			}
		}
		if (mddev->degraded)
			nonrot = false;
		if (nonrot)
			blk_queue_flag_set(QUEUE_FLAG_NONROT, mddev->queue);
		else
			blk_queue_flag_clear(QUEUE_FLAG_NONROT, mddev->queue);
		blk_queue_flag_set(QUEUE_FLAG_IO_STAT, mddev->queue);

		/* Set the NOWAIT flags if all underlying devices support it */
		if (nowait)
			blk_queue_flag_set(QUEUE_FLAG_NOWAIT, mddev->queue);
	}
	if (pers->sync_request) {
		if (mddev->kobj.sd &&
		    sysfs_create_group(&mddev->kobj, &md_redundancy_group))
			pr_warn("md: cannot register extra attributes for %s\n",
				mdname(mddev));
		mddev->sysfs_action = sysfs_get_dirent_safe(mddev->kobj.sd, "sync_action");
		mddev->sysfs_completed = sysfs_get_dirent_safe(mddev->kobj.sd, "sync_completed");
		mddev->sysfs_degraded = sysfs_get_dirent_safe(mddev->kobj.sd, "degraded");
	} else if (mddev->ro == MD_AUTO_READ)
		mddev->ro = MD_RDWR;

	atomic_set(&mddev->max_corr_read_errors,
		   MD_DEFAULT_MAX_CORRECTED_READ_ERRORS);
	mddev->safemode = 0;
	if (mddev_is_clustered(mddev))
		mddev->safemode_delay = 0;
	else
		mddev->safemode_delay = DEFAULT_SAFEMODE_DELAY;
	mddev->in_sync = 1;
	smp_wmb();
	spin_lock(&mddev->lock);
	mddev->pers = pers;
	spin_unlock(&mddev->lock);
	rdev_for_each(rdev, mddev)
		if (rdev->raid_disk >= 0)
			sysfs_link_rdev(mddev, rdev); /* failure here is OK */

	if (mddev->degraded && md_is_rdwr(mddev))
		/* This ensures that recovering status is reported immediately
		 * via sysfs - until a lack of spares is confirmed.
		 */
		set_bit(MD_RECOVERY_RECOVER, &mddev->recovery);
	set_bit(MD_RECOVERY_NEEDED, &mddev->recovery);

	if (mddev->sb_flags)
		md_update_sb(mddev, 0);

	md_new_event();
	return 0;

bitmap_abort:
	mddev_detach(mddev);
	if (mddev->private)
		pers->free(mddev, mddev->private);
	mddev->private = NULL;
	module_put(pers->owner);
	md_bitmap_destroy(mddev);
abort:
	bioset_exit(&mddev->sync_set);
exit_bio_set:
	bioset_exit(&mddev->bio_set);
exit_active_io:
	percpu_ref_exit(&mddev->active_io);
	return err;
}
EXPORT_SYMBOL_GPL(md_run);

int do_md_run(struct mddev *mddev)
{
	int err;

	set_bit(MD_NOT_READY, &mddev->flags);
	err = md_run(mddev);
	if (err)
		goto out;
	err = md_bitmap_load(mddev);
	if (err) {
		md_bitmap_destroy(mddev);
		goto out;
	}

	if (mddev_is_clustered(mddev))
		md_allow_write(mddev);

	/* run start up tasks that require md_thread */
	md_start(mddev);

	md_wakeup_thread(mddev->thread);
	md_wakeup_thread(mddev->sync_thread); /* possibly kick off a reshape */

	set_capacity_and_notify(mddev->gendisk, mddev->array_sectors);
	clear_bit(MD_NOT_READY, &mddev->flags);
	mddev->changed = 1;
	kobject_uevent(&disk_to_dev(mddev->gendisk)->kobj, KOBJ_CHANGE);
	sysfs_notify_dirent_safe(mddev->sysfs_state);
	sysfs_notify_dirent_safe(mddev->sysfs_action);
	sysfs_notify_dirent_safe(mddev->sysfs_degraded);
out:
	clear_bit(MD_NOT_READY, &mddev->flags);
	return err;
}

int md_start(struct mddev *mddev)
{
	int ret = 0;

	if (mddev->pers->start) {
		set_bit(MD_RECOVERY_WAIT, &mddev->recovery);
		md_wakeup_thread(mddev->thread);
		ret = mddev->pers->start(mddev);
		clear_bit(MD_RECOVERY_WAIT, &mddev->recovery);
		md_wakeup_thread(mddev->sync_thread);
	}
	return ret;
}
EXPORT_SYMBOL_GPL(md_start);

static int restart_array(struct mddev *mddev)
{
	struct gendisk *disk = mddev->gendisk;
	struct md_rdev *rdev;
	bool has_journal = false;
	bool has_readonly = false;

	/* Complain if it has no devices */
	if (list_empty(&mddev->disks))
		return -ENXIO;
	if (!mddev->pers)
		return -EINVAL;
	if (md_is_rdwr(mddev))
		return -EBUSY;

	rcu_read_lock();
	rdev_for_each_rcu(rdev, mddev) {
		if (test_bit(Journal, &rdev->flags) &&
		    !test_bit(Faulty, &rdev->flags))
			has_journal = true;
		if (rdev_read_only(rdev))
			has_readonly = true;
	}
	rcu_read_unlock();
	if (test_bit(MD_HAS_JOURNAL, &mddev->flags) && !has_journal)
		/* Don't restart rw with journal missing/faulty */
			return -EINVAL;
	if (has_readonly)
		return -EROFS;

	mddev->safemode = 0;
	mddev->ro = MD_RDWR;
	set_disk_ro(disk, 0);
	pr_debug("md: %s switched to read-write mode.\n", mdname(mddev));
	/* Kick recovery or resync if necessary */
	set_bit(MD_RECOVERY_NEEDED, &mddev->recovery);
	md_wakeup_thread(mddev->thread);
	md_wakeup_thread(mddev->sync_thread);
	sysfs_notify_dirent_safe(mddev->sysfs_state);
	return 0;
}

static void md_clean(struct mddev *mddev)
{
	mddev->array_sectors = 0;
	mddev->external_size = 0;
	mddev->dev_sectors = 0;
	mddev->raid_disks = 0;
	mddev->recovery_cp = 0;
	mddev->resync_min = 0;
	mddev->resync_max = MaxSector;
	mddev->reshape_position = MaxSector;
	mddev->external = 0;
	mddev->persistent = 0;
	mddev->level = LEVEL_NONE;
	mddev->clevel[0] = 0;
	/*
	 * Don't clear MD_CLOSING, or mddev can be opened again.
	 * 'hold_active != 0' means mddev is still in the creation
	 * process and will be used later.
	 */
	if (mddev->hold_active)
		mddev->flags = 0;
	else
		mddev->flags &= BIT_ULL_MASK(MD_CLOSING);
	mddev->sb_flags = 0;
	mddev->ro = MD_RDWR;
	mddev->metadata_type[0] = 0;
	mddev->chunk_sectors = 0;
	mddev->ctime = mddev->utime = 0;
	mddev->layout = 0;
	mddev->max_disks = 0;
	mddev->events = 0;
	mddev->can_decrease_events = 0;
	mddev->delta_disks = 0;
	mddev->reshape_backwards = 0;
	mddev->new_level = LEVEL_NONE;
	mddev->new_layout = 0;
	mddev->new_chunk_sectors = 0;
	mddev->curr_resync = 0;
	atomic64_set(&mddev->resync_mismatches, 0);
	mddev->suspend_lo = mddev->suspend_hi = 0;
	mddev->sync_speed_min = mddev->sync_speed_max = 0;
	mddev->recovery = 0;
	mddev->in_sync = 0;
	mddev->changed = 0;
	mddev->degraded = 0;
	mddev->safemode = 0;
	mddev->private = NULL;
	mddev->cluster_info = NULL;
	mddev->bitmap_info.offset = 0;
	mddev->bitmap_info.default_offset = 0;
	mddev->bitmap_info.default_space = 0;
	mddev->bitmap_info.chunksize = 0;
	mddev->bitmap_info.daemon_sleep = 0;
	mddev->bitmap_info.max_write_behind = 0;
	mddev->bitmap_info.nodes = 0;
}

static void __md_stop_writes(struct mddev *mddev)
{
	set_bit(MD_RECOVERY_FROZEN, &mddev->recovery);
	if (work_pending(&mddev->del_work))
		flush_workqueue(md_misc_wq);
	if (mddev->sync_thread) {
		set_bit(MD_RECOVERY_INTR, &mddev->recovery);
		md_unregister_thread(&mddev->sync_thread);
		md_reap_sync_thread(mddev);
	}

	del_timer_sync(&mddev->safemode_timer);

	if (mddev->pers && mddev->pers->quiesce) {
		mddev->pers->quiesce(mddev, 1);
		mddev->pers->quiesce(mddev, 0);
	}
	md_bitmap_flush(mddev);

	if (md_is_rdwr(mddev) &&
	    ((!mddev->in_sync && !mddev_is_clustered(mddev)) ||
	     mddev->sb_flags)) {
		/* mark array as shutdown cleanly */
		if (!mddev_is_clustered(mddev))
			mddev->in_sync = 1;
		md_update_sb(mddev, 1);
	}
	/* disable policy to guarantee rdevs free resources for serialization */
	mddev->serialize_policy = 0;
	mddev_destroy_serial_pool(mddev, NULL, true);
}

void md_stop_writes(struct mddev *mddev)
{
	mddev_lock_nointr(mddev);
	__md_stop_writes(mddev);
	mddev_unlock(mddev);
}
EXPORT_SYMBOL_GPL(md_stop_writes);

static void mddev_detach(struct mddev *mddev)
{
	md_bitmap_wait_behind_writes(mddev);
	if (mddev->pers && mddev->pers->quiesce && !is_md_suspended(mddev)) {
		mddev->pers->quiesce(mddev, 1);
		mddev->pers->quiesce(mddev, 0);
	}
	md_unregister_thread(&mddev->thread);
	if (mddev->queue)
		blk_sync_queue(mddev->queue); /* the unplug fn references 'conf'*/
}

static void __md_stop(struct mddev *mddev)
{
	struct md_personality *pers = mddev->pers;
	md_bitmap_destroy(mddev);
	mddev_detach(mddev);
	/* Ensure ->event_work is done */
	if (mddev->event_work.func)
		flush_workqueue(md_misc_wq);
	spin_lock(&mddev->lock);
	mddev->pers = NULL;
	spin_unlock(&mddev->lock);
	if (mddev->private)
		pers->free(mddev, mddev->private);
	mddev->private = NULL;
	if (pers->sync_request && mddev->to_remove == NULL)
		mddev->to_remove = &md_redundancy_group;
	module_put(pers->owner);
	clear_bit(MD_RECOVERY_FROZEN, &mddev->recovery);

	percpu_ref_exit(&mddev->active_io);
	bioset_exit(&mddev->bio_set);
	bioset_exit(&mddev->sync_set);
}

void md_stop(struct mddev *mddev)
{
	lockdep_assert_held(&mddev->reconfig_mutex);

	/* stop the array and free an attached data structures.
	 * This is called from dm-raid
	 */
	__md_stop_writes(mddev);
	__md_stop(mddev);
	percpu_ref_exit(&mddev->writes_pending);
}

EXPORT_SYMBOL_GPL(md_stop);

static int md_set_readonly(struct mddev *mddev, struct block_device *bdev)
{
	int err = 0;
	int did_freeze = 0;

	if (mddev->external && test_bit(MD_SB_CHANGE_PENDING, &mddev->sb_flags))
		return -EBUSY;

	if (!test_bit(MD_RECOVERY_FROZEN, &mddev->recovery)) {
		did_freeze = 1;
		set_bit(MD_RECOVERY_FROZEN, &mddev->recovery);
		md_wakeup_thread(mddev->thread);
	}
	if (test_bit(MD_RECOVERY_RUNNING, &mddev->recovery))
		set_bit(MD_RECOVERY_INTR, &mddev->recovery);
	if (mddev->sync_thread)
		/* Thread might be blocked waiting for metadata update
		 * which will now never happen */
		wake_up_process(mddev->sync_thread->tsk);

	mddev_unlock(mddev);
	wait_event(resync_wait, !test_bit(MD_RECOVERY_RUNNING,
					  &mddev->recovery));
	wait_event(mddev->sb_wait,
		   !test_bit(MD_SB_CHANGE_PENDING, &mddev->sb_flags));
	mddev_lock_nointr(mddev);

	mutex_lock(&mddev->open_mutex);
	if ((mddev->pers && atomic_read(&mddev->openers) > !!bdev) ||
	    mddev->sync_thread ||
	    test_bit(MD_RECOVERY_RUNNING, &mddev->recovery)) {
		pr_warn("md: %s still in use.\n",mdname(mddev));
		err = -EBUSY;
		goto out;
	}

	if (mddev->pers) {
		__md_stop_writes(mddev);

		if (mddev->ro == MD_RDONLY) {
			err  = -ENXIO;
			goto out;
		}

		mddev->ro = MD_RDONLY;
		set_disk_ro(mddev->gendisk, 1);
	}

out:
	if ((mddev->pers && !err) || did_freeze) {
		clear_bit(MD_RECOVERY_FROZEN, &mddev->recovery);
		set_bit(MD_RECOVERY_NEEDED, &mddev->recovery);
		md_wakeup_thread(mddev->thread);
		sysfs_notify_dirent_safe(mddev->sysfs_state);
	}

	mutex_unlock(&mddev->open_mutex);
	return err;
}

/* mode:
 *   0 - completely stop and dis-assemble array
 *   2 - stop but do not disassemble array
 */
static int do_md_stop(struct mddev *mddev, int mode,
		      struct block_device *bdev)
{
	struct gendisk *disk = mddev->gendisk;
	struct md_rdev *rdev;
	int did_freeze = 0;

	if (!test_bit(MD_RECOVERY_FROZEN, &mddev->recovery)) {
		did_freeze = 1;
		set_bit(MD_RECOVERY_FROZEN, &mddev->recovery);
		md_wakeup_thread(mddev->thread);
	}
	if (test_bit(MD_RECOVERY_RUNNING, &mddev->recovery))
		set_bit(MD_RECOVERY_INTR, &mddev->recovery);
	if (mddev->sync_thread)
		/* Thread might be blocked waiting for metadata update
		 * which will now never happen */
		wake_up_process(mddev->sync_thread->tsk);

	mddev_unlock(mddev);
	wait_event(resync_wait, (mddev->sync_thread == NULL &&
				 !test_bit(MD_RECOVERY_RUNNING,
					   &mddev->recovery)));
	mddev_lock_nointr(mddev);

	mutex_lock(&mddev->open_mutex);
	if ((mddev->pers && atomic_read(&mddev->openers) > !!bdev) ||
	    mddev->sysfs_active ||
	    mddev->sync_thread ||
	    test_bit(MD_RECOVERY_RUNNING, &mddev->recovery)) {
		pr_warn("md: %s still in use.\n",mdname(mddev));
		mutex_unlock(&mddev->open_mutex);
		if (did_freeze) {
			clear_bit(MD_RECOVERY_FROZEN, &mddev->recovery);
			set_bit(MD_RECOVERY_NEEDED, &mddev->recovery);
			md_wakeup_thread(mddev->thread);
		}
		return -EBUSY;
	}
	if (mddev->pers) {
		if (!md_is_rdwr(mddev))
			set_disk_ro(disk, 0);

		__md_stop_writes(mddev);
		__md_stop(mddev);

		/* tell userspace to handle 'inactive' */
		sysfs_notify_dirent_safe(mddev->sysfs_state);

		rdev_for_each(rdev, mddev)
			if (rdev->raid_disk >= 0)
				sysfs_unlink_rdev(mddev, rdev);

		set_capacity_and_notify(disk, 0);
		mutex_unlock(&mddev->open_mutex);
		mddev->changed = 1;

		if (!md_is_rdwr(mddev))
			mddev->ro = MD_RDWR;
	} else
		mutex_unlock(&mddev->open_mutex);
	/*
	 * Free resources if final stop
	 */
	if (mode == 0) {
		pr_info("md: %s stopped.\n", mdname(mddev));

		if (mddev->bitmap_info.file) {
			struct file *f = mddev->bitmap_info.file;
			spin_lock(&mddev->lock);
			mddev->bitmap_info.file = NULL;
			spin_unlock(&mddev->lock);
			fput(f);
		}
		mddev->bitmap_info.offset = 0;

		export_array(mddev);

		md_clean(mddev);
		if (mddev->hold_active == UNTIL_STOP)
			mddev->hold_active = 0;
	}
	md_new_event();
	sysfs_notify_dirent_safe(mddev->sysfs_state);
	return 0;
}

#ifndef MODULE
static void autorun_array(struct mddev *mddev)
{
	struct md_rdev *rdev;
	int err;

	if (list_empty(&mddev->disks))
		return;

	pr_info("md: running: ");

	rdev_for_each(rdev, mddev) {
		pr_cont("<%pg>", rdev->bdev);
	}
	pr_cont("\n");

	err = do_md_run(mddev);
	if (err) {
		pr_warn("md: do_md_run() returned %d\n", err);
		do_md_stop(mddev, 0, NULL);
	}
}

/*
 * lets try to run arrays based on all disks that have arrived
 * until now. (those are in pending_raid_disks)
 *
 * the method: pick the first pending disk, collect all disks with
 * the same UUID, remove all from the pending list and put them into
 * the 'same_array' list. Then order this list based on superblock
 * update time (freshest comes first), kick out 'old' disks and
 * compare superblocks. If everything's fine then run it.
 *
 * If "unit" is allocated, then bump its reference count
 */
static void autorun_devices(int part)
{
	struct md_rdev *rdev0, *rdev, *tmp;
	struct mddev *mddev;

	pr_info("md: autorun ...\n");
	while (!list_empty(&pending_raid_disks)) {
		int unit;
		dev_t dev;
		LIST_HEAD(candidates);
		rdev0 = list_entry(pending_raid_disks.next,
					 struct md_rdev, same_set);

		pr_debug("md: considering %pg ...\n", rdev0->bdev);
		INIT_LIST_HEAD(&candidates);
		rdev_for_each_list(rdev, tmp, &pending_raid_disks)
			if (super_90_load(rdev, rdev0, 0) >= 0) {
				pr_debug("md:  adding %pg ...\n",
					 rdev->bdev);
				list_move(&rdev->same_set, &candidates);
			}
		/*
		 * now we have a set of devices, with all of them having
		 * mostly sane superblocks. It's time to allocate the
		 * mddev.
		 */
		if (part) {
			dev = MKDEV(mdp_major,
				    rdev0->preferred_minor << MdpMinorShift);
			unit = MINOR(dev) >> MdpMinorShift;
		} else {
			dev = MKDEV(MD_MAJOR, rdev0->preferred_minor);
			unit = MINOR(dev);
		}
		if (rdev0->preferred_minor != unit) {
			pr_warn("md: unit number in %pg is bad: %d\n",
				rdev0->bdev, rdev0->preferred_minor);
			break;
		}

		mddev = md_alloc(dev, NULL);
		if (IS_ERR(mddev))
			break;

		if (mddev_lock(mddev))
			pr_warn("md: %s locked, cannot run\n", mdname(mddev));
		else if (mddev->raid_disks || mddev->major_version
			 || !list_empty(&mddev->disks)) {
			pr_warn("md: %s already running, cannot run %pg\n",
				mdname(mddev), rdev0->bdev);
			mddev_unlock(mddev);
		} else {
			pr_debug("md: created %s\n", mdname(mddev));
			mddev->persistent = 1;
			rdev_for_each_list(rdev, tmp, &candidates) {
				list_del_init(&rdev->same_set);
				if (bind_rdev_to_array(rdev, mddev))
					export_rdev(rdev);
			}
			autorun_array(mddev);
			mddev_unlock(mddev);
		}
		/* on success, candidates will be empty, on error
		 * it won't...
		 */
		rdev_for_each_list(rdev, tmp, &candidates) {
			list_del_init(&rdev->same_set);
			export_rdev(rdev);
		}
		mddev_put(mddev);
	}
	pr_info("md: ... autorun DONE.\n");
}
#endif /* !MODULE */

static int get_version(void __user *arg)
{
	mdu_version_t ver;

	ver.major = MD_MAJOR_VERSION;
	ver.minor = MD_MINOR_VERSION;
	ver.patchlevel = MD_PATCHLEVEL_VERSION;

	if (copy_to_user(arg, &ver, sizeof(ver)))
		return -EFAULT;

	return 0;
}

static int get_array_info(struct mddev *mddev, void __user *arg)
{
	mdu_array_info_t info;
	int nr,working,insync,failed,spare;
	struct md_rdev *rdev;

	nr = working = insync = failed = spare = 0;
	rcu_read_lock();
	rdev_for_each_rcu(rdev, mddev) {
		nr++;
		if (test_bit(Faulty, &rdev->flags))
			failed++;
		else {
			working++;
			if (test_bit(In_sync, &rdev->flags))
				insync++;
			else if (test_bit(Journal, &rdev->flags))
				/* TODO: add journal count to md_u.h */
				;
			else
				spare++;
		}
	}
	rcu_read_unlock();

	info.major_version = mddev->major_version;
	info.minor_version = mddev->minor_version;
	info.patch_version = MD_PATCHLEVEL_VERSION;
	info.ctime         = clamp_t(time64_t, mddev->ctime, 0, U32_MAX);
	info.level         = mddev->level;
	info.size          = mddev->dev_sectors / 2;
	if (info.size != mddev->dev_sectors / 2) /* overflow */
		info.size = -1;
	info.nr_disks      = nr;
	info.raid_disks    = mddev->raid_disks;
	info.md_minor      = mddev->md_minor;
	info.not_persistent= !mddev->persistent;

	info.utime         = clamp_t(time64_t, mddev->utime, 0, U32_MAX);
	info.state         = 0;
	if (mddev->in_sync)
		info.state = (1<<MD_SB_CLEAN);
	if (mddev->bitmap && mddev->bitmap_info.offset)
		info.state |= (1<<MD_SB_BITMAP_PRESENT);
	if (mddev_is_clustered(mddev))
		info.state |= (1<<MD_SB_CLUSTERED);
	info.active_disks  = insync;
	info.working_disks = working;
	info.failed_disks  = failed;
	info.spare_disks   = spare;

	info.layout        = mddev->layout;
	info.chunk_size    = mddev->chunk_sectors << 9;

	if (copy_to_user(arg, &info, sizeof(info)))
		return -EFAULT;

	return 0;
}

static int get_bitmap_file(struct mddev *mddev, void __user * arg)
{
	mdu_bitmap_file_t *file = NULL; /* too big for stack allocation */
	char *ptr;
	int err;

	file = kzalloc(sizeof(*file), GFP_NOIO);
	if (!file)
		return -ENOMEM;

	err = 0;
	spin_lock(&mddev->lock);
	/* bitmap enabled */
	if (mddev->bitmap_info.file) {
		ptr = file_path(mddev->bitmap_info.file, file->pathname,
				sizeof(file->pathname));
		if (IS_ERR(ptr))
			err = PTR_ERR(ptr);
		else
			memmove(file->pathname, ptr,
				sizeof(file->pathname)-(ptr-file->pathname));
	}
	spin_unlock(&mddev->lock);

	if (err == 0 &&
	    copy_to_user(arg, file, sizeof(*file)))
		err = -EFAULT;

	kfree(file);
	return err;
}

static int get_disk_info(struct mddev *mddev, void __user * arg)
{
	mdu_disk_info_t info;
	struct md_rdev *rdev;

	if (copy_from_user(&info, arg, sizeof(info)))
		return -EFAULT;

	rcu_read_lock();
	rdev = md_find_rdev_nr_rcu(mddev, info.number);
	if (rdev) {
		info.major = MAJOR(rdev->bdev->bd_dev);
		info.minor = MINOR(rdev->bdev->bd_dev);
		info.raid_disk = rdev->raid_disk;
		info.state = 0;
		if (test_bit(Faulty, &rdev->flags))
			info.state |= (1<<MD_DISK_FAULTY);
		else if (test_bit(In_sync, &rdev->flags)) {
			info.state |= (1<<MD_DISK_ACTIVE);
			info.state |= (1<<MD_DISK_SYNC);
		}
		if (test_bit(Journal, &rdev->flags))
			info.state |= (1<<MD_DISK_JOURNAL);
		if (test_bit(WriteMostly, &rdev->flags))
			info.state |= (1<<MD_DISK_WRITEMOSTLY);
		if (test_bit(FailFast, &rdev->flags))
			info.state |= (1<<MD_DISK_FAILFAST);
	} else {
		info.major = info.minor = 0;
		info.raid_disk = -1;
		info.state = (1<<MD_DISK_REMOVED);
	}
	rcu_read_unlock();

	if (copy_to_user(arg, &info, sizeof(info)))
		return -EFAULT;

	return 0;
}

int md_add_new_disk(struct mddev *mddev, struct mdu_disk_info_s *info)
{
	struct md_rdev *rdev;
	dev_t dev = MKDEV(info->major,info->minor);

	if (mddev_is_clustered(mddev) &&
		!(info->state & ((1 << MD_DISK_CLUSTER_ADD) | (1 << MD_DISK_CANDIDATE)))) {
		pr_warn("%s: Cannot add to clustered mddev.\n",
			mdname(mddev));
		return -EINVAL;
	}

	if (info->major != MAJOR(dev) || info->minor != MINOR(dev))
		return -EOVERFLOW;

	if (!mddev->raid_disks) {
		int err;
		/* expecting a device which has a superblock */
		rdev = md_import_device(dev, mddev->major_version, mddev->minor_version);
		if (IS_ERR(rdev)) {
			pr_warn("md: md_import_device returned %ld\n",
				PTR_ERR(rdev));
			return PTR_ERR(rdev);
		}
		if (!list_empty(&mddev->disks)) {
			struct md_rdev *rdev0
				= list_entry(mddev->disks.next,
					     struct md_rdev, same_set);
			err = super_types[mddev->major_version]
				.load_super(rdev, rdev0, mddev->minor_version);
			if (err < 0) {
				pr_warn("md: %pg has different UUID to %pg\n",
					rdev->bdev,
					rdev0->bdev);
				export_rdev(rdev);
				return -EINVAL;
			}
		}
		err = bind_rdev_to_array(rdev, mddev);
		if (err)
			export_rdev(rdev);
		return err;
	}

	/*
	 * md_add_new_disk can be used once the array is assembled
	 * to add "hot spares".  They must already have a superblock
	 * written
	 */
	if (mddev->pers) {
		int err;
		if (!mddev->pers->hot_add_disk) {
			pr_warn("%s: personality does not support diskops!\n",
				mdname(mddev));
			return -EINVAL;
		}
		if (mddev->persistent)
			rdev = md_import_device(dev, mddev->major_version,
						mddev->minor_version);
		else
			rdev = md_import_device(dev, -1, -1);
		if (IS_ERR(rdev)) {
			pr_warn("md: md_import_device returned %ld\n",
				PTR_ERR(rdev));
			return PTR_ERR(rdev);
		}
		/* set saved_raid_disk if appropriate */
		if (!mddev->persistent) {
			if (info->state & (1<<MD_DISK_SYNC)  &&
			    info->raid_disk < mddev->raid_disks) {
				rdev->raid_disk = info->raid_disk;
				set_bit(In_sync, &rdev->flags);
				clear_bit(Bitmap_sync, &rdev->flags);
			} else
				rdev->raid_disk = -1;
			rdev->saved_raid_disk = rdev->raid_disk;
		} else
			super_types[mddev->major_version].
				validate_super(mddev, NULL/*freshest*/, rdev);
		if ((info->state & (1<<MD_DISK_SYNC)) &&
		     rdev->raid_disk != info->raid_disk) {
			/* This was a hot-add request, but events doesn't
			 * match, so reject it.
			 */
			export_rdev(rdev);
			return -EINVAL;
		}

		clear_bit(In_sync, &rdev->flags); /* just to be sure */
		if (info->state & (1<<MD_DISK_WRITEMOSTLY))
			set_bit(WriteMostly, &rdev->flags);
		else
			clear_bit(WriteMostly, &rdev->flags);
		if (info->state & (1<<MD_DISK_FAILFAST))
			set_bit(FailFast, &rdev->flags);
		else
			clear_bit(FailFast, &rdev->flags);

		if (info->state & (1<<MD_DISK_JOURNAL)) {
			struct md_rdev *rdev2;
			bool has_journal = false;

			/* make sure no existing journal disk */
			rdev_for_each(rdev2, mddev) {
				if (test_bit(Journal, &rdev2->flags)) {
					has_journal = true;
					break;
				}
			}
			if (has_journal || mddev->bitmap) {
				export_rdev(rdev);
				return -EBUSY;
			}
			set_bit(Journal, &rdev->flags);
		}
		/*
		 * check whether the device shows up in other nodes
		 */
		if (mddev_is_clustered(mddev)) {
			if (info->state & (1 << MD_DISK_CANDIDATE))
				set_bit(Candidate, &rdev->flags);
			else if (info->state & (1 << MD_DISK_CLUSTER_ADD)) {
				/* --add initiated by this node */
				err = md_cluster_ops->add_new_disk(mddev, rdev);
				if (err) {
					export_rdev(rdev);
					return err;
				}
			}
		}

		rdev->raid_disk = -1;
		err = bind_rdev_to_array(rdev, mddev);

		if (err)
			export_rdev(rdev);

		if (mddev_is_clustered(mddev)) {
			if (info->state & (1 << MD_DISK_CANDIDATE)) {
				if (!err) {
					err = md_cluster_ops->new_disk_ack(mddev,
						err == 0);
					if (err)
						md_kick_rdev_from_array(rdev);
				}
			} else {
				if (err)
					md_cluster_ops->add_new_disk_cancel(mddev);
				else
					err = add_bound_rdev(rdev);
			}

		} else if (!err)
			err = add_bound_rdev(rdev);

		return err;
	}

	/* otherwise, md_add_new_disk is only allowed
	 * for major_version==0 superblocks
	 */
	if (mddev->major_version != 0) {
		pr_warn("%s: ADD_NEW_DISK not supported\n", mdname(mddev));
		return -EINVAL;
	}

	if (!(info->state & (1<<MD_DISK_FAULTY))) {
		int err;
		rdev = md_import_device(dev, -1, 0);
		if (IS_ERR(rdev)) {
			pr_warn("md: error, md_import_device() returned %ld\n",
				PTR_ERR(rdev));
			return PTR_ERR(rdev);
		}
		rdev->desc_nr = info->number;
		if (info->raid_disk < mddev->raid_disks)
			rdev->raid_disk = info->raid_disk;
		else
			rdev->raid_disk = -1;

		if (rdev->raid_disk < mddev->raid_disks)
			if (info->state & (1<<MD_DISK_SYNC))
				set_bit(In_sync, &rdev->flags);

		if (info->state & (1<<MD_DISK_WRITEMOSTLY))
			set_bit(WriteMostly, &rdev->flags);
		if (info->state & (1<<MD_DISK_FAILFAST))
			set_bit(FailFast, &rdev->flags);

		if (!mddev->persistent) {
			pr_debug("md: nonpersistent superblock ...\n");
			rdev->sb_start = bdev_nr_sectors(rdev->bdev);
		} else
			rdev->sb_start = calc_dev_sboffset(rdev);
		rdev->sectors = rdev->sb_start;

		err = bind_rdev_to_array(rdev, mddev);
		if (err) {
			export_rdev(rdev);
			return err;
		}
	}

	return 0;
}

static int hot_remove_disk(struct mddev *mddev, dev_t dev)
{
	struct md_rdev *rdev;

	if (!mddev->pers)
		return -ENODEV;

	rdev = find_rdev(mddev, dev);
	if (!rdev)
		return -ENXIO;

	if (rdev->raid_disk < 0)
		goto kick_rdev;

	clear_bit(Blocked, &rdev->flags);
	remove_and_add_spares(mddev, rdev);

	if (rdev->raid_disk >= 0)
		goto busy;

kick_rdev:
	if (mddev_is_clustered(mddev)) {
		if (md_cluster_ops->remove_disk(mddev, rdev))
			goto busy;
	}

	md_kick_rdev_from_array(rdev);
	set_bit(MD_SB_CHANGE_DEVS, &mddev->sb_flags);
	if (mddev->thread)
		md_wakeup_thread(mddev->thread);
	else
		md_update_sb(mddev, 1);
	md_new_event();

	return 0;
busy:
	pr_debug("md: cannot remove active disk %pg from %s ...\n",
		 rdev->bdev, mdname(mddev));
	return -EBUSY;
}

static int hot_add_disk(struct mddev *mddev, dev_t dev)
{
	int err;
	struct md_rdev *rdev;

	if (!mddev->pers)
		return -ENODEV;

	if (mddev->major_version != 0) {
		pr_warn("%s: HOT_ADD may only be used with version-0 superblocks.\n",
			mdname(mddev));
		return -EINVAL;
	}
	if (!mddev->pers->hot_add_disk) {
		pr_warn("%s: personality does not support diskops!\n",
			mdname(mddev));
		return -EINVAL;
	}

	rdev = md_import_device(dev, -1, 0);
	if (IS_ERR(rdev)) {
		pr_warn("md: error, md_import_device() returned %ld\n",
			PTR_ERR(rdev));
		return -EINVAL;
	}

	if (mddev->persistent)
		rdev->sb_start = calc_dev_sboffset(rdev);
	else
		rdev->sb_start = bdev_nr_sectors(rdev->bdev);

	rdev->sectors = rdev->sb_start;

	if (test_bit(Faulty, &rdev->flags)) {
		pr_warn("md: can not hot-add faulty %pg disk to %s!\n",
			rdev->bdev, mdname(mddev));
		err = -EINVAL;
		goto abort_export;
	}

	clear_bit(In_sync, &rdev->flags);
	rdev->desc_nr = -1;
	rdev->saved_raid_disk = -1;
	err = bind_rdev_to_array(rdev, mddev);
	if (err)
		goto abort_export;

	/*
	 * The rest should better be atomic, we can have disk failures
	 * noticed in interrupt contexts ...
	 */

	rdev->raid_disk = -1;

	set_bit(MD_SB_CHANGE_DEVS, &mddev->sb_flags);
	if (!mddev->thread)
		md_update_sb(mddev, 1);
	/*
	 * If the new disk does not support REQ_NOWAIT,
	 * disable on the whole MD.
	 */
	if (!bdev_nowait(rdev->bdev)) {
		pr_info("%s: Disabling nowait because %pg does not support nowait\n",
			mdname(mddev), rdev->bdev);
		blk_queue_flag_clear(QUEUE_FLAG_NOWAIT, mddev->queue);
	}
	/*
	 * Kick recovery, maybe this spare has to be added to the
	 * array immediately.
	 */
	set_bit(MD_RECOVERY_NEEDED, &mddev->recovery);
	md_wakeup_thread(mddev->thread);
	md_new_event();
	return 0;

abort_export:
	export_rdev(rdev);
	return err;
}

static int set_bitmap_file(struct mddev *mddev, int fd)
{
	int err = 0;

	if (mddev->pers) {
		if (!mddev->pers->quiesce || !mddev->thread)
			return -EBUSY;
		if (mddev->recovery || mddev->sync_thread)
			return -EBUSY;
		/* we should be able to change the bitmap.. */
	}

	if (fd >= 0) {
		struct inode *inode;
		struct file *f;

		if (mddev->bitmap || mddev->bitmap_info.file)
			return -EEXIST; /* cannot add when bitmap is present */
		f = fget(fd);

		if (f == NULL) {
			pr_warn("%s: error: failed to get bitmap file\n",
				mdname(mddev));
			return -EBADF;
		}

		inode = f->f_mapping->host;
		if (!S_ISREG(inode->i_mode)) {
			pr_warn("%s: error: bitmap file must be a regular file\n",
				mdname(mddev));
			err = -EBADF;
		} else if (!(f->f_mode & FMODE_WRITE)) {
			pr_warn("%s: error: bitmap file must open for write\n",
				mdname(mddev));
			err = -EBADF;
		} else if (atomic_read(&inode->i_writecount) != 1) {
			pr_warn("%s: error: bitmap file is already in use\n",
				mdname(mddev));
			err = -EBUSY;
		}
		if (err) {
			fput(f);
			return err;
		}
		mddev->bitmap_info.file = f;
		mddev->bitmap_info.offset = 0; /* file overrides offset */
	} else if (mddev->bitmap == NULL)
		return -ENOENT; /* cannot remove what isn't there */
	err = 0;
	if (mddev->pers) {
		if (fd >= 0) {
			struct bitmap *bitmap;

			bitmap = md_bitmap_create(mddev, -1);
			mddev_suspend(mddev);
			if (!IS_ERR(bitmap)) {
				mddev->bitmap = bitmap;
				err = md_bitmap_load(mddev);
			} else
				err = PTR_ERR(bitmap);
			if (err) {
				md_bitmap_destroy(mddev);
				fd = -1;
			}
			mddev_resume(mddev);
		} else if (fd < 0) {
			mddev_suspend(mddev);
			md_bitmap_destroy(mddev);
			mddev_resume(mddev);
		}
	}
	if (fd < 0) {
		struct file *f = mddev->bitmap_info.file;
		if (f) {
			spin_lock(&mddev->lock);
			mddev->bitmap_info.file = NULL;
			spin_unlock(&mddev->lock);
			fput(f);
		}
	}

	return err;
}

/*
 * md_set_array_info is used two different ways
 * The original usage is when creating a new array.
 * In this usage, raid_disks is > 0 and it together with
 *  level, size, not_persistent,layout,chunksize determine the
 *  shape of the array.
 *  This will always create an array with a type-0.90.0 superblock.
 * The newer usage is when assembling an array.
 *  In this case raid_disks will be 0, and the major_version field is
 *  use to determine which style super-blocks are to be found on the devices.
 *  The minor and patch _version numbers are also kept incase the
 *  super_block handler wishes to interpret them.
 */
int md_set_array_info(struct mddev *mddev, struct mdu_array_info_s *info)
{
	if (info->raid_disks == 0) {
		/* just setting version number for superblock loading */
		if (info->major_version < 0 ||
		    info->major_version >= ARRAY_SIZE(super_types) ||
		    super_types[info->major_version].name == NULL) {
			/* maybe try to auto-load a module? */
			pr_warn("md: superblock version %d not known\n",
				info->major_version);
			return -EINVAL;
		}
		mddev->major_version = info->major_version;
		mddev->minor_version = info->minor_version;
		mddev->patch_version = info->patch_version;
		mddev->persistent = !info->not_persistent;
		/* ensure mddev_put doesn't delete this now that there
		 * is some minimal configuration.
		 */
		mddev->ctime         = ktime_get_real_seconds();
		return 0;
	}
	mddev->major_version = MD_MAJOR_VERSION;
	mddev->minor_version = MD_MINOR_VERSION;
	mddev->patch_version = MD_PATCHLEVEL_VERSION;
	mddev->ctime         = ktime_get_real_seconds();

	mddev->level         = info->level;
	mddev->clevel[0]     = 0;
	mddev->dev_sectors   = 2 * (sector_t)info->size;
	mddev->raid_disks    = info->raid_disks;
	/* don't set md_minor, it is determined by which /dev/md* was
	 * openned
	 */
	if (info->state & (1<<MD_SB_CLEAN))
		mddev->recovery_cp = MaxSector;
	else
		mddev->recovery_cp = 0;
	mddev->persistent    = ! info->not_persistent;
	mddev->external	     = 0;

	mddev->layout        = info->layout;
	if (mddev->level == 0)
		/* Cannot trust RAID0 layout info here */
		mddev->layout = -1;
	mddev->chunk_sectors = info->chunk_size >> 9;

	if (mddev->persistent) {
		mddev->max_disks = MD_SB_DISKS;
		mddev->flags = 0;
		mddev->sb_flags = 0;
	}
	set_bit(MD_SB_CHANGE_DEVS, &mddev->sb_flags);

	mddev->bitmap_info.default_offset = MD_SB_BYTES >> 9;
	mddev->bitmap_info.default_space = 64*2 - (MD_SB_BYTES >> 9);
	mddev->bitmap_info.offset = 0;

	mddev->reshape_position = MaxSector;

	/*
	 * Generate a 128 bit UUID
	 */
	get_random_bytes(mddev->uuid, 16);

	mddev->new_level = mddev->level;
	mddev->new_chunk_sectors = mddev->chunk_sectors;
	mddev->new_layout = mddev->layout;
	mddev->delta_disks = 0;
	mddev->reshape_backwards = 0;

	return 0;
}

void md_set_array_sectors(struct mddev *mddev, sector_t array_sectors)
{
	lockdep_assert_held(&mddev->reconfig_mutex);

	if (mddev->external_size)
		return;

	mddev->array_sectors = array_sectors;
}
EXPORT_SYMBOL(md_set_array_sectors);

static int update_size(struct mddev *mddev, sector_t num_sectors)
{
	struct md_rdev *rdev;
	int rv;
	int fit = (num_sectors == 0);
	sector_t old_dev_sectors = mddev->dev_sectors;

	if (mddev->pers->resize == NULL)
		return -EINVAL;
	/* The "num_sectors" is the number of sectors of each device that
	 * is used.  This can only make sense for arrays with redundancy.
	 * linear and raid0 always use whatever space is available. We can only
	 * consider changing this number if no resync or reconstruction is
	 * happening, and if the new size is acceptable. It must fit before the
	 * sb_start or, if that is <data_offset, it must fit before the size
	 * of each device.  If num_sectors is zero, we find the largest size
	 * that fits.
	 */
	if (test_bit(MD_RECOVERY_RUNNING, &mddev->recovery) ||
	    mddev->sync_thread)
		return -EBUSY;
	if (!md_is_rdwr(mddev))
		return -EROFS;

	rdev_for_each(rdev, mddev) {
		sector_t avail = rdev->sectors;

		if (fit && (num_sectors == 0 || num_sectors > avail))
			num_sectors = avail;
		if (avail < num_sectors)
			return -ENOSPC;
	}
	rv = mddev->pers->resize(mddev, num_sectors);
	if (!rv) {
		if (mddev_is_clustered(mddev))
			md_cluster_ops->update_size(mddev, old_dev_sectors);
		else if (mddev->queue) {
			set_capacity_and_notify(mddev->gendisk,
						mddev->array_sectors);
		}
	}
	return rv;
}

static int update_raid_disks(struct mddev *mddev, int raid_disks)
{
	int rv;
	struct md_rdev *rdev;
	/* change the number of raid disks */
	if (mddev->pers->check_reshape == NULL)
		return -EINVAL;
	if (!md_is_rdwr(mddev))
		return -EROFS;
	if (raid_disks <= 0 ||
	    (mddev->max_disks && raid_disks >= mddev->max_disks))
		return -EINVAL;
	if (mddev->sync_thread ||
	    test_bit(MD_RECOVERY_RUNNING, &mddev->recovery) ||
	    test_bit(MD_RESYNCING_REMOTE, &mddev->recovery) ||
	    mddev->reshape_position != MaxSector)
		return -EBUSY;

	rdev_for_each(rdev, mddev) {
		if (mddev->raid_disks < raid_disks &&
		    rdev->data_offset < rdev->new_data_offset)
			return -EINVAL;
		if (mddev->raid_disks > raid_disks &&
		    rdev->data_offset > rdev->new_data_offset)
			return -EINVAL;
	}

	mddev->delta_disks = raid_disks - mddev->raid_disks;
	if (mddev->delta_disks < 0)
		mddev->reshape_backwards = 1;
	else if (mddev->delta_disks > 0)
		mddev->reshape_backwards = 0;

	rv = mddev->pers->check_reshape(mddev);
	if (rv < 0) {
		mddev->delta_disks = 0;
		mddev->reshape_backwards = 0;
	}
	return rv;
}

/*
 * update_array_info is used to change the configuration of an
 * on-line array.
 * The version, ctime,level,size,raid_disks,not_persistent, layout,chunk_size
 * fields in the info are checked against the array.
 * Any differences that cannot be handled will cause an error.
 * Normally, only one change can be managed at a time.
 */
static int update_array_info(struct mddev *mddev, mdu_array_info_t *info)
{
	int rv = 0;
	int cnt = 0;
	int state = 0;

	/* calculate expected state,ignoring low bits */
	if (mddev->bitmap && mddev->bitmap_info.offset)
		state |= (1 << MD_SB_BITMAP_PRESENT);

	if (mddev->major_version != info->major_version ||
	    mddev->minor_version != info->minor_version ||
/*	    mddev->patch_version != info->patch_version || */
	    mddev->ctime         != info->ctime         ||
	    mddev->level         != info->level         ||
/*	    mddev->layout        != info->layout        || */
	    mddev->persistent	 != !info->not_persistent ||
	    mddev->chunk_sectors != info->chunk_size >> 9 ||
	    /* ignore bottom 8 bits of state, and allow SB_BITMAP_PRESENT to change */
	    ((state^info->state) & 0xfffffe00)
		)
		return -EINVAL;
	/* Check there is only one change */
	if (info->size >= 0 && mddev->dev_sectors / 2 != info->size)
		cnt++;
	if (mddev->raid_disks != info->raid_disks)
		cnt++;
	if (mddev->layout != info->layout)
		cnt++;
	if ((state ^ info->state) & (1<<MD_SB_BITMAP_PRESENT))
		cnt++;
	if (cnt == 0)
		return 0;
	if (cnt > 1)
		return -EINVAL;

	if (mddev->layout != info->layout) {
		/* Change layout
		 * we don't need to do anything at the md level, the
		 * personality will take care of it all.
		 */
		if (mddev->pers->check_reshape == NULL)
			return -EINVAL;
		else {
			mddev->new_layout = info->layout;
			rv = mddev->pers->check_reshape(mddev);
			if (rv)
				mddev->new_layout = mddev->layout;
			return rv;
		}
	}
	if (info->size >= 0 && mddev->dev_sectors / 2 != info->size)
		rv = update_size(mddev, (sector_t)info->size * 2);

	if (mddev->raid_disks    != info->raid_disks)
		rv = update_raid_disks(mddev, info->raid_disks);

	if ((state ^ info->state) & (1<<MD_SB_BITMAP_PRESENT)) {
		if (mddev->pers->quiesce == NULL || mddev->thread == NULL) {
			rv = -EINVAL;
			goto err;
		}
		if (mddev->recovery || mddev->sync_thread) {
			rv = -EBUSY;
			goto err;
		}
		if (info->state & (1<<MD_SB_BITMAP_PRESENT)) {
			struct bitmap *bitmap;
			/* add the bitmap */
			if (mddev->bitmap) {
				rv = -EEXIST;
				goto err;
			}
			if (mddev->bitmap_info.default_offset == 0) {
				rv = -EINVAL;
				goto err;
			}
			mddev->bitmap_info.offset =
				mddev->bitmap_info.default_offset;
			mddev->bitmap_info.space =
				mddev->bitmap_info.default_space;
			bitmap = md_bitmap_create(mddev, -1);
			mddev_suspend(mddev);
			if (!IS_ERR(bitmap)) {
				mddev->bitmap = bitmap;
				rv = md_bitmap_load(mddev);
			} else
				rv = PTR_ERR(bitmap);
			if (rv)
				md_bitmap_destroy(mddev);
			mddev_resume(mddev);
		} else {
			/* remove the bitmap */
			if (!mddev->bitmap) {
				rv = -ENOENT;
				goto err;
			}
			if (mddev->bitmap->storage.file) {
				rv = -EINVAL;
				goto err;
			}
			if (mddev->bitmap_info.nodes) {
				/* hold PW on all the bitmap lock */
				if (md_cluster_ops->lock_all_bitmaps(mddev) <= 0) {
					pr_warn("md: can't change bitmap to none since the array is in use by more than one node\n");
					rv = -EPERM;
					md_cluster_ops->unlock_all_bitmaps(mddev);
					goto err;
				}

				mddev->bitmap_info.nodes = 0;
				md_cluster_ops->leave(mddev);
				module_put(md_cluster_mod);
				mddev->safemode_delay = DEFAULT_SAFEMODE_DELAY;
			}
			mddev_suspend(mddev);
			md_bitmap_destroy(mddev);
			mddev_resume(mddev);
			mddev->bitmap_info.offset = 0;
		}
	}
	md_update_sb(mddev, 1);
	return rv;
err:
	return rv;
}

static int set_disk_faulty(struct mddev *mddev, dev_t dev)
{
	struct md_rdev *rdev;
	int err = 0;

	if (mddev->pers == NULL)
		return -ENODEV;

	rcu_read_lock();
	rdev = md_find_rdev_rcu(mddev, dev);
	if (!rdev)
		err =  -ENODEV;
	else {
		md_error(mddev, rdev);
		if (test_bit(MD_BROKEN, &mddev->flags))
			err = -EBUSY;
	}
	rcu_read_unlock();
	return err;
}

/*
 * We have a problem here : there is no easy way to give a CHS
 * virtual geometry. We currently pretend that we have a 2 heads
 * 4 sectors (with a BIG number of cylinders...). This drives
 * dosfs just mad... ;-)
 */
static int md_getgeo(struct block_device *bdev, struct hd_geometry *geo)
{
	struct mddev *mddev = bdev->bd_disk->private_data;

	geo->heads = 2;
	geo->sectors = 4;
	geo->cylinders = mddev->array_sectors / 8;
	return 0;
}

static inline bool md_ioctl_valid(unsigned int cmd)
{
	switch (cmd) {
	case ADD_NEW_DISK:
	case GET_ARRAY_INFO:
	case GET_BITMAP_FILE:
	case GET_DISK_INFO:
	case HOT_ADD_DISK:
	case HOT_REMOVE_DISK:
	case RAID_VERSION:
	case RESTART_ARRAY_RW:
	case RUN_ARRAY:
	case SET_ARRAY_INFO:
	case SET_BITMAP_FILE:
	case SET_DISK_FAULTY:
	case STOP_ARRAY:
	case STOP_ARRAY_RO:
	case CLUSTERED_DISK_NACK:
		return true;
	default:
		return false;
	}
}

static int md_ioctl(struct block_device *bdev, fmode_t mode,
			unsigned int cmd, unsigned long arg)
{
	int err = 0;
	void __user *argp = (void __user *)arg;
	struct mddev *mddev = NULL;

	if (!md_ioctl_valid(cmd))
		return -ENOTTY;

	switch (cmd) {
	case RAID_VERSION:
	case GET_ARRAY_INFO:
	case GET_DISK_INFO:
		break;
	default:
		if (!capable(CAP_SYS_ADMIN))
			return -EACCES;
	}

	/*
	 * Commands dealing with the RAID driver but not any
	 * particular array:
	 */
	switch (cmd) {
	case RAID_VERSION:
		err = get_version(argp);
		goto out;
	default:;
	}

	/*
	 * Commands creating/starting a new array:
	 */

	mddev = bdev->bd_disk->private_data;

	if (!mddev) {
		BUG();
		goto out;
	}

	/* Some actions do not requires the mutex */
	switch (cmd) {
	case GET_ARRAY_INFO:
		if (!mddev->raid_disks && !mddev->external)
			err = -ENODEV;
		else
			err = get_array_info(mddev, argp);
		goto out;

	case GET_DISK_INFO:
		if (!mddev->raid_disks && !mddev->external)
			err = -ENODEV;
		else
			err = get_disk_info(mddev, argp);
		goto out;

	case SET_DISK_FAULTY:
		err = set_disk_faulty(mddev, new_decode_dev(arg));
		goto out;

	case GET_BITMAP_FILE:
		err = get_bitmap_file(mddev, argp);
		goto out;

	}

	if (cmd == ADD_NEW_DISK || cmd == HOT_ADD_DISK)
		flush_rdev_wq(mddev);

	if (cmd == HOT_REMOVE_DISK)
		/* need to ensure recovery thread has run */
		wait_event_interruptible_timeout(mddev->sb_wait,
						 !test_bit(MD_RECOVERY_NEEDED,
							   &mddev->recovery),
						 msecs_to_jiffies(5000));
	if (cmd == STOP_ARRAY || cmd == STOP_ARRAY_RO) {
		/* Need to flush page cache, and ensure no-one else opens
		 * and writes
		 */
		mutex_lock(&mddev->open_mutex);
		if (mddev->pers && atomic_read(&mddev->openers) > 1) {
			mutex_unlock(&mddev->open_mutex);
			err = -EBUSY;
			goto out;
		}
		if (test_and_set_bit(MD_CLOSING, &mddev->flags)) {
			mutex_unlock(&mddev->open_mutex);
			err = -EBUSY;
			goto out;
		}
		mutex_unlock(&mddev->open_mutex);
		sync_blockdev(bdev);
	}
	err = mddev_lock(mddev);
	if (err) {
		pr_debug("md: ioctl lock interrupted, reason %d, cmd %d\n",
			 err, cmd);
		goto out;
	}

	if (cmd == SET_ARRAY_INFO) {
		mdu_array_info_t info;
		if (!arg)
			memset(&info, 0, sizeof(info));
		else if (copy_from_user(&info, argp, sizeof(info))) {
			err = -EFAULT;
			goto unlock;
		}
		if (mddev->pers) {
			err = update_array_info(mddev, &info);
			if (err) {
				pr_warn("md: couldn't update array info. %d\n", err);
				goto unlock;
			}
			goto unlock;
		}
		if (!list_empty(&mddev->disks)) {
			pr_warn("md: array %s already has disks!\n", mdname(mddev));
			err = -EBUSY;
			goto unlock;
		}
		if (mddev->raid_disks) {
			pr_warn("md: array %s already initialised!\n", mdname(mddev));
			err = -EBUSY;
			goto unlock;
		}
		err = md_set_array_info(mddev, &info);
		if (err) {
			pr_warn("md: couldn't set array info. %d\n", err);
			goto unlock;
		}
		goto unlock;
	}

	/*
	 * Commands querying/configuring an existing array:
	 */
	/* if we are not initialised yet, only ADD_NEW_DISK, STOP_ARRAY,
	 * RUN_ARRAY, and GET_ and SET_BITMAP_FILE are allowed */
	if ((!mddev->raid_disks && !mddev->external)
	    && cmd != ADD_NEW_DISK && cmd != STOP_ARRAY
	    && cmd != RUN_ARRAY && cmd != SET_BITMAP_FILE
	    && cmd != GET_BITMAP_FILE) {
		err = -ENODEV;
		goto unlock;
	}

	/*
	 * Commands even a read-only array can execute:
	 */
	switch (cmd) {
	case RESTART_ARRAY_RW:
		err = restart_array(mddev);
		goto unlock;

	case STOP_ARRAY:
		err = do_md_stop(mddev, 0, bdev);
		goto unlock;

	case STOP_ARRAY_RO:
		err = md_set_readonly(mddev, bdev);
		goto unlock;

	case HOT_REMOVE_DISK:
		err = hot_remove_disk(mddev, new_decode_dev(arg));
		goto unlock;

	case ADD_NEW_DISK:
		/* We can support ADD_NEW_DISK on read-only arrays
		 * only if we are re-adding a preexisting device.
		 * So require mddev->pers and MD_DISK_SYNC.
		 */
		if (mddev->pers) {
			mdu_disk_info_t info;
			if (copy_from_user(&info, argp, sizeof(info)))
				err = -EFAULT;
			else if (!(info.state & (1<<MD_DISK_SYNC)))
				/* Need to clear read-only for this */
				break;
			else
				err = md_add_new_disk(mddev, &info);
			goto unlock;
		}
		break;
	}

	/*
	 * The remaining ioctls are changing the state of the
	 * superblock, so we do not allow them on read-only arrays.
	 */
	if (!md_is_rdwr(mddev) && mddev->pers) {
		if (mddev->ro != MD_AUTO_READ) {
			err = -EROFS;
			goto unlock;
		}
		mddev->ro = MD_RDWR;
		sysfs_notify_dirent_safe(mddev->sysfs_state);
		set_bit(MD_RECOVERY_NEEDED, &mddev->recovery);
		/* mddev_unlock will wake thread */
		/* If a device failed while we were read-only, we
		 * need to make sure the metadata is updated now.
		 */
		if (test_bit(MD_SB_CHANGE_DEVS, &mddev->sb_flags)) {
			mddev_unlock(mddev);
			wait_event(mddev->sb_wait,
				   !test_bit(MD_SB_CHANGE_DEVS, &mddev->sb_flags) &&
				   !test_bit(MD_SB_CHANGE_PENDING, &mddev->sb_flags));
			mddev_lock_nointr(mddev);
		}
	}

	switch (cmd) {
	case ADD_NEW_DISK:
	{
		mdu_disk_info_t info;
		if (copy_from_user(&info, argp, sizeof(info)))
			err = -EFAULT;
		else
			err = md_add_new_disk(mddev, &info);
		goto unlock;
	}

	case CLUSTERED_DISK_NACK:
		if (mddev_is_clustered(mddev))
			md_cluster_ops->new_disk_ack(mddev, false);
		else
			err = -EINVAL;
		goto unlock;

	case HOT_ADD_DISK:
		err = hot_add_disk(mddev, new_decode_dev(arg));
		goto unlock;

	case RUN_ARRAY:
		err = do_md_run(mddev);
		goto unlock;

	case SET_BITMAP_FILE:
		err = set_bitmap_file(mddev, (int)arg);
		goto unlock;

	default:
		err = -EINVAL;
		goto unlock;
	}

unlock:
	if (mddev->hold_active == UNTIL_IOCTL &&
	    err != -EINVAL)
		mddev->hold_active = 0;
	mddev_unlock(mddev);
out:
	if (cmd == STOP_ARRAY_RO || (err && cmd == STOP_ARRAY))
		clear_bit(MD_CLOSING, &mddev->flags);
	return err;
}
#ifdef CONFIG_COMPAT
static int md_compat_ioctl(struct block_device *bdev, fmode_t mode,
		    unsigned int cmd, unsigned long arg)
{
	switch (cmd) {
	case HOT_REMOVE_DISK:
	case HOT_ADD_DISK:
	case SET_DISK_FAULTY:
	case SET_BITMAP_FILE:
		/* These take in integer arg, do not convert */
		break;
	default:
		arg = (unsigned long)compat_ptr(arg);
		break;
	}

	return md_ioctl(bdev, mode, cmd, arg);
}
#endif /* CONFIG_COMPAT */

static int md_set_read_only(struct block_device *bdev, bool ro)
{
	struct mddev *mddev = bdev->bd_disk->private_data;
	int err;

	err = mddev_lock(mddev);
	if (err)
		return err;

	if (!mddev->raid_disks && !mddev->external) {
		err = -ENODEV;
		goto out_unlock;
	}

	/*
	 * Transitioning to read-auto need only happen for arrays that call
	 * md_write_start and which are not ready for writes yet.
	 */
	if (!ro && mddev->ro == MD_RDONLY && mddev->pers) {
		err = restart_array(mddev);
		if (err)
			goto out_unlock;
		mddev->ro = MD_AUTO_READ;
	}

out_unlock:
	mddev_unlock(mddev);
	return err;
}

static int md_open(struct block_device *bdev, fmode_t mode)
{
	struct mddev *mddev;
	int err;

	spin_lock(&all_mddevs_lock);
	mddev = mddev_get(bdev->bd_disk->private_data);
	spin_unlock(&all_mddevs_lock);
	if (!mddev)
		return -ENODEV;

	err = mutex_lock_interruptible(&mddev->open_mutex);
	if (err)
		goto out;

	err = -ENODEV;
	if (test_bit(MD_CLOSING, &mddev->flags))
		goto out_unlock;

	atomic_inc(&mddev->openers);
	mutex_unlock(&mddev->open_mutex);

	bdev_check_media_change(bdev);
	return 0;

out_unlock:
	mutex_unlock(&mddev->open_mutex);
out:
	mddev_put(mddev);
	return err;
}

static void md_release(struct gendisk *disk, fmode_t mode)
{
	struct mddev *mddev = disk->private_data;

	BUG_ON(!mddev);
	atomic_dec(&mddev->openers);
	mddev_put(mddev);
}

static unsigned int md_check_events(struct gendisk *disk, unsigned int clearing)
{
	struct mddev *mddev = disk->private_data;
	unsigned int ret = 0;

	if (mddev->changed)
		ret = DISK_EVENT_MEDIA_CHANGE;
	mddev->changed = 0;
	return ret;
}

static void md_free_disk(struct gendisk *disk)
{
	struct mddev *mddev = disk->private_data;

	percpu_ref_exit(&mddev->writes_pending);
	mddev_free(mddev);
}

const struct block_device_operations md_fops =
{
	.owner		= THIS_MODULE,
	.submit_bio	= md_submit_bio,
	.open		= md_open,
	.release	= md_release,
	.ioctl		= md_ioctl,
#ifdef CONFIG_COMPAT
	.compat_ioctl	= md_compat_ioctl,
#endif
	.getgeo		= md_getgeo,
	.check_events	= md_check_events,
	.set_read_only	= md_set_read_only,
	.free_disk	= md_free_disk,
};

static int md_thread(void *arg)
{
	struct md_thread *thread = arg;

	/*
	 * md_thread is a 'system-thread', it's priority should be very
	 * high. We avoid resource deadlocks individually in each
	 * raid personality. (RAID5 does preallocation) We also use RR and
	 * the very same RT priority as kswapd, thus we will never get
	 * into a priority inversion deadlock.
	 *
	 * we definitely have to have equal or higher priority than
	 * bdflush, otherwise bdflush will deadlock if there are too
	 * many dirty RAID5 blocks.
	 */

	allow_signal(SIGKILL);
	while (!kthread_should_stop()) {

		/* We need to wait INTERRUPTIBLE so that
		 * we don't add to the load-average.
		 * That means we need to be sure no signals are
		 * pending
		 */
		if (signal_pending(current))
			flush_signals(current);

		wait_event_interruptible_timeout
			(thread->wqueue,
			 test_bit(THREAD_WAKEUP, &thread->flags)
			 || kthread_should_stop() || kthread_should_park(),
			 thread->timeout);

		clear_bit(THREAD_WAKEUP, &thread->flags);
		if (kthread_should_park())
			kthread_parkme();
		if (!kthread_should_stop())
			thread->run(thread);
	}

	return 0;
}

void md_wakeup_thread(struct md_thread *thread)
{
	if (thread) {
		pr_debug("md: waking up MD thread %s.\n", thread->tsk->comm);
		set_bit(THREAD_WAKEUP, &thread->flags);
		wake_up(&thread->wqueue);
	}
}
EXPORT_SYMBOL(md_wakeup_thread);

struct md_thread *md_register_thread(void (*run) (struct md_thread *),
		struct mddev *mddev, const char *name)
{
	struct md_thread *thread;

	thread = kzalloc(sizeof(struct md_thread), GFP_KERNEL);
	if (!thread)
		return NULL;

	init_waitqueue_head(&thread->wqueue);

	thread->run = run;
	thread->mddev = mddev;
	thread->timeout = MAX_SCHEDULE_TIMEOUT;
	thread->tsk = kthread_run(md_thread, thread,
				  "%s_%s",
				  mdname(thread->mddev),
				  name);
	if (IS_ERR(thread->tsk)) {
		kfree(thread);
		return NULL;
	}
	return thread;
}
EXPORT_SYMBOL(md_register_thread);

void md_unregister_thread(struct md_thread **threadp)
{
	struct md_thread *thread;

	/*
	 * Locking ensures that mddev_unlock does not wake_up a
	 * non-existent thread
	 */
	spin_lock(&pers_lock);
	thread = *threadp;
	if (!thread) {
		spin_unlock(&pers_lock);
		return;
	}
	*threadp = NULL;
	spin_unlock(&pers_lock);

	pr_debug("interrupting MD-thread pid %d\n", task_pid_nr(thread->tsk));
	kthread_stop(thread->tsk);
	kfree(thread);
}
EXPORT_SYMBOL(md_unregister_thread);

void md_error(struct mddev *mddev, struct md_rdev *rdev)
{
	if (!rdev || test_bit(Faulty, &rdev->flags))
		return;

	if (!mddev->pers || !mddev->pers->error_handler)
		return;
	mddev->pers->error_handler(mddev, rdev);

	if (mddev->pers->level == 0 || mddev->pers->level == LEVEL_LINEAR)
		return;

	if (mddev->degraded && !test_bit(MD_BROKEN, &mddev->flags))
		set_bit(MD_RECOVERY_RECOVER, &mddev->recovery);
	sysfs_notify_dirent_safe(rdev->sysfs_state);
	set_bit(MD_RECOVERY_INTR, &mddev->recovery);
	if (!test_bit(MD_BROKEN, &mddev->flags)) {
		set_bit(MD_RECOVERY_NEEDED, &mddev->recovery);
		md_wakeup_thread(mddev->thread);
	}
	if (mddev->event_work.func)
		queue_work(md_misc_wq, &mddev->event_work);
	md_new_event();
}
EXPORT_SYMBOL(md_error);

/* seq_file implementation /proc/mdstat */

static void status_unused(struct seq_file *seq)
{
	int i = 0;
	struct md_rdev *rdev;

	seq_printf(seq, "unused devices: ");

	list_for_each_entry(rdev, &pending_raid_disks, same_set) {
		i++;
		seq_printf(seq, "%pg ", rdev->bdev);
	}
	if (!i)
		seq_printf(seq, "<none>");

	seq_printf(seq, "\n");
}

static int status_resync(struct seq_file *seq, struct mddev *mddev)
{
	sector_t max_sectors, resync, res;
	unsigned long dt, db = 0;
	sector_t rt, curr_mark_cnt, resync_mark_cnt;
	int scale, recovery_active;
	unsigned int per_milli;

	if (test_bit(MD_RECOVERY_SYNC, &mddev->recovery) ||
	    test_bit(MD_RECOVERY_RESHAPE, &mddev->recovery))
		max_sectors = mddev->resync_max_sectors;
	else
		max_sectors = mddev->dev_sectors;

	resync = mddev->curr_resync;
	if (resync < MD_RESYNC_ACTIVE) {
		if (test_bit(MD_RECOVERY_DONE, &mddev->recovery))
			/* Still cleaning up */
			resync = max_sectors;
	} else if (resync > max_sectors) {
		resync = max_sectors;
	} else {
		res = atomic_read(&mddev->recovery_active);
		/*
		 * Resync has started, but the subtraction has overflowed or
		 * yielded one of the special values. Force it to active to
		 * ensure the status reports an active resync.
		 */
		if (resync < res || resync - res < MD_RESYNC_ACTIVE)
			resync = MD_RESYNC_ACTIVE;
		else
			resync -= res;
	}

	if (resync == MD_RESYNC_NONE) {
		if (test_bit(MD_RESYNCING_REMOTE, &mddev->recovery)) {
			struct md_rdev *rdev;

			rdev_for_each(rdev, mddev)
				if (rdev->raid_disk >= 0 &&
				    !test_bit(Faulty, &rdev->flags) &&
				    rdev->recovery_offset != MaxSector &&
				    rdev->recovery_offset) {
					seq_printf(seq, "\trecover=REMOTE");
					return 1;
				}
			if (mddev->reshape_position != MaxSector)
				seq_printf(seq, "\treshape=REMOTE");
			else
				seq_printf(seq, "\tresync=REMOTE");
			return 1;
		}
		if (mddev->recovery_cp < MaxSector) {
			seq_printf(seq, "\tresync=PENDING");
			return 1;
		}
		return 0;
	}
	if (resync < MD_RESYNC_ACTIVE) {
		seq_printf(seq, "\tresync=DELAYED");
		return 1;
	}

	WARN_ON(max_sectors == 0);
	/* Pick 'scale' such that (resync>>scale)*1000 will fit
	 * in a sector_t, and (max_sectors>>scale) will fit in a
	 * u32, as those are the requirements for sector_div.
	 * Thus 'scale' must be at least 10
	 */
	scale = 10;
	if (sizeof(sector_t) > sizeof(unsigned long)) {
		while ( max_sectors/2 > (1ULL<<(scale+32)))
			scale++;
	}
	res = (resync>>scale)*1000;
	sector_div(res, (u32)((max_sectors>>scale)+1));

	per_milli = res;
	{
		int i, x = per_milli/50, y = 20-x;
		seq_printf(seq, "[");
		for (i = 0; i < x; i++)
			seq_printf(seq, "=");
		seq_printf(seq, ">");
		for (i = 0; i < y; i++)
			seq_printf(seq, ".");
		seq_printf(seq, "] ");
	}
	seq_printf(seq, " %s =%3u.%u%% (%llu/%llu)",
		   (test_bit(MD_RECOVERY_RESHAPE, &mddev->recovery)?
		    "reshape" :
		    (test_bit(MD_RECOVERY_CHECK, &mddev->recovery)?
		     "check" :
		     (test_bit(MD_RECOVERY_SYNC, &mddev->recovery) ?
		      "resync" : "recovery"))),
		   per_milli/10, per_milli % 10,
		   (unsigned long long) resync/2,
		   (unsigned long long) max_sectors/2);

	/*
	 * dt: time from mark until now
	 * db: blocks written from mark until now
	 * rt: remaining time
	 *
	 * rt is a sector_t, which is always 64bit now. We are keeping
	 * the original algorithm, but it is not really necessary.
	 *
	 * Original algorithm:
	 *   So we divide before multiply in case it is 32bit and close
	 *   to the limit.
	 *   We scale the divisor (db) by 32 to avoid losing precision
	 *   near the end of resync when the number of remaining sectors
	 *   is close to 'db'.
	 *   We then divide rt by 32 after multiplying by db to compensate.
	 *   The '+1' avoids division by zero if db is very small.
	 */
	dt = ((jiffies - mddev->resync_mark) / HZ);
	if (!dt) dt++;

	curr_mark_cnt = mddev->curr_mark_cnt;
	recovery_active = atomic_read(&mddev->recovery_active);
	resync_mark_cnt = mddev->resync_mark_cnt;

	if (curr_mark_cnt >= (recovery_active + resync_mark_cnt))
		db = curr_mark_cnt - (recovery_active + resync_mark_cnt);

	rt = max_sectors - resync;    /* number of remaining sectors */
	rt = div64_u64(rt, db/32+1);
	rt *= dt;
	rt >>= 5;

	seq_printf(seq, " finish=%lu.%lumin", (unsigned long)rt / 60,
		   ((unsigned long)rt % 60)/6);

	seq_printf(seq, " speed=%ldK/sec", db/2/dt);
	return 1;
}

static void *md_seq_start(struct seq_file *seq, loff_t *pos)
{
	struct list_head *tmp;
	loff_t l = *pos;
	struct mddev *mddev;

	if (l == 0x10000) {
		++*pos;
		return (void *)2;
	}
	if (l > 0x10000)
		return NULL;
	if (!l--)
		/* header */
		return (void*)1;

	spin_lock(&all_mddevs_lock);
	list_for_each(tmp,&all_mddevs)
		if (!l--) {
			mddev = list_entry(tmp, struct mddev, all_mddevs);
			if (!mddev_get(mddev))
				continue;
			spin_unlock(&all_mddevs_lock);
			return mddev;
		}
	spin_unlock(&all_mddevs_lock);
	if (!l--)
		return (void*)2;/* tail */
	return NULL;
}

static void *md_seq_next(struct seq_file *seq, void *v, loff_t *pos)
{
	struct list_head *tmp;
	struct mddev *next_mddev, *mddev = v;
	struct mddev *to_put = NULL;

	++*pos;
	if (v == (void*)2)
		return NULL;

	spin_lock(&all_mddevs_lock);
	if (v == (void*)1) {
		tmp = all_mddevs.next;
	} else {
		to_put = mddev;
		tmp = mddev->all_mddevs.next;
	}

	for (;;) {
		if (tmp == &all_mddevs) {
			next_mddev = (void*)2;
			*pos = 0x10000;
			break;
		}
		next_mddev = list_entry(tmp, struct mddev, all_mddevs);
		if (mddev_get(next_mddev))
			break;
		mddev = next_mddev;
		tmp = mddev->all_mddevs.next;
	}
	spin_unlock(&all_mddevs_lock);

	if (to_put)
		mddev_put(to_put);
	return next_mddev;

}

static void md_seq_stop(struct seq_file *seq, void *v)
{
	struct mddev *mddev = v;

	if (mddev && v != (void*)1 && v != (void*)2)
		mddev_put(mddev);
}

static int md_seq_show(struct seq_file *seq, void *v)
{
	struct mddev *mddev = v;
	sector_t sectors;
	struct md_rdev *rdev;

	if (v == (void*)1) {
		struct md_personality *pers;
		seq_printf(seq, "Personalities : ");
		spin_lock(&pers_lock);
		list_for_each_entry(pers, &pers_list, list)
			seq_printf(seq, "[%s] ", pers->name);

		spin_unlock(&pers_lock);
		seq_printf(seq, "\n");
		seq->poll_event = atomic_read(&md_event_count);
		return 0;
	}
	if (v == (void*)2) {
		status_unused(seq);
		return 0;
	}

	spin_lock(&mddev->lock);
	if (mddev->pers || mddev->raid_disks || !list_empty(&mddev->disks)) {
		seq_printf(seq, "%s : %sactive", mdname(mddev),
						mddev->pers ? "" : "in");
		if (mddev->pers) {
			if (mddev->ro == MD_RDONLY)
				seq_printf(seq, " (read-only)");
			if (mddev->ro == MD_AUTO_READ)
				seq_printf(seq, " (auto-read-only)");
			seq_printf(seq, " %s", mddev->pers->name);
		}

		sectors = 0;
		rcu_read_lock();
		rdev_for_each_rcu(rdev, mddev) {
			seq_printf(seq, " %pg[%d]", rdev->bdev, rdev->desc_nr);

			if (test_bit(WriteMostly, &rdev->flags))
				seq_printf(seq, "(W)");
			if (test_bit(Journal, &rdev->flags))
				seq_printf(seq, "(J)");
			if (test_bit(Faulty, &rdev->flags)) {
				seq_printf(seq, "(F)");
				continue;
			}
			if (rdev->raid_disk < 0)
				seq_printf(seq, "(S)"); /* spare */
			if (test_bit(Replacement, &rdev->flags))
				seq_printf(seq, "(R)");
			sectors += rdev->sectors;
		}
		rcu_read_unlock();

		if (!list_empty(&mddev->disks)) {
			if (mddev->pers)
				seq_printf(seq, "\n      %llu blocks",
					   (unsigned long long)
					   mddev->array_sectors / 2);
			else
				seq_printf(seq, "\n      %llu blocks",
					   (unsigned long long)sectors / 2);
		}
		if (mddev->persistent) {
			if (mddev->major_version != 0 ||
			    mddev->minor_version != 90) {
				seq_printf(seq," super %d.%d",
					   mddev->major_version,
					   mddev->minor_version);
			}
		} else if (mddev->external)
			seq_printf(seq, " super external:%s",
				   mddev->metadata_type);
		else
			seq_printf(seq, " super non-persistent");

		if (mddev->pers) {
			mddev->pers->status(seq, mddev);
			seq_printf(seq, "\n      ");
			if (mddev->pers->sync_request) {
				if (status_resync(seq, mddev))
					seq_printf(seq, "\n      ");
			}
		} else
			seq_printf(seq, "\n       ");

		md_bitmap_status(seq, mddev->bitmap);

		seq_printf(seq, "\n");
	}
	spin_unlock(&mddev->lock);

	return 0;
}

static const struct seq_operations md_seq_ops = {
	.start  = md_seq_start,
	.next   = md_seq_next,
	.stop   = md_seq_stop,
	.show   = md_seq_show,
};

static int md_seq_open(struct inode *inode, struct file *file)
{
	struct seq_file *seq;
	int error;

	error = seq_open(file, &md_seq_ops);
	if (error)
		return error;

	seq = file->private_data;
	seq->poll_event = atomic_read(&md_event_count);
	return error;
}

static int md_unloading;
static __poll_t mdstat_poll(struct file *filp, poll_table *wait)
{
	struct seq_file *seq = filp->private_data;
	__poll_t mask;

	if (md_unloading)
		return EPOLLIN|EPOLLRDNORM|EPOLLERR|EPOLLPRI;
	poll_wait(filp, &md_event_waiters, wait);

	/* always allow read */
	mask = EPOLLIN | EPOLLRDNORM;

	if (seq->poll_event != atomic_read(&md_event_count))
		mask |= EPOLLERR | EPOLLPRI;
	return mask;
}

static const struct proc_ops mdstat_proc_ops = {
	.proc_open	= md_seq_open,
	.proc_read	= seq_read,
	.proc_lseek	= seq_lseek,
	.proc_release	= seq_release,
	.proc_poll	= mdstat_poll,
};

int register_md_personality(struct md_personality *p)
{
	pr_debug("md: %s personality registered for level %d\n",
		 p->name, p->level);
	spin_lock(&pers_lock);
	list_add_tail(&p->list, &pers_list);
	spin_unlock(&pers_lock);
	return 0;
}
EXPORT_SYMBOL(register_md_personality);

int unregister_md_personality(struct md_personality *p)
{
	pr_debug("md: %s personality unregistered\n", p->name);
	spin_lock(&pers_lock);
	list_del_init(&p->list);
	spin_unlock(&pers_lock);
	return 0;
}
EXPORT_SYMBOL(unregister_md_personality);

int register_md_cluster_operations(struct md_cluster_operations *ops,
				   struct module *module)
{
	int ret = 0;
	spin_lock(&pers_lock);
	if (md_cluster_ops != NULL)
		ret = -EALREADY;
	else {
		md_cluster_ops = ops;
		md_cluster_mod = module;
	}
	spin_unlock(&pers_lock);
	return ret;
}
EXPORT_SYMBOL(register_md_cluster_operations);

int unregister_md_cluster_operations(void)
{
	spin_lock(&pers_lock);
	md_cluster_ops = NULL;
	spin_unlock(&pers_lock);
	return 0;
}
EXPORT_SYMBOL(unregister_md_cluster_operations);

int md_setup_cluster(struct mddev *mddev, int nodes)
{
	int ret;
	if (!md_cluster_ops)
		request_module("md-cluster");
	spin_lock(&pers_lock);
	/* ensure module won't be unloaded */
	if (!md_cluster_ops || !try_module_get(md_cluster_mod)) {
		pr_warn("can't find md-cluster module or get its reference.\n");
		spin_unlock(&pers_lock);
		return -ENOENT;
	}
	spin_unlock(&pers_lock);

	ret = md_cluster_ops->join(mddev, nodes);
	if (!ret)
		mddev->safemode_delay = 0;
	return ret;
}

void md_cluster_stop(struct mddev *mddev)
{
	if (!md_cluster_ops)
		return;
	md_cluster_ops->leave(mddev);
	module_put(md_cluster_mod);
}

static int is_mddev_idle(struct mddev *mddev, int init)
{
	struct md_rdev *rdev;
	int idle;
	int curr_events;

	idle = 1;
	rcu_read_lock();
	rdev_for_each_rcu(rdev, mddev) {
		struct gendisk *disk = rdev->bdev->bd_disk;
		curr_events = (int)part_stat_read_accum(disk->part0, sectors) -
			      atomic_read(&disk->sync_io);
		/* sync IO will cause sync_io to increase before the disk_stats
		 * as sync_io is counted when a request starts, and
		 * disk_stats is counted when it completes.
		 * So resync activity will cause curr_events to be smaller than
		 * when there was no such activity.
		 * non-sync IO will cause disk_stat to increase without
		 * increasing sync_io so curr_events will (eventually)
		 * be larger than it was before.  Once it becomes
		 * substantially larger, the test below will cause
		 * the array to appear non-idle, and resync will slow
		 * down.
		 * If there is a lot of outstanding resync activity when
		 * we set last_event to curr_events, then all that activity
		 * completing might cause the array to appear non-idle
		 * and resync will be slowed down even though there might
		 * not have been non-resync activity.  This will only
		 * happen once though.  'last_events' will soon reflect
		 * the state where there is little or no outstanding
		 * resync requests, and further resync activity will
		 * always make curr_events less than last_events.
		 *
		 */
		if (init || curr_events - rdev->last_events > 64) {
			rdev->last_events = curr_events;
			idle = 0;
		}
	}
	rcu_read_unlock();
	return idle;
}

void md_done_sync(struct mddev *mddev, int blocks, int ok)
{
	/* another "blocks" (512byte) blocks have been synced */
	atomic_sub(blocks, &mddev->recovery_active);
	wake_up(&mddev->recovery_wait);
	if (!ok) {
		set_bit(MD_RECOVERY_INTR, &mddev->recovery);
		set_bit(MD_RECOVERY_ERROR, &mddev->recovery);
		md_wakeup_thread(mddev->thread);
		// stop recovery, signal do_sync ....
	}
}
EXPORT_SYMBOL(md_done_sync);

/* md_write_start(mddev, bi)
 * If we need to update some array metadata (e.g. 'active' flag
 * in superblock) before writing, schedule a superblock update
 * and wait for it to complete.
 * A return value of 'false' means that the write wasn't recorded
 * and cannot proceed as the array is being suspend.
 */
bool md_write_start(struct mddev *mddev, struct bio *bi)
{
	int did_change = 0;

	if (bio_data_dir(bi) != WRITE)
		return true;

	BUG_ON(mddev->ro == MD_RDONLY);
	if (mddev->ro == MD_AUTO_READ) {
		/* need to switch to read/write */
		mddev->ro = MD_RDWR;
		set_bit(MD_RECOVERY_NEEDED, &mddev->recovery);
		md_wakeup_thread(mddev->thread);
		md_wakeup_thread(mddev->sync_thread);
		did_change = 1;
	}
	rcu_read_lock();
	percpu_ref_get(&mddev->writes_pending);
	smp_mb(); /* Match smp_mb in set_in_sync() */
	if (mddev->safemode == 1)
		mddev->safemode = 0;
	/* sync_checkers is always 0 when writes_pending is in per-cpu mode */
	if (mddev->in_sync || mddev->sync_checkers) {
		spin_lock(&mddev->lock);
		if (mddev->in_sync) {
			mddev->in_sync = 0;
			set_bit(MD_SB_CHANGE_CLEAN, &mddev->sb_flags);
			set_bit(MD_SB_CHANGE_PENDING, &mddev->sb_flags);
			md_wakeup_thread(mddev->thread);
			did_change = 1;
		}
		spin_unlock(&mddev->lock);
	}
	rcu_read_unlock();
	if (did_change)
		sysfs_notify_dirent_safe(mddev->sysfs_state);
	if (!mddev->has_superblocks)
		return true;
	wait_event(mddev->sb_wait,
		   !test_bit(MD_SB_CHANGE_PENDING, &mddev->sb_flags) ||
		   is_md_suspended(mddev));
	if (test_bit(MD_SB_CHANGE_PENDING, &mddev->sb_flags)) {
		percpu_ref_put(&mddev->writes_pending);
		return false;
	}
	return true;
}
EXPORT_SYMBOL(md_write_start);

/* md_write_inc can only be called when md_write_start() has
 * already been called at least once of the current request.
 * It increments the counter and is useful when a single request
 * is split into several parts.  Each part causes an increment and
 * so needs a matching md_write_end().
 * Unlike md_write_start(), it is safe to call md_write_inc() inside
 * a spinlocked region.
 */
void md_write_inc(struct mddev *mddev, struct bio *bi)
{
	if (bio_data_dir(bi) != WRITE)
		return;
	WARN_ON_ONCE(mddev->in_sync || !md_is_rdwr(mddev));
	percpu_ref_get(&mddev->writes_pending);
}
EXPORT_SYMBOL(md_write_inc);

void md_write_end(struct mddev *mddev)
{
	percpu_ref_put(&mddev->writes_pending);

	if (mddev->safemode == 2)
		md_wakeup_thread(mddev->thread);
	else if (mddev->safemode_delay)
		/* The roundup() ensures this only performs locking once
		 * every ->safemode_delay jiffies
		 */
		mod_timer(&mddev->safemode_timer,
			  roundup(jiffies, mddev->safemode_delay) +
			  mddev->safemode_delay);
}

EXPORT_SYMBOL(md_write_end);

/* This is used by raid0 and raid10 */
void md_submit_discard_bio(struct mddev *mddev, struct md_rdev *rdev,
			struct bio *bio, sector_t start, sector_t size)
{
	struct bio *discard_bio = NULL;

	if (__blkdev_issue_discard(rdev->bdev, start, size, GFP_NOIO,
			&discard_bio) || !discard_bio)
		return;

	bio_chain(discard_bio, bio);
	bio_clone_blkg_association(discard_bio, bio);
	if (mddev->gendisk)
		trace_block_bio_remap(discard_bio,
				disk_devt(mddev->gendisk),
				bio->bi_iter.bi_sector);
	submit_bio_noacct(discard_bio);
}
EXPORT_SYMBOL_GPL(md_submit_discard_bio);

int acct_bioset_init(struct mddev *mddev)
{
	int err = 0;

	if (!bioset_initialized(&mddev->io_acct_set))
		err = bioset_init(&mddev->io_acct_set, BIO_POOL_SIZE,
			offsetof(struct md_io_acct, bio_clone), 0);
	return err;
}
EXPORT_SYMBOL_GPL(acct_bioset_init);

void acct_bioset_exit(struct mddev *mddev)
{
	bioset_exit(&mddev->io_acct_set);
}
EXPORT_SYMBOL_GPL(acct_bioset_exit);

static void md_end_io_acct(struct bio *bio)
{
	struct md_io_acct *md_io_acct = bio->bi_private;
	struct bio *orig_bio = md_io_acct->orig_bio;

	if (bio->bi_status && !orig_bio->bi_status)
		orig_bio->bi_status = bio->bi_status;

	bio_end_io_acct(orig_bio, md_io_acct->start_time);
	bio_put(bio);
	bio_endio(orig_bio);
}

/*
 * Used by personalities that don't already clone the bio and thus can't
 * easily add the timestamp to their extended bio structure.
 */
void md_account_bio(struct mddev *mddev, struct bio **bio)
{
	struct block_device *bdev = (*bio)->bi_bdev;
	struct md_io_acct *md_io_acct;
	struct bio *clone;

	if (!blk_queue_io_stat(bdev->bd_disk->queue))
		return;

	clone = bio_alloc_clone(bdev, *bio, GFP_NOIO, &mddev->io_acct_set);
	md_io_acct = container_of(clone, struct md_io_acct, bio_clone);
	md_io_acct->orig_bio = *bio;
	md_io_acct->start_time = bio_start_io_acct(*bio);

	clone->bi_end_io = md_end_io_acct;
	clone->bi_private = md_io_acct;
	*bio = clone;
}
EXPORT_SYMBOL_GPL(md_account_bio);

/* md_allow_write(mddev)
 * Calling this ensures that the array is marked 'active' so that writes
 * may proceed without blocking.  It is important to call this before
 * attempting a GFP_KERNEL allocation while holding the mddev lock.
 * Must be called with mddev_lock held.
 */
void md_allow_write(struct mddev *mddev)
{
	if (!mddev->pers)
		return;
	if (!md_is_rdwr(mddev))
		return;
	if (!mddev->pers->sync_request)
		return;

	spin_lock(&mddev->lock);
	if (mddev->in_sync) {
		mddev->in_sync = 0;
		set_bit(MD_SB_CHANGE_CLEAN, &mddev->sb_flags);
		set_bit(MD_SB_CHANGE_PENDING, &mddev->sb_flags);
		if (mddev->safemode_delay &&
		    mddev->safemode == 0)
			mddev->safemode = 1;
		spin_unlock(&mddev->lock);
		md_update_sb(mddev, 0);
		sysfs_notify_dirent_safe(mddev->sysfs_state);
		/* wait for the dirty state to be recorded in the metadata */
		wait_event(mddev->sb_wait,
			   !test_bit(MD_SB_CHANGE_PENDING, &mddev->sb_flags));
	} else
		spin_unlock(&mddev->lock);
}
EXPORT_SYMBOL_GPL(md_allow_write);

#define SYNC_MARKS	10
#define	SYNC_MARK_STEP	(3*HZ)
#define UPDATE_FREQUENCY (5*60*HZ)
void md_do_sync(struct md_thread *thread)
{
	struct mddev *mddev = thread->mddev;
	struct mddev *mddev2;
	unsigned int currspeed = 0, window;
	sector_t max_sectors,j, io_sectors, recovery_done;
	unsigned long mark[SYNC_MARKS];
	unsigned long update_time;
	sector_t mark_cnt[SYNC_MARKS];
	int last_mark,m;
	sector_t last_check;
	int skipped = 0;
	struct md_rdev *rdev;
	char *desc, *action = NULL;
	struct blk_plug plug;
	int ret;

	/* just incase thread restarts... */
	if (test_bit(MD_RECOVERY_DONE, &mddev->recovery) ||
	    test_bit(MD_RECOVERY_WAIT, &mddev->recovery))
		return;
	if (!md_is_rdwr(mddev)) {/* never try to sync a read-only array */
		set_bit(MD_RECOVERY_INTR, &mddev->recovery);
		return;
	}

	if (mddev_is_clustered(mddev)) {
		ret = md_cluster_ops->resync_start(mddev);
		if (ret)
			goto skip;

		set_bit(MD_CLUSTER_RESYNC_LOCKED, &mddev->flags);
		if (!(test_bit(MD_RECOVERY_SYNC, &mddev->recovery) ||
			test_bit(MD_RECOVERY_RESHAPE, &mddev->recovery) ||
			test_bit(MD_RECOVERY_RECOVER, &mddev->recovery))
		     && ((unsigned long long)mddev->curr_resync_completed
			 < (unsigned long long)mddev->resync_max_sectors))
			goto skip;
	}

	if (test_bit(MD_RECOVERY_SYNC, &mddev->recovery)) {
		if (test_bit(MD_RECOVERY_CHECK, &mddev->recovery)) {
			desc = "data-check";
			action = "check";
		} else if (test_bit(MD_RECOVERY_REQUESTED, &mddev->recovery)) {
			desc = "requested-resync";
			action = "repair";
		} else
			desc = "resync";
	} else if (test_bit(MD_RECOVERY_RESHAPE, &mddev->recovery))
		desc = "reshape";
	else
		desc = "recovery";

	mddev->last_sync_action = action ?: desc;

	/*
	 * Before starting a resync we must have set curr_resync to
	 * 2, and then checked that every "conflicting" array has curr_resync
	 * less than ours.  When we find one that is the same or higher
	 * we wait on resync_wait.  To avoid deadlock, we reduce curr_resync
	 * to 1 if we choose to yield (based arbitrarily on address of mddev structure).
	 * This will mean we have to start checking from the beginning again.
	 *
	 */

	do {
		int mddev2_minor = -1;
		mddev->curr_resync = MD_RESYNC_DELAYED;

	try_again:
		if (test_bit(MD_RECOVERY_INTR, &mddev->recovery))
			goto skip;
		spin_lock(&all_mddevs_lock);
		list_for_each_entry(mddev2, &all_mddevs, all_mddevs) {
			if (test_bit(MD_DELETED, &mddev2->flags))
				continue;
			if (mddev2 == mddev)
				continue;
			if (!mddev->parallel_resync
			&&  mddev2->curr_resync
			&&  match_mddev_units(mddev, mddev2)) {
				DEFINE_WAIT(wq);
				if (mddev < mddev2 &&
				    mddev->curr_resync == MD_RESYNC_DELAYED) {
					/* arbitrarily yield */
					mddev->curr_resync = MD_RESYNC_YIELDED;
					wake_up(&resync_wait);
				}
				if (mddev > mddev2 &&
				    mddev->curr_resync == MD_RESYNC_YIELDED)
					/* no need to wait here, we can wait the next
					 * time 'round when curr_resync == 2
					 */
					continue;
				/* We need to wait 'interruptible' so as not to
				 * contribute to the load average, and not to
				 * be caught by 'softlockup'
				 */
				prepare_to_wait(&resync_wait, &wq, TASK_INTERRUPTIBLE);
				if (!test_bit(MD_RECOVERY_INTR, &mddev->recovery) &&
				    mddev2->curr_resync >= mddev->curr_resync) {
					if (mddev2_minor != mddev2->md_minor) {
						mddev2_minor = mddev2->md_minor;
						pr_info("md: delaying %s of %s until %s has finished (they share one or more physical units)\n",
							desc, mdname(mddev),
							mdname(mddev2));
					}
					spin_unlock(&all_mddevs_lock);

					if (signal_pending(current))
						flush_signals(current);
					schedule();
					finish_wait(&resync_wait, &wq);
					goto try_again;
				}
				finish_wait(&resync_wait, &wq);
			}
		}
		spin_unlock(&all_mddevs_lock);
	} while (mddev->curr_resync < MD_RESYNC_DELAYED);

	j = 0;
	if (test_bit(MD_RECOVERY_SYNC, &mddev->recovery)) {
		/* resync follows the size requested by the personality,
		 * which defaults to physical size, but can be virtual size
		 */
		max_sectors = mddev->resync_max_sectors;
		atomic64_set(&mddev->resync_mismatches, 0);
		/* we don't use the checkpoint if there's a bitmap */
		if (test_bit(MD_RECOVERY_REQUESTED, &mddev->recovery))
			j = mddev->resync_min;
		else if (!mddev->bitmap)
			j = mddev->recovery_cp;

	} else if (test_bit(MD_RECOVERY_RESHAPE, &mddev->recovery)) {
		max_sectors = mddev->resync_max_sectors;
		/*
		 * If the original node aborts reshaping then we continue the
		 * reshaping, so set j again to avoid restart reshape from the
		 * first beginning
		 */
		if (mddev_is_clustered(mddev) &&
		    mddev->reshape_position != MaxSector)
			j = mddev->reshape_position;
	} else {
		/* recovery follows the physical size of devices */
		max_sectors = mddev->dev_sectors;
		j = MaxSector;
		rcu_read_lock();
		rdev_for_each_rcu(rdev, mddev)
			if (rdev->raid_disk >= 0 &&
			    !test_bit(Journal, &rdev->flags) &&
			    !test_bit(Faulty, &rdev->flags) &&
			    !test_bit(In_sync, &rdev->flags) &&
			    rdev->recovery_offset < j)
				j = rdev->recovery_offset;
		rcu_read_unlock();

		/* If there is a bitmap, we need to make sure all
		 * writes that started before we added a spare
		 * complete before we start doing a recovery.
		 * Otherwise the write might complete and (via
		 * bitmap_endwrite) set a bit in the bitmap after the
		 * recovery has checked that bit and skipped that
		 * region.
		 */
		if (mddev->bitmap) {
			mddev->pers->quiesce(mddev, 1);
			mddev->pers->quiesce(mddev, 0);
		}
	}

	pr_info("md: %s of RAID array %s\n", desc, mdname(mddev));
	pr_debug("md: minimum _guaranteed_  speed: %d KB/sec/disk.\n", speed_min(mddev));
	pr_debug("md: using maximum available idle IO bandwidth (but not more than %d KB/sec) for %s.\n",
		 speed_max(mddev), desc);

	is_mddev_idle(mddev, 1); /* this initializes IO event counters */

	io_sectors = 0;
	for (m = 0; m < SYNC_MARKS; m++) {
		mark[m] = jiffies;
		mark_cnt[m] = io_sectors;
	}
	last_mark = 0;
	mddev->resync_mark = mark[last_mark];
	mddev->resync_mark_cnt = mark_cnt[last_mark];

	/*
	 * Tune reconstruction:
	 */
	window = 32 * (PAGE_SIZE / 512);
	pr_debug("md: using %dk window, over a total of %lluk.\n",
		 window/2, (unsigned long long)max_sectors/2);

	atomic_set(&mddev->recovery_active, 0);
	last_check = 0;

	if (j>2) {
		pr_debug("md: resuming %s of %s from checkpoint.\n",
			 desc, mdname(mddev));
		mddev->curr_resync = j;
	} else
		mddev->curr_resync = MD_RESYNC_ACTIVE; /* no longer delayed */
	mddev->curr_resync_completed = j;
	sysfs_notify_dirent_safe(mddev->sysfs_completed);
	md_new_event();
	update_time = jiffies;

	blk_start_plug(&plug);
	while (j < max_sectors) {
		sector_t sectors;

		skipped = 0;

		if (!test_bit(MD_RECOVERY_RESHAPE, &mddev->recovery) &&
		    ((mddev->curr_resync > mddev->curr_resync_completed &&
		      (mddev->curr_resync - mddev->curr_resync_completed)
		      > (max_sectors >> 4)) ||
		     time_after_eq(jiffies, update_time + UPDATE_FREQUENCY) ||
		     (j - mddev->curr_resync_completed)*2
		     >= mddev->resync_max - mddev->curr_resync_completed ||
		     mddev->curr_resync_completed > mddev->resync_max
			    )) {
			/* time to update curr_resync_completed */
			wait_event(mddev->recovery_wait,
				   atomic_read(&mddev->recovery_active) == 0);
			mddev->curr_resync_completed = j;
			if (test_bit(MD_RECOVERY_SYNC, &mddev->recovery) &&
			    j > mddev->recovery_cp)
				mddev->recovery_cp = j;
			update_time = jiffies;
			set_bit(MD_SB_CHANGE_CLEAN, &mddev->sb_flags);
			sysfs_notify_dirent_safe(mddev->sysfs_completed);
		}

		while (j >= mddev->resync_max &&
		       !test_bit(MD_RECOVERY_INTR, &mddev->recovery)) {
			/* As this condition is controlled by user-space,
			 * we can block indefinitely, so use '_interruptible'
			 * to avoid triggering warnings.
			 */
			flush_signals(current); /* just in case */
			wait_event_interruptible(mddev->recovery_wait,
						 mddev->resync_max > j
						 || test_bit(MD_RECOVERY_INTR,
							     &mddev->recovery));
		}

		if (test_bit(MD_RECOVERY_INTR, &mddev->recovery))
			break;

		sectors = mddev->pers->sync_request(mddev, j, &skipped);
		if (sectors == 0) {
			set_bit(MD_RECOVERY_INTR, &mddev->recovery);
			break;
		}

		if (!skipped) { /* actual IO requested */
			io_sectors += sectors;
			atomic_add(sectors, &mddev->recovery_active);
		}

		if (test_bit(MD_RECOVERY_INTR, &mddev->recovery))
			break;

		j += sectors;
		if (j > max_sectors)
			/* when skipping, extra large numbers can be returned. */
			j = max_sectors;
		if (j > 2)
			mddev->curr_resync = j;
		mddev->curr_mark_cnt = io_sectors;
		if (last_check == 0)
			/* this is the earliest that rebuild will be
			 * visible in /proc/mdstat
			 */
			md_new_event();

		if (last_check + window > io_sectors || j == max_sectors)
			continue;

		last_check = io_sectors;
	repeat:
		if (time_after_eq(jiffies, mark[last_mark] + SYNC_MARK_STEP )) {
			/* step marks */
			int next = (last_mark+1) % SYNC_MARKS;

			mddev->resync_mark = mark[next];
			mddev->resync_mark_cnt = mark_cnt[next];
			mark[next] = jiffies;
			mark_cnt[next] = io_sectors - atomic_read(&mddev->recovery_active);
			last_mark = next;
		}

		if (test_bit(MD_RECOVERY_INTR, &mddev->recovery))
			break;

		/*
		 * this loop exits only if either when we are slower than
		 * the 'hard' speed limit, or the system was IO-idle for
		 * a jiffy.
		 * the system might be non-idle CPU-wise, but we only care
		 * about not overloading the IO subsystem. (things like an
		 * e2fsck being done on the RAID array should execute fast)
		 */
		cond_resched();

		recovery_done = io_sectors - atomic_read(&mddev->recovery_active);
		currspeed = ((unsigned long)(recovery_done - mddev->resync_mark_cnt))/2
			/((jiffies-mddev->resync_mark)/HZ +1) +1;

		if (currspeed > speed_min(mddev)) {
			if (currspeed > speed_max(mddev)) {
				msleep(500);
				goto repeat;
			}
			if (!is_mddev_idle(mddev, 0)) {
				/*
				 * Give other IO more of a chance.
				 * The faster the devices, the less we wait.
				 */
				wait_event(mddev->recovery_wait,
					   !atomic_read(&mddev->recovery_active));
			}
		}
	}
	pr_info("md: %s: %s %s.\n",mdname(mddev), desc,
		test_bit(MD_RECOVERY_INTR, &mddev->recovery)
		? "interrupted" : "done");
	/*
	 * this also signals 'finished resyncing' to md_stop
	 */
	blk_finish_plug(&plug);
	wait_event(mddev->recovery_wait, !atomic_read(&mddev->recovery_active));

	if (!test_bit(MD_RECOVERY_RESHAPE, &mddev->recovery) &&
	    !test_bit(MD_RECOVERY_INTR, &mddev->recovery) &&
	    mddev->curr_resync >= MD_RESYNC_ACTIVE) {
		mddev->curr_resync_completed = mddev->curr_resync;
		sysfs_notify_dirent_safe(mddev->sysfs_completed);
	}
	mddev->pers->sync_request(mddev, max_sectors, &skipped);

	if (!test_bit(MD_RECOVERY_CHECK, &mddev->recovery) &&
	    mddev->curr_resync > MD_RESYNC_ACTIVE) {
		if (test_bit(MD_RECOVERY_SYNC, &mddev->recovery)) {
			if (test_bit(MD_RECOVERY_INTR, &mddev->recovery)) {
				if (mddev->curr_resync >= mddev->recovery_cp) {
					pr_debug("md: checkpointing %s of %s.\n",
						 desc, mdname(mddev));
					if (test_bit(MD_RECOVERY_ERROR,
						&mddev->recovery))
						mddev->recovery_cp =
							mddev->curr_resync_completed;
					else
						mddev->recovery_cp =
							mddev->curr_resync;
				}
			} else
				mddev->recovery_cp = MaxSector;
		} else {
			if (!test_bit(MD_RECOVERY_INTR, &mddev->recovery))
				mddev->curr_resync = MaxSector;
			if (!test_bit(MD_RECOVERY_RESHAPE, &mddev->recovery) &&
			    test_bit(MD_RECOVERY_RECOVER, &mddev->recovery)) {
				rcu_read_lock();
				rdev_for_each_rcu(rdev, mddev)
					if (rdev->raid_disk >= 0 &&
					    mddev->delta_disks >= 0 &&
					    !test_bit(Journal, &rdev->flags) &&
					    !test_bit(Faulty, &rdev->flags) &&
					    !test_bit(In_sync, &rdev->flags) &&
					    rdev->recovery_offset < mddev->curr_resync)
						rdev->recovery_offset = mddev->curr_resync;
				rcu_read_unlock();
			}
		}
	}
 skip:
	/* set CHANGE_PENDING here since maybe another update is needed,
	 * so other nodes are informed. It should be harmless for normal
	 * raid */
	set_mask_bits(&mddev->sb_flags, 0,
		      BIT(MD_SB_CHANGE_PENDING) | BIT(MD_SB_CHANGE_DEVS));

	if (test_bit(MD_RECOVERY_RESHAPE, &mddev->recovery) &&
			!test_bit(MD_RECOVERY_INTR, &mddev->recovery) &&
			mddev->delta_disks > 0 &&
			mddev->pers->finish_reshape &&
			mddev->pers->size &&
			mddev->queue) {
		mddev_lock_nointr(mddev);
		md_set_array_sectors(mddev, mddev->pers->size(mddev, 0, 0));
		mddev_unlock(mddev);
		if (!mddev_is_clustered(mddev))
			set_capacity_and_notify(mddev->gendisk,
						mddev->array_sectors);
	}

	spin_lock(&mddev->lock);
	if (!test_bit(MD_RECOVERY_INTR, &mddev->recovery)) {
		/* We completed so min/max setting can be forgotten if used. */
		if (test_bit(MD_RECOVERY_REQUESTED, &mddev->recovery))
			mddev->resync_min = 0;
		mddev->resync_max = MaxSector;
	} else if (test_bit(MD_RECOVERY_REQUESTED, &mddev->recovery))
		mddev->resync_min = mddev->curr_resync_completed;
	set_bit(MD_RECOVERY_DONE, &mddev->recovery);
	mddev->curr_resync = MD_RESYNC_NONE;
	spin_unlock(&mddev->lock);

	wake_up(&resync_wait);
	md_wakeup_thread(mddev->thread);
	return;
}
EXPORT_SYMBOL_GPL(md_do_sync);

static int remove_and_add_spares(struct mddev *mddev,
				 struct md_rdev *this)
{
	struct md_rdev *rdev;
	int spares = 0;
	int removed = 0;
	bool remove_some = false;

	if (this && test_bit(MD_RECOVERY_RUNNING, &mddev->recovery))
		/* Mustn't remove devices when resync thread is running */
		return 0;

	rdev_for_each(rdev, mddev) {
		if ((this == NULL || rdev == this) &&
		    rdev->raid_disk >= 0 &&
		    !test_bit(Blocked, &rdev->flags) &&
		    test_bit(Faulty, &rdev->flags) &&
		    atomic_read(&rdev->nr_pending)==0) {
			/* Faulty non-Blocked devices with nr_pending == 0
			 * never get nr_pending incremented,
			 * never get Faulty cleared, and never get Blocked set.
			 * So we can synchronize_rcu now rather than once per device
			 */
			remove_some = true;
			set_bit(RemoveSynchronized, &rdev->flags);
		}
	}

	if (remove_some)
		synchronize_rcu();
	rdev_for_each(rdev, mddev) {
		if ((this == NULL || rdev == this) &&
		    rdev->raid_disk >= 0 &&
		    !test_bit(Blocked, &rdev->flags) &&
		    ((test_bit(RemoveSynchronized, &rdev->flags) ||
		     (!test_bit(In_sync, &rdev->flags) &&
		      !test_bit(Journal, &rdev->flags))) &&
		    atomic_read(&rdev->nr_pending)==0)) {
			if (mddev->pers->hot_remove_disk(
				    mddev, rdev) == 0) {
				sysfs_unlink_rdev(mddev, rdev);
				rdev->saved_raid_disk = rdev->raid_disk;
				rdev->raid_disk = -1;
				removed++;
			}
		}
		if (remove_some && test_bit(RemoveSynchronized, &rdev->flags))
			clear_bit(RemoveSynchronized, &rdev->flags);
	}

	if (removed && mddev->kobj.sd)
		sysfs_notify_dirent_safe(mddev->sysfs_degraded);

	if (this && removed)
		goto no_add;

	rdev_for_each(rdev, mddev) {
		if (this && this != rdev)
			continue;
		if (test_bit(Candidate, &rdev->flags))
			continue;
		if (rdev->raid_disk >= 0 &&
		    !test_bit(In_sync, &rdev->flags) &&
		    !test_bit(Journal, &rdev->flags) &&
		    !test_bit(Faulty, &rdev->flags))
			spares++;
		if (rdev->raid_disk >= 0)
			continue;
		if (test_bit(Faulty, &rdev->flags))
			continue;
		if (!test_bit(Journal, &rdev->flags)) {
			if (!md_is_rdwr(mddev) &&
			    !(rdev->saved_raid_disk >= 0 &&
			      !test_bit(Bitmap_sync, &rdev->flags)))
				continue;

			rdev->recovery_offset = 0;
		}
		if (mddev->pers->hot_add_disk(mddev, rdev) == 0) {
			/* failure here is OK */
			sysfs_link_rdev(mddev, rdev);
			if (!test_bit(Journal, &rdev->flags))
				spares++;
			md_new_event();
			set_bit(MD_SB_CHANGE_DEVS, &mddev->sb_flags);
		}
	}
no_add:
	if (removed)
		set_bit(MD_SB_CHANGE_DEVS, &mddev->sb_flags);
	return spares;
}

static void md_start_sync(struct work_struct *ws)
{
	struct mddev *mddev = container_of(ws, struct mddev, del_work);

	mddev->sync_thread = md_register_thread(md_do_sync,
						mddev,
						"resync");
	if (!mddev->sync_thread) {
		pr_warn("%s: could not start resync thread...\n",
			mdname(mddev));
		/* leave the spares where they are, it shouldn't hurt */
		clear_bit(MD_RECOVERY_SYNC, &mddev->recovery);
		clear_bit(MD_RECOVERY_RESHAPE, &mddev->recovery);
		clear_bit(MD_RECOVERY_REQUESTED, &mddev->recovery);
		clear_bit(MD_RECOVERY_CHECK, &mddev->recovery);
		clear_bit(MD_RECOVERY_RUNNING, &mddev->recovery);
		wake_up(&resync_wait);
		if (test_and_clear_bit(MD_RECOVERY_RECOVER,
				       &mddev->recovery))
			if (mddev->sysfs_action)
				sysfs_notify_dirent_safe(mddev->sysfs_action);
	} else
		md_wakeup_thread(mddev->sync_thread);
	sysfs_notify_dirent_safe(mddev->sysfs_action);
	md_new_event();
}

/*
 * This routine is regularly called by all per-raid-array threads to
 * deal with generic issues like resync and super-block update.
 * Raid personalities that don't have a thread (linear/raid0) do not
 * need this as they never do any recovery or update the superblock.
 *
 * It does not do any resync itself, but rather "forks" off other threads
 * to do that as needed.
 * When it is determined that resync is needed, we set MD_RECOVERY_RUNNING in
 * "->recovery" and create a thread at ->sync_thread.
 * When the thread finishes it sets MD_RECOVERY_DONE
 * and wakeups up this thread which will reap the thread and finish up.
 * This thread also removes any faulty devices (with nr_pending == 0).
 *
 * The overall approach is:
 *  1/ if the superblock needs updating, update it.
 *  2/ If a recovery thread is running, don't do anything else.
 *  3/ If recovery has finished, clean up, possibly marking spares active.
 *  4/ If there are any faulty devices, remove them.
 *  5/ If array is degraded, try to add spares devices
 *  6/ If array has spares or is not in-sync, start a resync thread.
 */
void md_check_recovery(struct mddev *mddev)
{
	if (test_bit(MD_ALLOW_SB_UPDATE, &mddev->flags) && mddev->sb_flags) {
		/* Write superblock - thread that called mddev_suspend()
		 * holds reconfig_mutex for us.
		 */
		set_bit(MD_UPDATING_SB, &mddev->flags);
		smp_mb__after_atomic();
		if (test_bit(MD_ALLOW_SB_UPDATE, &mddev->flags))
			md_update_sb(mddev, 0);
		clear_bit_unlock(MD_UPDATING_SB, &mddev->flags);
		wake_up(&mddev->sb_wait);
	}

	if (is_md_suspended(mddev))
		return;

	if (mddev->bitmap)
		md_bitmap_daemon_work(mddev);

	if (signal_pending(current)) {
		if (mddev->pers->sync_request && !mddev->external) {
			pr_debug("md: %s in immediate safe mode\n",
				 mdname(mddev));
			mddev->safemode = 2;
		}
		flush_signals(current);
	}

	if (!md_is_rdwr(mddev) &&
	    !test_bit(MD_RECOVERY_NEEDED, &mddev->recovery))
		return;
	if ( ! (
		(mddev->sb_flags & ~ (1<<MD_SB_CHANGE_PENDING)) ||
		test_bit(MD_RECOVERY_NEEDED, &mddev->recovery) ||
		test_bit(MD_RECOVERY_DONE, &mddev->recovery) ||
		(mddev->external == 0 && mddev->safemode == 1) ||
		(mddev->safemode == 2
		 && !mddev->in_sync && mddev->recovery_cp == MaxSector)
		))
		return;

	if (mddev_trylock(mddev)) {
		int spares = 0;
		bool try_set_sync = mddev->safemode != 0;

		if (!mddev->external && mddev->safemode == 1)
			mddev->safemode = 0;

		if (!md_is_rdwr(mddev)) {
			struct md_rdev *rdev;
			if (!mddev->external && mddev->in_sync)
				/* 'Blocked' flag not needed as failed devices
				 * will be recorded if array switched to read/write.
				 * Leaving it set will prevent the device
				 * from being removed.
				 */
				rdev_for_each(rdev, mddev)
					clear_bit(Blocked, &rdev->flags);
			/* On a read-only array we can:
			 * - remove failed devices
			 * - add already-in_sync devices if the array itself
			 *   is in-sync.
			 * As we only add devices that are already in-sync,
			 * we can activate the spares immediately.
			 */
			remove_and_add_spares(mddev, NULL);
			/* There is no thread, but we need to call
			 * ->spare_active and clear saved_raid_disk
			 */
			set_bit(MD_RECOVERY_INTR, &mddev->recovery);
			md_unregister_thread(&mddev->sync_thread);
			md_reap_sync_thread(mddev);
			clear_bit(MD_RECOVERY_RECOVER, &mddev->recovery);
			clear_bit(MD_RECOVERY_NEEDED, &mddev->recovery);
			clear_bit(MD_SB_CHANGE_PENDING, &mddev->sb_flags);
			goto unlock;
		}

		if (mddev_is_clustered(mddev)) {
			struct md_rdev *rdev, *tmp;
			/* kick the device if another node issued a
			 * remove disk.
			 */
			rdev_for_each_safe(rdev, tmp, mddev) {
				if (test_and_clear_bit(ClusterRemove, &rdev->flags) &&
						rdev->raid_disk < 0)
					md_kick_rdev_from_array(rdev);
			}
		}

		if (try_set_sync && !mddev->external && !mddev->in_sync) {
			spin_lock(&mddev->lock);
			set_in_sync(mddev);
			spin_unlock(&mddev->lock);
		}

		if (mddev->sb_flags)
			md_update_sb(mddev, 0);

		if (test_bit(MD_RECOVERY_RUNNING, &mddev->recovery) &&
		    !test_bit(MD_RECOVERY_DONE, &mddev->recovery)) {
			/* resync/recovery still happening */
			clear_bit(MD_RECOVERY_NEEDED, &mddev->recovery);
			goto unlock;
		}
		if (mddev->sync_thread) {
			md_unregister_thread(&mddev->sync_thread);
			md_reap_sync_thread(mddev);
			goto unlock;
		}
		/* Set RUNNING before clearing NEEDED to avoid
		 * any transients in the value of "sync_action".
		 */
		mddev->curr_resync_completed = 0;
		spin_lock(&mddev->lock);
		set_bit(MD_RECOVERY_RUNNING, &mddev->recovery);
		spin_unlock(&mddev->lock);
		/* Clear some bits that don't mean anything, but
		 * might be left set
		 */
		clear_bit(MD_RECOVERY_INTR, &mddev->recovery);
		clear_bit(MD_RECOVERY_DONE, &mddev->recovery);

		if (!test_and_clear_bit(MD_RECOVERY_NEEDED, &mddev->recovery) ||
		    test_bit(MD_RECOVERY_FROZEN, &mddev->recovery))
			goto not_running;
		/* no recovery is running.
		 * remove any failed drives, then
		 * add spares if possible.
		 * Spares are also removed and re-added, to allow
		 * the personality to fail the re-add.
		 */

		if (mddev->reshape_position != MaxSector) {
			if (mddev->pers->check_reshape == NULL ||
			    mddev->pers->check_reshape(mddev) != 0)
				/* Cannot proceed */
				goto not_running;
			set_bit(MD_RECOVERY_RESHAPE, &mddev->recovery);
			clear_bit(MD_RECOVERY_RECOVER, &mddev->recovery);
		} else if ((spares = remove_and_add_spares(mddev, NULL))) {
			clear_bit(MD_RECOVERY_SYNC, &mddev->recovery);
			clear_bit(MD_RECOVERY_CHECK, &mddev->recovery);
			clear_bit(MD_RECOVERY_REQUESTED, &mddev->recovery);
			set_bit(MD_RECOVERY_RECOVER, &mddev->recovery);
		} else if (mddev->recovery_cp < MaxSector) {
			set_bit(MD_RECOVERY_SYNC, &mddev->recovery);
			clear_bit(MD_RECOVERY_RECOVER, &mddev->recovery);
		} else if (!test_bit(MD_RECOVERY_SYNC, &mddev->recovery))
			/* nothing to be done ... */
			goto not_running;

		if (mddev->pers->sync_request) {
			if (spares) {
				/* We are adding a device or devices to an array
				 * which has the bitmap stored on all devices.
				 * So make sure all bitmap pages get written
				 */
				md_bitmap_write_all(mddev->bitmap);
			}
			INIT_WORK(&mddev->del_work, md_start_sync);
			queue_work(md_misc_wq, &mddev->del_work);
			goto unlock;
		}
	not_running:
		if (!mddev->sync_thread) {
			clear_bit(MD_RECOVERY_RUNNING, &mddev->recovery);
			wake_up(&resync_wait);
			if (test_and_clear_bit(MD_RECOVERY_RECOVER,
					       &mddev->recovery))
				if (mddev->sysfs_action)
					sysfs_notify_dirent_safe(mddev->sysfs_action);
		}
	unlock:
		wake_up(&mddev->sb_wait);
		mddev_unlock(mddev);
	}
}
EXPORT_SYMBOL(md_check_recovery);

void md_reap_sync_thread(struct mddev *mddev)
{
	struct md_rdev *rdev;
	sector_t old_dev_sectors = mddev->dev_sectors;
	bool is_reshaped = false;

	/* sync_thread should be unregistered, collect result */
	if (!test_bit(MD_RECOVERY_INTR, &mddev->recovery) &&
	    !test_bit(MD_RECOVERY_REQUESTED, &mddev->recovery) &&
	    mddev->degraded != mddev->raid_disks) {
		/* success...*/
		/* activate any spares */
		if (mddev->pers->spare_active(mddev)) {
			sysfs_notify_dirent_safe(mddev->sysfs_degraded);
			set_bit(MD_SB_CHANGE_DEVS, &mddev->sb_flags);
		}
	}
	if (test_bit(MD_RECOVERY_RESHAPE, &mddev->recovery) &&
	    mddev->pers->finish_reshape) {
		mddev->pers->finish_reshape(mddev);
		if (mddev_is_clustered(mddev))
			is_reshaped = true;
	}

	/* If array is no-longer degraded, then any saved_raid_disk
	 * information must be scrapped.
	 */
	if (!mddev->degraded)
		rdev_for_each(rdev, mddev)
			rdev->saved_raid_disk = -1;

	md_update_sb(mddev, 1);
	/* MD_SB_CHANGE_PENDING should be cleared by md_update_sb, so we can
	 * call resync_finish here if MD_CLUSTER_RESYNC_LOCKED is set by
	 * clustered raid */
	if (test_and_clear_bit(MD_CLUSTER_RESYNC_LOCKED, &mddev->flags))
		md_cluster_ops->resync_finish(mddev);
	clear_bit(MD_RECOVERY_RUNNING, &mddev->recovery);
	clear_bit(MD_RECOVERY_DONE, &mddev->recovery);
	clear_bit(MD_RECOVERY_SYNC, &mddev->recovery);
	clear_bit(MD_RECOVERY_RESHAPE, &mddev->recovery);
	clear_bit(MD_RECOVERY_REQUESTED, &mddev->recovery);
	clear_bit(MD_RECOVERY_CHECK, &mddev->recovery);
	/*
	 * We call md_cluster_ops->update_size here because sync_size could
	 * be changed by md_update_sb, and MD_RECOVERY_RESHAPE is cleared,
	 * so it is time to update size across cluster.
	 */
	if (mddev_is_clustered(mddev) && is_reshaped
				      && !test_bit(MD_CLOSING, &mddev->flags))
		md_cluster_ops->update_size(mddev, old_dev_sectors);
	wake_up(&resync_wait);
	/* flag recovery needed just to double check */
	set_bit(MD_RECOVERY_NEEDED, &mddev->recovery);
	sysfs_notify_dirent_safe(mddev->sysfs_completed);
	sysfs_notify_dirent_safe(mddev->sysfs_action);
	md_new_event();
	if (mddev->event_work.func)
		queue_work(md_misc_wq, &mddev->event_work);
}
EXPORT_SYMBOL(md_reap_sync_thread);

void md_wait_for_blocked_rdev(struct md_rdev *rdev, struct mddev *mddev)
{
	sysfs_notify_dirent_safe(rdev->sysfs_state);
	wait_event_timeout(rdev->blocked_wait,
			   !test_bit(Blocked, &rdev->flags) &&
			   !test_bit(BlockedBadBlocks, &rdev->flags),
			   msecs_to_jiffies(5000));
	rdev_dec_pending(rdev, mddev);
}
EXPORT_SYMBOL(md_wait_for_blocked_rdev);

void md_finish_reshape(struct mddev *mddev)
{
	/* called be personality module when reshape completes. */
	struct md_rdev *rdev;

	rdev_for_each(rdev, mddev) {
		if (rdev->data_offset > rdev->new_data_offset)
			rdev->sectors += rdev->data_offset - rdev->new_data_offset;
		else
			rdev->sectors -= rdev->new_data_offset - rdev->data_offset;
		rdev->data_offset = rdev->new_data_offset;
	}
}
EXPORT_SYMBOL(md_finish_reshape);

/* Bad block management */

/* Returns 1 on success, 0 on failure */
int rdev_set_badblocks(struct md_rdev *rdev, sector_t s, int sectors,
		       int is_new)
{
	struct mddev *mddev = rdev->mddev;
	int rv;
	if (is_new)
		s += rdev->new_data_offset;
	else
		s += rdev->data_offset;
	rv = badblocks_set(&rdev->badblocks, s, sectors, 0);
	if (rv == 0) {
		/* Make sure they get written out promptly */
		if (test_bit(ExternalBbl, &rdev->flags))
			sysfs_notify_dirent_safe(rdev->sysfs_unack_badblocks);
		sysfs_notify_dirent_safe(rdev->sysfs_state);
		set_mask_bits(&mddev->sb_flags, 0,
			      BIT(MD_SB_CHANGE_CLEAN) | BIT(MD_SB_CHANGE_PENDING));
		md_wakeup_thread(rdev->mddev->thread);
		return 1;
	} else
		return 0;
}
EXPORT_SYMBOL_GPL(rdev_set_badblocks);

int rdev_clear_badblocks(struct md_rdev *rdev, sector_t s, int sectors,
			 int is_new)
{
	int rv;
	if (is_new)
		s += rdev->new_data_offset;
	else
		s += rdev->data_offset;
	rv = badblocks_clear(&rdev->badblocks, s, sectors);
	if ((rv == 0) && test_bit(ExternalBbl, &rdev->flags))
		sysfs_notify_dirent_safe(rdev->sysfs_badblocks);
	return rv;
}
EXPORT_SYMBOL_GPL(rdev_clear_badblocks);

static int md_notify_reboot(struct notifier_block *this,
			    unsigned long code, void *x)
{
	struct mddev *mddev, *n;
	int need_delay = 0;

	spin_lock(&all_mddevs_lock);
	list_for_each_entry_safe(mddev, n, &all_mddevs, all_mddevs) {
		if (!mddev_get(mddev))
			continue;
		spin_unlock(&all_mddevs_lock);
		if (mddev_trylock(mddev)) {
			if (mddev->pers)
				__md_stop_writes(mddev);
			if (mddev->persistent)
				mddev->safemode = 2;
			mddev_unlock(mddev);
		}
		need_delay = 1;
		mddev_put(mddev);
		spin_lock(&all_mddevs_lock);
	}
	spin_unlock(&all_mddevs_lock);

	/*
	 * certain more exotic SCSI devices are known to be
	 * volatile wrt too early system reboots. While the
	 * right place to handle this issue is the given
	 * driver, we do want to have a safe RAID driver ...
	 */
	if (need_delay)
		msleep(1000);

	return NOTIFY_DONE;
}

static struct notifier_block md_notifier = {
	.notifier_call	= md_notify_reboot,
	.next		= NULL,
	.priority	= INT_MAX, /* before any real devices */
};

static void md_geninit(void)
{
	pr_debug("md: sizeof(mdp_super_t) = %d\n", (int)sizeof(mdp_super_t));

	proc_create("mdstat", S_IRUGO, NULL, &mdstat_proc_ops);
}

static int __init md_init(void)
{
	int ret = -ENOMEM;

	md_wq = alloc_workqueue("md", WQ_MEM_RECLAIM, 0);
	if (!md_wq)
		goto err_wq;

	md_misc_wq = alloc_workqueue("md_misc", 0, 0);
	if (!md_misc_wq)
		goto err_misc_wq;

	md_rdev_misc_wq = alloc_workqueue("md_rdev_misc", 0, 0);
	if (!md_rdev_misc_wq)
		goto err_rdev_misc_wq;

	ret = __register_blkdev(MD_MAJOR, "md", md_probe);
	if (ret < 0)
		goto err_md;

	ret = __register_blkdev(0, "mdp", md_probe);
	if (ret < 0)
		goto err_mdp;
	mdp_major = ret;

	register_reboot_notifier(&md_notifier);
	raid_table_header = register_sysctl_table(raid_root_table);

	md_geninit();
	return 0;

err_mdp:
	unregister_blkdev(MD_MAJOR, "md");
err_md:
	destroy_workqueue(md_rdev_misc_wq);
err_rdev_misc_wq:
	destroy_workqueue(md_misc_wq);
err_misc_wq:
	destroy_workqueue(md_wq);
err_wq:
	return ret;
}

static void check_sb_changes(struct mddev *mddev, struct md_rdev *rdev)
{
	struct mdp_superblock_1 *sb = page_address(rdev->sb_page);
	struct md_rdev *rdev2, *tmp;
	int role, ret;

	/*
	 * If size is changed in another node then we need to
	 * do resize as well.
	 */
	if (mddev->dev_sectors != le64_to_cpu(sb->size)) {
		ret = mddev->pers->resize(mddev, le64_to_cpu(sb->size));
		if (ret)
			pr_info("md-cluster: resize failed\n");
		else
			md_bitmap_update_sb(mddev->bitmap);
	}

	/* Check for change of roles in the active devices */
	rdev_for_each_safe(rdev2, tmp, mddev) {
		if (test_bit(Faulty, &rdev2->flags))
			continue;

		/* Check if the roles changed */
		role = le16_to_cpu(sb->dev_roles[rdev2->desc_nr]);

		if (test_bit(Candidate, &rdev2->flags)) {
			if (role == MD_DISK_ROLE_FAULTY) {
				pr_info("md: Removing Candidate device %pg because add failed\n",
					rdev2->bdev);
				md_kick_rdev_from_array(rdev2);
				continue;
			}
			else
				clear_bit(Candidate, &rdev2->flags);
		}

		if (role != rdev2->raid_disk) {
			/*
			 * got activated except reshape is happening.
			 */
			if (rdev2->raid_disk == -1 && role != MD_DISK_ROLE_SPARE &&
			    !(le32_to_cpu(sb->feature_map) &
			      MD_FEATURE_RESHAPE_ACTIVE)) {
				rdev2->saved_raid_disk = role;
				ret = remove_and_add_spares(mddev, rdev2);
				pr_info("Activated spare: %pg\n",
					rdev2->bdev);
				/* wakeup mddev->thread here, so array could
				 * perform resync with the new activated disk */
				set_bit(MD_RECOVERY_NEEDED, &mddev->recovery);
				md_wakeup_thread(mddev->thread);
			}
			/* device faulty
			 * We just want to do the minimum to mark the disk
			 * as faulty. The recovery is performed by the
			 * one who initiated the error.
			 */
			if (role == MD_DISK_ROLE_FAULTY ||
			    role == MD_DISK_ROLE_JOURNAL) {
				md_error(mddev, rdev2);
				clear_bit(Blocked, &rdev2->flags);
			}
		}
	}

	if (mddev->raid_disks != le32_to_cpu(sb->raid_disks)) {
		ret = update_raid_disks(mddev, le32_to_cpu(sb->raid_disks));
		if (ret)
			pr_warn("md: updating array disks failed. %d\n", ret);
	}

	/*
	 * Since mddev->delta_disks has already updated in update_raid_disks,
	 * so it is time to check reshape.
	 */
	if (test_bit(MD_RESYNCING_REMOTE, &mddev->recovery) &&
	    (le32_to_cpu(sb->feature_map) & MD_FEATURE_RESHAPE_ACTIVE)) {
		/*
		 * reshape is happening in the remote node, we need to
		 * update reshape_position and call start_reshape.
		 */
		mddev->reshape_position = le64_to_cpu(sb->reshape_position);
		if (mddev->pers->update_reshape_pos)
			mddev->pers->update_reshape_pos(mddev);
		if (mddev->pers->start_reshape)
			mddev->pers->start_reshape(mddev);
	} else if (test_bit(MD_RESYNCING_REMOTE, &mddev->recovery) &&
		   mddev->reshape_position != MaxSector &&
		   !(le32_to_cpu(sb->feature_map) & MD_FEATURE_RESHAPE_ACTIVE)) {
		/* reshape is just done in another node. */
		mddev->reshape_position = MaxSector;
		if (mddev->pers->update_reshape_pos)
			mddev->pers->update_reshape_pos(mddev);
	}

	/* Finally set the event to be up to date */
	mddev->events = le64_to_cpu(sb->events);
}

static int read_rdev(struct mddev *mddev, struct md_rdev *rdev)
{
	int err;
	struct page *swapout = rdev->sb_page;
	struct mdp_superblock_1 *sb;

	/* Store the sb page of the rdev in the swapout temporary
	 * variable in case we err in the future
	 */
	rdev->sb_page = NULL;
	err = alloc_disk_sb(rdev);
	if (err == 0) {
		ClearPageUptodate(rdev->sb_page);
		rdev->sb_loaded = 0;
		err = super_types[mddev->major_version].
			load_super(rdev, NULL, mddev->minor_version);
	}
	if (err < 0) {
		pr_warn("%s: %d Could not reload rdev(%d) err: %d. Restoring old values\n",
				__func__, __LINE__, rdev->desc_nr, err);
		if (rdev->sb_page)
			put_page(rdev->sb_page);
		rdev->sb_page = swapout;
		rdev->sb_loaded = 1;
		return err;
	}

	sb = page_address(rdev->sb_page);
	/* Read the offset unconditionally, even if MD_FEATURE_RECOVERY_OFFSET
	 * is not set
	 */

	if ((le32_to_cpu(sb->feature_map) & MD_FEATURE_RECOVERY_OFFSET))
		rdev->recovery_offset = le64_to_cpu(sb->recovery_offset);

	/* The other node finished recovery, call spare_active to set
	 * device In_sync and mddev->degraded
	 */
	if (rdev->recovery_offset == MaxSector &&
	    !test_bit(In_sync, &rdev->flags) &&
	    mddev->pers->spare_active(mddev))
		sysfs_notify_dirent_safe(mddev->sysfs_degraded);

	put_page(swapout);
	return 0;
}

void md_reload_sb(struct mddev *mddev, int nr)
{
	struct md_rdev *rdev = NULL, *iter;
	int err;

	/* Find the rdev */
	rdev_for_each_rcu(iter, mddev) {
		if (iter->desc_nr == nr) {
			rdev = iter;
			break;
		}
	}

	if (!rdev) {
		pr_warn("%s: %d Could not find rdev with nr %d\n", __func__, __LINE__, nr);
		return;
	}

	err = read_rdev(mddev, rdev);
	if (err < 0)
		return;

	check_sb_changes(mddev, rdev);

	/* Read all rdev's to update recovery_offset */
	rdev_for_each_rcu(rdev, mddev) {
		if (!test_bit(Faulty, &rdev->flags))
			read_rdev(mddev, rdev);
	}
}
EXPORT_SYMBOL(md_reload_sb);

#ifndef MODULE

/*
 * Searches all registered partitions for autorun RAID arrays
 * at boot time.
 */

static DEFINE_MUTEX(detected_devices_mutex);
static LIST_HEAD(all_detected_devices);
struct detected_devices_node {
	struct list_head list;
	dev_t dev;
};

void md_autodetect_dev(dev_t dev)
{
	struct detected_devices_node *node_detected_dev;

	node_detected_dev = kzalloc(sizeof(*node_detected_dev), GFP_KERNEL);
	if (node_detected_dev) {
		node_detected_dev->dev = dev;
		mutex_lock(&detected_devices_mutex);
		list_add_tail(&node_detected_dev->list, &all_detected_devices);
		mutex_unlock(&detected_devices_mutex);
	}
}

void md_autostart_arrays(int part)
{
	struct md_rdev *rdev;
	struct detected_devices_node *node_detected_dev;
	dev_t dev;
	int i_scanned, i_passed;

	i_scanned = 0;
	i_passed = 0;

	pr_info("md: Autodetecting RAID arrays.\n");

	mutex_lock(&detected_devices_mutex);
	while (!list_empty(&all_detected_devices) && i_scanned < INT_MAX) {
		i_scanned++;
		node_detected_dev = list_entry(all_detected_devices.next,
					struct detected_devices_node, list);
		list_del(&node_detected_dev->list);
		dev = node_detected_dev->dev;
		kfree(node_detected_dev);
		mutex_unlock(&detected_devices_mutex);
		rdev = md_import_device(dev,0, 90);
		mutex_lock(&detected_devices_mutex);
		if (IS_ERR(rdev))
			continue;

		if (test_bit(Faulty, &rdev->flags))
			continue;

		set_bit(AutoDetected, &rdev->flags);
		list_add(&rdev->same_set, &pending_raid_disks);
		i_passed++;
	}
	mutex_unlock(&detected_devices_mutex);

	pr_debug("md: Scanned %d and added %d devices.\n", i_scanned, i_passed);

	autorun_devices(part);
}

#endif /* !MODULE */

static __exit void md_exit(void)
{
	struct mddev *mddev, *n;
	int delay = 1;

	unregister_blkdev(MD_MAJOR,"md");
	unregister_blkdev(mdp_major, "mdp");
	unregister_reboot_notifier(&md_notifier);
	unregister_sysctl_table(raid_table_header);

	/* We cannot unload the modules while some process is
	 * waiting for us in select() or poll() - wake them up
	 */
	md_unloading = 1;
	while (waitqueue_active(&md_event_waiters)) {
		/* not safe to leave yet */
		wake_up(&md_event_waiters);
		msleep(delay);
		delay += delay;
	}
	remove_proc_entry("mdstat", NULL);

	spin_lock(&all_mddevs_lock);
	list_for_each_entry_safe(mddev, n, &all_mddevs, all_mddevs) {
		if (!mddev_get(mddev))
			continue;
		spin_unlock(&all_mddevs_lock);
		export_array(mddev);
		mddev->ctime = 0;
		mddev->hold_active = 0;
		/*
		 * As the mddev is now fully clear, mddev_put will schedule
		 * the mddev for destruction by a workqueue, and the
		 * destroy_workqueue() below will wait for that to complete.
		 */
		mddev_put(mddev);
		spin_lock(&all_mddevs_lock);
	}
	spin_unlock(&all_mddevs_lock);

	destroy_workqueue(md_rdev_misc_wq);
	destroy_workqueue(md_misc_wq);
	destroy_workqueue(md_wq);
}

subsys_initcall(md_init);
module_exit(md_exit)

static int get_ro(char *buffer, const struct kernel_param *kp)
{
	return sprintf(buffer, "%d\n", start_readonly);
}
static int set_ro(const char *val, const struct kernel_param *kp)
{
	return kstrtouint(val, 10, (unsigned int *)&start_readonly);
}

module_param_call(start_ro, set_ro, get_ro, NULL, S_IRUSR|S_IWUSR);
module_param(start_dirty_degraded, int, S_IRUGO|S_IWUSR);
module_param_call(new_array, add_named_array, NULL, NULL, S_IWUSR);
module_param(create_on_open, bool, S_IRUSR|S_IWUSR);

MODULE_LICENSE("GPL");
MODULE_DESCRIPTION("MD RAID framework");
MODULE_ALIAS("md");
MODULE_ALIAS_BLOCKDEV_MAJOR(MD_MAJOR);<|MERGE_RESOLUTION|>--- conflicted
+++ resolved
@@ -2508,11 +2508,7 @@
  fail:
 	pr_warn("md: failed to register dev-%s for %s\n",
 		b, mdname(mddev));
-<<<<<<< HEAD
-	mddev_destroy_serial_pool(mddev, rdev);
-=======
 	mddev_destroy_serial_pool(mddev, rdev, false);
->>>>>>> 8d688d67
 	return err;
 }
 

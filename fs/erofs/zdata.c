// SPDX-License-Identifier: GPL-2.0-only
/*
 * Copyright (C) 2018 HUAWEI, Inc.
 *             https://www.huawei.com/
 * Copyright (C) 2022 Alibaba Cloud
 */
#include "compress.h"
#include <linux/psi.h>
#include <linux/cpuhotplug.h>
#include <linux/kthread.h>
#include <trace/events/erofs.h>

#define Z_EROFS_PCLUSTER_MAX_PAGES	(Z_EROFS_PCLUSTER_MAX_SIZE / PAGE_SIZE)
#define Z_EROFS_INLINE_BVECS		2

/*
 * let's leave a type here in case of introducing
 * another tagged pointer later.
 */
typedef void *z_erofs_next_pcluster_t;

struct z_erofs_bvec {
	struct page *page;
	int offset;
	unsigned int end;
};

#define __Z_EROFS_BVSET(name, total) \
struct name { \
	/* point to the next page which contains the following bvecs */ \
	struct page *nextpage; \
	struct z_erofs_bvec bvec[total]; \
}
__Z_EROFS_BVSET(z_erofs_bvset,);
__Z_EROFS_BVSET(z_erofs_bvset_inline, Z_EROFS_INLINE_BVECS);

/*
 * Structure fields follow one of the following exclusion rules.
 *
 * I: Modifiable by initialization/destruction paths and read-only
 *    for everyone else;
 *
 * L: Field should be protected by the pcluster lock;
 *
 * A: Field should be accessed / updated in atomic for parallelized code.
 */
struct z_erofs_pcluster {
	struct erofs_workgroup obj;
	struct mutex lock;

	/* A: point to next chained pcluster or TAILs */
	z_erofs_next_pcluster_t next;

	/* L: the maximum decompression size of this round */
	unsigned int length;

	/* L: total number of bvecs */
	unsigned int vcnt;

	/* I: pcluster size (compressed size) in bytes */
	unsigned int pclustersize;

	/* I: page offset of start position of decompression */
	unsigned short pageofs_out;

	/* I: page offset of inline compressed data */
	unsigned short pageofs_in;

	union {
		/* L: inline a certain number of bvec for bootstrap */
		struct z_erofs_bvset_inline bvset;

		/* I: can be used to free the pcluster by RCU. */
		struct rcu_head rcu;
	};

	/* I: compression algorithm format */
	unsigned char algorithmformat;

	/* L: whether partial decompression or not */
	bool partial;

	/* L: indicate several pageofs_outs or not */
	bool multibases;

	/* A: compressed bvecs (can be cached or inplaced pages) */
	struct z_erofs_bvec compressed_bvecs[];
};

/* let's avoid the valid 32-bit kernel addresses */

/* the end of a chain of pclusters */
#define Z_EROFS_PCLUSTER_TAIL           ((void *)0x5F0ECAFE)
#define Z_EROFS_PCLUSTER_NIL            (NULL)

struct z_erofs_decompressqueue {
	struct super_block *sb;
	atomic_t pending_bios;
	z_erofs_next_pcluster_t head;

	union {
		struct completion done;
		struct work_struct work;
		struct kthread_work kthread_work;
	} u;
	bool eio, sync;
};

static inline bool z_erofs_is_inline_pcluster(struct z_erofs_pcluster *pcl)
{
	return !pcl->obj.index;
}

static inline unsigned int z_erofs_pclusterpages(struct z_erofs_pcluster *pcl)
{
	return PAGE_ALIGN(pcl->pclustersize) >> PAGE_SHIFT;
}

/*
 * bit 30: I/O error occurred on this page
 * bit 0 - 29: remaining parts to complete this page
 */
#define Z_EROFS_PAGE_EIO			(1 << 30)

static inline void z_erofs_onlinepage_init(struct page *page)
{
	union {
		atomic_t o;
		unsigned long v;
	} u = { .o = ATOMIC_INIT(1) };

	set_page_private(page, u.v);
	smp_wmb();
	SetPagePrivate(page);
}

static inline void z_erofs_onlinepage_split(struct page *page)
{
	atomic_inc((atomic_t *)&page->private);
}

static inline void z_erofs_page_mark_eio(struct page *page)
{
	int orig;

	do {
		orig = atomic_read((atomic_t *)&page->private);
	} while (atomic_cmpxchg((atomic_t *)&page->private, orig,
				orig | Z_EROFS_PAGE_EIO) != orig);
}

static inline void z_erofs_onlinepage_endio(struct page *page)
{
	unsigned int v;

	DBG_BUGON(!PagePrivate(page));
	v = atomic_dec_return((atomic_t *)&page->private);
	if (!(v & ~Z_EROFS_PAGE_EIO)) {
		set_page_private(page, 0);
		ClearPagePrivate(page);
		if (!(v & Z_EROFS_PAGE_EIO))
			SetPageUptodate(page);
		unlock_page(page);
	}
}

#define Z_EROFS_ONSTACK_PAGES		32

/*
 * since pclustersize is variable for big pcluster feature, introduce slab
 * pools implementation for different pcluster sizes.
 */
struct z_erofs_pcluster_slab {
	struct kmem_cache *slab;
	unsigned int maxpages;
	char name[48];
};

#define _PCLP(n) { .maxpages = n }

static struct z_erofs_pcluster_slab pcluster_pool[] __read_mostly = {
	_PCLP(1), _PCLP(4), _PCLP(16), _PCLP(64), _PCLP(128),
	_PCLP(Z_EROFS_PCLUSTER_MAX_PAGES)
};

struct z_erofs_bvec_iter {
	struct page *bvpage;
	struct z_erofs_bvset *bvset;
	unsigned int nr, cur;
};

static struct page *z_erofs_bvec_iter_end(struct z_erofs_bvec_iter *iter)
{
	if (iter->bvpage)
		kunmap_local(iter->bvset);
	return iter->bvpage;
}

static struct page *z_erofs_bvset_flip(struct z_erofs_bvec_iter *iter)
{
	unsigned long base = (unsigned long)((struct z_erofs_bvset *)0)->bvec;
	/* have to access nextpage in advance, otherwise it will be unmapped */
	struct page *nextpage = iter->bvset->nextpage;
	struct page *oldpage;

	DBG_BUGON(!nextpage);
	oldpage = z_erofs_bvec_iter_end(iter);
	iter->bvpage = nextpage;
	iter->bvset = kmap_local_page(nextpage);
	iter->nr = (PAGE_SIZE - base) / sizeof(struct z_erofs_bvec);
	iter->cur = 0;
	return oldpage;
}

static void z_erofs_bvec_iter_begin(struct z_erofs_bvec_iter *iter,
				    struct z_erofs_bvset_inline *bvset,
				    unsigned int bootstrap_nr,
				    unsigned int cur)
{
	*iter = (struct z_erofs_bvec_iter) {
		.nr = bootstrap_nr,
		.bvset = (struct z_erofs_bvset *)bvset,
	};

	while (cur > iter->nr) {
		cur -= iter->nr;
		z_erofs_bvset_flip(iter);
	}
	iter->cur = cur;
}

static int z_erofs_bvec_enqueue(struct z_erofs_bvec_iter *iter,
				struct z_erofs_bvec *bvec,
				struct page **candidate_bvpage,
				struct page **pagepool)
{
	if (iter->cur >= iter->nr) {
		struct page *nextpage = *candidate_bvpage;

		if (!nextpage) {
			nextpage = erofs_allocpage(pagepool, GFP_NOFS);
			if (!nextpage)
				return -ENOMEM;
			set_page_private(nextpage, Z_EROFS_SHORTLIVED_PAGE);
		}
		DBG_BUGON(iter->bvset->nextpage);
		iter->bvset->nextpage = nextpage;
		z_erofs_bvset_flip(iter);

		iter->bvset->nextpage = NULL;
		*candidate_bvpage = NULL;
	}
	iter->bvset->bvec[iter->cur++] = *bvec;
	return 0;
}

static void z_erofs_bvec_dequeue(struct z_erofs_bvec_iter *iter,
				 struct z_erofs_bvec *bvec,
				 struct page **old_bvpage)
{
	if (iter->cur == iter->nr)
		*old_bvpage = z_erofs_bvset_flip(iter);
	else
		*old_bvpage = NULL;
	*bvec = iter->bvset->bvec[iter->cur++];
}

static void z_erofs_destroy_pcluster_pool(void)
{
	int i;

	for (i = 0; i < ARRAY_SIZE(pcluster_pool); ++i) {
		if (!pcluster_pool[i].slab)
			continue;
		kmem_cache_destroy(pcluster_pool[i].slab);
		pcluster_pool[i].slab = NULL;
	}
}

static int z_erofs_create_pcluster_pool(void)
{
	struct z_erofs_pcluster_slab *pcs;
	struct z_erofs_pcluster *a;
	unsigned int size;

	for (pcs = pcluster_pool;
	     pcs < pcluster_pool + ARRAY_SIZE(pcluster_pool); ++pcs) {
		size = struct_size(a, compressed_bvecs, pcs->maxpages);

		sprintf(pcs->name, "erofs_pcluster-%u", pcs->maxpages);
		pcs->slab = kmem_cache_create(pcs->name, size, 0,
					      SLAB_RECLAIM_ACCOUNT, NULL);
		if (pcs->slab)
			continue;

		z_erofs_destroy_pcluster_pool();
		return -ENOMEM;
	}
	return 0;
}

static struct z_erofs_pcluster *z_erofs_alloc_pcluster(unsigned int size)
{
	unsigned int nrpages = PAGE_ALIGN(size) >> PAGE_SHIFT;
	struct z_erofs_pcluster_slab *pcs = pcluster_pool;

	for (; pcs < pcluster_pool + ARRAY_SIZE(pcluster_pool); ++pcs) {
		struct z_erofs_pcluster *pcl;

		if (nrpages > pcs->maxpages)
			continue;

		pcl = kmem_cache_zalloc(pcs->slab, GFP_NOFS);
		if (!pcl)
			return ERR_PTR(-ENOMEM);
		pcl->pclustersize = size;
		return pcl;
	}
	return ERR_PTR(-EINVAL);
}

static void z_erofs_free_pcluster(struct z_erofs_pcluster *pcl)
{
	unsigned int pclusterpages = z_erofs_pclusterpages(pcl);
	int i;

	for (i = 0; i < ARRAY_SIZE(pcluster_pool); ++i) {
		struct z_erofs_pcluster_slab *pcs = pcluster_pool + i;

		if (pclusterpages > pcs->maxpages)
			continue;

		kmem_cache_free(pcs->slab, pcl);
		return;
	}
	DBG_BUGON(1);
}

static struct workqueue_struct *z_erofs_workqueue __read_mostly;

#ifdef CONFIG_EROFS_FS_PCPU_KTHREAD
static struct kthread_worker __rcu **z_erofs_pcpu_workers;

static void erofs_destroy_percpu_workers(void)
{
	struct kthread_worker *worker;
	unsigned int cpu;

	for_each_possible_cpu(cpu) {
		worker = rcu_dereference_protected(
					z_erofs_pcpu_workers[cpu], 1);
		rcu_assign_pointer(z_erofs_pcpu_workers[cpu], NULL);
		if (worker)
			kthread_destroy_worker(worker);
	}
	kfree(z_erofs_pcpu_workers);
}

static struct kthread_worker *erofs_init_percpu_worker(int cpu)
{
	struct kthread_worker *worker =
		kthread_create_worker_on_cpu(cpu, 0, "erofs_worker/%u", cpu);

	if (IS_ERR(worker))
		return worker;
	if (IS_ENABLED(CONFIG_EROFS_FS_PCPU_KTHREAD_HIPRI))
		sched_set_fifo_low(worker->task);
	else
		sched_set_normal(worker->task, 0);
	return worker;
}

static int erofs_init_percpu_workers(void)
{
	struct kthread_worker *worker;
	unsigned int cpu;

	z_erofs_pcpu_workers = kcalloc(num_possible_cpus(),
			sizeof(struct kthread_worker *), GFP_ATOMIC);
	if (!z_erofs_pcpu_workers)
		return -ENOMEM;

	for_each_online_cpu(cpu) {	/* could miss cpu{off,on}line? */
		worker = erofs_init_percpu_worker(cpu);
		if (!IS_ERR(worker))
			rcu_assign_pointer(z_erofs_pcpu_workers[cpu], worker);
	}
	return 0;
}
#else
static inline void erofs_destroy_percpu_workers(void) {}
static inline int erofs_init_percpu_workers(void) { return 0; }
#endif

#if defined(CONFIG_HOTPLUG_CPU) && defined(CONFIG_EROFS_FS_PCPU_KTHREAD)
static DEFINE_SPINLOCK(z_erofs_pcpu_worker_lock);
static enum cpuhp_state erofs_cpuhp_state;

static int erofs_cpu_online(unsigned int cpu)
{
	struct kthread_worker *worker, *old;

	worker = erofs_init_percpu_worker(cpu);
	if (IS_ERR(worker))
		return PTR_ERR(worker);

	spin_lock(&z_erofs_pcpu_worker_lock);
	old = rcu_dereference_protected(z_erofs_pcpu_workers[cpu],
			lockdep_is_held(&z_erofs_pcpu_worker_lock));
	if (!old)
		rcu_assign_pointer(z_erofs_pcpu_workers[cpu], worker);
	spin_unlock(&z_erofs_pcpu_worker_lock);
	if (old)
		kthread_destroy_worker(worker);
	return 0;
}

static int erofs_cpu_offline(unsigned int cpu)
{
	struct kthread_worker *worker;

	spin_lock(&z_erofs_pcpu_worker_lock);
	worker = rcu_dereference_protected(z_erofs_pcpu_workers[cpu],
			lockdep_is_held(&z_erofs_pcpu_worker_lock));
	rcu_assign_pointer(z_erofs_pcpu_workers[cpu], NULL);
	spin_unlock(&z_erofs_pcpu_worker_lock);

	synchronize_rcu();
	if (worker)
		kthread_destroy_worker(worker);
	return 0;
}

static int erofs_cpu_hotplug_init(void)
{
	int state;

	state = cpuhp_setup_state_nocalls(CPUHP_AP_ONLINE_DYN,
			"fs/erofs:online", erofs_cpu_online, erofs_cpu_offline);
	if (state < 0)
		return state;

	erofs_cpuhp_state = state;
	return 0;
}

static void erofs_cpu_hotplug_destroy(void)
{
	if (erofs_cpuhp_state)
		cpuhp_remove_state_nocalls(erofs_cpuhp_state);
}
#else /* !CONFIG_HOTPLUG_CPU || !CONFIG_EROFS_FS_PCPU_KTHREAD */
static inline int erofs_cpu_hotplug_init(void) { return 0; }
static inline void erofs_cpu_hotplug_destroy(void) {}
#endif

void z_erofs_exit_zip_subsystem(void)
{
	erofs_cpu_hotplug_destroy();
	erofs_destroy_percpu_workers();
	destroy_workqueue(z_erofs_workqueue);
	z_erofs_destroy_pcluster_pool();
}

int __init z_erofs_init_zip_subsystem(void)
{
	int err = z_erofs_create_pcluster_pool();

	if (err)
		goto out_error_pcluster_pool;

	z_erofs_workqueue = alloc_workqueue("erofs_worker",
			WQ_UNBOUND | WQ_HIGHPRI, num_possible_cpus());
	if (!z_erofs_workqueue) {
		err = -ENOMEM;
		goto out_error_workqueue_init;
	}

	err = erofs_init_percpu_workers();
	if (err)
		goto out_error_pcpu_worker;

	err = erofs_cpu_hotplug_init();
	if (err < 0)
		goto out_error_cpuhp_init;
	return err;

out_error_cpuhp_init:
	erofs_destroy_percpu_workers();
out_error_pcpu_worker:
	destroy_workqueue(z_erofs_workqueue);
out_error_workqueue_init:
	z_erofs_destroy_pcluster_pool();
out_error_pcluster_pool:
	return err;
}

enum z_erofs_pclustermode {
	Z_EROFS_PCLUSTER_INFLIGHT,
	/*
	 * a weak form of Z_EROFS_PCLUSTER_FOLLOWED, the difference is that it
	 * could be dispatched into bypass queue later due to uptodated managed
	 * pages. All related online pages cannot be reused for inplace I/O (or
	 * bvpage) since it can be directly decoded without I/O submission.
	 */
	Z_EROFS_PCLUSTER_FOLLOWED_NOINPLACE,
	/*
	 * The pcluster was just linked to a decompression chain by us.  It can
	 * also be linked with the remaining pclusters, which means if the
	 * processing page is the tail page of a pcluster, this pcluster can
	 * safely use the whole page (since the previous pcluster is within the
	 * same chain) for in-place I/O, as illustrated below:
	 *  ___________________________________________________
	 * |  tail (partial) page  |    head (partial) page    |
	 * |  (of the current pcl) |   (of the previous pcl)   |
	 * |___PCLUSTER_FOLLOWED___|_____PCLUSTER_FOLLOWED_____|
	 *
	 * [  (*) the page above can be used as inplace I/O.   ]
	 */
	Z_EROFS_PCLUSTER_FOLLOWED,
};

struct z_erofs_decompress_frontend {
	struct inode *const inode;
	struct erofs_map_blocks map;
	struct z_erofs_bvec_iter biter;

	struct page *pagepool;
	struct page *candidate_bvpage;
	struct z_erofs_pcluster *pcl;
	z_erofs_next_pcluster_t owned_head;
	enum z_erofs_pclustermode mode;

	/* used for applying cache strategy on the fly */
	bool backmost;
	erofs_off_t headoffset;

	/* a pointer used to pick up inplace I/O pages */
	unsigned int icur;
};

#define DECOMPRESS_FRONTEND_INIT(__i) { \
	.inode = __i, .owned_head = Z_EROFS_PCLUSTER_TAIL, \
	.mode = Z_EROFS_PCLUSTER_FOLLOWED, .backmost = true }

static bool z_erofs_should_alloc_cache(struct z_erofs_decompress_frontend *fe)
{
	unsigned int cachestrategy = EROFS_I_SB(fe->inode)->opt.cache_strategy;

	if (cachestrategy <= EROFS_ZIP_CACHE_DISABLED)
		return false;

	if (fe->backmost)
		return true;

	if (cachestrategy >= EROFS_ZIP_CACHE_READAROUND &&
	    fe->map.m_la < fe->headoffset)
		return true;

	return false;
}

static void z_erofs_bind_cache(struct z_erofs_decompress_frontend *fe)
{
	struct address_space *mc = MNGD_MAPPING(EROFS_I_SB(fe->inode));
	struct z_erofs_pcluster *pcl = fe->pcl;
	unsigned int pclusterpages = z_erofs_pclusterpages(pcl);
	bool shouldalloc = z_erofs_should_alloc_cache(fe);
	bool standalone = true;
	/*
	 * optimistic allocation without direct reclaim since inplace I/O
	 * can be used if low memory otherwise.
	 */
	gfp_t gfp = (mapping_gfp_mask(mc) & ~__GFP_DIRECT_RECLAIM) |
			__GFP_NOMEMALLOC | __GFP_NORETRY | __GFP_NOWARN;
	unsigned int i;

	if (i_blocksize(fe->inode) != PAGE_SIZE ||
	    fe->mode < Z_EROFS_PCLUSTER_FOLLOWED)
		return;

	for (i = 0; i < pclusterpages; ++i) {
		struct page *page, *newpage;
		void *t;	/* mark pages just found for debugging */

		/* Inaccurate check w/o locking to avoid unneeded lookups */
		if (READ_ONCE(pcl->compressed_bvecs[i].page))
			continue;

		page = find_get_page(mc, pcl->obj.index + i);
		if (page) {
			t = (void *)((unsigned long)page | 1);
			newpage = NULL;
		} else {
			/* I/O is needed, no possible to decompress directly */
			standalone = false;
			if (!shouldalloc)
				continue;

			/*
			 * Try cached I/O if allocation succeeds or fallback to
			 * in-place I/O instead to avoid any direct reclaim.
			 */
			newpage = erofs_allocpage(&fe->pagepool, gfp);
			if (!newpage)
				continue;
			set_page_private(newpage, Z_EROFS_PREALLOCATED_PAGE);
			t = (void *)((unsigned long)newpage | 1);
		}
		spin_lock(&pcl->obj.lock);
		if (!pcl->compressed_bvecs[i].page) {
			pcl->compressed_bvecs[i].page = t;
			spin_unlock(&pcl->obj.lock);
			continue;
		}
		spin_unlock(&pcl->obj.lock);

		if (page)
			put_page(page);
		else if (newpage)
			erofs_pagepool_add(&fe->pagepool, newpage);
	}

	/*
	 * don't do inplace I/O if all compressed pages are available in
	 * managed cache since it can be moved to the bypass queue instead.
	 */
	if (standalone)
		fe->mode = Z_EROFS_PCLUSTER_FOLLOWED_NOINPLACE;
}

/* called by erofs_shrinker to get rid of all compressed_pages */
int erofs_try_to_free_all_cached_pages(struct erofs_sb_info *sbi,
				       struct erofs_workgroup *grp)
{
	struct z_erofs_pcluster *const pcl =
		container_of(grp, struct z_erofs_pcluster, obj);
	unsigned int pclusterpages = z_erofs_pclusterpages(pcl);
	int i;

	DBG_BUGON(z_erofs_is_inline_pcluster(pcl));
	/*
	 * refcount of workgroup is now freezed as 1,
	 * therefore no need to worry about available decompression users.
	 */
	for (i = 0; i < pclusterpages; ++i) {
		struct page *page = pcl->compressed_bvecs[i].page;

		if (!page)
			continue;

		/* block other users from reclaiming or migrating the page */
		if (!trylock_page(page))
			return -EBUSY;

		if (!erofs_page_is_managed(sbi, page))
			continue;

		/* barrier is implied in the following 'unlock_page' */
		WRITE_ONCE(pcl->compressed_bvecs[i].page, NULL);
		detach_page_private(page);
		unlock_page(page);
	}
	return 0;
}

static bool z_erofs_cache_release_folio(struct folio *folio, gfp_t gfp)
{
	struct z_erofs_pcluster *pcl = folio_get_private(folio);
	unsigned int pclusterpages = z_erofs_pclusterpages(pcl);
	bool ret;
	int i;

	if (!folio_test_private(folio))
		return true;

	if (!erofs_workgroup_try_to_freeze(&pcl->obj, 1))
		return false;

	ret = false;
	DBG_BUGON(z_erofs_is_inline_pcluster(pcl));
	for (i = 0; i < pclusterpages; ++i) {
		if (pcl->compressed_bvecs[i].page == &folio->page) {
			WRITE_ONCE(pcl->compressed_bvecs[i].page, NULL);
			ret = true;
			break;
		}
	}
	erofs_workgroup_unfreeze(&pcl->obj, 1);

	if (ret)
		folio_detach_private(folio);
	return ret;
}

/*
 * It will be called only on inode eviction. In case that there are still some
 * decompression requests in progress, wait with rescheduling for a bit here.
 * An extra lock could be introduced instead but it seems unnecessary.
 */
static void z_erofs_cache_invalidate_folio(struct folio *folio,
					   size_t offset, size_t length)
{
	const size_t stop = length + offset;

	/* Check for potential overflow in debug mode */
	DBG_BUGON(stop > folio_size(folio) || stop < length);

	if (offset == 0 && stop == folio_size(folio))
		while (!z_erofs_cache_release_folio(folio, GFP_NOFS))
			cond_resched();
}

static const struct address_space_operations z_erofs_cache_aops = {
	.release_folio = z_erofs_cache_release_folio,
	.invalidate_folio = z_erofs_cache_invalidate_folio,
};

int erofs_init_managed_cache(struct super_block *sb)
{
	struct inode *const inode = new_inode(sb);

	if (!inode)
		return -ENOMEM;

	set_nlink(inode, 1);
	inode->i_size = OFFSET_MAX;
	inode->i_mapping->a_ops = &z_erofs_cache_aops;
	mapping_set_gfp_mask(inode->i_mapping, GFP_NOFS);
	EROFS_SB(sb)->managed_cache = inode;
	return 0;
}

/* callers must be with pcluster lock held */
static int z_erofs_attach_page(struct z_erofs_decompress_frontend *fe,
			       struct z_erofs_bvec *bvec, bool exclusive)
{
	struct z_erofs_pcluster *pcl = fe->pcl;
	int ret;

	if (exclusive) {
		/* give priority for inplaceio to use file pages first */
		spin_lock(&pcl->obj.lock);
		while (fe->icur > 0) {
			if (pcl->compressed_bvecs[--fe->icur].page)
				continue;
			pcl->compressed_bvecs[fe->icur] = *bvec;
			spin_unlock(&pcl->obj.lock);
			return 0;
		}
		spin_unlock(&pcl->obj.lock);

		/* otherwise, check if it can be used as a bvpage */
		if (fe->mode >= Z_EROFS_PCLUSTER_FOLLOWED &&
		    !fe->candidate_bvpage)
			fe->candidate_bvpage = bvec->page;
	}
	ret = z_erofs_bvec_enqueue(&fe->biter, bvec, &fe->candidate_bvpage,
				   &fe->pagepool);
	fe->pcl->vcnt += (ret >= 0);
	return ret;
}

static void z_erofs_try_to_claim_pcluster(struct z_erofs_decompress_frontend *f)
{
	struct z_erofs_pcluster *pcl = f->pcl;
	z_erofs_next_pcluster_t *owned_head = &f->owned_head;

	/* type 1, nil pcluster (this pcluster doesn't belong to any chain.) */
	if (cmpxchg(&pcl->next, Z_EROFS_PCLUSTER_NIL,
		    *owned_head) == Z_EROFS_PCLUSTER_NIL) {
		*owned_head = &pcl->next;
		/* so we can attach this pcluster to our submission chain. */
		f->mode = Z_EROFS_PCLUSTER_FOLLOWED;
		return;
	}

	/* type 2, it belongs to an ongoing chain */
	f->mode = Z_EROFS_PCLUSTER_INFLIGHT;
}

static int z_erofs_register_pcluster(struct z_erofs_decompress_frontend *fe)
{
	struct erofs_map_blocks *map = &fe->map;
	struct super_block *sb = fe->inode->i_sb;
	bool ztailpacking = map->m_flags & EROFS_MAP_META;
	struct z_erofs_pcluster *pcl;
	struct erofs_workgroup *grp;
	int err;

	if (!(map->m_flags & EROFS_MAP_ENCODED) ||
	    (!ztailpacking && !erofs_blknr(sb, map->m_pa))) {
		DBG_BUGON(1);
		return -EFSCORRUPTED;
	}

	/* no available pcluster, let's allocate one */
	pcl = z_erofs_alloc_pcluster(map->m_plen);
	if (IS_ERR(pcl))
		return PTR_ERR(pcl);

        spin_lock_init(&pcl->obj.lock);
	atomic_set(&pcl->obj.refcount, 1);
	pcl->algorithmformat = map->m_algorithmformat;
	pcl->length = 0;
	pcl->partial = true;

	/* new pclusters should be claimed as type 1, primary and followed */
	pcl->next = fe->owned_head;
	pcl->pageofs_out = map->m_la & ~PAGE_MASK;
	fe->mode = Z_EROFS_PCLUSTER_FOLLOWED;

	/*
	 * lock all primary followed works before visible to others
	 * and mutex_trylock *never* fails for a new pcluster.
	 */
	mutex_init(&pcl->lock);
	DBG_BUGON(!mutex_trylock(&pcl->lock));

	if (ztailpacking) {
		pcl->obj.index = 0;	/* which indicates ztailpacking */
<<<<<<< HEAD
		pcl->pageofs_in = erofs_blkoff(fe->inode->i_sb, map->m_pa);
		pcl->tailpacking_size = map->m_plen;
=======
>>>>>>> 563b8244
	} else {
		pcl->obj.index = erofs_blknr(sb, map->m_pa);

		grp = erofs_insert_workgroup(fe->inode->i_sb, &pcl->obj);
		if (IS_ERR(grp)) {
			err = PTR_ERR(grp);
			goto err_out;
		}

		if (grp != &pcl->obj) {
			fe->pcl = container_of(grp,
					struct z_erofs_pcluster, obj);
			err = -EEXIST;
			goto err_out;
		}
	}
	fe->owned_head = &pcl->next;
	fe->pcl = pcl;
	return 0;

err_out:
	mutex_unlock(&pcl->lock);
	z_erofs_free_pcluster(pcl);
	return err;
}

static int z_erofs_pcluster_begin(struct z_erofs_decompress_frontend *fe)
{
	struct erofs_map_blocks *map = &fe->map;
	struct super_block *sb = fe->inode->i_sb;
	erofs_blk_t blknr = erofs_blknr(sb, map->m_pa);
	struct erofs_workgroup *grp = NULL;
	int ret;

	DBG_BUGON(fe->pcl);

	/* must be Z_EROFS_PCLUSTER_TAIL or pointed to previous pcluster */
	DBG_BUGON(fe->owned_head == Z_EROFS_PCLUSTER_NIL);

	if (!(map->m_flags & EROFS_MAP_META)) {
		grp = erofs_find_workgroup(sb, blknr);
	} else if ((map->m_pa & ~PAGE_MASK) + map->m_plen > PAGE_SIZE) {
		DBG_BUGON(1);
		return -EFSCORRUPTED;
	}

	if (grp) {
		fe->pcl = container_of(grp, struct z_erofs_pcluster, obj);
		ret = -EEXIST;
	} else {
		ret = z_erofs_register_pcluster(fe);
	}

	if (ret == -EEXIST) {
		mutex_lock(&fe->pcl->lock);
		z_erofs_try_to_claim_pcluster(fe);
	} else if (ret) {
		return ret;
	}

	z_erofs_bvec_iter_begin(&fe->biter, &fe->pcl->bvset,
				Z_EROFS_INLINE_BVECS, fe->pcl->vcnt);
	if (!z_erofs_is_inline_pcluster(fe->pcl)) {
		/* bind cache first when cached decompression is preferred */
		z_erofs_bind_cache(fe);
	} else {
		void *mptr;

		mptr = erofs_read_metabuf(&map->buf, sb, blknr, EROFS_NO_KMAP);
		if (IS_ERR(mptr)) {
			ret = PTR_ERR(mptr);
			erofs_err(sb, "failed to get inline data %d", ret);
			return ret;
		}
		get_page(map->buf.page);
		WRITE_ONCE(fe->pcl->compressed_bvecs[0].page, map->buf.page);
		fe->pcl->pageofs_in = map->m_pa & ~PAGE_MASK;
		fe->mode = Z_EROFS_PCLUSTER_FOLLOWED_NOINPLACE;
	}
	/* file-backed inplace I/O pages are traversed in reverse order */
	fe->icur = z_erofs_pclusterpages(fe->pcl);
	return 0;
}

/*
 * keep in mind that no referenced pclusters will be freed
 * only after a RCU grace period.
 */
static void z_erofs_rcu_callback(struct rcu_head *head)
{
	z_erofs_free_pcluster(container_of(head,
			struct z_erofs_pcluster, rcu));
}

void erofs_workgroup_free_rcu(struct erofs_workgroup *grp)
{
	struct z_erofs_pcluster *const pcl =
		container_of(grp, struct z_erofs_pcluster, obj);

	call_rcu(&pcl->rcu, z_erofs_rcu_callback);
}

static void z_erofs_pcluster_end(struct z_erofs_decompress_frontend *fe)
{
	struct z_erofs_pcluster *pcl = fe->pcl;

	if (!pcl)
		return;

	z_erofs_bvec_iter_end(&fe->biter);
	mutex_unlock(&pcl->lock);

	if (fe->candidate_bvpage)
		fe->candidate_bvpage = NULL;

	/*
	 * if all pending pages are added, don't hold its reference
	 * any longer if the pcluster isn't hosted by ourselves.
	 */
	if (fe->mode < Z_EROFS_PCLUSTER_FOLLOWED_NOINPLACE)
		erofs_workgroup_put(&pcl->obj);

	fe->pcl = NULL;
	fe->backmost = false;
}

static int z_erofs_read_fragment(struct super_block *sb, struct page *page,
			unsigned int cur, unsigned int end, erofs_off_t pos)
{
<<<<<<< HEAD
	struct super_block *sb = inode->i_sb;
	struct inode *packed_inode = EROFS_I_SB(inode)->packed_inode;
=======
	struct inode *packed_inode = EROFS_SB(sb)->packed_inode;
>>>>>>> 563b8244
	struct erofs_buf buf = __EROFS_BUF_INITIALIZER;
	unsigned int cnt;
	u8 *src;

	if (!packed_inode)
		return -EFSCORRUPTED;

<<<<<<< HEAD
	pos += EROFS_I(inode)->z_fragmentoff;
	for (i = 0; i < len; i += cnt) {
		cnt = min_t(unsigned int, len - i,
=======
	for (; cur < end; cur += cnt, pos += cnt) {
		cnt = min_t(unsigned int, end - cur,
>>>>>>> 563b8244
			    sb->s_blocksize - erofs_blkoff(sb, pos));
		src = erofs_bread(&buf, packed_inode,
				  erofs_blknr(sb, pos), EROFS_KMAP);
		if (IS_ERR(src)) {
			erofs_put_metabuf(&buf);
			return PTR_ERR(src);
		}
<<<<<<< HEAD

		dst = kmap_local_page(page);
		memcpy(dst + pageofs + i, src + erofs_blkoff(sb, pos), cnt);
		kunmap_local(dst);
		pos += cnt;
=======
		memcpy_to_page(page, cur, src + erofs_blkoff(sb, pos), cnt);
>>>>>>> 563b8244
	}
	erofs_put_metabuf(&buf);
	return 0;
}

static int z_erofs_do_read_page(struct z_erofs_decompress_frontend *fe,
				struct page *page)
{
	struct inode *const inode = fe->inode;
	struct erofs_map_blocks *const map = &fe->map;
	const loff_t offset = page_offset(page);
	const unsigned int bs = i_blocksize(inode);
	bool tight = true, exclusive;
	unsigned int cur, end, len, split;
	int err = 0;

	z_erofs_onlinepage_init(page);
	split = 0;
	end = PAGE_SIZE;
repeat:
	if (offset + end - 1 < map->m_la ||
	    offset + end - 1 >= map->m_la + map->m_llen) {
		erofs_dbg("out-of-range map @ pos %llu", offset + end - 1);
		z_erofs_pcluster_end(fe);
		map->m_la = offset + end - 1;
		map->m_llen = 0;
		err = z_erofs_map_blocks_iter(inode, map, 0);
		if (err)
			goto out;
	}

	cur = offset > map->m_la ? 0 : map->m_la - offset;
	/* bump split parts first to avoid several separate cases */
	++split;

<<<<<<< HEAD
	err = z_erofs_collector_begin(fe);
	if (err)
		goto out;

	if (z_erofs_is_inline_pcluster(fe->pcl)) {
		void *mp;

		mp = erofs_read_metabuf(&fe->map.buf, inode->i_sb,
					erofs_blknr(inode->i_sb, map->m_pa),
					EROFS_NO_KMAP);
		if (IS_ERR(mp)) {
			err = PTR_ERR(mp);
			erofs_err(inode->i_sb,
				  "failed to get inline page, err %d", err);
			goto out;
		}
		get_page(fe->map.buf.page);
		WRITE_ONCE(fe->pcl->compressed_bvecs[0].page,
			   fe->map.buf.page);
		fe->pcl->pageofs_in = map->m_pa & ~PAGE_MASK;
		fe->mode = Z_EROFS_PCLUSTER_FOLLOWED_NOINPLACE;
	} else {
		/* bind cache first when cached decompression is preferred */
		z_erofs_bind_cache(fe, pagepool);
	}
hitted:
	/*
	 * Ensure the current partial page belongs to this submit chain rather
	 * than other concurrent submit chains or the noio(bypass) chain since
	 * those chains are handled asynchronously thus the page cannot be used
	 * for inplace I/O or bvpage (should be processed in a strict order.)
	 */
	tight &= (fe->mode > Z_EROFS_PCLUSTER_FOLLOWED_NOINPLACE);

	cur = end - min_t(erofs_off_t, offset + end - map->m_la, end);
=======
>>>>>>> 563b8244
	if (!(map->m_flags & EROFS_MAP_MAPPED)) {
		zero_user_segment(page, cur, end);
		tight = false;
		goto next_part;
	}

	if (map->m_flags & EROFS_MAP_FRAGMENT) {
		erofs_off_t fpos = offset + cur - map->m_la;

		len = min_t(unsigned int, map->m_llen - fpos, end - cur);
		err = z_erofs_read_fragment(inode->i_sb, page, cur, cur + len,
				EROFS_I(inode)->z_fragmentoff + fpos);
		if (err)
			goto out;
		tight = false;
		goto next_part;
	}

	if (!fe->pcl) {
		err = z_erofs_pcluster_begin(fe);
		if (err)
			goto out;
	}

	/*
	 * Ensure the current partial page belongs to this submit chain rather
	 * than other concurrent submit chains or the noio(bypass) chain since
	 * those chains are handled asynchronously thus the page cannot be used
	 * for inplace I/O or bvpage (should be processed in a strict order.)
	 */
	tight &= (fe->mode > Z_EROFS_PCLUSTER_FOLLOWED_NOINPLACE);
	exclusive = (!cur && ((split <= 1) || (tight && bs == PAGE_SIZE)));
	if (cur)
		tight &= (fe->mode >= Z_EROFS_PCLUSTER_FOLLOWED);

	err = z_erofs_attach_page(fe, &((struct z_erofs_bvec) {
					.page = page,
					.offset = offset - map->m_la,
					.end = end,
				  }), exclusive);
	if (err)
		goto out;

	z_erofs_onlinepage_split(page);
	if (fe->pcl->pageofs_out != (map->m_la & ~PAGE_MASK))
		fe->pcl->multibases = true;
	if (fe->pcl->length < offset + end - map->m_la) {
		fe->pcl->length = offset + end - map->m_la;
		fe->pcl->pageofs_out = map->m_la & ~PAGE_MASK;
	}
	if ((map->m_flags & EROFS_MAP_FULL_MAPPED) &&
	    !(map->m_flags & EROFS_MAP_PARTIAL_REF) &&
	    fe->pcl->length == map->m_llen)
		fe->pcl->partial = false;
next_part:
	/* shorten the remaining extent to update progress */
	map->m_llen = offset + cur - map->m_la;
	map->m_flags &= ~EROFS_MAP_FULL_MAPPED;

	end = cur;
	if (end > 0)
		goto repeat;

out:
	if (err)
		z_erofs_page_mark_eio(page);
	z_erofs_onlinepage_endio(page);

	erofs_dbg("%s, finish page: %pK split: %u map->m_llen %llu",
		  __func__, page, split, map->m_llen);
	return err;
}

static bool z_erofs_is_sync_decompress(struct erofs_sb_info *sbi,
				       unsigned int readahead_pages)
{
	/* auto: enable for read_folio, disable for readahead */
	if ((sbi->opt.sync_decompress == EROFS_SYNC_DECOMPRESS_AUTO) &&
	    !readahead_pages)
		return true;

	if ((sbi->opt.sync_decompress == EROFS_SYNC_DECOMPRESS_FORCE_ON) &&
	    (readahead_pages <= sbi->opt.max_sync_decompress_pages))
		return true;

	return false;
}

static bool z_erofs_page_is_invalidated(struct page *page)
{
	return !page->mapping && !z_erofs_is_shortlived_page(page);
}

struct z_erofs_decompress_backend {
	struct page *onstack_pages[Z_EROFS_ONSTACK_PAGES];
	struct super_block *sb;
	struct z_erofs_pcluster *pcl;

	/* pages with the longest decompressed length for deduplication */
	struct page **decompressed_pages;
	/* pages to keep the compressed data */
	struct page **compressed_pages;

	struct list_head decompressed_secondary_bvecs;
	struct page **pagepool;
	unsigned int onstack_used, nr_pages;
};

struct z_erofs_bvec_item {
	struct z_erofs_bvec bvec;
	struct list_head list;
};

static void z_erofs_do_decompressed_bvec(struct z_erofs_decompress_backend *be,
					 struct z_erofs_bvec *bvec)
{
	struct z_erofs_bvec_item *item;
	unsigned int pgnr;

	if (!((bvec->offset + be->pcl->pageofs_out) & ~PAGE_MASK) &&
	    (bvec->end == PAGE_SIZE ||
	     bvec->offset + bvec->end == be->pcl->length)) {
		pgnr = (bvec->offset + be->pcl->pageofs_out) >> PAGE_SHIFT;
		DBG_BUGON(pgnr >= be->nr_pages);
		if (!be->decompressed_pages[pgnr]) {
			be->decompressed_pages[pgnr] = bvec->page;
			return;
		}
	}

	/* (cold path) one pcluster is requested multiple times */
	item = kmalloc(sizeof(*item), GFP_KERNEL | __GFP_NOFAIL);
	item->bvec = *bvec;
	list_add(&item->list, &be->decompressed_secondary_bvecs);
}

static void z_erofs_fill_other_copies(struct z_erofs_decompress_backend *be,
				      int err)
{
	unsigned int off0 = be->pcl->pageofs_out;
	struct list_head *p, *n;

	list_for_each_safe(p, n, &be->decompressed_secondary_bvecs) {
		struct z_erofs_bvec_item *bvi;
		unsigned int end, cur;
		void *dst, *src;

		bvi = container_of(p, struct z_erofs_bvec_item, list);
		cur = bvi->bvec.offset < 0 ? -bvi->bvec.offset : 0;
		end = min_t(unsigned int, be->pcl->length - bvi->bvec.offset,
			    bvi->bvec.end);
		dst = kmap_local_page(bvi->bvec.page);
		while (cur < end) {
			unsigned int pgnr, scur, len;

			pgnr = (bvi->bvec.offset + cur + off0) >> PAGE_SHIFT;
			DBG_BUGON(pgnr >= be->nr_pages);

			scur = bvi->bvec.offset + cur -
					((pgnr << PAGE_SHIFT) - off0);
			len = min_t(unsigned int, end - cur, PAGE_SIZE - scur);
			if (!be->decompressed_pages[pgnr]) {
				err = -EFSCORRUPTED;
				cur += len;
				continue;
			}
			src = kmap_local_page(be->decompressed_pages[pgnr]);
			memcpy(dst + cur, src + scur, len);
			kunmap_local(src);
			cur += len;
		}
		kunmap_local(dst);
		if (err)
			z_erofs_page_mark_eio(bvi->bvec.page);
		z_erofs_onlinepage_endio(bvi->bvec.page);
		list_del(p);
		kfree(bvi);
	}
}

static void z_erofs_parse_out_bvecs(struct z_erofs_decompress_backend *be)
{
	struct z_erofs_pcluster *pcl = be->pcl;
	struct z_erofs_bvec_iter biter;
	struct page *old_bvpage;
	int i;

	z_erofs_bvec_iter_begin(&biter, &pcl->bvset, Z_EROFS_INLINE_BVECS, 0);
	for (i = 0; i < pcl->vcnt; ++i) {
		struct z_erofs_bvec bvec;

		z_erofs_bvec_dequeue(&biter, &bvec, &old_bvpage);

		if (old_bvpage)
			z_erofs_put_shortlivedpage(be->pagepool, old_bvpage);

		DBG_BUGON(z_erofs_page_is_invalidated(bvec.page));
		z_erofs_do_decompressed_bvec(be, &bvec);
	}

	old_bvpage = z_erofs_bvec_iter_end(&biter);
	if (old_bvpage)
		z_erofs_put_shortlivedpage(be->pagepool, old_bvpage);
}

static int z_erofs_parse_in_bvecs(struct z_erofs_decompress_backend *be,
				  bool *overlapped)
{
	struct z_erofs_pcluster *pcl = be->pcl;
	unsigned int pclusterpages = z_erofs_pclusterpages(pcl);
	int i, err = 0;

	*overlapped = false;
	for (i = 0; i < pclusterpages; ++i) {
		struct z_erofs_bvec *bvec = &pcl->compressed_bvecs[i];
		struct page *page = bvec->page;

		/* compressed pages ought to be present before decompressing */
		if (!page) {
			DBG_BUGON(1);
			continue;
		}
		be->compressed_pages[i] = page;

		if (z_erofs_is_inline_pcluster(pcl)) {
			if (!PageUptodate(page))
				err = -EIO;
			continue;
		}

		DBG_BUGON(z_erofs_page_is_invalidated(page));
		if (!z_erofs_is_shortlived_page(page)) {
			if (erofs_page_is_managed(EROFS_SB(be->sb), page)) {
				if (!PageUptodate(page))
					err = -EIO;
				continue;
			}
			z_erofs_do_decompressed_bvec(be, bvec);
			*overlapped = true;
		}
	}

	if (err)
		return err;
	return 0;
}

static int z_erofs_decompress_pcluster(struct z_erofs_decompress_backend *be,
				       int err)
{
	struct erofs_sb_info *const sbi = EROFS_SB(be->sb);
	struct z_erofs_pcluster *pcl = be->pcl;
	unsigned int pclusterpages = z_erofs_pclusterpages(pcl);
	const struct z_erofs_decompressor *decompressor =
				&erofs_decompressors[pcl->algorithmformat];
	int i, err2;
	struct page *page;
	bool overlapped;

	mutex_lock(&pcl->lock);
	be->nr_pages = PAGE_ALIGN(pcl->length + pcl->pageofs_out) >> PAGE_SHIFT;

	/* allocate (de)compressed page arrays if cannot be kept on stack */
	be->decompressed_pages = NULL;
	be->compressed_pages = NULL;
	be->onstack_used = 0;
	if (be->nr_pages <= Z_EROFS_ONSTACK_PAGES) {
		be->decompressed_pages = be->onstack_pages;
		be->onstack_used = be->nr_pages;
		memset(be->decompressed_pages, 0,
		       sizeof(struct page *) * be->nr_pages);
	}

	if (pclusterpages + be->onstack_used <= Z_EROFS_ONSTACK_PAGES)
		be->compressed_pages = be->onstack_pages + be->onstack_used;

	if (!be->decompressed_pages)
		be->decompressed_pages =
			kvcalloc(be->nr_pages, sizeof(struct page *),
				 GFP_KERNEL | __GFP_NOFAIL);
	if (!be->compressed_pages)
		be->compressed_pages =
			kvcalloc(pclusterpages, sizeof(struct page *),
				 GFP_KERNEL | __GFP_NOFAIL);

	z_erofs_parse_out_bvecs(be);
	err2 = z_erofs_parse_in_bvecs(be, &overlapped);
	if (err2)
		err = err2;
	if (err)
		goto out;

	err = decompressor->decompress(&(struct z_erofs_decompress_req) {
					.sb = be->sb,
					.in = be->compressed_pages,
					.out = be->decompressed_pages,
					.pageofs_in = pcl->pageofs_in,
					.pageofs_out = pcl->pageofs_out,
					.inputsize = pcl->pclustersize,
					.outputsize = pcl->length,
					.alg = pcl->algorithmformat,
					.inplace_io = overlapped,
					.partial_decoding = pcl->partial,
					.fillgaps = pcl->multibases,
				 }, be->pagepool);

out:
	/* must handle all compressed pages before actual file pages */
	if (z_erofs_is_inline_pcluster(pcl)) {
		page = pcl->compressed_bvecs[0].page;
		WRITE_ONCE(pcl->compressed_bvecs[0].page, NULL);
		put_page(page);
	} else {
		for (i = 0; i < pclusterpages; ++i) {
			/* consider shortlived pages added when decompressing */
			page = be->compressed_pages[i];

			if (erofs_page_is_managed(sbi, page))
				continue;
			(void)z_erofs_put_shortlivedpage(be->pagepool, page);
			WRITE_ONCE(pcl->compressed_bvecs[i].page, NULL);
		}
	}
	if (be->compressed_pages < be->onstack_pages ||
	    be->compressed_pages >= be->onstack_pages + Z_EROFS_ONSTACK_PAGES)
		kvfree(be->compressed_pages);
	z_erofs_fill_other_copies(be, err);

	for (i = 0; i < be->nr_pages; ++i) {
		page = be->decompressed_pages[i];
		if (!page)
			continue;

		DBG_BUGON(z_erofs_page_is_invalidated(page));

		/* recycle all individual short-lived pages */
		if (z_erofs_put_shortlivedpage(be->pagepool, page))
			continue;
		if (err)
			z_erofs_page_mark_eio(page);
		z_erofs_onlinepage_endio(page);
	}

	if (be->decompressed_pages != be->onstack_pages)
		kvfree(be->decompressed_pages);

	pcl->length = 0;
	pcl->partial = true;
	pcl->multibases = false;
	pcl->bvset.nextpage = NULL;
	pcl->vcnt = 0;

	/* pcluster lock MUST be taken before the following line */
	WRITE_ONCE(pcl->next, Z_EROFS_PCLUSTER_NIL);
	mutex_unlock(&pcl->lock);
	return err;
}

static void z_erofs_decompress_queue(const struct z_erofs_decompressqueue *io,
				     struct page **pagepool)
{
	struct z_erofs_decompress_backend be = {
		.sb = io->sb,
		.pagepool = pagepool,
		.decompressed_secondary_bvecs =
			LIST_HEAD_INIT(be.decompressed_secondary_bvecs),
	};
	z_erofs_next_pcluster_t owned = io->head;
	while (owned != Z_EROFS_PCLUSTER_TAIL) {
		DBG_BUGON(owned == Z_EROFS_PCLUSTER_NIL);

		be.pcl = container_of(owned, struct z_erofs_pcluster, next);
		owned = READ_ONCE(be.pcl->next);

		z_erofs_decompress_pcluster(&be, io->eio ? -EIO : 0);
		erofs_workgroup_put(&be.pcl->obj);
	}
}

static void z_erofs_decompressqueue_work(struct work_struct *work)
{
	struct z_erofs_decompressqueue *bgq =
		container_of(work, struct z_erofs_decompressqueue, u.work);
	struct page *pagepool = NULL;

	DBG_BUGON(bgq->head == Z_EROFS_PCLUSTER_TAIL);
	z_erofs_decompress_queue(bgq, &pagepool);
	erofs_release_pages(&pagepool);
	kvfree(bgq);
}

#ifdef CONFIG_EROFS_FS_PCPU_KTHREAD
static void z_erofs_decompressqueue_kthread_work(struct kthread_work *work)
{
	z_erofs_decompressqueue_work((struct work_struct *)work);
}
#endif

static void z_erofs_decompress_kickoff(struct z_erofs_decompressqueue *io,
				       int bios)
{
	struct erofs_sb_info *const sbi = EROFS_SB(io->sb);

	/* wake up the caller thread for sync decompression */
	if (io->sync) {
		if (!atomic_add_return(bios, &io->pending_bios))
			complete(&io->u.done);
		return;
	}

	if (atomic_add_return(bios, &io->pending_bios))
		return;
	/* Use (kthread_)work and sync decompression for atomic contexts only */
	if (!in_task() || irqs_disabled() || rcu_read_lock_any_held()) {
#ifdef CONFIG_EROFS_FS_PCPU_KTHREAD
		struct kthread_worker *worker;

		rcu_read_lock();
		worker = rcu_dereference(
				z_erofs_pcpu_workers[raw_smp_processor_id()]);
		if (!worker) {
			INIT_WORK(&io->u.work, z_erofs_decompressqueue_work);
			queue_work(z_erofs_workqueue, &io->u.work);
		} else {
			kthread_queue_work(worker, &io->u.kthread_work);
		}
		rcu_read_unlock();
#else
		queue_work(z_erofs_workqueue, &io->u.work);
#endif
		/* enable sync decompression for readahead */
		if (sbi->opt.sync_decompress == EROFS_SYNC_DECOMPRESS_AUTO)
			sbi->opt.sync_decompress = EROFS_SYNC_DECOMPRESS_FORCE_ON;
		return;
	}
	z_erofs_decompressqueue_work(&io->u.work);
}

static void z_erofs_fill_bio_vec(struct bio_vec *bvec,
				 struct z_erofs_decompress_frontend *f,
				 struct z_erofs_pcluster *pcl,
				 unsigned int nr,
				 struct address_space *mc)
{
	gfp_t gfp = mapping_gfp_mask(mc);
	bool tocache = false;
	struct z_erofs_bvec zbv;
	struct address_space *mapping;
	struct page *page;
	int justfound, bs = i_blocksize(f->inode);

	/* Except for inplace pages, the entire page can be used for I/Os */
	bvec->bv_offset = 0;
	bvec->bv_len = PAGE_SIZE;
repeat:
	spin_lock(&pcl->obj.lock);
	zbv = pcl->compressed_bvecs[nr];
	page = zbv.page;
	justfound = (unsigned long)page & 1UL;
	page = (struct page *)((unsigned long)page & ~1UL);
	pcl->compressed_bvecs[nr].page = page;
	spin_unlock(&pcl->obj.lock);
	if (!page)
		goto out_allocpage;

	bvec->bv_page = page;
	DBG_BUGON(z_erofs_is_shortlived_page(page));
	/*
	 * Handle preallocated cached pages.  We tried to allocate such pages
	 * without triggering direct reclaim.  If allocation failed, inplace
	 * file-backed pages will be used instead.
	 */
	if (page->private == Z_EROFS_PREALLOCATED_PAGE) {
		set_page_private(page, 0);
		tocache = true;
		goto out_tocache;
	}

	mapping = READ_ONCE(page->mapping);
	/*
	 * File-backed pages for inplace I/Os are all locked steady,
	 * therefore it is impossible for `mapping` to be NULL.
	 */
	if (mapping && mapping != mc) {
		if (zbv.offset < 0)
			bvec->bv_offset = round_up(-zbv.offset, bs);
		bvec->bv_len = round_up(zbv.end, bs) - bvec->bv_offset;
		return;
	}

	lock_page(page);
	/* only true if page reclaim goes wrong, should never happen */
	DBG_BUGON(justfound && PagePrivate(page));

	/* the cached page is still in managed cache */
	if (page->mapping == mc) {
		/*
		 * The cached page is still available but without a valid
		 * `->private` pcluster hint.  Let's reconnect them.
		 */
		if (!PagePrivate(page)) {
			DBG_BUGON(!justfound);
			/* compressed_bvecs[] already takes a ref */
			attach_page_private(page, pcl);
			put_page(page);
		}

		/* no need to submit if it is already up-to-date */
		if (PageUptodate(page)) {
			unlock_page(page);
			bvec->bv_page = NULL;
		}
		return;
	}

	/*
	 * It has been truncated, so it's unsafe to reuse this one. Let's
	 * allocate a new page for compressed data.
	 */
	DBG_BUGON(page->mapping);
	DBG_BUGON(!justfound);

	tocache = true;
	unlock_page(page);
	put_page(page);
out_allocpage:
	page = erofs_allocpage(&f->pagepool, gfp | __GFP_NOFAIL);
	spin_lock(&pcl->obj.lock);
	if (pcl->compressed_bvecs[nr].page) {
		erofs_pagepool_add(&f->pagepool, page);
		spin_unlock(&pcl->obj.lock);
		cond_resched();
		goto repeat;
	}
	pcl->compressed_bvecs[nr].page = page;
	spin_unlock(&pcl->obj.lock);
	bvec->bv_page = page;
out_tocache:
	if (!tocache || bs != PAGE_SIZE ||
	    add_to_page_cache_lru(page, mc, pcl->obj.index + nr, gfp)) {
		/* turn into a temporary shortlived page (1 ref) */
		set_page_private(page, Z_EROFS_SHORTLIVED_PAGE);
		return;
	}
	attach_page_private(page, pcl);
	/* drop a refcount added by allocpage (then 2 refs in total here) */
	put_page(page);
}

static struct z_erofs_decompressqueue *jobqueue_init(struct super_block *sb,
			      struct z_erofs_decompressqueue *fgq, bool *fg)
{
	struct z_erofs_decompressqueue *q;

	if (fg && !*fg) {
		q = kvzalloc(sizeof(*q), GFP_KERNEL | __GFP_NOWARN);
		if (!q) {
			*fg = true;
			goto fg_out;
		}
#ifdef CONFIG_EROFS_FS_PCPU_KTHREAD
		kthread_init_work(&q->u.kthread_work,
				  z_erofs_decompressqueue_kthread_work);
#else
		INIT_WORK(&q->u.work, z_erofs_decompressqueue_work);
#endif
	} else {
fg_out:
		q = fgq;
		init_completion(&fgq->u.done);
		atomic_set(&fgq->pending_bios, 0);
		q->eio = false;
		q->sync = true;
	}
	q->sb = sb;
	q->head = Z_EROFS_PCLUSTER_TAIL;
	return q;
}

/* define decompression jobqueue types */
enum {
	JQ_BYPASS,
	JQ_SUBMIT,
	NR_JOBQUEUES,
};

static void move_to_bypass_jobqueue(struct z_erofs_pcluster *pcl,
				    z_erofs_next_pcluster_t qtail[],
				    z_erofs_next_pcluster_t owned_head)
{
	z_erofs_next_pcluster_t *const submit_qtail = qtail[JQ_SUBMIT];
	z_erofs_next_pcluster_t *const bypass_qtail = qtail[JQ_BYPASS];

	WRITE_ONCE(pcl->next, Z_EROFS_PCLUSTER_TAIL);

	WRITE_ONCE(*submit_qtail, owned_head);
	WRITE_ONCE(*bypass_qtail, &pcl->next);

	qtail[JQ_BYPASS] = &pcl->next;
}

static void z_erofs_submissionqueue_endio(struct bio *bio)
{
	struct z_erofs_decompressqueue *q = bio->bi_private;
	blk_status_t err = bio->bi_status;
	struct bio_vec *bvec;
	struct bvec_iter_all iter_all;

	bio_for_each_segment_all(bvec, bio, iter_all) {
		struct page *page = bvec->bv_page;

		DBG_BUGON(PageUptodate(page));
		DBG_BUGON(z_erofs_page_is_invalidated(page));
		if (erofs_page_is_managed(EROFS_SB(q->sb), page)) {
			if (!err)
				SetPageUptodate(page);
			unlock_page(page);
		}
	}
	if (err)
		q->eio = true;
	z_erofs_decompress_kickoff(q, -1);
	bio_put(bio);
}

static void z_erofs_submit_queue(struct z_erofs_decompress_frontend *f,
				 struct z_erofs_decompressqueue *fgq,
				 bool *force_fg, bool readahead)
{
	struct super_block *sb = f->inode->i_sb;
	struct address_space *mc = MNGD_MAPPING(EROFS_SB(sb));
	z_erofs_next_pcluster_t qtail[NR_JOBQUEUES];
	struct z_erofs_decompressqueue *q[NR_JOBQUEUES];
	z_erofs_next_pcluster_t owned_head = f->owned_head;
	/* bio is NULL initially, so no need to initialize last_{index,bdev} */
	erofs_off_t last_pa;
	struct block_device *last_bdev;
	unsigned int nr_bios = 0;
	struct bio *bio = NULL;
	unsigned long pflags;
	int memstall = 0;

	/* No need to read from device for pclusters in the bypass queue. */
	q[JQ_BYPASS] = jobqueue_init(sb, fgq + JQ_BYPASS, NULL);
	q[JQ_SUBMIT] = jobqueue_init(sb, fgq + JQ_SUBMIT, force_fg);

	qtail[JQ_BYPASS] = &q[JQ_BYPASS]->head;
	qtail[JQ_SUBMIT] = &q[JQ_SUBMIT]->head;

	/* by default, all need io submission */
	q[JQ_SUBMIT]->head = owned_head;

	do {
		struct erofs_map_dev mdev;
		struct z_erofs_pcluster *pcl;
		erofs_off_t cur, end;
		struct bio_vec bvec;
		unsigned int i = 0;
		bool bypass = true;

		DBG_BUGON(owned_head == Z_EROFS_PCLUSTER_NIL);
		pcl = container_of(owned_head, struct z_erofs_pcluster, next);
		owned_head = READ_ONCE(pcl->next);

		if (z_erofs_is_inline_pcluster(pcl)) {
			move_to_bypass_jobqueue(pcl, qtail, owned_head);
			continue;
		}

		/* no device id here, thus it will always succeed */
		mdev = (struct erofs_map_dev) {
			.m_pa = erofs_pos(sb, pcl->obj.index),
		};
		(void)erofs_map_dev(sb, &mdev);

<<<<<<< HEAD
		cur = erofs_blknr(sb, mdev.m_pa);
		end = cur + pcl->pclusterpages;

=======
		cur = mdev.m_pa;
		end = cur + pcl->pclustersize;
>>>>>>> 563b8244
		do {
			z_erofs_fill_bio_vec(&bvec, f, pcl, i++, mc);
			if (!bvec.bv_page)
				continue;

			if (bio && (cur != last_pa ||
				    last_bdev != mdev.m_bdev)) {
submit_bio_retry:
				submit_bio(bio);
				if (memstall) {
					psi_memstall_leave(&pflags);
					memstall = 0;
				}
				bio = NULL;
			}

			if (unlikely(PageWorkingset(bvec.bv_page)) &&
			    !memstall) {
				psi_memstall_enter(&pflags);
				memstall = 1;
			}

			if (!bio) {
				bio = bio_alloc(mdev.m_bdev, BIO_MAX_VECS,
						REQ_OP_READ, GFP_NOIO);
<<<<<<< HEAD
				bio->bi_end_io = z_erofs_decompressqueue_endio;

				last_bdev = mdev.m_bdev;
				bio->bi_iter.bi_sector = (sector_t)cur <<
					(sb->s_blocksize_bits - 9);
=======
				bio->bi_end_io = z_erofs_submissionqueue_endio;
				bio->bi_iter.bi_sector = cur >> 9;
>>>>>>> 563b8244
				bio->bi_private = q[JQ_SUBMIT];
				if (readahead)
					bio->bi_opf |= REQ_RAHEAD;
				++nr_bios;
				last_bdev = mdev.m_bdev;
			}

			if (cur + bvec.bv_len > end)
				bvec.bv_len = end - cur;
			DBG_BUGON(bvec.bv_len < sb->s_blocksize);
			if (!bio_add_page(bio, bvec.bv_page, bvec.bv_len,
					  bvec.bv_offset))
				goto submit_bio_retry;

			last_pa = cur + bvec.bv_len;
			bypass = false;
		} while ((cur += bvec.bv_len) < end);

		if (!bypass)
			qtail[JQ_SUBMIT] = &pcl->next;
		else
			move_to_bypass_jobqueue(pcl, qtail, owned_head);
	} while (owned_head != Z_EROFS_PCLUSTER_TAIL);

	if (bio) {
		submit_bio(bio);
		if (memstall)
			psi_memstall_leave(&pflags);
	}

	/*
	 * although background is preferred, no one is pending for submission.
	 * don't issue decompression but drop it directly instead.
	 */
	if (!*force_fg && !nr_bios) {
		kvfree(q[JQ_SUBMIT]);
		return;
	}
	z_erofs_decompress_kickoff(q[JQ_SUBMIT], nr_bios);
}

static void z_erofs_runqueue(struct z_erofs_decompress_frontend *f,
			     bool force_fg, bool ra)
{
	struct z_erofs_decompressqueue io[NR_JOBQUEUES];

	if (f->owned_head == Z_EROFS_PCLUSTER_TAIL)
		return;
	z_erofs_submit_queue(f, io, &force_fg, ra);

	/* handle bypass queue (no i/o pclusters) immediately */
	z_erofs_decompress_queue(&io[JQ_BYPASS], &f->pagepool);

	if (!force_fg)
		return;

	/* wait until all bios are completed */
	wait_for_completion_io(&io[JQ_SUBMIT].u.done);

	/* handle synchronous decompress queue in the caller context */
	z_erofs_decompress_queue(&io[JQ_SUBMIT], &f->pagepool);
}

/*
 * Since partial uptodate is still unimplemented for now, we have to use
 * approximate readmore strategies as a start.
 */
static void z_erofs_pcluster_readmore(struct z_erofs_decompress_frontend *f,
		struct readahead_control *rac, bool backmost)
{
	struct inode *inode = f->inode;
	struct erofs_map_blocks *map = &f->map;
	erofs_off_t cur, end, headoffset = f->headoffset;
	int err;

	if (backmost) {
		if (rac)
			end = headoffset + readahead_length(rac) - 1;
		else
			end = headoffset + PAGE_SIZE - 1;
		map->m_la = end;
		err = z_erofs_map_blocks_iter(inode, map,
					      EROFS_GET_BLOCKS_READMORE);
		if (err)
			return;

		/* expand ra for the trailing edge if readahead */
		if (rac) {
			cur = round_up(map->m_la + map->m_llen, PAGE_SIZE);
			readahead_expand(rac, headoffset, cur - headoffset);
			return;
		}
		end = round_up(end, PAGE_SIZE);
	} else {
		end = round_up(map->m_la, PAGE_SIZE);

		if (!map->m_llen)
			return;
	}

	cur = map->m_la + map->m_llen - 1;
	while ((cur >= end) && (cur < i_size_read(inode))) {
		pgoff_t index = cur >> PAGE_SHIFT;
		struct page *page;

		page = erofs_grab_cache_page_nowait(inode->i_mapping, index);
		if (page) {
			if (PageUptodate(page)) {
				unlock_page(page);
			} else {
				err = z_erofs_do_read_page(f, page);
				if (err)
					erofs_err(inode->i_sb,
						  "readmore error at page %lu @ nid %llu",
						  index, EROFS_I(inode)->nid);
			}
			put_page(page);
		}

		if (cur < PAGE_SIZE)
			break;
		cur = (index << PAGE_SHIFT) - 1;
	}
}

static int z_erofs_read_folio(struct file *file, struct folio *folio)
{
	struct page *page = &folio->page;
	struct inode *const inode = page->mapping->host;
	struct erofs_sb_info *const sbi = EROFS_I_SB(inode);
	struct z_erofs_decompress_frontend f = DECOMPRESS_FRONTEND_INIT(inode);
	int err;

	trace_erofs_readpage(page, false);
	f.headoffset = (erofs_off_t)page->index << PAGE_SHIFT;

	z_erofs_pcluster_readmore(&f, NULL, true);
	err = z_erofs_do_read_page(&f, page);
	z_erofs_pcluster_readmore(&f, NULL, false);
	z_erofs_pcluster_end(&f);

	/* if some compressed cluster ready, need submit them anyway */
	z_erofs_runqueue(&f, z_erofs_is_sync_decompress(sbi, 0), false);

	if (err)
		erofs_err(inode->i_sb, "failed to read, err [%d]", err);

	erofs_put_metabuf(&f.map.buf);
	erofs_release_pages(&f.pagepool);
	return err;
}

static void z_erofs_readahead(struct readahead_control *rac)
{
	struct inode *const inode = rac->mapping->host;
	struct erofs_sb_info *const sbi = EROFS_I_SB(inode);
	struct z_erofs_decompress_frontend f = DECOMPRESS_FRONTEND_INIT(inode);
	struct page *head = NULL, *page;
	unsigned int nr_pages;

	f.headoffset = readahead_pos(rac);

	z_erofs_pcluster_readmore(&f, rac, true);
	nr_pages = readahead_count(rac);
	trace_erofs_readpages(inode, readahead_index(rac), nr_pages, false);

	while ((page = readahead_page(rac))) {
		set_page_private(page, (unsigned long)head);
		head = page;
	}

	while (head) {
		struct page *page = head;
		int err;

		/* traversal in reverse order */
		head = (void *)page_private(page);

		err = z_erofs_do_read_page(&f, page);
		if (err)
			erofs_err(inode->i_sb,
				  "readahead error at page %lu @ nid %llu",
				  page->index, EROFS_I(inode)->nid);
		put_page(page);
	}
	z_erofs_pcluster_readmore(&f, rac, false);
	z_erofs_pcluster_end(&f);

	z_erofs_runqueue(&f, z_erofs_is_sync_decompress(sbi, nr_pages), true);
	erofs_put_metabuf(&f.map.buf);
	erofs_release_pages(&f.pagepool);
}

const struct address_space_operations z_erofs_aops = {
	.read_folio = z_erofs_read_folio,
	.readahead = z_erofs_readahead,
};<|MERGE_RESOLUTION|>--- conflicted
+++ resolved
@@ -819,11 +819,8 @@
 
 	if (ztailpacking) {
 		pcl->obj.index = 0;	/* which indicates ztailpacking */
-<<<<<<< HEAD
 		pcl->pageofs_in = erofs_blkoff(fe->inode->i_sb, map->m_pa);
 		pcl->tailpacking_size = map->m_plen;
-=======
->>>>>>> 563b8244
 	} else {
 		pcl->obj.index = erofs_blknr(sb, map->m_pa);
 
@@ -953,12 +950,7 @@
 static int z_erofs_read_fragment(struct super_block *sb, struct page *page,
 			unsigned int cur, unsigned int end, erofs_off_t pos)
 {
-<<<<<<< HEAD
-	struct super_block *sb = inode->i_sb;
-	struct inode *packed_inode = EROFS_I_SB(inode)->packed_inode;
-=======
 	struct inode *packed_inode = EROFS_SB(sb)->packed_inode;
->>>>>>> 563b8244
 	struct erofs_buf buf = __EROFS_BUF_INITIALIZER;
 	unsigned int cnt;
 	u8 *src;
@@ -966,14 +958,8 @@
 	if (!packed_inode)
 		return -EFSCORRUPTED;
 
-<<<<<<< HEAD
-	pos += EROFS_I(inode)->z_fragmentoff;
-	for (i = 0; i < len; i += cnt) {
-		cnt = min_t(unsigned int, len - i,
-=======
 	for (; cur < end; cur += cnt, pos += cnt) {
 		cnt = min_t(unsigned int, end - cur,
->>>>>>> 563b8244
 			    sb->s_blocksize - erofs_blkoff(sb, pos));
 		src = erofs_bread(&buf, packed_inode,
 				  erofs_blknr(sb, pos), EROFS_KMAP);
@@ -981,15 +967,7 @@
 			erofs_put_metabuf(&buf);
 			return PTR_ERR(src);
 		}
-<<<<<<< HEAD
-
-		dst = kmap_local_page(page);
-		memcpy(dst + pageofs + i, src + erofs_blkoff(sb, pos), cnt);
-		kunmap_local(dst);
-		pos += cnt;
-=======
 		memcpy_to_page(page, cur, src + erofs_blkoff(sb, pos), cnt);
->>>>>>> 563b8244
 	}
 	erofs_put_metabuf(&buf);
 	return 0;
@@ -1025,44 +1003,6 @@
 	/* bump split parts first to avoid several separate cases */
 	++split;
 
-<<<<<<< HEAD
-	err = z_erofs_collector_begin(fe);
-	if (err)
-		goto out;
-
-	if (z_erofs_is_inline_pcluster(fe->pcl)) {
-		void *mp;
-
-		mp = erofs_read_metabuf(&fe->map.buf, inode->i_sb,
-					erofs_blknr(inode->i_sb, map->m_pa),
-					EROFS_NO_KMAP);
-		if (IS_ERR(mp)) {
-			err = PTR_ERR(mp);
-			erofs_err(inode->i_sb,
-				  "failed to get inline page, err %d", err);
-			goto out;
-		}
-		get_page(fe->map.buf.page);
-		WRITE_ONCE(fe->pcl->compressed_bvecs[0].page,
-			   fe->map.buf.page);
-		fe->pcl->pageofs_in = map->m_pa & ~PAGE_MASK;
-		fe->mode = Z_EROFS_PCLUSTER_FOLLOWED_NOINPLACE;
-	} else {
-		/* bind cache first when cached decompression is preferred */
-		z_erofs_bind_cache(fe, pagepool);
-	}
-hitted:
-	/*
-	 * Ensure the current partial page belongs to this submit chain rather
-	 * than other concurrent submit chains or the noio(bypass) chain since
-	 * those chains are handled asynchronously thus the page cannot be used
-	 * for inplace I/O or bvpage (should be processed in a strict order.)
-	 */
-	tight &= (fe->mode > Z_EROFS_PCLUSTER_FOLLOWED_NOINPLACE);
-
-	cur = end - min_t(erofs_off_t, offset + end - map->m_la, end);
-=======
->>>>>>> 563b8244
 	if (!(map->m_flags & EROFS_MAP_MAPPED)) {
 		zero_user_segment(page, cur, end);
 		tight = false;
@@ -1738,14 +1678,8 @@
 		};
 		(void)erofs_map_dev(sb, &mdev);
 
-<<<<<<< HEAD
-		cur = erofs_blknr(sb, mdev.m_pa);
-		end = cur + pcl->pclusterpages;
-
-=======
 		cur = mdev.m_pa;
 		end = cur + pcl->pclustersize;
->>>>>>> 563b8244
 		do {
 			z_erofs_fill_bio_vec(&bvec, f, pcl, i++, mc);
 			if (!bvec.bv_page)
@@ -1771,16 +1705,8 @@
 			if (!bio) {
 				bio = bio_alloc(mdev.m_bdev, BIO_MAX_VECS,
 						REQ_OP_READ, GFP_NOIO);
-<<<<<<< HEAD
-				bio->bi_end_io = z_erofs_decompressqueue_endio;
-
-				last_bdev = mdev.m_bdev;
-				bio->bi_iter.bi_sector = (sector_t)cur <<
-					(sb->s_blocksize_bits - 9);
-=======
 				bio->bi_end_io = z_erofs_submissionqueue_endio;
 				bio->bi_iter.bi_sector = cur >> 9;
->>>>>>> 563b8244
 				bio->bi_private = q[JQ_SUBMIT];
 				if (readahead)
 					bio->bi_opf |= REQ_RAHEAD;

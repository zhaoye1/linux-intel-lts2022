--- conflicted
+++ resolved
@@ -469,16 +469,6 @@
 	  Per UID based io statistics exported to /proc/uid_io
 	  Per UID based procstat control in /proc/uid_procstat
 
-<<<<<<< HEAD
-config UID_SYS_STATS_DEBUG
-	bool "Per-TASK statistics"
-	depends on UID_SYS_STATS
-	default n
-	help
-	  Per TASK based io statistics exported to /proc/uid_io
-
-=======
->>>>>>> 563b8244
 config HISI_HIKEY_USB
 	tristate "USB GPIO Hub on HiSilicon Hikey 960/970 Platform"
 	depends on (OF && GPIOLIB) || COMPILE_TEST

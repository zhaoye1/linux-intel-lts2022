--- conflicted
+++ resolved
@@ -1541,11 +1541,7 @@
 		cpufreq_driver->ready(policy);
 
 	/* Register cpufreq cooling only for a new policy */
-<<<<<<< HEAD
 	if (new_policy && cpufreq_thermal_control_enabled(cpufreq_driver)) {
-=======
-	if (new_policy && cpufreq_thermal_control_enabled(cpufreq_driver))
->>>>>>> 8d688d67
 		policy->cdev = of_cpufreq_cooling_register(policy);
 		trace_android_vh_thermal_register(policy);
 	}
@@ -1700,10 +1696,7 @@
 	 */
 	if (cpufreq_thermal_control_enabled(cpufreq_driver)) {
 		cpufreq_cooling_unregister(policy->cdev);
-<<<<<<< HEAD
 		trace_android_vh_thermal_unregister(policy);
-=======
->>>>>>> 8d688d67
 		policy->cdev = NULL;
 	}
 

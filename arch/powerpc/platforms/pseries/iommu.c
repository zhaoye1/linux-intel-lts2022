// SPDX-License-Identifier: GPL-2.0-or-later
/*
 * Copyright (C) 2001 Mike Corrigan & Dave Engebretsen, IBM Corporation
 *
 * Rewrite, cleanup:
 *
 * Copyright (C) 2004 Olof Johansson <olof@lixom.net>, IBM Corporation
 * Copyright (C) 2006 Olof Johansson <olof@lixom.net>
 *
 * Dynamic DMA mapping support, pSeries-specific parts, both SMP and LPAR.
 */

#include <linux/init.h>
#include <linux/types.h>
#include <linux/slab.h>
#include <linux/mm.h>
#include <linux/memblock.h>
#include <linux/spinlock.h>
#include <linux/string.h>
#include <linux/pci.h>
#include <linux/dma-mapping.h>
#include <linux/crash_dump.h>
#include <linux/memory.h>
#include <linux/of.h>
#include <linux/iommu.h>
#include <linux/rculist.h>
#include <asm/io.h>
#include <asm/prom.h>
#include <asm/rtas.h>
#include <asm/iommu.h>
#include <asm/pci-bridge.h>
#include <asm/machdep.h>
#include <asm/firmware.h>
#include <asm/tce.h>
#include <asm/ppc-pci.h>
#include <asm/udbg.h>
#include <asm/mmzone.h>
#include <asm/plpar_wrappers.h>

#include "pseries.h"

enum {
	DDW_QUERY_PE_DMA_WIN  = 0,
	DDW_CREATE_PE_DMA_WIN = 1,
	DDW_REMOVE_PE_DMA_WIN = 2,

	DDW_APPLICABLE_SIZE
};

enum {
	DDW_EXT_SIZE = 0,
	DDW_EXT_RESET_DMA_WIN = 1,
	DDW_EXT_QUERY_OUT_SIZE = 2
};

static struct iommu_table *iommu_pseries_alloc_table(int node)
{
	struct iommu_table *tbl;

	tbl = kzalloc_node(sizeof(struct iommu_table), GFP_KERNEL, node);
	if (!tbl)
		return NULL;

	INIT_LIST_HEAD_RCU(&tbl->it_group_list);
	kref_init(&tbl->it_kref);
	return tbl;
}

static struct iommu_table_group *iommu_pseries_alloc_group(int node)
{
	struct iommu_table_group *table_group;

	table_group = kzalloc_node(sizeof(*table_group), GFP_KERNEL, node);
	if (!table_group)
		return NULL;

	table_group->tables[0] = iommu_pseries_alloc_table(node);
	if (table_group->tables[0])
		return table_group;

	kfree(table_group);
	return NULL;
}

static void iommu_pseries_free_group(struct iommu_table_group *table_group,
		const char *node_name)
{
	if (!table_group)
		return;

#ifdef CONFIG_IOMMU_API
	if (table_group->group) {
		iommu_group_put(table_group->group);
		BUG_ON(table_group->group);
	}
#endif

	/* Default DMA window table is at index 0, while DDW at 1. SR-IOV
	 * adapters only have table on index 1.
	 */
	if (table_group->tables[0])
		iommu_tce_table_put(table_group->tables[0]);

	if (table_group->tables[1])
		iommu_tce_table_put(table_group->tables[1]);

	kfree(table_group);
}

static int tce_build_pSeries(struct iommu_table *tbl, long index,
			      long npages, unsigned long uaddr,
			      enum dma_data_direction direction,
			      unsigned long attrs)
{
	u64 proto_tce;
	__be64 *tcep;
	u64 rpn;
	const unsigned long tceshift = tbl->it_page_shift;
	const unsigned long pagesize = IOMMU_PAGE_SIZE(tbl);

	proto_tce = TCE_PCI_READ; // Read allowed

	if (direction != DMA_TO_DEVICE)
		proto_tce |= TCE_PCI_WRITE;

	tcep = ((__be64 *)tbl->it_base) + index;

	while (npages--) {
		/* can't move this out since we might cross MEMBLOCK boundary */
		rpn = __pa(uaddr) >> tceshift;
		*tcep = cpu_to_be64(proto_tce | rpn << tceshift);

		uaddr += pagesize;
		tcep++;
	}
	return 0;
}


static void tce_free_pSeries(struct iommu_table *tbl, long index, long npages)
{
	__be64 *tcep;

	tcep = ((__be64 *)tbl->it_base) + index;

	while (npages--)
		*(tcep++) = 0;
}

static unsigned long tce_get_pseries(struct iommu_table *tbl, long index)
{
	__be64 *tcep;

	tcep = ((__be64 *)tbl->it_base) + index;

	return be64_to_cpu(*tcep);
}

static void tce_free_pSeriesLP(unsigned long liobn, long, long, long);
static void tce_freemulti_pSeriesLP(struct iommu_table*, long, long);

static int tce_build_pSeriesLP(unsigned long liobn, long tcenum, long tceshift,
				long npages, unsigned long uaddr,
				enum dma_data_direction direction,
				unsigned long attrs)
{
	u64 rc = 0;
	u64 proto_tce, tce;
	u64 rpn;
	int ret = 0;
	long tcenum_start = tcenum, npages_start = npages;

	rpn = __pa(uaddr) >> tceshift;
	proto_tce = TCE_PCI_READ;
	if (direction != DMA_TO_DEVICE)
		proto_tce |= TCE_PCI_WRITE;

	while (npages--) {
		tce = proto_tce | rpn << tceshift;
		rc = plpar_tce_put((u64)liobn, (u64)tcenum << tceshift, tce);

		if (unlikely(rc == H_NOT_ENOUGH_RESOURCES)) {
			ret = (int)rc;
			tce_free_pSeriesLP(liobn, tcenum_start, tceshift,
			                   (npages_start - (npages + 1)));
			break;
		}

		if (rc && printk_ratelimit()) {
			printk("tce_build_pSeriesLP: plpar_tce_put failed. rc=%lld\n", rc);
			printk("\tindex   = 0x%llx\n", (u64)liobn);
			printk("\ttcenum  = 0x%llx\n", (u64)tcenum);
			printk("\ttce val = 0x%llx\n", tce );
			dump_stack();
		}

		tcenum++;
		rpn++;
	}
	return ret;
}

static DEFINE_PER_CPU(__be64 *, tce_page);

static int tce_buildmulti_pSeriesLP(struct iommu_table *tbl, long tcenum,
				     long npages, unsigned long uaddr,
				     enum dma_data_direction direction,
				     unsigned long attrs)
{
	u64 rc = 0;
	u64 proto_tce;
	__be64 *tcep;
	u64 rpn;
	long l, limit;
	long tcenum_start = tcenum, npages_start = npages;
	int ret = 0;
	unsigned long flags;
	const unsigned long tceshift = tbl->it_page_shift;

	if ((npages == 1) || !firmware_has_feature(FW_FEATURE_PUT_TCE_IND)) {
		return tce_build_pSeriesLP(tbl->it_index, tcenum,
					   tceshift, npages, uaddr,
		                           direction, attrs);
	}

	local_irq_save(flags);	/* to protect tcep and the page behind it */

	tcep = __this_cpu_read(tce_page);

	/* This is safe to do since interrupts are off when we're called
	 * from iommu_alloc{,_sg}()
	 */
	if (!tcep) {
		tcep = (__be64 *)__get_free_page(GFP_ATOMIC);
		/* If allocation fails, fall back to the loop implementation */
		if (!tcep) {
			local_irq_restore(flags);
			return tce_build_pSeriesLP(tbl->it_index, tcenum,
					tceshift,
					npages, uaddr, direction, attrs);
		}
		__this_cpu_write(tce_page, tcep);
	}

	rpn = __pa(uaddr) >> tceshift;
	proto_tce = TCE_PCI_READ;
	if (direction != DMA_TO_DEVICE)
		proto_tce |= TCE_PCI_WRITE;

	/* We can map max one pageful of TCEs at a time */
	do {
		/*
		 * Set up the page with TCE data, looping through and setting
		 * the values.
		 */
		limit = min_t(long, npages, 4096/TCE_ENTRY_SIZE);

		for (l = 0; l < limit; l++) {
			tcep[l] = cpu_to_be64(proto_tce | rpn << tceshift);
			rpn++;
		}

		rc = plpar_tce_put_indirect((u64)tbl->it_index,
					    (u64)tcenum << tceshift,
					    (u64)__pa(tcep),
					    limit);

		npages -= limit;
		tcenum += limit;
	} while (npages > 0 && !rc);

	local_irq_restore(flags);

	if (unlikely(rc == H_NOT_ENOUGH_RESOURCES)) {
		ret = (int)rc;
		tce_freemulti_pSeriesLP(tbl, tcenum_start,
		                        (npages_start - (npages + limit)));
		return ret;
	}

	if (rc && printk_ratelimit()) {
		printk("tce_buildmulti_pSeriesLP: plpar_tce_put failed. rc=%lld\n", rc);
		printk("\tindex   = 0x%llx\n", (u64)tbl->it_index);
		printk("\tnpages  = 0x%llx\n", (u64)npages);
		printk("\ttce[0] val = 0x%llx\n", tcep[0]);
		dump_stack();
	}
	return ret;
}

static void tce_free_pSeriesLP(unsigned long liobn, long tcenum, long tceshift,
			       long npages)
{
	u64 rc;

	while (npages--) {
		rc = plpar_tce_put((u64)liobn, (u64)tcenum << tceshift, 0);

		if (rc && printk_ratelimit()) {
			printk("tce_free_pSeriesLP: plpar_tce_put failed. rc=%lld\n", rc);
			printk("\tindex   = 0x%llx\n", (u64)liobn);
			printk("\ttcenum  = 0x%llx\n", (u64)tcenum);
			dump_stack();
		}

		tcenum++;
	}
}


static void tce_freemulti_pSeriesLP(struct iommu_table *tbl, long tcenum, long npages)
{
	u64 rc;
	long rpages = npages;
	unsigned long limit;

	if (!firmware_has_feature(FW_FEATURE_STUFF_TCE))
		return tce_free_pSeriesLP(tbl->it_index, tcenum,
					  tbl->it_page_shift, npages);

	do {
		limit = min_t(unsigned long, rpages, 512);

		rc = plpar_tce_stuff((u64)tbl->it_index,
				     (u64)tcenum << tbl->it_page_shift, 0, limit);

		rpages -= limit;
		tcenum += limit;
	} while (rpages > 0 && !rc);

	if (rc && printk_ratelimit()) {
		printk("tce_freemulti_pSeriesLP: plpar_tce_stuff failed\n");
		printk("\trc      = %lld\n", rc);
		printk("\tindex   = 0x%llx\n", (u64)tbl->it_index);
		printk("\tnpages  = 0x%llx\n", (u64)npages);
		dump_stack();
	}
}

static unsigned long tce_get_pSeriesLP(struct iommu_table *tbl, long tcenum)
{
	u64 rc;
	unsigned long tce_ret;

	rc = plpar_tce_get((u64)tbl->it_index,
			   (u64)tcenum << tbl->it_page_shift, &tce_ret);

	if (rc && printk_ratelimit()) {
		printk("tce_get_pSeriesLP: plpar_tce_get failed. rc=%lld\n", rc);
		printk("\tindex   = 0x%llx\n", (u64)tbl->it_index);
		printk("\ttcenum  = 0x%llx\n", (u64)tcenum);
		dump_stack();
	}

	return tce_ret;
}

/* this is compatible with cells for the device tree property */
struct dynamic_dma_window_prop {
	__be32	liobn;		/* tce table number */
	__be64	dma_base;	/* address hi,lo */
	__be32	tce_shift;	/* ilog2(tce_page_size) */
	__be32	window_shift;	/* ilog2(tce_window_size) */
};

struct dma_win {
	struct device_node *device;
	const struct dynamic_dma_window_prop *prop;
	struct list_head list;
};

/* Dynamic DMA Window support */
struct ddw_query_response {
	u32 windows_available;
	u64 largest_available_block;
	u32 page_size;
	u32 migration_capable;
};

struct ddw_create_response {
	u32 liobn;
	u32 addr_hi;
	u32 addr_lo;
};

static LIST_HEAD(dma_win_list);
/* prevents races between memory on/offline and window creation */
static DEFINE_SPINLOCK(dma_win_list_lock);
/* protects initializing window twice for same device */
static DEFINE_MUTEX(dma_win_init_mutex);
#define DIRECT64_PROPNAME "linux,direct64-ddr-window-info"
#define DMA64_PROPNAME "linux,dma64-ddr-window-info"

static int tce_clearrange_multi_pSeriesLP(unsigned long start_pfn,
					unsigned long num_pfn, const void *arg)
{
	const struct dynamic_dma_window_prop *maprange = arg;
	int rc;
	u64 tce_size, num_tce, dma_offset, next;
	u32 tce_shift;
	long limit;

	tce_shift = be32_to_cpu(maprange->tce_shift);
	tce_size = 1ULL << tce_shift;
	next = start_pfn << PAGE_SHIFT;
	num_tce = num_pfn << PAGE_SHIFT;

	/* round back to the beginning of the tce page size */
	num_tce += next & (tce_size - 1);
	next &= ~(tce_size - 1);

	/* covert to number of tces */
	num_tce |= tce_size - 1;
	num_tce >>= tce_shift;

	do {
		/*
		 * Set up the page with TCE data, looping through and setting
		 * the values.
		 */
		limit = min_t(long, num_tce, 512);
		dma_offset = next + be64_to_cpu(maprange->dma_base);

		rc = plpar_tce_stuff((u64)be32_to_cpu(maprange->liobn),
					     dma_offset,
					     0, limit);
		next += limit * tce_size;
		num_tce -= limit;
	} while (num_tce > 0 && !rc);

	return rc;
}

static int tce_setrange_multi_pSeriesLP(unsigned long start_pfn,
					unsigned long num_pfn, const void *arg)
{
	const struct dynamic_dma_window_prop *maprange = arg;
	u64 tce_size, num_tce, dma_offset, next, proto_tce, liobn;
	__be64 *tcep;
	u32 tce_shift;
	u64 rc = 0;
	long l, limit;

	if (!firmware_has_feature(FW_FEATURE_PUT_TCE_IND)) {
		unsigned long tceshift = be32_to_cpu(maprange->tce_shift);
		unsigned long dmastart = (start_pfn << PAGE_SHIFT) +
				be64_to_cpu(maprange->dma_base);
		unsigned long tcenum = dmastart >> tceshift;
		unsigned long npages = num_pfn << PAGE_SHIFT >> tceshift;
		void *uaddr = __va(start_pfn << PAGE_SHIFT);

		return tce_build_pSeriesLP(be32_to_cpu(maprange->liobn),
				tcenum, tceshift, npages, (unsigned long) uaddr,
				DMA_BIDIRECTIONAL, 0);
	}

	local_irq_disable();	/* to protect tcep and the page behind it */
	tcep = __this_cpu_read(tce_page);

	if (!tcep) {
		tcep = (__be64 *)__get_free_page(GFP_ATOMIC);
		if (!tcep) {
			local_irq_enable();
			return -ENOMEM;
		}
		__this_cpu_write(tce_page, tcep);
	}

	proto_tce = TCE_PCI_READ | TCE_PCI_WRITE;

	liobn = (u64)be32_to_cpu(maprange->liobn);
	tce_shift = be32_to_cpu(maprange->tce_shift);
	tce_size = 1ULL << tce_shift;
	next = start_pfn << PAGE_SHIFT;
	num_tce = num_pfn << PAGE_SHIFT;

	/* round back to the beginning of the tce page size */
	num_tce += next & (tce_size - 1);
	next &= ~(tce_size - 1);

	/* covert to number of tces */
	num_tce |= tce_size - 1;
	num_tce >>= tce_shift;

	/* We can map max one pageful of TCEs at a time */
	do {
		/*
		 * Set up the page with TCE data, looping through and setting
		 * the values.
		 */
		limit = min_t(long, num_tce, 4096/TCE_ENTRY_SIZE);
		dma_offset = next + be64_to_cpu(maprange->dma_base);

		for (l = 0; l < limit; l++) {
			tcep[l] = cpu_to_be64(proto_tce | next);
			next += tce_size;
		}

		rc = plpar_tce_put_indirect(liobn,
					    dma_offset,
					    (u64)__pa(tcep),
					    limit);

		num_tce -= limit;
	} while (num_tce > 0 && !rc);

	/* error cleanup: caller will clear whole range */

	local_irq_enable();
	return rc;
}

static int tce_setrange_multi_pSeriesLP_walk(unsigned long start_pfn,
		unsigned long num_pfn, void *arg)
{
	return tce_setrange_multi_pSeriesLP(start_pfn, num_pfn, arg);
}

static void iommu_table_setparms_common(struct iommu_table *tbl, unsigned long busno,
					unsigned long liobn, unsigned long win_addr,
					unsigned long window_size, unsigned long page_shift,
					void *base, struct iommu_table_ops *table_ops)
{
	tbl->it_busno = busno;
	tbl->it_index = liobn;
	tbl->it_offset = win_addr >> page_shift;
	tbl->it_size = window_size >> page_shift;
	tbl->it_page_shift = page_shift;
	tbl->it_base = (unsigned long)base;
	tbl->it_blocksize = 16;
	tbl->it_type = TCE_PCI;
	tbl->it_ops = table_ops;
}

struct iommu_table_ops iommu_table_pseries_ops;

static void iommu_table_setparms(struct pci_controller *phb,
				 struct device_node *dn,
				 struct iommu_table *tbl)
{
	struct device_node *node;
	const unsigned long *basep;
	const u32 *sizep;

	/* Test if we are going over 2GB of DMA space */
	if (phb->dma_window_base_cur + phb->dma_window_size > SZ_2G) {
		udbg_printf("PCI_DMA: Unexpected number of IOAs under this PHB.\n");
		panic("PCI_DMA: Unexpected number of IOAs under this PHB.\n");
	}

	node = phb->dn;
	basep = of_get_property(node, "linux,tce-base", NULL);
	sizep = of_get_property(node, "linux,tce-size", NULL);
	if (basep == NULL || sizep == NULL) {
		printk(KERN_ERR "PCI_DMA: iommu_table_setparms: %pOF has "
				"missing tce entries !\n", dn);
		return;
	}

	iommu_table_setparms_common(tbl, phb->bus->number, 0, phb->dma_window_base_cur,
				    phb->dma_window_size, IOMMU_PAGE_SHIFT_4K,
				    __va(*basep), &iommu_table_pseries_ops);

	if (!is_kdump_kernel())
		memset((void *)tbl->it_base, 0, *sizep);

	phb->dma_window_base_cur += phb->dma_window_size;
}

struct iommu_table_ops iommu_table_lpar_multi_ops;

struct iommu_table_ops iommu_table_pseries_ops = {
	.set = tce_build_pSeries,
	.clear = tce_free_pSeries,
	.get = tce_get_pseries
};

static void pci_dma_bus_setup_pSeries(struct pci_bus *bus)
{
	struct device_node *dn;
	struct iommu_table *tbl;
	struct device_node *isa_dn, *isa_dn_orig;
	struct device_node *tmp;
	struct pci_dn *pci;
	int children;

	dn = pci_bus_to_OF_node(bus);

	pr_debug("pci_dma_bus_setup_pSeries: setting up bus %pOF\n", dn);

	if (bus->self) {
		/* This is not a root bus, any setup will be done for the
		 * device-side of the bridge in iommu_dev_setup_pSeries().
		 */
		return;
	}
	pci = PCI_DN(dn);

	/* Check if the ISA bus on the system is under
	 * this PHB.
	 */
	isa_dn = isa_dn_orig = of_find_node_by_type(NULL, "isa");

	while (isa_dn && isa_dn != dn)
		isa_dn = isa_dn->parent;

	of_node_put(isa_dn_orig);

	/* Count number of direct PCI children of the PHB. */
	for (children = 0, tmp = dn->child; tmp; tmp = tmp->sibling)
		children++;

	pr_debug("Children: %d\n", children);

	/* Calculate amount of DMA window per slot. Each window must be
	 * a power of two (due to pci_alloc_consistent requirements).
	 *
	 * Keep 256MB aside for PHBs with ISA.
	 */

	if (!isa_dn) {
		/* No ISA/IDE - just set window size and return */
		pci->phb->dma_window_size = 0x80000000ul; /* To be divided */

		while (pci->phb->dma_window_size * children > 0x80000000ul)
			pci->phb->dma_window_size >>= 1;
		pr_debug("No ISA/IDE, window size is 0x%llx\n",
			 pci->phb->dma_window_size);
		pci->phb->dma_window_base_cur = 0;

		return;
	}

	/* If we have ISA, then we probably have an IDE
	 * controller too. Allocate a 128MB table but
	 * skip the first 128MB to avoid stepping on ISA
	 * space.
	 */
	pci->phb->dma_window_size = 0x8000000ul;
	pci->phb->dma_window_base_cur = 0x8000000ul;

	pci->table_group = iommu_pseries_alloc_group(pci->phb->node);
	tbl = pci->table_group->tables[0];

	iommu_table_setparms(pci->phb, dn, tbl);

	if (!iommu_init_table(tbl, pci->phb->node, 0, 0))
		panic("Failed to initialize iommu table");

	/* Divide the rest (1.75GB) among the children */
	pci->phb->dma_window_size = 0x80000000ul;
	while (pci->phb->dma_window_size * children > 0x70000000ul)
		pci->phb->dma_window_size >>= 1;

	pr_debug("ISA/IDE, window size is 0x%llx\n", pci->phb->dma_window_size);
}

#ifdef CONFIG_IOMMU_API
static int tce_exchange_pseries(struct iommu_table *tbl, long index, unsigned
				long *tce, enum dma_data_direction *direction)
{
	long rc;
	unsigned long ioba = (unsigned long) index << tbl->it_page_shift;
	unsigned long flags, oldtce = 0;
	u64 proto_tce = iommu_direction_to_tce_perm(*direction);
	unsigned long newtce = *tce | proto_tce;

	spin_lock_irqsave(&tbl->large_pool.lock, flags);

	rc = plpar_tce_get((u64)tbl->it_index, ioba, &oldtce);
	if (!rc)
		rc = plpar_tce_put((u64)tbl->it_index, ioba, newtce);

	if (!rc) {
		*direction = iommu_tce_direction(oldtce);
		*tce = oldtce & ~(TCE_PCI_READ | TCE_PCI_WRITE);
	}

	spin_unlock_irqrestore(&tbl->large_pool.lock, flags);

	return rc;
}
#endif

struct iommu_table_ops iommu_table_lpar_multi_ops = {
	.set = tce_buildmulti_pSeriesLP,
#ifdef CONFIG_IOMMU_API
	.xchg_no_kill = tce_exchange_pseries,
#endif
	.clear = tce_freemulti_pSeriesLP,
	.get = tce_get_pSeriesLP
};

/*
 * Find nearest ibm,dma-window (default DMA window) or direct DMA window or
 * dynamic 64bit DMA window, walking up the device tree.
 */
static struct device_node *pci_dma_find(struct device_node *dn,
					struct dynamic_dma_window_prop *prop)
{
	const __be32 *default_prop = NULL;
	const __be32 *ddw_prop = NULL;
	struct device_node *rdn = NULL;
	bool default_win = false, ddw_win = false;

	for ( ; dn && PCI_DN(dn); dn = dn->parent) {
		default_prop = of_get_property(dn, "ibm,dma-window", NULL);
		if (default_prop) {
			rdn = dn;
			default_win = true;
		}
		ddw_prop = of_get_property(dn, DIRECT64_PROPNAME, NULL);
		if (ddw_prop) {
			rdn = dn;
			ddw_win = true;
			break;
		}
		ddw_prop = of_get_property(dn, DMA64_PROPNAME, NULL);
		if (ddw_prop) {
			rdn = dn;
			ddw_win = true;
			break;
		}

		/* At least found default window, which is the case for normal boot */
		if (default_win)
			break;
	}

	/* For PCI devices there will always be a DMA window, either on the device
	 * or parent bus
	 */
	WARN_ON(!(default_win | ddw_win));

	/* caller doesn't want to get DMA window property */
	if (!prop)
		return rdn;

	/* parse DMA window property. During normal system boot, only default
	 * DMA window is passed in OF. But, for kdump, a dedicated adapter might
	 * have both default and DDW in FDT. In this scenario, DDW takes precedence
	 * over default window.
	 */
	if (ddw_win) {
		struct dynamic_dma_window_prop *p;

		p = (struct dynamic_dma_window_prop *)ddw_prop;
		prop->liobn = p->liobn;
		prop->dma_base = p->dma_base;
		prop->tce_shift = p->tce_shift;
		prop->window_shift = p->window_shift;
	} else if (default_win) {
		unsigned long offset, size, liobn;

		of_parse_dma_window(rdn, default_prop, &liobn, &offset, &size);

		prop->liobn = cpu_to_be32((u32)liobn);
		prop->dma_base = cpu_to_be64(offset);
		prop->tce_shift = cpu_to_be32(IOMMU_PAGE_SHIFT_4K);
		prop->window_shift = cpu_to_be32(order_base_2(size));
	}

	return rdn;
}

static void pci_dma_bus_setup_pSeriesLP(struct pci_bus *bus)
{
	struct iommu_table *tbl;
	struct device_node *dn, *pdn;
	struct pci_dn *ppci;
	struct dynamic_dma_window_prop prop;

	dn = pci_bus_to_OF_node(bus);

	pr_debug("pci_dma_bus_setup_pSeriesLP: setting up bus %pOF\n",
		 dn);

	pdn = pci_dma_find(dn, &prop);

	/* In PPC architecture, there will always be DMA window on bus or one of the
	 * parent bus. During reboot, there will be ibm,dma-window property to
	 * define DMA window. For kdump, there will at least be default window or DDW
	 * or both.
	 * There is an exception to the above. In case the PE goes into frozen
	 * state, firmware may not provide ibm,dma-window property at the time
	 * of LPAR boot up.
	 */

	if (!pdn) {
		pr_debug("  no ibm,dma-window property !\n");
<<<<<<< HEAD
	/* There is an exception to the above. In case the PE goes into frozen
	 * state, firmware may not provide ibm,dma-window property at the time
	 * of LPAR boot up.
	 */

	if (!pdn) {
		pr_debug("  no ibm,dma-window property !\n");
=======
>>>>>>> 8d688d67
		return;
	}

	ppci = PCI_DN(pdn);

	pr_debug("  parent is %pOF, iommu_table: 0x%p\n",
		 pdn, ppci->table_group);

	if (!ppci->table_group) {
		ppci->table_group = iommu_pseries_alloc_group(ppci->phb->node);
		tbl = ppci->table_group->tables[0];

		iommu_table_setparms_common(tbl, ppci->phb->bus->number,
				be32_to_cpu(prop.liobn),
				be64_to_cpu(prop.dma_base),
				1ULL << be32_to_cpu(prop.window_shift),
				be32_to_cpu(prop.tce_shift), NULL,
				&iommu_table_lpar_multi_ops);

		/* Only for normal boot with default window. Doesn't matter even
		 * if we set these with DDW which is 64bit during kdump, since
		 * these will not be used during kdump.
		 */
		ppci->table_group->tce32_start = be64_to_cpu(prop.dma_base);
		ppci->table_group->tce32_size = 1 << be32_to_cpu(prop.window_shift);

		if (!iommu_init_table(tbl, ppci->phb->node, 0, 0))
			panic("Failed to initialize iommu table");

		iommu_register_group(ppci->table_group,
				pci_domain_nr(bus), 0);
		pr_debug("  created table: %p\n", ppci->table_group);
	}
}


static void pci_dma_dev_setup_pSeries(struct pci_dev *dev)
{
	struct device_node *dn;
	struct iommu_table *tbl;

	pr_debug("pci_dma_dev_setup_pSeries: %s\n", pci_name(dev));

	dn = dev->dev.of_node;

	/* If we're the direct child of a root bus, then we need to allocate
	 * an iommu table ourselves. The bus setup code should have setup
	 * the window sizes already.
	 */
	if (!dev->bus->self) {
		struct pci_controller *phb = PCI_DN(dn)->phb;

		pr_debug(" --> first child, no bridge. Allocating iommu table.\n");
		PCI_DN(dn)->table_group = iommu_pseries_alloc_group(phb->node);
		tbl = PCI_DN(dn)->table_group->tables[0];
		iommu_table_setparms(phb, dn, tbl);

		if (!iommu_init_table(tbl, phb->node, 0, 0))
			panic("Failed to initialize iommu table");

		set_iommu_table_base(&dev->dev, tbl);
		return;
	}

	/* If this device is further down the bus tree, search upwards until
	 * an already allocated iommu table is found and use that.
	 */

	while (dn && PCI_DN(dn) && PCI_DN(dn)->table_group == NULL)
		dn = dn->parent;

	if (dn && PCI_DN(dn))
		set_iommu_table_base(&dev->dev,
				PCI_DN(dn)->table_group->tables[0]);
	else
		printk(KERN_WARNING "iommu: Device %s has no iommu table\n",
		       pci_name(dev));
}

static int __read_mostly disable_ddw;

static int __init disable_ddw_setup(char *str)
{
	disable_ddw = 1;
	printk(KERN_INFO "ppc iommu: disabling ddw.\n");

	return 0;
}

early_param("disable_ddw", disable_ddw_setup);

static void clean_dma_window(struct device_node *np, struct dynamic_dma_window_prop *dwp)
{
	int ret;

	ret = tce_clearrange_multi_pSeriesLP(0,
		1ULL << (be32_to_cpu(dwp->window_shift) - PAGE_SHIFT), dwp);
	if (ret)
		pr_warn("%pOF failed to clear tces in window.\n",
			np);
	else
		pr_debug("%pOF successfully cleared tces in window.\n",
			 np);
}

/*
 * Call only if DMA window is clean.
 */
static void __remove_dma_window(struct device_node *np, u32 *ddw_avail, u64 liobn)
{
	int ret;

	ret = rtas_call(ddw_avail[DDW_REMOVE_PE_DMA_WIN], 1, 1, NULL, liobn);
	if (ret)
		pr_warn("%pOF: failed to remove DMA window: rtas returned "
			"%d to ibm,remove-pe-dma-window(%x) %llx\n",
			np, ret, ddw_avail[DDW_REMOVE_PE_DMA_WIN], liobn);
	else
		pr_debug("%pOF: successfully removed DMA window: rtas returned "
			"%d to ibm,remove-pe-dma-window(%x) %llx\n",
			np, ret, ddw_avail[DDW_REMOVE_PE_DMA_WIN], liobn);
}

static void remove_dma_window(struct device_node *np, u32 *ddw_avail,
			      struct property *win)
{
	struct dynamic_dma_window_prop *dwp;
	u64 liobn;

	dwp = win->value;
	liobn = (u64)be32_to_cpu(dwp->liobn);

	clean_dma_window(np, dwp);
	__remove_dma_window(np, ddw_avail, liobn);
}

static int remove_ddw(struct device_node *np, bool remove_prop, const char *win_name)
{
	struct property *win;
	u32 ddw_avail[DDW_APPLICABLE_SIZE];
	int ret = 0;

	win = of_find_property(np, win_name, NULL);
	if (!win)
		return -EINVAL;

	ret = of_property_read_u32_array(np, "ibm,ddw-applicable",
					 &ddw_avail[0], DDW_APPLICABLE_SIZE);
	if (ret)
		return 0;


	if (win->length >= sizeof(struct dynamic_dma_window_prop))
		remove_dma_window(np, ddw_avail, win);

	if (!remove_prop)
		return 0;

	ret = of_remove_property(np, win);
	if (ret)
		pr_warn("%pOF: failed to remove DMA window property: %d\n",
			np, ret);
	return 0;
}

static bool find_existing_ddw(struct device_node *pdn, u64 *dma_addr, int *window_shift)
{
	struct dma_win *window;
	const struct dynamic_dma_window_prop *dma64;
	bool found = false;

	spin_lock(&dma_win_list_lock);
	/* check if we already created a window and dupe that config if so */
	list_for_each_entry(window, &dma_win_list, list) {
		if (window->device == pdn) {
			dma64 = window->prop;
			*dma_addr = be64_to_cpu(dma64->dma_base);
			*window_shift = be32_to_cpu(dma64->window_shift);
			found = true;
			break;
		}
	}
	spin_unlock(&dma_win_list_lock);

	return found;
}

static struct dma_win *ddw_list_new_entry(struct device_node *pdn,
					  const struct dynamic_dma_window_prop *dma64)
{
	struct dma_win *window;

	window = kzalloc(sizeof(*window), GFP_KERNEL);
	if (!window)
		return NULL;

	window->device = pdn;
	window->prop = dma64;

	return window;
}

static void find_existing_ddw_windows_named(const char *name)
{
	int len;
	struct device_node *pdn;
	struct dma_win *window;
	const struct dynamic_dma_window_prop *dma64;

	for_each_node_with_property(pdn, name) {
		dma64 = of_get_property(pdn, name, &len);
		if (!dma64 || len < sizeof(*dma64)) {
			remove_ddw(pdn, true, name);
			continue;
		}

		/* If at the time of system initialization, there are DDWs in OF,
		 * it means this is during kexec. DDW could be direct or dynamic.
		 * We will just mark DDWs as "dynamic" since this is kdump path,
		 * no need to worry about perforance. ddw_list_new_entry() will
		 * set window->direct = false.
		 */
		window = ddw_list_new_entry(pdn, dma64);
		if (!window) {
			of_node_put(pdn);
			break;
		}

		spin_lock(&dma_win_list_lock);
		list_add(&window->list, &dma_win_list);
		spin_unlock(&dma_win_list_lock);
	}
}

static int find_existing_ddw_windows(void)
{
	if (!firmware_has_feature(FW_FEATURE_LPAR))
		return 0;

	find_existing_ddw_windows_named(DIRECT64_PROPNAME);
	find_existing_ddw_windows_named(DMA64_PROPNAME);

	return 0;
}
machine_arch_initcall(pseries, find_existing_ddw_windows);

/**
 * ddw_read_ext - Get the value of an DDW extension
 * @np:		device node from which the extension value is to be read.
 * @extnum:	index number of the extension.
 * @value:	pointer to return value, modified when extension is available.
 *
 * Checks if "ibm,ddw-extensions" exists for this node, and get the value
 * on index 'extnum'.
 * It can be used only to check if a property exists, passing value == NULL.
 *
 * Returns:
 *	0 if extension successfully read
 *	-EINVAL if the "ibm,ddw-extensions" does not exist,
 *	-ENODATA if "ibm,ddw-extensions" does not have a value, and
 *	-EOVERFLOW if "ibm,ddw-extensions" does not contain this extension.
 */
static inline int ddw_read_ext(const struct device_node *np, int extnum,
			       u32 *value)
{
	static const char propname[] = "ibm,ddw-extensions";
	u32 count;
	int ret;

	ret = of_property_read_u32_index(np, propname, DDW_EXT_SIZE, &count);
	if (ret)
		return ret;

	if (count < extnum)
		return -EOVERFLOW;

	if (!value)
		value = &count;

	return of_property_read_u32_index(np, propname, extnum, value);
}

static int query_ddw(struct pci_dev *dev, const u32 *ddw_avail,
		     struct ddw_query_response *query,
		     struct device_node *parent)
{
	struct device_node *dn;
	struct pci_dn *pdn;
	u32 cfg_addr, ext_query, query_out[5];
	u64 buid;
	int ret, out_sz;

	/*
	 * From LoPAR level 2.8, "ibm,ddw-extensions" index 3 can rule how many
	 * output parameters ibm,query-pe-dma-windows will have, ranging from
	 * 5 to 6.
	 */
	ret = ddw_read_ext(parent, DDW_EXT_QUERY_OUT_SIZE, &ext_query);
	if (!ret && ext_query == 1)
		out_sz = 6;
	else
		out_sz = 5;

	/*
	 * Get the config address and phb buid of the PE window.
	 * Rely on eeh to retrieve this for us.
	 * Retrieve them from the pci device, not the node with the
	 * dma-window property
	 */
	dn = pci_device_to_OF_node(dev);
	pdn = PCI_DN(dn);
	buid = pdn->phb->buid;
	cfg_addr = ((pdn->busno << 16) | (pdn->devfn << 8));

	ret = rtas_call(ddw_avail[DDW_QUERY_PE_DMA_WIN], 3, out_sz, query_out,
			cfg_addr, BUID_HI(buid), BUID_LO(buid));

	switch (out_sz) {
	case 5:
		query->windows_available = query_out[0];
		query->largest_available_block = query_out[1];
		query->page_size = query_out[2];
		query->migration_capable = query_out[3];
		break;
	case 6:
		query->windows_available = query_out[0];
		query->largest_available_block = ((u64)query_out[1] << 32) |
						 query_out[2];
		query->page_size = query_out[3];
		query->migration_capable = query_out[4];
		break;
	}

	dev_info(&dev->dev, "ibm,query-pe-dma-windows(%x) %x %x %x returned %d, lb=%llx ps=%x wn=%d\n",
		 ddw_avail[DDW_QUERY_PE_DMA_WIN], cfg_addr, BUID_HI(buid),
		 BUID_LO(buid), ret, query->largest_available_block,
		 query->page_size, query->windows_available);

	return ret;
}

static int create_ddw(struct pci_dev *dev, const u32 *ddw_avail,
			struct ddw_create_response *create, int page_shift,
			int window_shift)
{
	struct device_node *dn;
	struct pci_dn *pdn;
	u32 cfg_addr;
	u64 buid;
	int ret;

	/*
	 * Get the config address and phb buid of the PE window.
	 * Rely on eeh to retrieve this for us.
	 * Retrieve them from the pci device, not the node with the
	 * dma-window property
	 */
	dn = pci_device_to_OF_node(dev);
	pdn = PCI_DN(dn);
	buid = pdn->phb->buid;
	cfg_addr = ((pdn->busno << 16) | (pdn->devfn << 8));

	do {
		/* extra outputs are LIOBN and dma-addr (hi, lo) */
		ret = rtas_call(ddw_avail[DDW_CREATE_PE_DMA_WIN], 5, 4,
				(u32 *)create, cfg_addr, BUID_HI(buid),
				BUID_LO(buid), page_shift, window_shift);
	} while (rtas_busy_delay(ret));
	dev_info(&dev->dev,
		"ibm,create-pe-dma-window(%x) %x %x %x %x %x returned %d "
		"(liobn = 0x%x starting addr = %x %x)\n",
		 ddw_avail[DDW_CREATE_PE_DMA_WIN], cfg_addr, BUID_HI(buid),
		 BUID_LO(buid), page_shift, window_shift, ret, create->liobn,
		 create->addr_hi, create->addr_lo);

	return ret;
}

struct failed_ddw_pdn {
	struct device_node *pdn;
	struct list_head list;
};

static LIST_HEAD(failed_ddw_pdn_list);

static phys_addr_t ddw_memory_hotplug_max(void)
{
	phys_addr_t max_addr = memory_hotplug_max();
	struct device_node *memory;

	for_each_node_by_type(memory, "memory") {
		unsigned long start, size;
		int n_mem_addr_cells, n_mem_size_cells, len;
		const __be32 *memcell_buf;

		memcell_buf = of_get_property(memory, "reg", &len);
		if (!memcell_buf || len <= 0)
			continue;

		n_mem_addr_cells = of_n_addr_cells(memory);
		n_mem_size_cells = of_n_size_cells(memory);

		start = of_read_number(memcell_buf, n_mem_addr_cells);
		memcell_buf += n_mem_addr_cells;
		size = of_read_number(memcell_buf, n_mem_size_cells);
		memcell_buf += n_mem_size_cells;

		max_addr = max_t(phys_addr_t, max_addr, start + size);
	}

	return max_addr;
}

/*
 * Platforms supporting the DDW option starting with LoPAR level 2.7 implement
 * ibm,ddw-extensions, which carries the rtas token for
 * ibm,reset-pe-dma-windows.
 * That rtas-call can be used to restore the default DMA window for the device.
 */
static void reset_dma_window(struct pci_dev *dev, struct device_node *par_dn)
{
	int ret;
	u32 cfg_addr, reset_dma_win;
	u64 buid;
	struct device_node *dn;
	struct pci_dn *pdn;

	ret = ddw_read_ext(par_dn, DDW_EXT_RESET_DMA_WIN, &reset_dma_win);
	if (ret)
		return;

	dn = pci_device_to_OF_node(dev);
	pdn = PCI_DN(dn);
	buid = pdn->phb->buid;
	cfg_addr = (pdn->busno << 16) | (pdn->devfn << 8);

	ret = rtas_call(reset_dma_win, 3, 1, NULL, cfg_addr, BUID_HI(buid),
			BUID_LO(buid));
	if (ret)
		dev_info(&dev->dev,
			 "ibm,reset-pe-dma-windows(%x) %x %x %x returned %d ",
			 reset_dma_win, cfg_addr, BUID_HI(buid), BUID_LO(buid),
			 ret);
}

/* Return largest page shift based on "IO Page Sizes" output of ibm,query-pe-dma-window. */
static int iommu_get_page_shift(u32 query_page_size)
{
	/* Supported IO page-sizes according to LoPAR, note that 2M is out of order */
	const int shift[] = {
		__builtin_ctzll(SZ_4K),   __builtin_ctzll(SZ_64K), __builtin_ctzll(SZ_16M),
		__builtin_ctzll(SZ_32M),  __builtin_ctzll(SZ_64M), __builtin_ctzll(SZ_128M),
		__builtin_ctzll(SZ_256M), __builtin_ctzll(SZ_16G), __builtin_ctzll(SZ_2M)
	};

	int i = ARRAY_SIZE(shift) - 1;
	int ret = 0;

	/*
	 * On LoPAR, ibm,query-pe-dma-window outputs "IO Page Sizes" using a bit field:
	 * - bit 31 means 4k pages are supported,
	 * - bit 30 means 64k pages are supported, and so on.
	 * Larger pagesizes map more memory with the same amount of TCEs, so start probing them.
	 */
	for (; i >= 0 ; i--) {
		if (query_page_size & (1 << i))
			ret = max(ret, shift[i]);
	}

	return ret;
}

static struct property *ddw_property_create(const char *propname, u32 liobn, u64 dma_addr,
					    u32 page_shift, u32 window_shift)
{
	struct dynamic_dma_window_prop *ddwprop;
	struct property *win64;

	win64 = kzalloc(sizeof(*win64), GFP_KERNEL);
	if (!win64)
		return NULL;

	win64->name = kstrdup(propname, GFP_KERNEL);
	ddwprop = kzalloc(sizeof(*ddwprop), GFP_KERNEL);
	win64->value = ddwprop;
	win64->length = sizeof(*ddwprop);
	if (!win64->name || !win64->value) {
		kfree(win64->name);
		kfree(win64->value);
		kfree(win64);
		return NULL;
	}

	ddwprop->liobn = cpu_to_be32(liobn);
	ddwprop->dma_base = cpu_to_be64(dma_addr);
	ddwprop->tce_shift = cpu_to_be32(page_shift);
	ddwprop->window_shift = cpu_to_be32(window_shift);

	return win64;
}

/*
 * If the PE supports dynamic dma windows, and there is space for a table
 * that can map all pages in a linear offset, then setup such a table,
 * and record the dma-offset in the struct device.
 *
 * dev: the pci device we are checking
 * pdn: the parent pe node with the ibm,dma_window property
 * Future: also check if we can remap the base window for our base page size
 *
 * returns true if can map all pages (direct mapping), false otherwise..
 */
static bool enable_ddw(struct pci_dev *dev, struct device_node *pdn)
{
	int len = 0, ret;
	int max_ram_len = order_base_2(ddw_memory_hotplug_max());
	struct ddw_query_response query;
	struct ddw_create_response create;
	int page_shift;
	u64 win_addr;
	const char *win_name;
	struct device_node *dn;
	u32 ddw_avail[DDW_APPLICABLE_SIZE];
	struct dma_win *window;
	struct property *win64;
	struct failed_ddw_pdn *fpdn;
	bool default_win_removed = false, direct_mapping = false;
	bool pmem_present;
	struct pci_dn *pci = PCI_DN(pdn);
	struct property *default_win = NULL;

	dn = of_find_node_by_type(NULL, "ibm,pmemory");
	pmem_present = dn != NULL;
	of_node_put(dn);

	mutex_lock(&dma_win_init_mutex);

	if (find_existing_ddw(pdn, &dev->dev.archdata.dma_offset, &len)) {
		direct_mapping = (len >= max_ram_len);
		goto out_unlock;
	}

	/*
	 * If we already went through this for a previous function of
	 * the same device and failed, we don't want to muck with the
	 * DMA window again, as it will race with in-flight operations
	 * and can lead to EEHs. The above mutex protects access to the
	 * list.
	 */
	list_for_each_entry(fpdn, &failed_ddw_pdn_list, list) {
		if (fpdn->pdn == pdn)
			goto out_unlock;
	}

	/*
	 * the ibm,ddw-applicable property holds the tokens for:
	 * ibm,query-pe-dma-window
	 * ibm,create-pe-dma-window
	 * ibm,remove-pe-dma-window
	 * for the given node in that order.
	 * the property is actually in the parent, not the PE
	 */
	ret = of_property_read_u32_array(pdn, "ibm,ddw-applicable",
					 &ddw_avail[0], DDW_APPLICABLE_SIZE);
	if (ret)
		goto out_failed;

       /*
	 * Query if there is a second window of size to map the
	 * whole partition.  Query returns number of windows, largest
	 * block assigned to PE (partition endpoint), and two bitmasks
	 * of page sizes: supported and supported for migrate-dma.
	 */
	dn = pci_device_to_OF_node(dev);
	ret = query_ddw(dev, ddw_avail, &query, pdn);
	if (ret != 0)
		goto out_failed;

	/*
	 * If there is no window available, remove the default DMA window,
	 * if it's present. This will make all the resources available to the
	 * new DDW window.
	 * If anything fails after this, we need to restore it, so also check
	 * for extensions presence.
	 */
	if (query.windows_available == 0) {
		int reset_win_ext;

		/* DDW + IOMMU on single window may fail if there is any allocation */
		if (iommu_table_in_use(pci->table_group->tables[0])) {
			dev_warn(&dev->dev, "current IOMMU table in use, can't be replaced.\n");
			goto out_failed;
		}

		default_win = of_find_property(pdn, "ibm,dma-window", NULL);
		if (!default_win)
			goto out_failed;

		reset_win_ext = ddw_read_ext(pdn, DDW_EXT_RESET_DMA_WIN, NULL);
		if (reset_win_ext)
			goto out_failed;

		remove_dma_window(pdn, ddw_avail, default_win);
		default_win_removed = true;

		/* Query again, to check if the window is available */
		ret = query_ddw(dev, ddw_avail, &query, pdn);
		if (ret != 0)
			goto out_failed;

		if (query.windows_available == 0) {
			/* no windows are available for this device. */
			dev_dbg(&dev->dev, "no free dynamic windows");
			goto out_failed;
		}
	}

	page_shift = iommu_get_page_shift(query.page_size);
	if (!page_shift) {
		dev_dbg(&dev->dev, "no supported page size in mask %x",
			query.page_size);
		goto out_failed;
	}


	/*
	 * The "ibm,pmemory" can appear anywhere in the address space.
	 * Assuming it is still backed by page structs, try MAX_PHYSMEM_BITS
	 * for the upper limit and fallback to max RAM otherwise but this
	 * disables device::dma_ops_bypass.
	 */
	len = max_ram_len;
	if (pmem_present) {
		if (query.largest_available_block >=
		    (1ULL << (MAX_PHYSMEM_BITS - page_shift)))
			len = MAX_PHYSMEM_BITS;
		else
			dev_info(&dev->dev, "Skipping ibm,pmemory");
	}

	/* check if the available block * number of ptes will map everything */
	if (query.largest_available_block < (1ULL << (len - page_shift))) {
		dev_dbg(&dev->dev,
			"can't map partition max 0x%llx with %llu %llu-sized pages\n",
			1ULL << len,
			query.largest_available_block,
			1ULL << page_shift);

		len = order_base_2(query.largest_available_block << page_shift);
		win_name = DMA64_PROPNAME;
	} else {
		direct_mapping = !default_win_removed ||
			(len == MAX_PHYSMEM_BITS) ||
			(!pmem_present && (len == max_ram_len));
		win_name = direct_mapping ? DIRECT64_PROPNAME : DMA64_PROPNAME;
	}

	ret = create_ddw(dev, ddw_avail, &create, page_shift, len);
	if (ret != 0)
		goto out_failed;

	dev_dbg(&dev->dev, "created tce table LIOBN 0x%x for %pOF\n",
		  create.liobn, dn);

	win_addr = ((u64)create.addr_hi << 32) | create.addr_lo;
	win64 = ddw_property_create(win_name, create.liobn, win_addr, page_shift, len);

	if (!win64) {
		dev_info(&dev->dev,
			 "couldn't allocate property, property name, or value\n");
		goto out_remove_win;
	}

	ret = of_add_property(pdn, win64);
	if (ret) {
		dev_err(&dev->dev, "unable to add DMA window property for %pOF: %d",
			pdn, ret);
		goto out_free_prop;
	}

	window = ddw_list_new_entry(pdn, win64->value);
	if (!window)
		goto out_del_prop;

	if (direct_mapping) {
		/* DDW maps the whole partition, so enable direct DMA mapping */
		ret = walk_system_ram_range(0, memblock_end_of_DRAM() >> PAGE_SHIFT,
					    win64->value, tce_setrange_multi_pSeriesLP_walk);
		if (ret) {
			dev_info(&dev->dev, "failed to map DMA window for %pOF: %d\n",
				 dn, ret);

			/* Make sure to clean DDW if any TCE was set*/
			clean_dma_window(pdn, win64->value);
			goto out_del_list;
		}
	} else {
		struct iommu_table *newtbl;
		int i;
		unsigned long start = 0, end = 0;

		for (i = 0; i < ARRAY_SIZE(pci->phb->mem_resources); i++) {
			const unsigned long mask = IORESOURCE_MEM_64 | IORESOURCE_MEM;

			/* Look for MMIO32 */
			if ((pci->phb->mem_resources[i].flags & mask) == IORESOURCE_MEM) {
				start = pci->phb->mem_resources[i].start;
				end = pci->phb->mem_resources[i].end;
				break;
			}
		}

		/* New table for using DDW instead of the default DMA window */
		newtbl = iommu_pseries_alloc_table(pci->phb->node);
		if (!newtbl) {
			dev_dbg(&dev->dev, "couldn't create new IOMMU table\n");
			goto out_del_list;
		}

		iommu_table_setparms_common(newtbl, pci->phb->bus->number, create.liobn, win_addr,
					    1UL << len, page_shift, NULL, &iommu_table_lpar_multi_ops);
		iommu_init_table(newtbl, pci->phb->node, start, end);

		pci->table_group->tables[1] = newtbl;

		set_iommu_table_base(&dev->dev, newtbl);
	}

	if (default_win_removed) {
		iommu_tce_table_put(pci->table_group->tables[0]);
		pci->table_group->tables[0] = NULL;

		/* default_win is valid here because default_win_removed == true */
		of_remove_property(pdn, default_win);
		dev_info(&dev->dev, "Removed default DMA window for %pOF\n", pdn);
	}

	spin_lock(&dma_win_list_lock);
	list_add(&window->list, &dma_win_list);
	spin_unlock(&dma_win_list_lock);

	dev->dev.archdata.dma_offset = win_addr;
	goto out_unlock;

out_del_list:
	kfree(window);

out_del_prop:
	of_remove_property(pdn, win64);

out_free_prop:
	kfree(win64->name);
	kfree(win64->value);
	kfree(win64);

out_remove_win:
	/* DDW is clean, so it's ok to call this directly. */
	__remove_dma_window(pdn, ddw_avail, create.liobn);

out_failed:
	if (default_win_removed)
		reset_dma_window(dev, pdn);

	fpdn = kzalloc(sizeof(*fpdn), GFP_KERNEL);
	if (!fpdn)
		goto out_unlock;
	fpdn->pdn = pdn;
	list_add(&fpdn->list, &failed_ddw_pdn_list);

out_unlock:
	mutex_unlock(&dma_win_init_mutex);

	/*
	 * If we have persistent memory and the window size is only as big
	 * as RAM, then we failed to create a window to cover persistent
	 * memory and need to set the DMA limit.
	 */
	if (pmem_present && direct_mapping && len == max_ram_len)
		dev->dev.bus_dma_limit = dev->dev.archdata.dma_offset + (1ULL << len);

	return direct_mapping;
}

static void pci_dma_dev_setup_pSeriesLP(struct pci_dev *dev)
{
	struct device_node *pdn, *dn;
	struct iommu_table *tbl;
	struct pci_dn *pci;
	struct dynamic_dma_window_prop prop;

	pr_debug("pci_dma_dev_setup_pSeriesLP: %s\n", pci_name(dev));

	/* dev setup for LPAR is a little tricky, since the device tree might
	 * contain the dma-window properties per-device and not necessarily
	 * for the bus. So we need to search upwards in the tree until we
	 * either hit a dma-window property, OR find a parent with a table
	 * already allocated.
	 */
	dn = pci_device_to_OF_node(dev);
	pr_debug("  node is %pOF\n", dn);

	pdn = pci_dma_find(dn, &prop);
	if (!pdn || !PCI_DN(pdn)) {
		printk(KERN_WARNING "pci_dma_dev_setup_pSeriesLP: "
		       "no DMA window found for pci dev=%s dn=%pOF\n",
				 pci_name(dev), dn);
		return;
	}
	pr_debug("  parent is %pOF\n", pdn);

	pci = PCI_DN(pdn);
	if (!pci->table_group) {
		pci->table_group = iommu_pseries_alloc_group(pci->phb->node);
		tbl = pci->table_group->tables[0];

		iommu_table_setparms_common(tbl, pci->phb->bus->number,
				be32_to_cpu(prop.liobn),
				be64_to_cpu(prop.dma_base),
				1ULL << be32_to_cpu(prop.window_shift),
				be32_to_cpu(prop.tce_shift), NULL,
				&iommu_table_lpar_multi_ops);

		/* Only for normal boot with default window. Doesn't matter even
		 * if we set these with DDW which is 64bit during kdump, since
		 * these will not be used during kdump.
		 */
		pci->table_group->tce32_start = be64_to_cpu(prop.dma_base);
		pci->table_group->tce32_size = 1 << be32_to_cpu(prop.window_shift);

		iommu_init_table(tbl, pci->phb->node, 0, 0);
		iommu_register_group(pci->table_group,
				pci_domain_nr(pci->phb->bus), 0);
		pr_debug("  created table: %p\n", pci->table_group);
	} else {
		pr_debug("  found DMA window, table: %p\n", pci->table_group);
	}

	set_iommu_table_base(&dev->dev, pci->table_group->tables[0]);
	iommu_add_device(pci->table_group, &dev->dev);
}

static bool iommu_bypass_supported_pSeriesLP(struct pci_dev *pdev, u64 dma_mask)
{
	struct device_node *dn = pci_device_to_OF_node(pdev), *pdn;

	/* only attempt to use a new window if 64-bit DMA is requested */
	if (dma_mask < DMA_BIT_MASK(64))
		return false;

	dev_dbg(&pdev->dev, "node is %pOF\n", dn);

	/*
	 * the device tree might contain the dma-window properties
	 * per-device and not necessarily for the bus. So we need to
	 * search upwards in the tree until we either hit a dma-window
	 * property, OR find a parent with a table already allocated.
	 */
	pdn = pci_dma_find(dn, NULL);
	if (pdn && PCI_DN(pdn))
		return enable_ddw(pdev, pdn);

	return false;
}

static int iommu_mem_notifier(struct notifier_block *nb, unsigned long action,
		void *data)
{
	struct dma_win *window;
	struct memory_notify *arg = data;
	int ret = 0;

	switch (action) {
	case MEM_GOING_ONLINE:
		spin_lock(&dma_win_list_lock);
		list_for_each_entry(window, &dma_win_list, list) {
			ret |= tce_setrange_multi_pSeriesLP(arg->start_pfn,
					arg->nr_pages, window->prop);
			/* XXX log error */
		}
		spin_unlock(&dma_win_list_lock);
		break;
	case MEM_CANCEL_ONLINE:
	case MEM_OFFLINE:
		spin_lock(&dma_win_list_lock);
		list_for_each_entry(window, &dma_win_list, list) {
			ret |= tce_clearrange_multi_pSeriesLP(arg->start_pfn,
					arg->nr_pages, window->prop);
			/* XXX log error */
		}
		spin_unlock(&dma_win_list_lock);
		break;
	default:
		break;
	}
	if (ret && action != MEM_CANCEL_ONLINE)
		return NOTIFY_BAD;

	return NOTIFY_OK;
}

static struct notifier_block iommu_mem_nb = {
	.notifier_call = iommu_mem_notifier,
};

static int iommu_reconfig_notifier(struct notifier_block *nb, unsigned long action, void *data)
{
	int err = NOTIFY_OK;
	struct of_reconfig_data *rd = data;
	struct device_node *np = rd->dn;
	struct pci_dn *pci = PCI_DN(np);
	struct dma_win *window;

	switch (action) {
	case OF_RECONFIG_DETACH_NODE:
		/*
		 * Removing the property will invoke the reconfig
		 * notifier again, which causes dead-lock on the
		 * read-write semaphore of the notifier chain. So
		 * we have to remove the property when releasing
		 * the device node.
		 */
		if (remove_ddw(np, false, DIRECT64_PROPNAME))
			remove_ddw(np, false, DMA64_PROPNAME);

		if (pci && pci->table_group)
			iommu_pseries_free_group(pci->table_group,
					np->full_name);

		spin_lock(&dma_win_list_lock);
		list_for_each_entry(window, &dma_win_list, list) {
			if (window->device == np) {
				list_del(&window->list);
				kfree(window);
				break;
			}
		}
		spin_unlock(&dma_win_list_lock);
		break;
	default:
		err = NOTIFY_DONE;
		break;
	}
	return err;
}

static struct notifier_block iommu_reconfig_nb = {
	.notifier_call = iommu_reconfig_notifier,
};

/* These are called very early. */
void __init iommu_init_early_pSeries(void)
{
	if (of_chosen && of_get_property(of_chosen, "linux,iommu-off", NULL))
		return;

	if (firmware_has_feature(FW_FEATURE_LPAR)) {
		pseries_pci_controller_ops.dma_bus_setup = pci_dma_bus_setup_pSeriesLP;
		pseries_pci_controller_ops.dma_dev_setup = pci_dma_dev_setup_pSeriesLP;
		if (!disable_ddw)
			pseries_pci_controller_ops.iommu_bypass_supported =
				iommu_bypass_supported_pSeriesLP;
	} else {
		pseries_pci_controller_ops.dma_bus_setup = pci_dma_bus_setup_pSeries;
		pseries_pci_controller_ops.dma_dev_setup = pci_dma_dev_setup_pSeries;
	}


	of_reconfig_notifier_register(&iommu_reconfig_nb);
	register_memory_notifier(&iommu_mem_nb);

	set_pci_dma_ops(&dma_iommu_ops);
}

static int __init disable_multitce(char *str)
{
	if (strcmp(str, "off") == 0 &&
	    firmware_has_feature(FW_FEATURE_LPAR) &&
	    (firmware_has_feature(FW_FEATURE_PUT_TCE_IND) ||
	     firmware_has_feature(FW_FEATURE_STUFF_TCE))) {
		printk(KERN_INFO "Disabling MULTITCE firmware feature\n");
		powerpc_firmware_features &=
			~(FW_FEATURE_PUT_TCE_IND | FW_FEATURE_STUFF_TCE);
	}
	return 1;
}

__setup("multitce=", disable_multitce);

static int tce_iommu_bus_notifier(struct notifier_block *nb,
		unsigned long action, void *data)
{
	struct device *dev = data;

	switch (action) {
	case BUS_NOTIFY_DEL_DEVICE:
		iommu_del_device(dev);
		return 0;
	default:
		return 0;
	}
}

static struct notifier_block tce_iommu_bus_nb = {
	.notifier_call = tce_iommu_bus_notifier,
};

static int __init tce_iommu_bus_notifier_init(void)
{
	bus_register_notifier(&pci_bus_type, &tce_iommu_bus_nb);
	return 0;
}
machine_subsys_initcall_sync(pseries, tce_iommu_bus_notifier_init);<|MERGE_RESOLUTION|>--- conflicted
+++ resolved
@@ -788,16 +788,6 @@
 
 	if (!pdn) {
 		pr_debug("  no ibm,dma-window property !\n");
-<<<<<<< HEAD
-	/* There is an exception to the above. In case the PE goes into frozen
-	 * state, firmware may not provide ibm,dma-window property at the time
-	 * of LPAR boot up.
-	 */
-
-	if (!pdn) {
-		pr_debug("  no ibm,dma-window property !\n");
-=======
->>>>>>> 8d688d67
 		return;
 	}
 

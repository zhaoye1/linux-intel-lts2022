--- conflicted
+++ resolved
@@ -253,10 +253,7 @@
 		priv->plat->fixed_2G5_clock_rate = true;
 	} else {
 		priv->plat->max_speed = 1000;
-<<<<<<< HEAD
 		priv->plat->fixed_2G5_clock_rate = false;
-=======
->>>>>>> ca1c9012
 	}
 }
 

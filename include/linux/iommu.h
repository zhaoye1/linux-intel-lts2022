--- conflicted
+++ resolved
@@ -1143,7 +1143,6 @@
 
 #endif	/* CONFIG_IOMMU_DMA */
 
-<<<<<<< HEAD
 /*
  * Newer generations of Tegra SoCs require devices' stream IDs to be directly programmed into
  * some registers. These are always paired with a Tegra SMMU or ARM SMMU, for which the contents
@@ -1164,7 +1163,7 @@
 
 	return false;
 }
-=======
+
 #ifdef CONFIG_IOMMU_SVA
 struct iommu_sva *iommu_sva_bind_device(struct device *dev,
 					struct mm_struct *mm);
@@ -1186,6 +1185,5 @@
 	return IOMMU_PASID_INVALID;
 }
 #endif /* CONFIG_IOMMU_SVA */
->>>>>>> 3858124e
 
 #endif /* __LINUX_IOMMU_H */
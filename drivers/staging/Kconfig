menuconfig STAGING
	bool "Staging drivers"
	default n
	---help---
	  This option allows you to select a number of drivers that are
	  not of the "normal" Linux kernel quality level.  These drivers
	  are placed here in order to get a wider audience to make use of
	  them.  Please note that these drivers are under heavy
	  development, may or may not work, and may contain userspace
	  interfaces that most likely will be changed in the near
	  future.

	  Using any of these drivers will taint your kernel which might
	  affect support options from both the community, and various
	  commercial support organizations.

	  If you wish to work on these drivers, to help improve them, or
	  to report problems you have with them, please see the
	  driver_name.README file in the drivers/staging/ directory to
	  see what needs to be worked on, and who to contact.

	  If in doubt, say N here.


if STAGING

source "drivers/staging/irda/net/Kconfig"

source "drivers/staging/wlan-ng/Kconfig"

source "drivers/staging/comedi/Kconfig"

source "drivers/staging/olpc_dcon/Kconfig"

source "drivers/staging/rtl8192u/Kconfig"

source "drivers/staging/rtl8192e/Kconfig"

source "drivers/staging/rtl8723bs/Kconfig"

source "drivers/staging/rtl8712/Kconfig"

source "drivers/staging/rtl8188eu/Kconfig"

source "drivers/staging/rtlwifi/Kconfig"

source "drivers/staging/rts5208/Kconfig"

source "drivers/staging/octeon/Kconfig"

source "drivers/staging/octeon-usb/Kconfig"

source "drivers/staging/vt6655/Kconfig"

source "drivers/staging/vt6656/Kconfig"

source "drivers/staging/iio/Kconfig"

source "drivers/staging/sm750fb/Kconfig"

source "drivers/staging/xgifb/Kconfig"

source "drivers/staging/emxx_udc/Kconfig"

source "drivers/staging/speakup/Kconfig"

source "drivers/staging/nvec/Kconfig"

source "drivers/staging/media/Kconfig"

source "drivers/staging/android/Kconfig"

source "drivers/staging/board/Kconfig"

source "drivers/staging/gdm724x/Kconfig"

source "drivers/staging/fwserial/Kconfig"

source "drivers/staging/goldfish/Kconfig"

source "drivers/staging/netlogic/Kconfig"

source "drivers/staging/mt29f_spinand/Kconfig"

source "drivers/staging/lustre/Kconfig"

source "drivers/staging/dgnc/Kconfig"

source "drivers/staging/gs_fpgaboot/Kconfig"

source "drivers/staging/skein/Kconfig"

source "drivers/staging/unisys/Kconfig"

source "drivers/staging/clocking-wizard/Kconfig"

source "drivers/staging/fbtft/Kconfig"

source "drivers/staging/fsl-mc/Kconfig"

source "drivers/staging/fsl-dpaa2/Kconfig"

source "drivers/staging/wilc1000/Kconfig"

source "drivers/staging/most/Kconfig"

source "drivers/staging/ks7010/Kconfig"

source "drivers/staging/greybus/Kconfig"

source "drivers/staging/vc04_services/Kconfig"

source "drivers/staging/ccree/Kconfig"

source "drivers/staging/typec/Kconfig"

source "drivers/staging/vboxvideo/Kconfig"

<<<<<<< HEAD
=======
source "drivers/staging/pi433/Kconfig"

>>>>>>> bb176f67
endif # STAGING<|MERGE_RESOLUTION|>--- conflicted
+++ resolved
@@ -116,9 +116,6 @@
 
 source "drivers/staging/vboxvideo/Kconfig"
 
-<<<<<<< HEAD
-=======
 source "drivers/staging/pi433/Kconfig"
 
->>>>>>> bb176f67
 endif # STAGING
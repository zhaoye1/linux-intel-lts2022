// SPDX-License-Identifier: GPL-2.0-or-later
/*
 */

#include <linux/init.h>
#include <linux/slab.h>
#include <linux/bitrev.h>
#include <linux/ratelimit.h>
#include <linux/usb.h>
#include <linux/usb/audio.h>
#include <linux/usb/audio-v2.h>

#include <sound/core.h>
#include <sound/pcm.h>
#include <sound/pcm_params.h>

#include "usbaudio.h"
#include "card.h"
#include "quirks.h"
#include "endpoint.h"
#include "helper.h"
#include "pcm.h"
#include "clock.h"
#include "power.h"
#include "media.h"
#include "implicit.h"

#define SUBSTREAM_FLAG_DATA_EP_STARTED	0
#define SUBSTREAM_FLAG_SYNC_EP_STARTED	1

/* return the estimated delay based on USB frame counters */
static snd_pcm_uframes_t snd_usb_pcm_delay(struct snd_usb_substream *subs,
					   struct snd_pcm_runtime *runtime)
{
	unsigned int current_frame_number;
	unsigned int frame_diff;
	int est_delay;
	int queued;

	if (subs->direction == SNDRV_PCM_STREAM_PLAYBACK) {
		queued = bytes_to_frames(runtime, subs->inflight_bytes);
		if (!queued)
			return 0;
	} else if (!subs->running) {
		return 0;
	}

	current_frame_number = usb_get_current_frame_number(subs->dev);
	/*
	 * HCD implementations use different widths, use lower 8 bits.
	 * The delay will be managed up to 256ms, which is more than
	 * enough
	 */
	frame_diff = (current_frame_number - subs->last_frame_number) & 0xff;

	/* Approximation based on number of samples per USB frame (ms),
	   some truncation for 44.1 but the estimate is good enough */
	est_delay = frame_diff * runtime->rate / 1000;

	if (subs->direction == SNDRV_PCM_STREAM_PLAYBACK) {
		est_delay = queued - est_delay;
		if (est_delay < 0)
			est_delay = 0;
	}

	return est_delay;
}

/*
 * return the current pcm pointer.  just based on the hwptr_done value.
 */
static snd_pcm_uframes_t snd_usb_pcm_pointer(struct snd_pcm_substream *substream)
{
	struct snd_pcm_runtime *runtime = substream->runtime;
	struct snd_usb_substream *subs = runtime->private_data;
	unsigned int hwptr_done;

	if (atomic_read(&subs->stream->chip->shutdown))
		return SNDRV_PCM_POS_XRUN;
	spin_lock(&subs->lock);
	hwptr_done = subs->hwptr_done;
	runtime->delay = snd_usb_pcm_delay(subs, runtime);
	spin_unlock(&subs->lock);
	return bytes_to_frames(runtime, hwptr_done);
}

/*
 * find a matching audio format
 */
static const struct audioformat *
find_format(struct list_head *fmt_list_head, snd_pcm_format_t format,
	    unsigned int rate, unsigned int channels, bool strict_match,
	    struct snd_usb_substream *subs)
{
	const struct audioformat *fp;
	const struct audioformat *found = NULL;
	int cur_attr = 0, attr;

	list_for_each_entry(fp, fmt_list_head, list) {
		if (strict_match) {
			if (!(fp->formats & pcm_format_to_bits(format)))
				continue;
			if (fp->channels != channels)
				continue;
		}
		if (rate < fp->rate_min || rate > fp->rate_max)
			continue;
		if (!(fp->rates & SNDRV_PCM_RATE_CONTINUOUS)) {
			unsigned int i;
			for (i = 0; i < fp->nr_rates; i++)
				if (fp->rate_table[i] == rate)
					break;
			if (i >= fp->nr_rates)
				continue;
		}
		attr = fp->ep_attr & USB_ENDPOINT_SYNCTYPE;
		if (!found) {
			found = fp;
			cur_attr = attr;
			continue;
		}
		/* avoid async out and adaptive in if the other method
		 * supports the same format.
		 * this is a workaround for the case like
		 * M-audio audiophile USB.
		 */
		if (subs && attr != cur_attr) {
			if ((attr == USB_ENDPOINT_SYNC_ASYNC &&
			     subs->direction == SNDRV_PCM_STREAM_PLAYBACK) ||
			    (attr == USB_ENDPOINT_SYNC_ADAPTIVE &&
			     subs->direction == SNDRV_PCM_STREAM_CAPTURE))
				continue;
			if ((cur_attr == USB_ENDPOINT_SYNC_ASYNC &&
			     subs->direction == SNDRV_PCM_STREAM_PLAYBACK) ||
			    (cur_attr == USB_ENDPOINT_SYNC_ADAPTIVE &&
			     subs->direction == SNDRV_PCM_STREAM_CAPTURE)) {
				found = fp;
				cur_attr = attr;
				continue;
			}
		}
		/* find the format with the largest max. packet size */
		if (fp->maxpacksize > found->maxpacksize) {
			found = fp;
			cur_attr = attr;
		}
	}
	return found;
}

static const struct audioformat *
find_substream_format(struct snd_usb_substream *subs,
		      const struct snd_pcm_hw_params *params)
{
	return find_format(&subs->fmt_list, params_format(params),
			   params_rate(params), params_channels(params),
			   true, subs);
}

static int init_pitch_v1(struct snd_usb_audio *chip, int ep)
{
	struct usb_device *dev = chip->dev;
	unsigned char data[1];
	int err;

	data[0] = 1;
	err = snd_usb_ctl_msg(dev, usb_sndctrlpipe(dev, 0), UAC_SET_CUR,
			      USB_TYPE_CLASS|USB_RECIP_ENDPOINT|USB_DIR_OUT,
			      UAC_EP_CS_ATTR_PITCH_CONTROL << 8, ep,
			      data, sizeof(data));
	return err;
}

static int init_pitch_v2(struct snd_usb_audio *chip, int ep)
{
	struct usb_device *dev = chip->dev;
	unsigned char data[1];
	int err;

	data[0] = 1;
	err = snd_usb_ctl_msg(dev, usb_sndctrlpipe(dev, 0), UAC2_CS_CUR,
			      USB_TYPE_CLASS | USB_RECIP_ENDPOINT | USB_DIR_OUT,
			      UAC2_EP_CS_PITCH << 8, 0,
			      data, sizeof(data));
	return err;
}

/*
 * initialize the pitch control and sample rate
 */
int snd_usb_init_pitch(struct snd_usb_audio *chip,
		       const struct audioformat *fmt)
{
	int err;

	/* if endpoint doesn't have pitch control, bail out */
	if (!(fmt->attributes & UAC_EP_CS_ATTR_PITCH_CONTROL))
		return 0;

	usb_audio_dbg(chip, "enable PITCH for EP 0x%x\n", fmt->endpoint);

	switch (fmt->protocol) {
	case UAC_VERSION_1:
		err = init_pitch_v1(chip, fmt->endpoint);
		break;
	case UAC_VERSION_2:
		err = init_pitch_v2(chip, fmt->endpoint);
		break;
	default:
		return 0;
	}

	if (err < 0) {
		usb_audio_err(chip, "failed to enable PITCH for EP 0x%x\n",
			      fmt->endpoint);
		return err;
	}

	return 0;
}

static bool stop_endpoints(struct snd_usb_substream *subs, bool keep_pending)
{
	bool stopped = 0;

	if (test_and_clear_bit(SUBSTREAM_FLAG_SYNC_EP_STARTED, &subs->flags)) {
		snd_usb_endpoint_stop(subs->sync_endpoint, keep_pending);
		stopped = true;
	}
	if (test_and_clear_bit(SUBSTREAM_FLAG_DATA_EP_STARTED, &subs->flags)) {
		snd_usb_endpoint_stop(subs->data_endpoint, keep_pending);
		stopped = true;
	}
	return stopped;
}

static int start_endpoints(struct snd_usb_substream *subs)
{
	int err;

	if (!subs->data_endpoint)
		return -EINVAL;

	if (!test_and_set_bit(SUBSTREAM_FLAG_DATA_EP_STARTED, &subs->flags)) {
		err = snd_usb_endpoint_start(subs->data_endpoint);
		if (err < 0) {
			clear_bit(SUBSTREAM_FLAG_DATA_EP_STARTED, &subs->flags);
			goto error;
		}
	}

	if (subs->sync_endpoint &&
	    !test_and_set_bit(SUBSTREAM_FLAG_SYNC_EP_STARTED, &subs->flags)) {
		err = snd_usb_endpoint_start(subs->sync_endpoint);
		if (err < 0) {
			clear_bit(SUBSTREAM_FLAG_SYNC_EP_STARTED, &subs->flags);
			goto error;
		}
	}

	return 0;

 error:
	stop_endpoints(subs, false);
	return err;
}

static void sync_pending_stops(struct snd_usb_substream *subs)
{
	snd_usb_endpoint_sync_pending_stop(subs->sync_endpoint);
	snd_usb_endpoint_sync_pending_stop(subs->data_endpoint);
}

/* PCM sync_stop callback */
static int snd_usb_pcm_sync_stop(struct snd_pcm_substream *substream)
{
	struct snd_usb_substream *subs = substream->runtime->private_data;

	sync_pending_stops(subs);
	return 0;
}

/* Set up sync endpoint */
int snd_usb_audioformat_set_sync_ep(struct snd_usb_audio *chip,
				    struct audioformat *fmt)
{
	struct usb_device *dev = chip->dev;
	struct usb_host_interface *alts;
	struct usb_interface_descriptor *altsd;
	unsigned int ep, attr, sync_attr;
	bool is_playback;
	int err;

	alts = snd_usb_get_host_interface(chip, fmt->iface, fmt->altsetting);
	if (!alts)
		return 0;
	altsd = get_iface_desc(alts);

	err = snd_usb_parse_implicit_fb_quirk(chip, fmt, alts);
	if (err > 0)
		return 0; /* matched */

	/*
	 * Generic sync EP handling
	 */

	if (altsd->bNumEndpoints < 2)
		return 0;

	is_playback = !(get_endpoint(alts, 0)->bEndpointAddress & USB_DIR_IN);
	attr = fmt->ep_attr & USB_ENDPOINT_SYNCTYPE;
	if ((is_playback && (attr == USB_ENDPOINT_SYNC_SYNC ||
			     attr == USB_ENDPOINT_SYNC_ADAPTIVE)) ||
	    (!is_playback && attr != USB_ENDPOINT_SYNC_ADAPTIVE))
		return 0;

	sync_attr = get_endpoint(alts, 1)->bmAttributes;

	/*
	 * In case of illegal SYNC_NONE for OUT endpoint, we keep going to see
	 * if we don't find a sync endpoint, as on M-Audio Transit. In case of
	 * error fall back to SYNC mode and don't create sync endpoint
	 */

	/* check sync-pipe endpoint */
	/* ... and check descriptor size before accessing bSynchAddress
	   because there is a version of the SB Audigy 2 NX firmware lacking
	   the audio fields in the endpoint descriptors */
	if ((sync_attr & USB_ENDPOINT_XFERTYPE_MASK) != USB_ENDPOINT_XFER_ISOC ||
	    (get_endpoint(alts, 1)->bLength >= USB_DT_ENDPOINT_AUDIO_SIZE &&
	     get_endpoint(alts, 1)->bSynchAddress != 0)) {
		dev_err(&dev->dev,
			"%d:%d : invalid sync pipe. bmAttributes %02x, bLength %d, bSynchAddress %02x\n",
			   fmt->iface, fmt->altsetting,
			   get_endpoint(alts, 1)->bmAttributes,
			   get_endpoint(alts, 1)->bLength,
			   get_endpoint(alts, 1)->bSynchAddress);
		if (is_playback && attr == USB_ENDPOINT_SYNC_NONE)
			return 0;
		return -EINVAL;
	}
	ep = get_endpoint(alts, 1)->bEndpointAddress;
	if (get_endpoint(alts, 0)->bLength >= USB_DT_ENDPOINT_AUDIO_SIZE &&
	    get_endpoint(alts, 0)->bSynchAddress != 0 &&
	    ((is_playback && ep != (unsigned int)(get_endpoint(alts, 0)->bSynchAddress | USB_DIR_IN)) ||
	     (!is_playback && ep != (unsigned int)(get_endpoint(alts, 0)->bSynchAddress & ~USB_DIR_IN)))) {
		dev_err(&dev->dev,
			"%d:%d : invalid sync pipe. is_playback %d, ep %02x, bSynchAddress %02x\n",
			   fmt->iface, fmt->altsetting,
			   is_playback, ep, get_endpoint(alts, 0)->bSynchAddress);
		if (is_playback && attr == USB_ENDPOINT_SYNC_NONE)
			return 0;
		return -EINVAL;
	}

	fmt->sync_ep = ep;
	fmt->sync_iface = altsd->bInterfaceNumber;
	fmt->sync_altsetting = altsd->bAlternateSetting;
	fmt->sync_ep_idx = 1;
	if ((sync_attr & USB_ENDPOINT_USAGE_MASK) == USB_ENDPOINT_USAGE_IMPLICIT_FB)
		fmt->implicit_fb = 1;

	dev_dbg(&dev->dev, "%d:%d: found sync_ep=0x%x, iface=%d, alt=%d, implicit_fb=%d\n",
		fmt->iface, fmt->altsetting, fmt->sync_ep, fmt->sync_iface,
		fmt->sync_altsetting, fmt->implicit_fb);

	return 0;
}

static int snd_usb_pcm_change_state(struct snd_usb_substream *subs, int state)
{
	int ret;

	if (!subs->str_pd)
		return 0;

	ret = snd_usb_power_domain_set(subs->stream->chip, subs->str_pd, state);
	if (ret < 0) {
		dev_err(&subs->dev->dev,
			"Cannot change Power Domain ID: %d to state: %d. Err: %d\n",
			subs->str_pd->pd_id, state, ret);
		return ret;
	}

	return 0;
}

int snd_usb_pcm_suspend(struct snd_usb_stream *as)
{
	int ret;

	ret = snd_usb_pcm_change_state(&as->substream[0], UAC3_PD_STATE_D2);
	if (ret < 0)
		return ret;

	ret = snd_usb_pcm_change_state(&as->substream[1], UAC3_PD_STATE_D2);
	if (ret < 0)
		return ret;

	return 0;
}

int snd_usb_pcm_resume(struct snd_usb_stream *as)
{
	int ret;

	ret = snd_usb_pcm_change_state(&as->substream[0], UAC3_PD_STATE_D1);
	if (ret < 0)
		return ret;

	ret = snd_usb_pcm_change_state(&as->substream[1], UAC3_PD_STATE_D1);
	if (ret < 0)
		return ret;

	return 0;
}

static void close_endpoints(struct snd_usb_audio *chip,
			    struct snd_usb_substream *subs)
{
	if (subs->data_endpoint) {
		snd_usb_endpoint_set_sync(chip, subs->data_endpoint, NULL);
		snd_usb_endpoint_close(chip, subs->data_endpoint);
		subs->data_endpoint = NULL;
	}

	if (subs->sync_endpoint) {
		snd_usb_endpoint_close(chip, subs->sync_endpoint);
		subs->sync_endpoint = NULL;
	}
}

static int configure_endpoints(struct snd_usb_audio *chip,
			       struct snd_usb_substream *subs)
{
	int err;

	if (subs->data_endpoint->need_setup) {
		/* stop any running stream beforehand */
		if (stop_endpoints(subs, false))
			sync_pending_stops(subs);
		err = snd_usb_endpoint_configure(chip, subs->data_endpoint);
		if (err < 0)
			return err;
		snd_usb_set_format_quirk(subs, subs->cur_audiofmt);
	}

	if (subs->sync_endpoint) {
		err = snd_usb_endpoint_configure(chip, subs->sync_endpoint);
		if (err < 0)
			return err;
	}

	return 0;
}

/*
 * hw_params callback
 *
 * allocate a buffer and set the given audio format.
 *
 * so far we use a physically linear buffer although packetize transfer
 * doesn't need a continuous area.
 * if sg buffer is supported on the later version of alsa, we'll follow
 * that.
 */
static int snd_usb_hw_params(struct snd_pcm_substream *substream,
			     struct snd_pcm_hw_params *hw_params)
{
	struct snd_usb_substream *subs = substream->runtime->private_data;
	struct snd_usb_audio *chip = subs->stream->chip;
	const struct audioformat *fmt;
	const struct audioformat *sync_fmt;
	int ret;

	ret = snd_media_start_pipeline(subs);
	if (ret)
		return ret;

	fmt = find_substream_format(subs, hw_params);
	if (!fmt) {
		usb_audio_dbg(chip,
			      "cannot find format: format=%s, rate=%d, channels=%d\n",
			      snd_pcm_format_name(params_format(hw_params)),
			      params_rate(hw_params), params_channels(hw_params));
		ret = -EINVAL;
		goto stop_pipeline;
	}

	if (fmt->implicit_fb) {
		sync_fmt = snd_usb_find_implicit_fb_sync_format(chip, fmt,
								hw_params,
								!substream->stream);
		if (!sync_fmt) {
			usb_audio_dbg(chip,
				      "cannot find sync format: ep=0x%x, iface=%d:%d, format=%s, rate=%d, channels=%d\n",
				      fmt->sync_ep, fmt->sync_iface,
				      fmt->sync_altsetting,
				      snd_pcm_format_name(params_format(hw_params)),
				      params_rate(hw_params), params_channels(hw_params));
			ret = -EINVAL;
			goto stop_pipeline;
		}
	} else {
		sync_fmt = fmt;
	}

	ret = snd_usb_lock_shutdown(chip);
	if (ret < 0)
		goto stop_pipeline;

	ret = snd_usb_pcm_change_state(subs, UAC3_PD_STATE_D0);
	if (ret < 0)
		goto unlock;

	if (subs->data_endpoint) {
		if (snd_usb_endpoint_compatible(chip, subs->data_endpoint,
						fmt, hw_params))
			goto unlock;
		close_endpoints(chip, subs);
	}

	subs->data_endpoint = snd_usb_endpoint_open(chip, fmt, hw_params, false);
	if (!subs->data_endpoint) {
		ret = -EINVAL;
		goto unlock;
	}

	if (fmt->sync_ep) {
		subs->sync_endpoint = snd_usb_endpoint_open(chip, sync_fmt,
							    hw_params,
							    fmt == sync_fmt);
		if (!subs->sync_endpoint) {
			ret = -EINVAL;
			goto unlock;
		}

		snd_usb_endpoint_set_sync(chip, subs->data_endpoint,
					  subs->sync_endpoint);
	}

	mutex_lock(&chip->mutex);
	subs->cur_audiofmt = fmt;
	mutex_unlock(&chip->mutex);

	ret = configure_endpoints(chip, subs);

 unlock:
	if (ret < 0)
		close_endpoints(chip, subs);

	snd_usb_unlock_shutdown(chip);
 stop_pipeline:
	if (ret < 0)
		snd_media_stop_pipeline(subs);

	return ret;
}

/*
 * hw_free callback
 *
 * reset the audio format and release the buffer
 */
static int snd_usb_hw_free(struct snd_pcm_substream *substream)
{
	struct snd_usb_substream *subs = substream->runtime->private_data;
	struct snd_usb_audio *chip = subs->stream->chip;

	snd_media_stop_pipeline(subs);
	mutex_lock(&chip->mutex);
	subs->cur_audiofmt = NULL;
	mutex_unlock(&chip->mutex);
	if (!snd_usb_lock_shutdown(chip)) {
		if (stop_endpoints(subs, false))
			sync_pending_stops(subs);
		close_endpoints(chip, subs);
		snd_usb_unlock_shutdown(chip);
	}

	return 0;
}

/* free-wheeling mode? (e.g. dmix) */
static int in_free_wheeling_mode(struct snd_pcm_runtime *runtime)
{
	return runtime->stop_threshold > runtime->buffer_size;
}

/* check whether early start is needed for playback stream */
static int lowlatency_playback_available(struct snd_pcm_runtime *runtime,
					 struct snd_usb_substream *subs)
{
	struct snd_usb_audio *chip = subs->stream->chip;

	if (subs->direction == SNDRV_PCM_STREAM_CAPTURE)
		return false;
	/* disabled via module option? */
	if (!chip->lowlatency)
		return false;
	if (in_free_wheeling_mode(runtime))
		return false;
	/* implicit feedback mode has own operation mode */
	if (snd_usb_endpoint_implicit_feedback_sink(subs->data_endpoint))
		return false;
	return true;
}

/*
 * prepare callback
 *
 * only a few subtle things...
 */
static int snd_usb_pcm_prepare(struct snd_pcm_substream *substream)
{
	struct snd_pcm_runtime *runtime = substream->runtime;
	struct snd_usb_substream *subs = runtime->private_data;
	struct snd_usb_audio *chip = subs->stream->chip;
	int ret;

	ret = snd_usb_lock_shutdown(chip);
	if (ret < 0)
		return ret;
	if (snd_BUG_ON(!subs->data_endpoint)) {
		ret = -EIO;
		goto unlock;
	}

	ret = configure_endpoints(chip, subs);
	if (ret < 0)
		goto unlock;

	/* reset the pointer */
	subs->buffer_bytes = frames_to_bytes(runtime, runtime->buffer_size);
	subs->inflight_bytes = 0;
	subs->hwptr_done = 0;
	subs->transfer_done = 0;
	subs->last_frame_number = 0;
	subs->period_elapsed_pending = 0;
	runtime->delay = 0;

<<<<<<< HEAD
	/* check whether early start is needed for playback stream */
	subs->early_playback_start =
		subs->direction == SNDRV_PCM_STREAM_PLAYBACK &&
		(!chip->lowlatency ||
		 (subs->data_endpoint->nominal_queue_size >= subs->buffer_bytes));

	if (subs->early_playback_start)
=======
	subs->lowlatency_playback = lowlatency_playback_available(runtime, subs);
	if (substream->stream == SNDRV_PCM_STREAM_PLAYBACK &&
	    !subs->lowlatency_playback)
>>>>>>> df0cc57e
		ret = start_endpoints(subs);

 unlock:
	snd_usb_unlock_shutdown(chip);
	return ret;
}

/*
 * h/w constraints
 */

#ifdef HW_CONST_DEBUG
#define hwc_debug(fmt, args...) pr_debug(fmt, ##args)
#else
#define hwc_debug(fmt, args...) do { } while(0)
#endif

static const struct snd_pcm_hardware snd_usb_hardware =
{
	.info =			SNDRV_PCM_INFO_MMAP |
				SNDRV_PCM_INFO_MMAP_VALID |
				SNDRV_PCM_INFO_BATCH |
				SNDRV_PCM_INFO_INTERLEAVED |
				SNDRV_PCM_INFO_BLOCK_TRANSFER |
				SNDRV_PCM_INFO_PAUSE,
	.channels_min =		1,
	.channels_max =		256,
	.buffer_bytes_max =	1024 * 1024,
	.period_bytes_min =	64,
	.period_bytes_max =	512 * 1024,
	.periods_min =		2,
	.periods_max =		1024,
};

static int hw_check_valid_format(struct snd_usb_substream *subs,
				 struct snd_pcm_hw_params *params,
				 const struct audioformat *fp)
{
	struct snd_interval *it = hw_param_interval(params, SNDRV_PCM_HW_PARAM_RATE);
	struct snd_interval *ct = hw_param_interval(params, SNDRV_PCM_HW_PARAM_CHANNELS);
	struct snd_mask *fmts = hw_param_mask(params, SNDRV_PCM_HW_PARAM_FORMAT);
	struct snd_interval *pt = hw_param_interval(params, SNDRV_PCM_HW_PARAM_PERIOD_TIME);
	struct snd_mask check_fmts;
	unsigned int ptime;

	/* check the format */
	snd_mask_none(&check_fmts);
	check_fmts.bits[0] = (u32)fp->formats;
	check_fmts.bits[1] = (u32)(fp->formats >> 32);
	snd_mask_intersect(&check_fmts, fmts);
	if (snd_mask_empty(&check_fmts)) {
		hwc_debug("   > check: no supported format 0x%llx\n", fp->formats);
		return 0;
	}
	/* check the channels */
	if (fp->channels < ct->min || fp->channels > ct->max) {
		hwc_debug("   > check: no valid channels %d (%d/%d)\n", fp->channels, ct->min, ct->max);
		return 0;
	}
	/* check the rate is within the range */
	if (fp->rate_min > it->max || (fp->rate_min == it->max && it->openmax)) {
		hwc_debug("   > check: rate_min %d > max %d\n", fp->rate_min, it->max);
		return 0;
	}
	if (fp->rate_max < it->min || (fp->rate_max == it->min && it->openmin)) {
		hwc_debug("   > check: rate_max %d < min %d\n", fp->rate_max, it->min);
		return 0;
	}
	/* check whether the period time is >= the data packet interval */
	if (subs->speed != USB_SPEED_FULL) {
		ptime = 125 * (1 << fp->datainterval);
		if (ptime > pt->max || (ptime == pt->max && pt->openmax)) {
			hwc_debug("   > check: ptime %u > max %u\n", ptime, pt->max);
			return 0;
		}
	}
	return 1;
}

static int apply_hw_params_minmax(struct snd_interval *it, unsigned int rmin,
				  unsigned int rmax)
{
	int changed;

	if (rmin > rmax) {
		hwc_debug("  --> get empty\n");
		it->empty = 1;
		return -EINVAL;
	}

	changed = 0;
	if (it->min < rmin) {
		it->min = rmin;
		it->openmin = 0;
		changed = 1;
	}
	if (it->max > rmax) {
		it->max = rmax;
		it->openmax = 0;
		changed = 1;
	}
	if (snd_interval_checkempty(it)) {
		it->empty = 1;
		return -EINVAL;
	}
	hwc_debug("  --> (%d, %d) (changed = %d)\n", it->min, it->max, changed);
	return changed;
}

static int hw_rule_rate(struct snd_pcm_hw_params *params,
			struct snd_pcm_hw_rule *rule)
{
	struct snd_usb_substream *subs = rule->private;
	struct snd_usb_audio *chip = subs->stream->chip;
	const struct audioformat *fp;
	struct snd_interval *it = hw_param_interval(params, SNDRV_PCM_HW_PARAM_RATE);
	unsigned int rmin, rmax, r;
	int i;

	hwc_debug("hw_rule_rate: (%d,%d)\n", it->min, it->max);
	rmin = UINT_MAX;
	rmax = 0;
	list_for_each_entry(fp, &subs->fmt_list, list) {
		if (!hw_check_valid_format(subs, params, fp))
			continue;
		r = snd_usb_endpoint_get_clock_rate(chip, fp->clock);
		if (r > 0) {
			if (!snd_interval_test(it, r))
				continue;
			rmin = min(rmin, r);
			rmax = max(rmax, r);
			continue;
		}
		if (fp->rate_table && fp->nr_rates) {
			for (i = 0; i < fp->nr_rates; i++) {
				r = fp->rate_table[i];
				if (!snd_interval_test(it, r))
					continue;
				rmin = min(rmin, r);
				rmax = max(rmax, r);
			}
		} else {
			rmin = min(rmin, fp->rate_min);
			rmax = max(rmax, fp->rate_max);
		}
	}

	return apply_hw_params_minmax(it, rmin, rmax);
}


static int hw_rule_channels(struct snd_pcm_hw_params *params,
			    struct snd_pcm_hw_rule *rule)
{
	struct snd_usb_substream *subs = rule->private;
	const struct audioformat *fp;
	struct snd_interval *it = hw_param_interval(params, SNDRV_PCM_HW_PARAM_CHANNELS);
	unsigned int rmin, rmax;

	hwc_debug("hw_rule_channels: (%d,%d)\n", it->min, it->max);
	rmin = UINT_MAX;
	rmax = 0;
	list_for_each_entry(fp, &subs->fmt_list, list) {
		if (!hw_check_valid_format(subs, params, fp))
			continue;
		rmin = min(rmin, fp->channels);
		rmax = max(rmax, fp->channels);
	}

	return apply_hw_params_minmax(it, rmin, rmax);
}

static int apply_hw_params_format_bits(struct snd_mask *fmt, u64 fbits)
{
	u32 oldbits[2];
	int changed;

	oldbits[0] = fmt->bits[0];
	oldbits[1] = fmt->bits[1];
	fmt->bits[0] &= (u32)fbits;
	fmt->bits[1] &= (u32)(fbits >> 32);
	if (!fmt->bits[0] && !fmt->bits[1]) {
		hwc_debug("  --> get empty\n");
		return -EINVAL;
	}
	changed = (oldbits[0] != fmt->bits[0] || oldbits[1] != fmt->bits[1]);
	hwc_debug("  --> %x:%x (changed = %d)\n", fmt->bits[0], fmt->bits[1], changed);
	return changed;
}

static int hw_rule_format(struct snd_pcm_hw_params *params,
			  struct snd_pcm_hw_rule *rule)
{
	struct snd_usb_substream *subs = rule->private;
	const struct audioformat *fp;
	struct snd_mask *fmt = hw_param_mask(params, SNDRV_PCM_HW_PARAM_FORMAT);
	u64 fbits;

	hwc_debug("hw_rule_format: %x:%x\n", fmt->bits[0], fmt->bits[1]);
	fbits = 0;
	list_for_each_entry(fp, &subs->fmt_list, list) {
		if (!hw_check_valid_format(subs, params, fp))
			continue;
		fbits |= fp->formats;
	}
	return apply_hw_params_format_bits(fmt, fbits);
}

static int hw_rule_period_time(struct snd_pcm_hw_params *params,
			       struct snd_pcm_hw_rule *rule)
{
	struct snd_usb_substream *subs = rule->private;
	const struct audioformat *fp;
	struct snd_interval *it;
	unsigned char min_datainterval;
	unsigned int pmin;

	it = hw_param_interval(params, SNDRV_PCM_HW_PARAM_PERIOD_TIME);
	hwc_debug("hw_rule_period_time: (%u,%u)\n", it->min, it->max);
	min_datainterval = 0xff;
	list_for_each_entry(fp, &subs->fmt_list, list) {
		if (!hw_check_valid_format(subs, params, fp))
			continue;
		min_datainterval = min(min_datainterval, fp->datainterval);
	}
	if (min_datainterval == 0xff) {
		hwc_debug("  --> get empty\n");
		it->empty = 1;
		return -EINVAL;
	}
	pmin = 125 * (1 << min_datainterval);

	return apply_hw_params_minmax(it, pmin, UINT_MAX);
}

/* get the EP or the sync EP for implicit fb when it's already set up */
static const struct snd_usb_endpoint *
get_sync_ep_from_substream(struct snd_usb_substream *subs)
{
	struct snd_usb_audio *chip = subs->stream->chip;
	const struct audioformat *fp;
	const struct snd_usb_endpoint *ep;

	list_for_each_entry(fp, &subs->fmt_list, list) {
		ep = snd_usb_get_endpoint(chip, fp->endpoint);
		if (ep && ep->cur_audiofmt) {
			/* if EP is already opened solely for this substream,
			 * we still allow us to change the parameter; otherwise
			 * this substream has to follow the existing parameter
			 */
			if (ep->cur_audiofmt != subs->cur_audiofmt || ep->opened > 1)
				return ep;
		}
		if (!fp->implicit_fb)
			continue;
		/* for the implicit fb, check the sync ep as well */
		ep = snd_usb_get_endpoint(chip, fp->sync_ep);
		if (ep && ep->cur_audiofmt)
			return ep;
	}
	return NULL;
}

/* additional hw constraints for implicit feedback mode */
static int hw_rule_format_implicit_fb(struct snd_pcm_hw_params *params,
				      struct snd_pcm_hw_rule *rule)
{
	struct snd_usb_substream *subs = rule->private;
	const struct snd_usb_endpoint *ep;
	struct snd_mask *fmt = hw_param_mask(params, SNDRV_PCM_HW_PARAM_FORMAT);

	ep = get_sync_ep_from_substream(subs);
	if (!ep)
		return 0;

	hwc_debug("applying %s\n", __func__);
	return apply_hw_params_format_bits(fmt, pcm_format_to_bits(ep->cur_format));
}

static int hw_rule_rate_implicit_fb(struct snd_pcm_hw_params *params,
				    struct snd_pcm_hw_rule *rule)
{
	struct snd_usb_substream *subs = rule->private;
	const struct snd_usb_endpoint *ep;
	struct snd_interval *it;

	ep = get_sync_ep_from_substream(subs);
	if (!ep)
		return 0;

	hwc_debug("applying %s\n", __func__);
	it = hw_param_interval(params, SNDRV_PCM_HW_PARAM_RATE);
	return apply_hw_params_minmax(it, ep->cur_rate, ep->cur_rate);
}

static int hw_rule_period_size_implicit_fb(struct snd_pcm_hw_params *params,
					   struct snd_pcm_hw_rule *rule)
{
	struct snd_usb_substream *subs = rule->private;
	const struct snd_usb_endpoint *ep;
	struct snd_interval *it;

	ep = get_sync_ep_from_substream(subs);
	if (!ep)
		return 0;

	hwc_debug("applying %s\n", __func__);
	it = hw_param_interval(params, SNDRV_PCM_HW_PARAM_PERIOD_SIZE);
	return apply_hw_params_minmax(it, ep->cur_period_frames,
				      ep->cur_period_frames);
}

static int hw_rule_periods_implicit_fb(struct snd_pcm_hw_params *params,
				       struct snd_pcm_hw_rule *rule)
{
	struct snd_usb_substream *subs = rule->private;
	const struct snd_usb_endpoint *ep;
	struct snd_interval *it;

	ep = get_sync_ep_from_substream(subs);
	if (!ep)
		return 0;

	hwc_debug("applying %s\n", __func__);
	it = hw_param_interval(params, SNDRV_PCM_HW_PARAM_PERIODS);
	return apply_hw_params_minmax(it, ep->cur_buffer_periods,
				      ep->cur_buffer_periods);
}

/*
 * set up the runtime hardware information.
 */

static int setup_hw_info(struct snd_pcm_runtime *runtime, struct snd_usb_substream *subs)
{
	const struct audioformat *fp;
	unsigned int pt, ptmin;
	int param_period_time_if_needed = -1;
	int err;

	runtime->hw.formats = subs->formats;

	runtime->hw.rate_min = 0x7fffffff;
	runtime->hw.rate_max = 0;
	runtime->hw.channels_min = 256;
	runtime->hw.channels_max = 0;
	runtime->hw.rates = 0;
	ptmin = UINT_MAX;
	/* check min/max rates and channels */
	list_for_each_entry(fp, &subs->fmt_list, list) {
		runtime->hw.rates |= fp->rates;
		if (runtime->hw.rate_min > fp->rate_min)
			runtime->hw.rate_min = fp->rate_min;
		if (runtime->hw.rate_max < fp->rate_max)
			runtime->hw.rate_max = fp->rate_max;
		if (runtime->hw.channels_min > fp->channels)
			runtime->hw.channels_min = fp->channels;
		if (runtime->hw.channels_max < fp->channels)
			runtime->hw.channels_max = fp->channels;
		if (fp->fmt_type == UAC_FORMAT_TYPE_II && fp->frame_size > 0) {
			/* FIXME: there might be more than one audio formats... */
			runtime->hw.period_bytes_min = runtime->hw.period_bytes_max =
				fp->frame_size;
		}
		pt = 125 * (1 << fp->datainterval);
		ptmin = min(ptmin, pt);
	}

	param_period_time_if_needed = SNDRV_PCM_HW_PARAM_PERIOD_TIME;
	if (subs->speed == USB_SPEED_FULL)
		/* full speed devices have fixed data packet interval */
		ptmin = 1000;
	if (ptmin == 1000)
		/* if period time doesn't go below 1 ms, no rules needed */
		param_period_time_if_needed = -1;

	err = snd_pcm_hw_constraint_minmax(runtime,
					   SNDRV_PCM_HW_PARAM_PERIOD_TIME,
					   ptmin, UINT_MAX);
	if (err < 0)
		return err;

	err = snd_pcm_hw_rule_add(runtime, 0, SNDRV_PCM_HW_PARAM_RATE,
				  hw_rule_rate, subs,
				  SNDRV_PCM_HW_PARAM_RATE,
				  SNDRV_PCM_HW_PARAM_FORMAT,
				  SNDRV_PCM_HW_PARAM_CHANNELS,
				  param_period_time_if_needed,
				  -1);
	if (err < 0)
		return err;

	err = snd_pcm_hw_rule_add(runtime, 0, SNDRV_PCM_HW_PARAM_CHANNELS,
				  hw_rule_channels, subs,
				  SNDRV_PCM_HW_PARAM_CHANNELS,
				  SNDRV_PCM_HW_PARAM_FORMAT,
				  SNDRV_PCM_HW_PARAM_RATE,
				  param_period_time_if_needed,
				  -1);
	if (err < 0)
		return err;
	err = snd_pcm_hw_rule_add(runtime, 0, SNDRV_PCM_HW_PARAM_FORMAT,
				  hw_rule_format, subs,
				  SNDRV_PCM_HW_PARAM_FORMAT,
				  SNDRV_PCM_HW_PARAM_RATE,
				  SNDRV_PCM_HW_PARAM_CHANNELS,
				  param_period_time_if_needed,
				  -1);
	if (err < 0)
		return err;
	if (param_period_time_if_needed >= 0) {
		err = snd_pcm_hw_rule_add(runtime, 0,
					  SNDRV_PCM_HW_PARAM_PERIOD_TIME,
					  hw_rule_period_time, subs,
					  SNDRV_PCM_HW_PARAM_FORMAT,
					  SNDRV_PCM_HW_PARAM_CHANNELS,
					  SNDRV_PCM_HW_PARAM_RATE,
					  -1);
		if (err < 0)
			return err;
	}

	/* additional hw constraints for implicit fb */
	err = snd_pcm_hw_rule_add(runtime, 0, SNDRV_PCM_HW_PARAM_FORMAT,
				  hw_rule_format_implicit_fb, subs,
				  SNDRV_PCM_HW_PARAM_FORMAT, -1);
	if (err < 0)
		return err;
	err = snd_pcm_hw_rule_add(runtime, 0, SNDRV_PCM_HW_PARAM_RATE,
				  hw_rule_rate_implicit_fb, subs,
				  SNDRV_PCM_HW_PARAM_RATE, -1);
	if (err < 0)
		return err;
	err = snd_pcm_hw_rule_add(runtime, 0, SNDRV_PCM_HW_PARAM_PERIOD_SIZE,
				  hw_rule_period_size_implicit_fb, subs,
				  SNDRV_PCM_HW_PARAM_PERIOD_SIZE, -1);
	if (err < 0)
		return err;
	err = snd_pcm_hw_rule_add(runtime, 0, SNDRV_PCM_HW_PARAM_PERIODS,
				  hw_rule_periods_implicit_fb, subs,
				  SNDRV_PCM_HW_PARAM_PERIODS, -1);
	if (err < 0)
		return err;

	list_for_each_entry(fp, &subs->fmt_list, list) {
		if (fp->implicit_fb) {
			runtime->hw.info |= SNDRV_PCM_INFO_JOINT_DUPLEX;
			break;
		}
	}

	return 0;
}

static int snd_usb_pcm_open(struct snd_pcm_substream *substream)
{
	int direction = substream->stream;
	struct snd_usb_stream *as = snd_pcm_substream_chip(substream);
	struct snd_pcm_runtime *runtime = substream->runtime;
	struct snd_usb_substream *subs = &as->substream[direction];
	int ret;

	runtime->hw = snd_usb_hardware;
	/* need an explicit sync to catch applptr update in low-latency mode */
	if (direction == SNDRV_PCM_STREAM_PLAYBACK &&
	    as->chip->lowlatency)
		runtime->hw.info |= SNDRV_PCM_INFO_SYNC_APPLPTR;
	runtime->private_data = subs;
	subs->pcm_substream = substream;
	/* runtime PM is also done there */

	/* initialize DSD/DOP context */
	subs->dsd_dop.byte_idx = 0;
	subs->dsd_dop.channel = 0;
	subs->dsd_dop.marker = 1;

	ret = setup_hw_info(runtime, subs);
	if (ret < 0)
		return ret;
	ret = snd_usb_autoresume(subs->stream->chip);
	if (ret < 0)
		return ret;
	ret = snd_media_stream_init(subs, as->pcm, direction);
	if (ret < 0)
		snd_usb_autosuspend(subs->stream->chip);
	return ret;
}

static int snd_usb_pcm_close(struct snd_pcm_substream *substream)
{
	int direction = substream->stream;
	struct snd_usb_stream *as = snd_pcm_substream_chip(substream);
	struct snd_usb_substream *subs = &as->substream[direction];
	int ret;

	snd_media_stop_pipeline(subs);

	if (!snd_usb_lock_shutdown(subs->stream->chip)) {
		ret = snd_usb_pcm_change_state(subs, UAC3_PD_STATE_D1);
		snd_usb_unlock_shutdown(subs->stream->chip);
		if (ret < 0)
			return ret;
	}

	subs->pcm_substream = NULL;
	snd_usb_autosuspend(subs->stream->chip);

	return 0;
}

/* Since a URB can handle only a single linear buffer, we must use double
 * buffering when the data to be transferred overflows the buffer boundary.
 * To avoid inconsistencies when updating hwptr_done, we use double buffering
 * for all URBs.
 */
static void retire_capture_urb(struct snd_usb_substream *subs,
			       struct urb *urb)
{
	struct snd_pcm_runtime *runtime = subs->pcm_substream->runtime;
	unsigned int stride, frames, bytes, oldptr;
	int i, period_elapsed = 0;
	unsigned long flags;
	unsigned char *cp;
	int current_frame_number;

	/* read frame number here, update pointer in critical section */
	current_frame_number = usb_get_current_frame_number(subs->dev);

	stride = runtime->frame_bits >> 3;

	for (i = 0; i < urb->number_of_packets; i++) {
		cp = (unsigned char *)urb->transfer_buffer + urb->iso_frame_desc[i].offset + subs->pkt_offset_adj;
		if (urb->iso_frame_desc[i].status && printk_ratelimit()) {
			dev_dbg(&subs->dev->dev, "frame %d active: %d\n",
				i, urb->iso_frame_desc[i].status);
			// continue;
		}
		bytes = urb->iso_frame_desc[i].actual_length;
		if (subs->stream_offset_adj > 0) {
			unsigned int adj = min(subs->stream_offset_adj, bytes);
			cp += adj;
			bytes -= adj;
			subs->stream_offset_adj -= adj;
		}
		frames = bytes / stride;
		if (!subs->txfr_quirk)
			bytes = frames * stride;
		if (bytes % (runtime->sample_bits >> 3) != 0) {
			int oldbytes = bytes;
			bytes = frames * stride;
			dev_warn_ratelimited(&subs->dev->dev,
				 "Corrected urb data len. %d->%d\n",
							oldbytes, bytes);
		}
		/* update the current pointer */
		spin_lock_irqsave(&subs->lock, flags);
		oldptr = subs->hwptr_done;
		subs->hwptr_done += bytes;
		if (subs->hwptr_done >= subs->buffer_bytes)
			subs->hwptr_done -= subs->buffer_bytes;
		frames = (bytes + (oldptr % stride)) / stride;
		subs->transfer_done += frames;
		if (subs->transfer_done >= runtime->period_size) {
			subs->transfer_done -= runtime->period_size;
			period_elapsed = 1;
		}

		/* realign last_frame_number */
		subs->last_frame_number = current_frame_number;

		spin_unlock_irqrestore(&subs->lock, flags);
		/* copy a data chunk */
		if (oldptr + bytes > subs->buffer_bytes) {
			unsigned int bytes1 = subs->buffer_bytes - oldptr;

			memcpy(runtime->dma_area + oldptr, cp, bytes1);
			memcpy(runtime->dma_area, cp + bytes1, bytes - bytes1);
		} else {
			memcpy(runtime->dma_area + oldptr, cp, bytes);
		}
	}

	if (period_elapsed)
		snd_pcm_period_elapsed(subs->pcm_substream);
}

static void urb_ctx_queue_advance(struct snd_usb_substream *subs,
				  struct urb *urb, unsigned int bytes)
{
	struct snd_urb_ctx *ctx = urb->context;

	ctx->queued += bytes;
	subs->inflight_bytes += bytes;
	subs->hwptr_done += bytes;
	if (subs->hwptr_done >= subs->buffer_bytes)
		subs->hwptr_done -= subs->buffer_bytes;
}

static inline void fill_playback_urb_dsd_dop(struct snd_usb_substream *subs,
					     struct urb *urb, unsigned int bytes)
{
	struct snd_pcm_runtime *runtime = subs->pcm_substream->runtime;
	unsigned int dst_idx = 0;
	unsigned int src_idx = subs->hwptr_done;
	unsigned int wrap = subs->buffer_bytes;
	u8 *dst = urb->transfer_buffer;
	u8 *src = runtime->dma_area;
	u8 marker[] = { 0x05, 0xfa };
	unsigned int queued = 0;

	/*
	 * The DSP DOP format defines a way to transport DSD samples over
	 * normal PCM data endpoints. It requires stuffing of marker bytes
	 * (0x05 and 0xfa, alternating per sample frame), and then expects
	 * 2 additional bytes of actual payload. The whole frame is stored
	 * LSB.
	 *
	 * Hence, for a stereo transport, the buffer layout looks like this,
	 * where L refers to left channel samples and R to right.
	 *
	 *   L1 L2 0x05   R1 R2 0x05   L3 L4 0xfa  R3 R4 0xfa
	 *   L5 L6 0x05   R5 R6 0x05   L7 L8 0xfa  R7 R8 0xfa
	 *   .....
	 *
	 */

	while (bytes--) {
		if (++subs->dsd_dop.byte_idx == 3) {
			/* frame boundary? */
			dst[dst_idx++] = marker[subs->dsd_dop.marker];
			src_idx += 2;
			subs->dsd_dop.byte_idx = 0;

			if (++subs->dsd_dop.channel % runtime->channels == 0) {
				/* alternate the marker */
				subs->dsd_dop.marker++;
				subs->dsd_dop.marker %= ARRAY_SIZE(marker);
				subs->dsd_dop.channel = 0;
			}
		} else {
			/* stuff the DSD payload */
			int idx = (src_idx + subs->dsd_dop.byte_idx - 1) % wrap;

			if (subs->cur_audiofmt->dsd_bitrev)
				dst[dst_idx++] = bitrev8(src[idx]);
			else
				dst[dst_idx++] = src[idx];
			queued++;
		}
	}

	urb_ctx_queue_advance(subs, urb, queued);
}

/* copy bit-reversed bytes onto transfer buffer */
static void fill_playback_urb_dsd_bitrev(struct snd_usb_substream *subs,
					 struct urb *urb, unsigned int bytes)
{
	struct snd_pcm_runtime *runtime = subs->pcm_substream->runtime;
	const u8 *src = runtime->dma_area;
	u8 *buf = urb->transfer_buffer;
	int i, ofs = subs->hwptr_done;

	for (i = 0; i < bytes; i++) {
		*buf++ = bitrev8(src[ofs]);
		if (++ofs >= subs->buffer_bytes)
			ofs = 0;
	}

	urb_ctx_queue_advance(subs, urb, bytes);
}

static void copy_to_urb(struct snd_usb_substream *subs, struct urb *urb,
			int offset, int stride, unsigned int bytes)
{
	struct snd_pcm_runtime *runtime = subs->pcm_substream->runtime;

	if (subs->hwptr_done + bytes > subs->buffer_bytes) {
		/* err, the transferred area goes over buffer boundary. */
		unsigned int bytes1 = subs->buffer_bytes - subs->hwptr_done;

		memcpy(urb->transfer_buffer + offset,
		       runtime->dma_area + subs->hwptr_done, bytes1);
		memcpy(urb->transfer_buffer + offset + bytes1,
		       runtime->dma_area, bytes - bytes1);
	} else {
		memcpy(urb->transfer_buffer + offset,
		       runtime->dma_area + subs->hwptr_done, bytes);
	}

	urb_ctx_queue_advance(subs, urb, bytes);
}

static unsigned int copy_to_urb_quirk(struct snd_usb_substream *subs,
				      struct urb *urb, int stride,
				      unsigned int bytes)
{
	__le32 packet_length;
	int i;

	/* Put __le32 length descriptor at start of each packet. */
	for (i = 0; i < urb->number_of_packets; i++) {
		unsigned int length = urb->iso_frame_desc[i].length;
		unsigned int offset = urb->iso_frame_desc[i].offset;

		packet_length = cpu_to_le32(length);
		offset += i * sizeof(packet_length);
		urb->iso_frame_desc[i].offset = offset;
		urb->iso_frame_desc[i].length += sizeof(packet_length);
		memcpy(urb->transfer_buffer + offset,
		       &packet_length, sizeof(packet_length));
		copy_to_urb(subs, urb, offset + sizeof(packet_length),
			    stride, length);
	}
	/* Adjust transfer size accordingly. */
	bytes += urb->number_of_packets * sizeof(packet_length);
	return bytes;
}

static int prepare_playback_urb(struct snd_usb_substream *subs,
				struct urb *urb,
				bool in_stream_lock)
{
	struct snd_pcm_runtime *runtime = subs->pcm_substream->runtime;
	struct snd_usb_endpoint *ep = subs->data_endpoint;
	struct snd_urb_ctx *ctx = urb->context;
	unsigned int frames, bytes;
	int counts;
	unsigned int transfer_done, frame_limit, avail = 0;
	int i, stride, period_elapsed = 0;
	unsigned long flags;
	int err = 0;

	stride = ep->stride;

	frames = 0;
	ctx->queued = 0;
	urb->number_of_packets = 0;

	spin_lock_irqsave(&subs->lock, flags);
	frame_limit = subs->frame_limit + ep->max_urb_frames;
	transfer_done = subs->transfer_done;

	if (subs->lowlatency_playback &&
	    runtime->status->state != SNDRV_PCM_STATE_DRAINING) {
		unsigned int hwptr = subs->hwptr_done / stride;

		/* calculate the byte offset-in-buffer of the appl_ptr */
		avail = (runtime->control->appl_ptr - runtime->hw_ptr_base)
			% runtime->buffer_size;
		if (avail <= hwptr)
			avail += runtime->buffer_size;
		avail -= hwptr;
	}

	for (i = 0; i < ctx->packets; i++) {
		counts = snd_usb_endpoint_next_packet_size(ep, ctx, i, avail);
		if (counts < 0)
			break;
		/* set up descriptor */
		urb->iso_frame_desc[i].offset = frames * stride;
		urb->iso_frame_desc[i].length = counts * stride;
		frames += counts;
		avail -= counts;
		urb->number_of_packets++;
		transfer_done += counts;
		if (transfer_done >= runtime->period_size) {
			transfer_done -= runtime->period_size;
			frame_limit = 0;
			period_elapsed = 1;
			if (subs->fmt_type == UAC_FORMAT_TYPE_II) {
				if (transfer_done > 0) {
					/* FIXME: fill-max mode is not
					 * supported yet */
					frames -= transfer_done;
					counts -= transfer_done;
					urb->iso_frame_desc[i].length =
						counts * stride;
<<<<<<< HEAD
					subs->transfer_done = 0;
=======
					transfer_done = 0;
>>>>>>> df0cc57e
				}
				i++;
				if (i < ctx->packets) {
					/* add a transfer delimiter */
					urb->iso_frame_desc[i].offset =
						frames * stride;
					urb->iso_frame_desc[i].length = 0;
					urb->number_of_packets++;
				}
				break;
			}
		}
		/* finish at the period boundary or after enough frames */
		if ((period_elapsed || transfer_done >= frame_limit) &&
		    !snd_usb_endpoint_implicit_feedback_sink(ep))
			break;
	}
<<<<<<< HEAD
	bytes = frames * stride;
=======
>>>>>>> df0cc57e

	if (!frames) {
		err = -EAGAIN;
		goto unlock;
	}

	bytes = frames * stride;
	subs->transfer_done = transfer_done;
	subs->frame_limit = frame_limit;
	if (unlikely(ep->cur_format == SNDRV_PCM_FORMAT_DSD_U16_LE &&
		     subs->cur_audiofmt->dsd_dop)) {
		fill_playback_urb_dsd_dop(subs, urb, bytes);
	} else if (unlikely(ep->cur_format == SNDRV_PCM_FORMAT_DSD_U8 &&
			   subs->cur_audiofmt->dsd_bitrev)) {
		fill_playback_urb_dsd_bitrev(subs, urb, bytes);
	} else {
		/* usual PCM */
		if (!subs->tx_length_quirk)
			copy_to_urb(subs, urb, 0, stride, bytes);
		else
			bytes = copy_to_urb_quirk(subs, urb, stride, bytes);
			/* bytes is now amount of outgoing data */
	}

	subs->last_frame_number = usb_get_current_frame_number(subs->dev);

	if (subs->trigger_tstamp_pending_update) {
		/* this is the first actual URB submitted,
		 * update trigger timestamp to reflect actual start time
		 */
		snd_pcm_gettime(runtime, &runtime->trigger_tstamp);
		subs->trigger_tstamp_pending_update = false;
	}

<<<<<<< HEAD
	if (period_elapsed && !subs->running && !subs->early_playback_start) {
		subs->period_elapsed_pending = 1;
		period_elapsed = 0;
	}
=======
	if (period_elapsed && !subs->running && subs->lowlatency_playback) {
		subs->period_elapsed_pending = 1;
		period_elapsed = 0;
	}

 unlock:
>>>>>>> df0cc57e
	spin_unlock_irqrestore(&subs->lock, flags);
	if (err < 0)
		return err;
	urb->transfer_buffer_length = bytes;
	if (period_elapsed) {
		if (in_stream_lock)
			snd_pcm_period_elapsed_under_stream_lock(subs->pcm_substream);
		else
			snd_pcm_period_elapsed(subs->pcm_substream);
	}
	return 0;
}

/*
 * process after playback data complete
 * - decrease the delay count again
 */
static void retire_playback_urb(struct snd_usb_substream *subs,
			       struct urb *urb)
{
	unsigned long flags;
	struct snd_urb_ctx *ctx = urb->context;
	bool period_elapsed = false;

	spin_lock_irqsave(&subs->lock, flags);
	if (ctx->queued) {
		if (subs->inflight_bytes >= ctx->queued)
			subs->inflight_bytes -= ctx->queued;
		else
			subs->inflight_bytes = 0;
	}

	subs->last_frame_number = usb_get_current_frame_number(subs->dev);
	if (subs->running) {
		period_elapsed = subs->period_elapsed_pending;
		subs->period_elapsed_pending = 0;
	}
	spin_unlock_irqrestore(&subs->lock, flags);
	if (period_elapsed)
		snd_pcm_period_elapsed(subs->pcm_substream);
<<<<<<< HEAD
=======
}

/* PCM ack callback for the playback stream;
 * this plays a role only when the stream is running in low-latency mode.
 */
static int snd_usb_pcm_playback_ack(struct snd_pcm_substream *substream)
{
	struct snd_usb_substream *subs = substream->runtime->private_data;
	struct snd_usb_endpoint *ep;

	if (!subs->lowlatency_playback || !subs->running)
		return 0;
	ep = subs->data_endpoint;
	if (!ep)
		return 0;
	/* When no more in-flight URBs available, try to process the pending
	 * outputs here
	 */
	if (!ep->active_mask)
		snd_usb_queue_pending_output_urbs(ep, true);
	return 0;
>>>>>>> df0cc57e
}

static int snd_usb_substream_playback_trigger(struct snd_pcm_substream *substream,
					      int cmd)
{
	struct snd_usb_substream *subs = substream->runtime->private_data;
	int err;

	switch (cmd) {
	case SNDRV_PCM_TRIGGER_START:
		subs->trigger_tstamp_pending_update = true;
		fallthrough;
	case SNDRV_PCM_TRIGGER_PAUSE_RELEASE:
		snd_usb_endpoint_set_callback(subs->data_endpoint,
					      prepare_playback_urb,
					      retire_playback_urb,
					      subs);
<<<<<<< HEAD
		if (!subs->early_playback_start &&
		    cmd == SNDRV_PCM_TRIGGER_START) {
=======
		if (subs->lowlatency_playback &&
		    cmd == SNDRV_PCM_TRIGGER_START) {
			if (in_free_wheeling_mode(substream->runtime))
				subs->lowlatency_playback = false;
>>>>>>> df0cc57e
			err = start_endpoints(subs);
			if (err < 0) {
				snd_usb_endpoint_set_callback(subs->data_endpoint,
							      NULL, NULL, NULL);
				return err;
			}
		}
		subs->running = 1;
		dev_dbg(&subs->dev->dev, "%d:%d Start Playback PCM\n",
			subs->cur_audiofmt->iface,
			subs->cur_audiofmt->altsetting);
		return 0;
	case SNDRV_PCM_TRIGGER_SUSPEND:
	case SNDRV_PCM_TRIGGER_STOP:
		stop_endpoints(subs, substream->runtime->status->state == SNDRV_PCM_STATE_DRAINING);
		snd_usb_endpoint_set_callback(subs->data_endpoint,
					      NULL, NULL, NULL);
		subs->running = 0;
		dev_dbg(&subs->dev->dev, "%d:%d Stop Playback PCM\n",
			subs->cur_audiofmt->iface,
			subs->cur_audiofmt->altsetting);
		return 0;
	case SNDRV_PCM_TRIGGER_PAUSE_PUSH:
		/* keep retire_data_urb for delay calculation */
		snd_usb_endpoint_set_callback(subs->data_endpoint,
					      NULL,
					      retire_playback_urb,
					      subs);
		subs->running = 0;
		dev_dbg(&subs->dev->dev, "%d:%d Pause Playback PCM\n",
			subs->cur_audiofmt->iface,
			subs->cur_audiofmt->altsetting);
		return 0;
	}

	return -EINVAL;
}

static int snd_usb_substream_capture_trigger(struct snd_pcm_substream *substream,
					     int cmd)
{
	int err;
	struct snd_usb_substream *subs = substream->runtime->private_data;

	switch (cmd) {
	case SNDRV_PCM_TRIGGER_START:
		err = start_endpoints(subs);
		if (err < 0)
			return err;
		fallthrough;
	case SNDRV_PCM_TRIGGER_PAUSE_RELEASE:
		snd_usb_endpoint_set_callback(subs->data_endpoint,
					      NULL, retire_capture_urb,
					      subs);
		subs->last_frame_number = usb_get_current_frame_number(subs->dev);
		subs->running = 1;
		dev_dbg(&subs->dev->dev, "%d:%d Start Capture PCM\n",
			subs->cur_audiofmt->iface,
			subs->cur_audiofmt->altsetting);
		return 0;
	case SNDRV_PCM_TRIGGER_SUSPEND:
	case SNDRV_PCM_TRIGGER_STOP:
		stop_endpoints(subs, false);
		fallthrough;
	case SNDRV_PCM_TRIGGER_PAUSE_PUSH:
		snd_usb_endpoint_set_callback(subs->data_endpoint,
					      NULL, NULL, NULL);
		subs->running = 0;
		dev_dbg(&subs->dev->dev, "%d:%d Stop Capture PCM\n",
			subs->cur_audiofmt->iface,
			subs->cur_audiofmt->altsetting);
		return 0;
	}

	return -EINVAL;
}

static const struct snd_pcm_ops snd_usb_playback_ops = {
	.open =		snd_usb_pcm_open,
	.close =	snd_usb_pcm_close,
	.hw_params =	snd_usb_hw_params,
	.hw_free =	snd_usb_hw_free,
	.prepare =	snd_usb_pcm_prepare,
	.trigger =	snd_usb_substream_playback_trigger,
	.sync_stop =	snd_usb_pcm_sync_stop,
	.pointer =	snd_usb_pcm_pointer,
	.ack =		snd_usb_pcm_playback_ack,
};

static const struct snd_pcm_ops snd_usb_capture_ops = {
	.open =		snd_usb_pcm_open,
	.close =	snd_usb_pcm_close,
	.hw_params =	snd_usb_hw_params,
	.hw_free =	snd_usb_hw_free,
	.prepare =	snd_usb_pcm_prepare,
	.trigger =	snd_usb_substream_capture_trigger,
	.sync_stop =	snd_usb_pcm_sync_stop,
	.pointer =	snd_usb_pcm_pointer,
};

void snd_usb_set_pcm_ops(struct snd_pcm *pcm, int stream)
{
	const struct snd_pcm_ops *ops;

	ops = stream == SNDRV_PCM_STREAM_PLAYBACK ?
			&snd_usb_playback_ops : &snd_usb_capture_ops;
	snd_pcm_set_ops(pcm, stream, ops);
}

void snd_usb_preallocate_buffer(struct snd_usb_substream *subs)
{
	struct snd_pcm *pcm = subs->stream->pcm;
	struct snd_pcm_substream *s = pcm->streams[subs->direction].substream;
	struct device *dev = subs->dev->bus->sysdev;

	if (snd_usb_use_vmalloc)
		snd_pcm_set_managed_buffer(s, SNDRV_DMA_TYPE_VMALLOC,
					   NULL, 0, 0);
	else
		snd_pcm_set_managed_buffer(s, SNDRV_DMA_TYPE_DEV_SG,
					   dev, 64*1024, 512*1024);
}<|MERGE_RESOLUTION|>--- conflicted
+++ resolved
@@ -639,19 +639,9 @@
 	subs->period_elapsed_pending = 0;
 	runtime->delay = 0;
 
-<<<<<<< HEAD
-	/* check whether early start is needed for playback stream */
-	subs->early_playback_start =
-		subs->direction == SNDRV_PCM_STREAM_PLAYBACK &&
-		(!chip->lowlatency ||
-		 (subs->data_endpoint->nominal_queue_size >= subs->buffer_bytes));
-
-	if (subs->early_playback_start)
-=======
 	subs->lowlatency_playback = lowlatency_playback_available(runtime, subs);
 	if (substream->stream == SNDRV_PCM_STREAM_PLAYBACK &&
 	    !subs->lowlatency_playback)
->>>>>>> df0cc57e
 		ret = start_endpoints(subs);
 
  unlock:
@@ -1430,11 +1420,7 @@
 					counts -= transfer_done;
 					urb->iso_frame_desc[i].length =
 						counts * stride;
-<<<<<<< HEAD
-					subs->transfer_done = 0;
-=======
 					transfer_done = 0;
->>>>>>> df0cc57e
 				}
 				i++;
 				if (i < ctx->packets) {
@@ -1452,10 +1438,6 @@
 		    !snd_usb_endpoint_implicit_feedback_sink(ep))
 			break;
 	}
-<<<<<<< HEAD
-	bytes = frames * stride;
-=======
->>>>>>> df0cc57e
 
 	if (!frames) {
 		err = -EAGAIN;
@@ -1490,19 +1472,12 @@
 		subs->trigger_tstamp_pending_update = false;
 	}
 
-<<<<<<< HEAD
-	if (period_elapsed && !subs->running && !subs->early_playback_start) {
-		subs->period_elapsed_pending = 1;
-		period_elapsed = 0;
-	}
-=======
 	if (period_elapsed && !subs->running && subs->lowlatency_playback) {
 		subs->period_elapsed_pending = 1;
 		period_elapsed = 0;
 	}
 
  unlock:
->>>>>>> df0cc57e
 	spin_unlock_irqrestore(&subs->lock, flags);
 	if (err < 0)
 		return err;
@@ -1543,8 +1518,6 @@
 	spin_unlock_irqrestore(&subs->lock, flags);
 	if (period_elapsed)
 		snd_pcm_period_elapsed(subs->pcm_substream);
-<<<<<<< HEAD
-=======
 }
 
 /* PCM ack callback for the playback stream;
@@ -1566,7 +1539,6 @@
 	if (!ep->active_mask)
 		snd_usb_queue_pending_output_urbs(ep, true);
 	return 0;
->>>>>>> df0cc57e
 }
 
 static int snd_usb_substream_playback_trigger(struct snd_pcm_substream *substream,
@@ -1584,15 +1556,10 @@
 					      prepare_playback_urb,
 					      retire_playback_urb,
 					      subs);
-<<<<<<< HEAD
-		if (!subs->early_playback_start &&
-		    cmd == SNDRV_PCM_TRIGGER_START) {
-=======
 		if (subs->lowlatency_playback &&
 		    cmd == SNDRV_PCM_TRIGGER_START) {
 			if (in_free_wheeling_mode(substream->runtime))
 				subs->lowlatency_playback = false;
->>>>>>> df0cc57e
 			err = start_endpoints(subs);
 			if (err < 0) {
 				snd_usb_endpoint_set_callback(subs->data_endpoint,

// SPDX-License-Identifier: GPL-2.0
/*
 * USB hub driver.
 *
 * (C) Copyright 1999 Linus Torvalds
 * (C) Copyright 1999 Johannes Erdfelt
 * (C) Copyright 1999 Gregory P. Smith
 * (C) Copyright 2001 Brad Hards (bhards@bigpond.net.au)
 *
 * Released under the GPLv2 only.
 */

#include <linux/kernel.h>
#include <linux/errno.h>
#include <linux/module.h>
#include <linux/moduleparam.h>
#include <linux/completion.h>
#include <linux/sched/mm.h>
#include <linux/list.h>
#include <linux/slab.h>
#include <linux/kcov.h>
#include <linux/ioctl.h>
#include <linux/usb.h>
#include <linux/usbdevice_fs.h>
#include <linux/usb/hcd.h>
#include <linux/usb/onboard_hub.h>
#include <linux/usb/otg.h>
#include <linux/usb/quirks.h>
#include <linux/workqueue.h>
#include <linux/mutex.h>
#include <linux/random.h>
#include <linux/pm_qos.h>
#include <linux/kobject.h>

#include <linux/bitfield.h>
#include <linux/uaccess.h>
#include <asm/byteorder.h>

#include "hub.h"
#include "otg_productlist.h"

#define USB_VENDOR_GENESYS_LOGIC		0x05e3
#define USB_VENDOR_SMSC				0x0424
#define USB_PRODUCT_USB5534B			0x5534
#define USB_VENDOR_CYPRESS			0x04b4
#define USB_PRODUCT_CY7C65632			0x6570
#define USB_VENDOR_TEXAS_INSTRUMENTS		0x0451
#define USB_PRODUCT_TUSB8041_USB3		0x8140
#define USB_PRODUCT_TUSB8041_USB2		0x8142
#define USB_VENDOR_MICROCHIP			0x0424
#define USB_PRODUCT_USB4913			0x4913
#define USB_PRODUCT_USB4914			0x4914
#define USB_PRODUCT_USB4915			0x4915
#define HUB_QUIRK_CHECK_PORT_AUTOSUSPEND	BIT(0)
#define HUB_QUIRK_DISABLE_AUTOSUSPEND		BIT(1)
#define HUB_QUIRK_REDUCE_FRAME_INTR_BINTERVAL	BIT(2)

#define USB_TP_TRANSMISSION_DELAY	40	/* ns */
#define USB_TP_TRANSMISSION_DELAY_MAX	65535	/* ns */
#define USB_PING_RESPONSE_TIME		400	/* ns */
#define USB_REDUCE_FRAME_INTR_BINTERVAL	9

/* Protect struct usb_device->state and ->children members
 * Note: Both are also protected by ->dev.sem, except that ->state can
 * change to USB_STATE_NOTATTACHED even when the semaphore isn't held. */
static DEFINE_SPINLOCK(device_state_lock);

/* workqueue to process hub events */
static struct workqueue_struct *hub_wq;
static void hub_event(struct work_struct *work);

/* synchronize hub-port add/remove and peering operations */
DEFINE_MUTEX(usb_port_peer_mutex);

/* cycle leds on hubs that aren't blinking for attention */
static bool blinkenlights;
module_param(blinkenlights, bool, S_IRUGO);
MODULE_PARM_DESC(blinkenlights, "true to cycle leds on hubs");

/*
 * Device SATA8000 FW1.0 from DATAST0R Technology Corp requires about
 * 10 seconds to send reply for the initial 64-byte descriptor request.
 */
/* define initial 64-byte descriptor request timeout in milliseconds */
static int initial_descriptor_timeout = USB_CTRL_GET_TIMEOUT;
module_param(initial_descriptor_timeout, int, S_IRUGO|S_IWUSR);
MODULE_PARM_DESC(initial_descriptor_timeout,
		"initial 64-byte descriptor request timeout in milliseconds "
		"(default 5000 - 5.0 seconds)");

/*
 * As of 2.6.10 we introduce a new USB device initialization scheme which
 * closely resembles the way Windows works.  Hopefully it will be compatible
 * with a wider range of devices than the old scheme.  However some previously
 * working devices may start giving rise to "device not accepting address"
 * errors; if that happens the user can try the old scheme by adjusting the
 * following module parameters.
 *
 * For maximum flexibility there are two boolean parameters to control the
 * hub driver's behavior.  On the first initialization attempt, if the
 * "old_scheme_first" parameter is set then the old scheme will be used,
 * otherwise the new scheme is used.  If that fails and "use_both_schemes"
 * is set, then the driver will make another attempt, using the other scheme.
 */
static bool old_scheme_first;
module_param(old_scheme_first, bool, S_IRUGO | S_IWUSR);
MODULE_PARM_DESC(old_scheme_first,
		 "start with the old device initialization scheme");

static bool use_both_schemes = true;
module_param(use_both_schemes, bool, S_IRUGO | S_IWUSR);
MODULE_PARM_DESC(use_both_schemes,
		"try the other device initialization scheme if the "
		"first one fails");

/* Mutual exclusion for EHCI CF initialization.  This interferes with
 * port reset on some companion controllers.
 */
DECLARE_RWSEM(ehci_cf_port_reset_rwsem);
EXPORT_SYMBOL_GPL(ehci_cf_port_reset_rwsem);

#define HUB_DEBOUNCE_TIMEOUT	2000
#define HUB_DEBOUNCE_STEP	  25
#define HUB_DEBOUNCE_STABLE	 100

static void hub_release(struct kref *kref);
static int usb_reset_and_verify_device(struct usb_device *udev);
static int hub_port_disable(struct usb_hub *hub, int port1, int set_state);
static bool hub_port_warm_reset_required(struct usb_hub *hub, int port1,
		u16 portstatus);

static inline char *portspeed(struct usb_hub *hub, int portstatus)
{
	if (hub_is_superspeedplus(hub->hdev))
		return "10.0 Gb/s";
	if (hub_is_superspeed(hub->hdev))
		return "5.0 Gb/s";
	if (portstatus & USB_PORT_STAT_HIGH_SPEED)
		return "480 Mb/s";
	else if (portstatus & USB_PORT_STAT_LOW_SPEED)
		return "1.5 Mb/s";
	else
		return "12 Mb/s";
}

/* Note that hdev or one of its children must be locked! */
struct usb_hub *usb_hub_to_struct_hub(struct usb_device *hdev)
{
	if (!hdev || !hdev->actconfig || !hdev->maxchild)
		return NULL;
	return usb_get_intfdata(hdev->actconfig->interface[0]);
}

int usb_device_supports_lpm(struct usb_device *udev)
{
	/* Some devices have trouble with LPM */
	if (udev->quirks & USB_QUIRK_NO_LPM)
		return 0;

	/* Skip if the device BOS descriptor couldn't be read */
	if (!udev->bos)
		return 0;

	/* USB 2.1 (and greater) devices indicate LPM support through
	 * their USB 2.0 Extended Capabilities BOS descriptor.
	 */
	if (udev->speed == USB_SPEED_HIGH || udev->speed == USB_SPEED_FULL) {
		if (udev->bos->ext_cap &&
			(USB_LPM_SUPPORT &
			 le32_to_cpu(udev->bos->ext_cap->bmAttributes)))
			return 1;
		return 0;
	}

	/*
	 * According to the USB 3.0 spec, all USB 3.0 devices must support LPM.
	 * However, there are some that don't, and they set the U1/U2 exit
	 * latencies to zero.
	 */
	if (!udev->bos->ss_cap) {
		dev_info(&udev->dev, "No LPM exit latency info found, disabling LPM.\n");
		return 0;
	}

	if (udev->bos->ss_cap->bU1devExitLat == 0 &&
			udev->bos->ss_cap->bU2DevExitLat == 0) {
		if (udev->parent)
			dev_info(&udev->dev, "LPM exit latency is zeroed, disabling LPM.\n");
		else
			dev_info(&udev->dev, "We don't know the algorithms for LPM for this host, disabling LPM.\n");
		return 0;
	}

	if (!udev->parent || udev->parent->lpm_capable)
		return 1;
	return 0;
}

/*
 * Set the Maximum Exit Latency (MEL) for the host to wakup up the path from
 * U1/U2, send a PING to the device and receive a PING_RESPONSE.
 * See USB 3.1 section C.1.5.2
 */
static void usb_set_lpm_mel(struct usb_device *udev,
		struct usb3_lpm_parameters *udev_lpm_params,
		unsigned int udev_exit_latency,
		struct usb_hub *hub,
		struct usb3_lpm_parameters *hub_lpm_params,
		unsigned int hub_exit_latency)
{
	unsigned int total_mel;

	/*
	 * tMEL1. time to transition path from host to device into U0.
	 * MEL for parent already contains the delay up to parent, so only add
	 * the exit latency for the last link (pick the slower exit latency),
	 * and the hub header decode latency. See USB 3.1 section C 2.2.1
	 * Store MEL in nanoseconds
	 */
	total_mel = hub_lpm_params->mel +
		max(udev_exit_latency, hub_exit_latency) * 1000 +
		hub->descriptor->u.ss.bHubHdrDecLat * 100;

	/*
	 * tMEL2. Time to submit PING packet. Sum of tTPTransmissionDelay for
	 * each link + wHubDelay for each hub. Add only for last link.
	 * tMEL4, the time for PING_RESPONSE to traverse upstream is similar.
	 * Multiply by 2 to include it as well.
	 */
	total_mel += (__le16_to_cpu(hub->descriptor->u.ss.wHubDelay) +
		      USB_TP_TRANSMISSION_DELAY) * 2;

	/*
	 * tMEL3, tPingResponse. Time taken by device to generate PING_RESPONSE
	 * after receiving PING. Also add 2100ns as stated in USB 3.1 C 1.5.2.4
	 * to cover the delay if the PING_RESPONSE is queued behind a Max Packet
	 * Size DP.
	 * Note these delays should be added only once for the entire path, so
	 * add them to the MEL of the device connected to the roothub.
	 */
	if (!hub->hdev->parent)
		total_mel += USB_PING_RESPONSE_TIME + 2100;

	udev_lpm_params->mel = total_mel;
}

/*
 * Set the maximum Device to Host Exit Latency (PEL) for the device to initiate
 * a transition from either U1 or U2.
 */
static void usb_set_lpm_pel(struct usb_device *udev,
		struct usb3_lpm_parameters *udev_lpm_params,
		unsigned int udev_exit_latency,
		struct usb_hub *hub,
		struct usb3_lpm_parameters *hub_lpm_params,
		unsigned int hub_exit_latency,
		unsigned int port_to_port_exit_latency)
{
	unsigned int first_link_pel;
	unsigned int hub_pel;

	/*
	 * First, the device sends an LFPS to transition the link between the
	 * device and the parent hub into U0.  The exit latency is the bigger of
	 * the device exit latency or the hub exit latency.
	 */
	if (udev_exit_latency > hub_exit_latency)
		first_link_pel = udev_exit_latency * 1000;
	else
		first_link_pel = hub_exit_latency * 1000;

	/*
	 * When the hub starts to receive the LFPS, there is a slight delay for
	 * it to figure out that one of the ports is sending an LFPS.  Then it
	 * will forward the LFPS to its upstream link.  The exit latency is the
	 * delay, plus the PEL that we calculated for this hub.
	 */
	hub_pel = port_to_port_exit_latency * 1000 + hub_lpm_params->pel;

	/*
	 * According to figure C-7 in the USB 3.0 spec, the PEL for this device
	 * is the greater of the two exit latencies.
	 */
	if (first_link_pel > hub_pel)
		udev_lpm_params->pel = first_link_pel;
	else
		udev_lpm_params->pel = hub_pel;
}

/*
 * Set the System Exit Latency (SEL) to indicate the total worst-case time from
 * when a device initiates a transition to U0, until when it will receive the
 * first packet from the host controller.
 *
 * Section C.1.5.1 describes the four components to this:
 *  - t1: device PEL
 *  - t2: time for the ERDY to make it from the device to the host.
 *  - t3: a host-specific delay to process the ERDY.
 *  - t4: time for the packet to make it from the host to the device.
 *
 * t3 is specific to both the xHCI host and the platform the host is integrated
 * into.  The Intel HW folks have said it's negligible, FIXME if a different
 * vendor says otherwise.
 */
static void usb_set_lpm_sel(struct usb_device *udev,
		struct usb3_lpm_parameters *udev_lpm_params)
{
	struct usb_device *parent;
	unsigned int num_hubs;
	unsigned int total_sel;

	/* t1 = device PEL */
	total_sel = udev_lpm_params->pel;
	/* How many external hubs are in between the device & the root port. */
	for (parent = udev->parent, num_hubs = 0; parent->parent;
			parent = parent->parent)
		num_hubs++;
	/* t2 = 2.1us + 250ns * (num_hubs - 1) */
	if (num_hubs > 0)
		total_sel += 2100 + 250 * (num_hubs - 1);

	/* t4 = 250ns * num_hubs */
	total_sel += 250 * num_hubs;

	udev_lpm_params->sel = total_sel;
}

static void usb_set_lpm_parameters(struct usb_device *udev)
{
	struct usb_hub *hub;
	unsigned int port_to_port_delay;
	unsigned int udev_u1_del;
	unsigned int udev_u2_del;
	unsigned int hub_u1_del;
	unsigned int hub_u2_del;

	if (!udev->lpm_capable || udev->speed < USB_SPEED_SUPER)
		return;

	/* Skip if the device BOS descriptor couldn't be read */
	if (!udev->bos)
		return;

	hub = usb_hub_to_struct_hub(udev->parent);
	/* It doesn't take time to transition the roothub into U0, since it
	 * doesn't have an upstream link.
	 */
	if (!hub)
		return;

	udev_u1_del = udev->bos->ss_cap->bU1devExitLat;
	udev_u2_del = le16_to_cpu(udev->bos->ss_cap->bU2DevExitLat);
	hub_u1_del = udev->parent->bos->ss_cap->bU1devExitLat;
	hub_u2_del = le16_to_cpu(udev->parent->bos->ss_cap->bU2DevExitLat);

	usb_set_lpm_mel(udev, &udev->u1_params, udev_u1_del,
			hub, &udev->parent->u1_params, hub_u1_del);

	usb_set_lpm_mel(udev, &udev->u2_params, udev_u2_del,
			hub, &udev->parent->u2_params, hub_u2_del);

	/*
	 * Appendix C, section C.2.2.2, says that there is a slight delay from
	 * when the parent hub notices the downstream port is trying to
	 * transition to U0 to when the hub initiates a U0 transition on its
	 * upstream port.  The section says the delays are tPort2PortU1EL and
	 * tPort2PortU2EL, but it doesn't define what they are.
	 *
	 * The hub chapter, sections 10.4.2.4 and 10.4.2.5 seem to be talking
	 * about the same delays.  Use the maximum delay calculations from those
	 * sections.  For U1, it's tHubPort2PortExitLat, which is 1us max.  For
	 * U2, it's tHubPort2PortExitLat + U2DevExitLat - U1DevExitLat.  I
	 * assume the device exit latencies they are talking about are the hub
	 * exit latencies.
	 *
	 * What do we do if the U2 exit latency is less than the U1 exit
	 * latency?  It's possible, although not likely...
	 */
	port_to_port_delay = 1;

	usb_set_lpm_pel(udev, &udev->u1_params, udev_u1_del,
			hub, &udev->parent->u1_params, hub_u1_del,
			port_to_port_delay);

	if (hub_u2_del > hub_u1_del)
		port_to_port_delay = 1 + hub_u2_del - hub_u1_del;
	else
		port_to_port_delay = 1 + hub_u1_del;

	usb_set_lpm_pel(udev, &udev->u2_params, udev_u2_del,
			hub, &udev->parent->u2_params, hub_u2_del,
			port_to_port_delay);

	/* Now that we've got PEL, calculate SEL. */
	usb_set_lpm_sel(udev, &udev->u1_params);
	usb_set_lpm_sel(udev, &udev->u2_params);
}

/* USB 2.0 spec Section 11.24.4.5 */
static int get_hub_descriptor(struct usb_device *hdev,
		struct usb_hub_descriptor *desc)
{
	int i, ret, size;
	unsigned dtype;

	if (hub_is_superspeed(hdev)) {
		dtype = USB_DT_SS_HUB;
		size = USB_DT_SS_HUB_SIZE;
	} else {
		dtype = USB_DT_HUB;
		size = sizeof(struct usb_hub_descriptor);
	}

	for (i = 0; i < 3; i++) {
		ret = usb_control_msg(hdev, usb_rcvctrlpipe(hdev, 0),
			USB_REQ_GET_DESCRIPTOR, USB_DIR_IN | USB_RT_HUB,
			dtype << 8, 0, desc, size,
			USB_CTRL_GET_TIMEOUT);
		if (hub_is_superspeed(hdev)) {
			if (ret == size)
				return ret;
		} else if (ret >= USB_DT_HUB_NONVAR_SIZE + 2) {
			/* Make sure we have the DeviceRemovable field. */
			size = USB_DT_HUB_NONVAR_SIZE + desc->bNbrPorts / 8 + 1;
			if (ret < size)
				return -EMSGSIZE;
			return ret;
		}
	}
	return -EINVAL;
}

/*
 * USB 2.0 spec Section 11.24.2.1
 */
static int clear_hub_feature(struct usb_device *hdev, int feature)
{
	return usb_control_msg(hdev, usb_sndctrlpipe(hdev, 0),
		USB_REQ_CLEAR_FEATURE, USB_RT_HUB, feature, 0, NULL, 0, 1000);
}

/*
 * USB 2.0 spec Section 11.24.2.2
 */
int usb_clear_port_feature(struct usb_device *hdev, int port1, int feature)
{
	return usb_control_msg(hdev, usb_sndctrlpipe(hdev, 0),
		USB_REQ_CLEAR_FEATURE, USB_RT_PORT, feature, port1,
		NULL, 0, 1000);
}

/*
 * USB 2.0 spec Section 11.24.2.13
 */
static int set_port_feature(struct usb_device *hdev, int port1, int feature)
{
	return usb_control_msg(hdev, usb_sndctrlpipe(hdev, 0),
		USB_REQ_SET_FEATURE, USB_RT_PORT, feature, port1,
		NULL, 0, 1000);
}

static char *to_led_name(int selector)
{
	switch (selector) {
	case HUB_LED_AMBER:
		return "amber";
	case HUB_LED_GREEN:
		return "green";
	case HUB_LED_OFF:
		return "off";
	case HUB_LED_AUTO:
		return "auto";
	default:
		return "??";
	}
}

/*
 * USB 2.0 spec Section 11.24.2.7.1.10 and table 11-7
 * for info about using port indicators
 */
static void set_port_led(struct usb_hub *hub, int port1, int selector)
{
	struct usb_port *port_dev = hub->ports[port1 - 1];
	int status;

	status = set_port_feature(hub->hdev, (selector << 8) | port1,
			USB_PORT_FEAT_INDICATOR);
	dev_dbg(&port_dev->dev, "indicator %s status %d\n",
		to_led_name(selector), status);
}

#define	LED_CYCLE_PERIOD	((2*HZ)/3)

static void led_work(struct work_struct *work)
{
	struct usb_hub		*hub =
		container_of(work, struct usb_hub, leds.work);
	struct usb_device	*hdev = hub->hdev;
	unsigned		i;
	unsigned		changed = 0;
	int			cursor = -1;

	if (hdev->state != USB_STATE_CONFIGURED || hub->quiescing)
		return;

	for (i = 0; i < hdev->maxchild; i++) {
		unsigned	selector, mode;

		/* 30%-50% duty cycle */

		switch (hub->indicator[i]) {
		/* cycle marker */
		case INDICATOR_CYCLE:
			cursor = i;
			selector = HUB_LED_AUTO;
			mode = INDICATOR_AUTO;
			break;
		/* blinking green = sw attention */
		case INDICATOR_GREEN_BLINK:
			selector = HUB_LED_GREEN;
			mode = INDICATOR_GREEN_BLINK_OFF;
			break;
		case INDICATOR_GREEN_BLINK_OFF:
			selector = HUB_LED_OFF;
			mode = INDICATOR_GREEN_BLINK;
			break;
		/* blinking amber = hw attention */
		case INDICATOR_AMBER_BLINK:
			selector = HUB_LED_AMBER;
			mode = INDICATOR_AMBER_BLINK_OFF;
			break;
		case INDICATOR_AMBER_BLINK_OFF:
			selector = HUB_LED_OFF;
			mode = INDICATOR_AMBER_BLINK;
			break;
		/* blink green/amber = reserved */
		case INDICATOR_ALT_BLINK:
			selector = HUB_LED_GREEN;
			mode = INDICATOR_ALT_BLINK_OFF;
			break;
		case INDICATOR_ALT_BLINK_OFF:
			selector = HUB_LED_AMBER;
			mode = INDICATOR_ALT_BLINK;
			break;
		default:
			continue;
		}
		if (selector != HUB_LED_AUTO)
			changed = 1;
		set_port_led(hub, i + 1, selector);
		hub->indicator[i] = mode;
	}
	if (!changed && blinkenlights) {
		cursor++;
		cursor %= hdev->maxchild;
		set_port_led(hub, cursor + 1, HUB_LED_GREEN);
		hub->indicator[cursor] = INDICATOR_CYCLE;
		changed++;
	}
	if (changed)
		queue_delayed_work(system_power_efficient_wq,
				&hub->leds, LED_CYCLE_PERIOD);
}

/* use a short timeout for hub/port status fetches */
#define	USB_STS_TIMEOUT		1000
#define	USB_STS_RETRIES		5

/*
 * USB 2.0 spec Section 11.24.2.6
 */
static int get_hub_status(struct usb_device *hdev,
		struct usb_hub_status *data)
{
	int i, status = -ETIMEDOUT;

	for (i = 0; i < USB_STS_RETRIES &&
			(status == -ETIMEDOUT || status == -EPIPE); i++) {
		status = usb_control_msg(hdev, usb_rcvctrlpipe(hdev, 0),
			USB_REQ_GET_STATUS, USB_DIR_IN | USB_RT_HUB, 0, 0,
			data, sizeof(*data), USB_STS_TIMEOUT);
	}
	return status;
}

/*
 * USB 2.0 spec Section 11.24.2.7
 * USB 3.1 takes into use the wValue and wLength fields, spec Section 10.16.2.6
 */
static int get_port_status(struct usb_device *hdev, int port1,
			   void *data, u16 value, u16 length)
{
	int i, status = -ETIMEDOUT;

	for (i = 0; i < USB_STS_RETRIES &&
			(status == -ETIMEDOUT || status == -EPIPE); i++) {
		status = usb_control_msg(hdev, usb_rcvctrlpipe(hdev, 0),
			USB_REQ_GET_STATUS, USB_DIR_IN | USB_RT_PORT, value,
			port1, data, length, USB_STS_TIMEOUT);
	}
	return status;
}

static int hub_ext_port_status(struct usb_hub *hub, int port1, int type,
			       u16 *status, u16 *change, u32 *ext_status)
{
	int ret;
	int len = 4;

	if (type != HUB_PORT_STATUS)
		len = 8;

	mutex_lock(&hub->status_mutex);
	ret = get_port_status(hub->hdev, port1, &hub->status->port, type, len);
	if (ret < len) {
		if (ret != -ENODEV)
			dev_err(hub->intfdev,
				"%s failed (err = %d)\n", __func__, ret);
		if (ret >= 0)
			ret = -EIO;
	} else {
		*status = le16_to_cpu(hub->status->port.wPortStatus);
		*change = le16_to_cpu(hub->status->port.wPortChange);
		if (type != HUB_PORT_STATUS && ext_status)
			*ext_status = le32_to_cpu(
				hub->status->port.dwExtPortStatus);
		ret = 0;
	}
	mutex_unlock(&hub->status_mutex);
	return ret;
}

int usb_hub_port_status(struct usb_hub *hub, int port1,
		u16 *status, u16 *change)
{
	return hub_ext_port_status(hub, port1, HUB_PORT_STATUS,
				   status, change, NULL);
}

static void hub_resubmit_irq_urb(struct usb_hub *hub)
{
	unsigned long flags;
	int status;

	spin_lock_irqsave(&hub->irq_urb_lock, flags);

	if (hub->quiescing) {
		spin_unlock_irqrestore(&hub->irq_urb_lock, flags);
		return;
	}

	status = usb_submit_urb(hub->urb, GFP_ATOMIC);
	if (status && status != -ENODEV && status != -EPERM &&
	    status != -ESHUTDOWN) {
		dev_err(hub->intfdev, "resubmit --> %d\n", status);
		mod_timer(&hub->irq_urb_retry, jiffies + HZ);
	}

	spin_unlock_irqrestore(&hub->irq_urb_lock, flags);
}

static void hub_retry_irq_urb(struct timer_list *t)
{
	struct usb_hub *hub = from_timer(hub, t, irq_urb_retry);

	hub_resubmit_irq_urb(hub);
}


static void kick_hub_wq(struct usb_hub *hub)
{
	struct usb_interface *intf;

	if (hub->disconnected || work_pending(&hub->events))
		return;

	/*
	 * Suppress autosuspend until the event is proceed.
	 *
	 * Be careful and make sure that the symmetric operation is
	 * always called. We are here only when there is no pending
	 * work for this hub. Therefore put the interface either when
	 * the new work is called or when it is canceled.
	 */
	intf = to_usb_interface(hub->intfdev);
	usb_autopm_get_interface_no_resume(intf);
	kref_get(&hub->kref);

	if (queue_work(hub_wq, &hub->events))
		return;

	/* the work has already been scheduled */
	usb_autopm_put_interface_async(intf);
	kref_put(&hub->kref, hub_release);
}

void usb_kick_hub_wq(struct usb_device *hdev)
{
	struct usb_hub *hub = usb_hub_to_struct_hub(hdev);

	if (hub)
		kick_hub_wq(hub);
}

/*
 * Let the USB core know that a USB 3.0 device has sent a Function Wake Device
 * Notification, which indicates it had initiated remote wakeup.
 *
 * USB 3.0 hubs do not report the port link state change from U3 to U0 when the
 * device initiates resume, so the USB core will not receive notice of the
 * resume through the normal hub interrupt URB.
 */
void usb_wakeup_notification(struct usb_device *hdev,
		unsigned int portnum)
{
	struct usb_hub *hub;
	struct usb_port *port_dev;

	if (!hdev)
		return;

	hub = usb_hub_to_struct_hub(hdev);
	if (hub) {
		port_dev = hub->ports[portnum - 1];
		if (port_dev && port_dev->child)
			pm_wakeup_event(&port_dev->child->dev, 0);

		set_bit(portnum, hub->wakeup_bits);
		kick_hub_wq(hub);
	}
}
EXPORT_SYMBOL_GPL(usb_wakeup_notification);

/* completion function, fires on port status changes and various faults */
static void hub_irq(struct urb *urb)
{
	struct usb_hub *hub = urb->context;
	int status = urb->status;
	unsigned i;
	unsigned long bits;

	switch (status) {
	case -ENOENT:		/* synchronous unlink */
	case -ECONNRESET:	/* async unlink */
	case -ESHUTDOWN:	/* hardware going away */
		return;

	default:		/* presumably an error */
		/* Cause a hub reset after 10 consecutive errors */
		dev_dbg(hub->intfdev, "transfer --> %d\n", status);
		if ((++hub->nerrors < 10) || hub->error)
			goto resubmit;
		hub->error = status;
		fallthrough;

	/* let hub_wq handle things */
	case 0:			/* we got data:  port status changed */
		bits = 0;
		for (i = 0; i < urb->actual_length; ++i)
			bits |= ((unsigned long) ((*hub->buffer)[i]))
					<< (i*8);
		hub->event_bits[0] = bits;
		break;
	}

	hub->nerrors = 0;

	/* Something happened, let hub_wq figure it out */
	kick_hub_wq(hub);

resubmit:
	hub_resubmit_irq_urb(hub);
}

/* USB 2.0 spec Section 11.24.2.3 */
static inline int
hub_clear_tt_buffer(struct usb_device *hdev, u16 devinfo, u16 tt)
{
	/* Need to clear both directions for control ep */
	if (((devinfo >> 11) & USB_ENDPOINT_XFERTYPE_MASK) ==
			USB_ENDPOINT_XFER_CONTROL) {
		int status = usb_control_msg(hdev, usb_sndctrlpipe(hdev, 0),
				HUB_CLEAR_TT_BUFFER, USB_RT_PORT,
				devinfo ^ 0x8000, tt, NULL, 0, 1000);
		if (status)
			return status;
	}
	return usb_control_msg(hdev, usb_sndctrlpipe(hdev, 0),
			       HUB_CLEAR_TT_BUFFER, USB_RT_PORT, devinfo,
			       tt, NULL, 0, 1000);
}

/*
 * enumeration blocks hub_wq for a long time. we use keventd instead, since
 * long blocking there is the exception, not the rule.  accordingly, HCDs
 * talking to TTs must queue control transfers (not just bulk and iso), so
 * both can talk to the same hub concurrently.
 */
static void hub_tt_work(struct work_struct *work)
{
	struct usb_hub		*hub =
		container_of(work, struct usb_hub, tt.clear_work);
	unsigned long		flags;

	spin_lock_irqsave(&hub->tt.lock, flags);
	while (!list_empty(&hub->tt.clear_list)) {
		struct list_head	*next;
		struct usb_tt_clear	*clear;
		struct usb_device	*hdev = hub->hdev;
		const struct hc_driver	*drv;
		int			status;

		next = hub->tt.clear_list.next;
		clear = list_entry(next, struct usb_tt_clear, clear_list);
		list_del(&clear->clear_list);

		/* drop lock so HCD can concurrently report other TT errors */
		spin_unlock_irqrestore(&hub->tt.lock, flags);
		status = hub_clear_tt_buffer(hdev, clear->devinfo, clear->tt);
		if (status && status != -ENODEV)
			dev_err(&hdev->dev,
				"clear tt %d (%04x) error %d\n",
				clear->tt, clear->devinfo, status);

		/* Tell the HCD, even if the operation failed */
		drv = clear->hcd->driver;
		if (drv->clear_tt_buffer_complete)
			(drv->clear_tt_buffer_complete)(clear->hcd, clear->ep);

		kfree(clear);
		spin_lock_irqsave(&hub->tt.lock, flags);
	}
	spin_unlock_irqrestore(&hub->tt.lock, flags);
}

/**
 * usb_hub_set_port_power - control hub port's power state
 * @hdev: USB device belonging to the usb hub
 * @hub: target hub
 * @port1: port index
 * @set: expected status
 *
 * call this function to control port's power via setting or
 * clearing the port's PORT_POWER feature.
 *
 * Return: 0 if successful. A negative error code otherwise.
 */
int usb_hub_set_port_power(struct usb_device *hdev, struct usb_hub *hub,
			   int port1, bool set)
{
	int ret;

	if (set)
		ret = set_port_feature(hdev, port1, USB_PORT_FEAT_POWER);
	else
		ret = usb_clear_port_feature(hdev, port1, USB_PORT_FEAT_POWER);

	if (ret)
		return ret;

	if (set)
		set_bit(port1, hub->power_bits);
	else
		clear_bit(port1, hub->power_bits);
	return 0;
}

/**
 * usb_hub_clear_tt_buffer - clear control/bulk TT state in high speed hub
 * @urb: an URB associated with the failed or incomplete split transaction
 *
 * High speed HCDs use this to tell the hub driver that some split control or
 * bulk transaction failed in a way that requires clearing internal state of
 * a transaction translator.  This is normally detected (and reported) from
 * interrupt context.
 *
 * It may not be possible for that hub to handle additional full (or low)
 * speed transactions until that state is fully cleared out.
 *
 * Return: 0 if successful. A negative error code otherwise.
 */
int usb_hub_clear_tt_buffer(struct urb *urb)
{
	struct usb_device	*udev = urb->dev;
	int			pipe = urb->pipe;
	struct usb_tt		*tt = udev->tt;
	unsigned long		flags;
	struct usb_tt_clear	*clear;

	/* we've got to cope with an arbitrary number of pending TT clears,
	 * since each TT has "at least two" buffers that can need it (and
	 * there can be many TTs per hub).  even if they're uncommon.
	 */
	clear = kmalloc(sizeof *clear, GFP_ATOMIC);
	if (clear == NULL) {
		dev_err(&udev->dev, "can't save CLEAR_TT_BUFFER state\n");
		/* FIXME recover somehow ... RESET_TT? */
		return -ENOMEM;
	}

	/* info that CLEAR_TT_BUFFER needs */
	clear->tt = tt->multi ? udev->ttport : 1;
	clear->devinfo = usb_pipeendpoint (pipe);
	clear->devinfo |= ((u16)udev->devaddr) << 4;
	clear->devinfo |= usb_pipecontrol(pipe)
			? (USB_ENDPOINT_XFER_CONTROL << 11)
			: (USB_ENDPOINT_XFER_BULK << 11);
	if (usb_pipein(pipe))
		clear->devinfo |= 1 << 15;

	/* info for completion callback */
	clear->hcd = bus_to_hcd(udev->bus);
	clear->ep = urb->ep;

	/* tell keventd to clear state for this TT */
	spin_lock_irqsave(&tt->lock, flags);
	list_add_tail(&clear->clear_list, &tt->clear_list);
	schedule_work(&tt->clear_work);
	spin_unlock_irqrestore(&tt->lock, flags);
	return 0;
}
EXPORT_SYMBOL_GPL(usb_hub_clear_tt_buffer);

static void hub_power_on(struct usb_hub *hub, bool do_delay)
{
	int port1;

	/* Enable power on each port.  Some hubs have reserved values
	 * of LPSM (> 2) in their descriptors, even though they are
	 * USB 2.0 hubs.  Some hubs do not implement port-power switching
	 * but only emulate it.  In all cases, the ports won't work
	 * unless we send these messages to the hub.
	 */
	if (hub_is_port_power_switchable(hub))
		dev_dbg(hub->intfdev, "enabling power on all ports\n");
	else
		dev_dbg(hub->intfdev, "trying to enable port power on "
				"non-switchable hub\n");
	for (port1 = 1; port1 <= hub->hdev->maxchild; port1++)
		if (test_bit(port1, hub->power_bits))
			set_port_feature(hub->hdev, port1, USB_PORT_FEAT_POWER);
		else
			usb_clear_port_feature(hub->hdev, port1,
						USB_PORT_FEAT_POWER);
	if (do_delay)
		msleep(hub_power_on_good_delay(hub));
}

static int hub_hub_status(struct usb_hub *hub,
		u16 *status, u16 *change)
{
	int ret;

	mutex_lock(&hub->status_mutex);
	ret = get_hub_status(hub->hdev, &hub->status->hub);
	if (ret < 0) {
		if (ret != -ENODEV)
			dev_err(hub->intfdev,
				"%s failed (err = %d)\n", __func__, ret);
	} else {
		*status = le16_to_cpu(hub->status->hub.wHubStatus);
		*change = le16_to_cpu(hub->status->hub.wHubChange);
		ret = 0;
	}
	mutex_unlock(&hub->status_mutex);
	return ret;
}

static int hub_set_port_link_state(struct usb_hub *hub, int port1,
			unsigned int link_status)
{
	return set_port_feature(hub->hdev,
			port1 | (link_status << 3),
			USB_PORT_FEAT_LINK_STATE);
}

/*
 * Disable a port and mark a logical connect-change event, so that some
 * time later hub_wq will disconnect() any existing usb_device on the port
 * and will re-enumerate if there actually is a device attached.
 */
static void hub_port_logical_disconnect(struct usb_hub *hub, int port1)
{
	dev_dbg(&hub->ports[port1 - 1]->dev, "logical disconnect\n");
	hub_port_disable(hub, port1, 1);

	/* FIXME let caller ask to power down the port:
	 *  - some devices won't enumerate without a VBUS power cycle
	 *  - SRP saves power that way
	 *  - ... new call, TBD ...
	 * That's easy if this hub can switch power per-port, and
	 * hub_wq reactivates the port later (timer, SRP, etc).
	 * Powerdown must be optional, because of reset/DFU.
	 */

	set_bit(port1, hub->change_bits);
	kick_hub_wq(hub);
}

/**
 * usb_remove_device - disable a device's port on its parent hub
 * @udev: device to be disabled and removed
 * Context: @udev locked, must be able to sleep.
 *
 * After @udev's port has been disabled, hub_wq is notified and it will
 * see that the device has been disconnected.  When the device is
 * physically unplugged and something is plugged in, the events will
 * be received and processed normally.
 *
 * Return: 0 if successful. A negative error code otherwise.
 */
int usb_remove_device(struct usb_device *udev)
{
	struct usb_hub *hub;
	struct usb_interface *intf;
	int ret;

	if (!udev->parent)	/* Can't remove a root hub */
		return -EINVAL;
	hub = usb_hub_to_struct_hub(udev->parent);
	intf = to_usb_interface(hub->intfdev);

	ret = usb_autopm_get_interface(intf);
	if (ret < 0)
		return ret;

	set_bit(udev->portnum, hub->removed_bits);
	hub_port_logical_disconnect(hub, udev->portnum);
	usb_autopm_put_interface(intf);
	return 0;
}

enum hub_activation_type {
	HUB_INIT, HUB_INIT2, HUB_INIT3,		/* INITs must come first */
	HUB_POST_RESET, HUB_RESUME, HUB_RESET_RESUME,
};

static void hub_init_func2(struct work_struct *ws);
static void hub_init_func3(struct work_struct *ws);

static void hub_activate(struct usb_hub *hub, enum hub_activation_type type)
{
	struct usb_device *hdev = hub->hdev;
	struct usb_hcd *hcd;
	int ret;
	int port1;
	int status;
	bool need_debounce_delay = false;
	unsigned delay;

	/* Continue a partial initialization */
	if (type == HUB_INIT2 || type == HUB_INIT3) {
		device_lock(&hdev->dev);

		/* Was the hub disconnected while we were waiting? */
		if (hub->disconnected)
			goto disconnected;
		if (type == HUB_INIT2)
			goto init2;
		goto init3;
	}
	kref_get(&hub->kref);

	/* The superspeed hub except for root hub has to use Hub Depth
	 * value as an offset into the route string to locate the bits
	 * it uses to determine the downstream port number. So hub driver
	 * should send a set hub depth request to superspeed hub after
	 * the superspeed hub is set configuration in initialization or
	 * reset procedure.
	 *
	 * After a resume, port power should still be on.
	 * For any other type of activation, turn it on.
	 */
	if (type != HUB_RESUME) {
		if (hdev->parent && hub_is_superspeed(hdev)) {
			ret = usb_control_msg(hdev, usb_sndctrlpipe(hdev, 0),
					HUB_SET_DEPTH, USB_RT_HUB,
					hdev->level - 1, 0, NULL, 0,
					USB_CTRL_SET_TIMEOUT);
			if (ret < 0)
				dev_err(hub->intfdev,
						"set hub depth failed\n");
		}

		/* Speed up system boot by using a delayed_work for the
		 * hub's initial power-up delays.  This is pretty awkward
		 * and the implementation looks like a home-brewed sort of
		 * setjmp/longjmp, but it saves at least 100 ms for each
		 * root hub (assuming usbcore is compiled into the kernel
		 * rather than as a module).  It adds up.
		 *
		 * This can't be done for HUB_RESUME or HUB_RESET_RESUME
		 * because for those activation types the ports have to be
		 * operational when we return.  In theory this could be done
		 * for HUB_POST_RESET, but it's easier not to.
		 */
		if (type == HUB_INIT) {
			delay = hub_power_on_good_delay(hub);

			hub_power_on(hub, false);
			INIT_DELAYED_WORK(&hub->init_work, hub_init_func2);
			queue_delayed_work(system_power_efficient_wq,
					&hub->init_work,
					msecs_to_jiffies(delay));

			/* Suppress autosuspend until init is done */
			usb_autopm_get_interface_no_resume(
					to_usb_interface(hub->intfdev));
			return;		/* Continues at init2: below */
		} else if (type == HUB_RESET_RESUME) {
			/* The internal host controller state for the hub device
			 * may be gone after a host power loss on system resume.
			 * Update the device's info so the HW knows it's a hub.
			 */
			hcd = bus_to_hcd(hdev->bus);
			if (hcd->driver->update_hub_device) {
				ret = hcd->driver->update_hub_device(hcd, hdev,
						&hub->tt, GFP_NOIO);
				if (ret < 0) {
					dev_err(hub->intfdev,
						"Host not accepting hub info update\n");
					dev_err(hub->intfdev,
						"LS/FS devices and hubs may not work under this hub\n");
				}
			}
			hub_power_on(hub, true);
		} else {
			hub_power_on(hub, true);
		}
	/* Give some time on remote wakeup to let links to transit to U0 */
	} else if (hub_is_superspeed(hub->hdev))
		msleep(20);

 init2:

	/*
	 * Check each port and set hub->change_bits to let hub_wq know
	 * which ports need attention.
	 */
	for (port1 = 1; port1 <= hdev->maxchild; ++port1) {
		struct usb_port *port_dev = hub->ports[port1 - 1];
		struct usb_device *udev = port_dev->child;
		u16 portstatus, portchange;

		portstatus = portchange = 0;
		status = usb_hub_port_status(hub, port1, &portstatus, &portchange);
		if (status)
			goto abort;

		if (udev || (portstatus & USB_PORT_STAT_CONNECTION))
			dev_dbg(&port_dev->dev, "status %04x change %04x\n",
					portstatus, portchange);

		/*
		 * After anything other than HUB_RESUME (i.e., initialization
		 * or any sort of reset), every port should be disabled.
		 * Unconnected ports should likewise be disabled (paranoia),
		 * and so should ports for which we have no usb_device.
		 */
		if ((portstatus & USB_PORT_STAT_ENABLE) && (
				type != HUB_RESUME ||
				!(portstatus & USB_PORT_STAT_CONNECTION) ||
				!udev ||
				udev->state == USB_STATE_NOTATTACHED)) {
			/*
			 * USB3 protocol ports will automatically transition
			 * to Enabled state when detect an USB3.0 device attach.
			 * Do not disable USB3 protocol ports, just pretend
			 * power was lost
			 */
			portstatus &= ~USB_PORT_STAT_ENABLE;
			if (!hub_is_superspeed(hdev))
				usb_clear_port_feature(hdev, port1,
						   USB_PORT_FEAT_ENABLE);
		}

		/* Make sure a warm-reset request is handled by port_event */
		if (type == HUB_RESUME &&
		    hub_port_warm_reset_required(hub, port1, portstatus))
			set_bit(port1, hub->event_bits);

		/*
		 * Add debounce if USB3 link is in polling/link training state.
		 * Link will automatically transition to Enabled state after
		 * link training completes.
		 */
		if (hub_is_superspeed(hdev) &&
		    ((portstatus & USB_PORT_STAT_LINK_STATE) ==
						USB_SS_PORT_LS_POLLING))
			need_debounce_delay = true;

		/* Clear status-change flags; we'll debounce later */
		if (portchange & USB_PORT_STAT_C_CONNECTION) {
			need_debounce_delay = true;
			usb_clear_port_feature(hub->hdev, port1,
					USB_PORT_FEAT_C_CONNECTION);
		}
		if (portchange & USB_PORT_STAT_C_ENABLE) {
			need_debounce_delay = true;
			usb_clear_port_feature(hub->hdev, port1,
					USB_PORT_FEAT_C_ENABLE);
		}
		if (portchange & USB_PORT_STAT_C_RESET) {
			need_debounce_delay = true;
			usb_clear_port_feature(hub->hdev, port1,
					USB_PORT_FEAT_C_RESET);
		}
		if ((portchange & USB_PORT_STAT_C_BH_RESET) &&
				hub_is_superspeed(hub->hdev)) {
			need_debounce_delay = true;
			usb_clear_port_feature(hub->hdev, port1,
					USB_PORT_FEAT_C_BH_PORT_RESET);
		}
		/* We can forget about a "removed" device when there's a
		 * physical disconnect or the connect status changes.
		 */
		if (!(portstatus & USB_PORT_STAT_CONNECTION) ||
				(portchange & USB_PORT_STAT_C_CONNECTION))
			clear_bit(port1, hub->removed_bits);

		if (!udev || udev->state == USB_STATE_NOTATTACHED) {
			/* Tell hub_wq to disconnect the device or
			 * check for a new connection or over current condition.
			 * Based on USB2.0 Spec Section 11.12.5,
			 * C_PORT_OVER_CURRENT could be set while
			 * PORT_OVER_CURRENT is not. So check for any of them.
			 */
			if (udev || (portstatus & USB_PORT_STAT_CONNECTION) ||
			    (portchange & USB_PORT_STAT_C_CONNECTION) ||
			    (portstatus & USB_PORT_STAT_OVERCURRENT) ||
			    (portchange & USB_PORT_STAT_C_OVERCURRENT))
				set_bit(port1, hub->change_bits);

		} else if (portstatus & USB_PORT_STAT_ENABLE) {
			bool port_resumed = (portstatus &
					USB_PORT_STAT_LINK_STATE) ==
				USB_SS_PORT_LS_U0;
			/* The power session apparently survived the resume.
			 * If there was an overcurrent or suspend change
			 * (i.e., remote wakeup request), have hub_wq
			 * take care of it.  Look at the port link state
			 * for USB 3.0 hubs, since they don't have a suspend
			 * change bit, and they don't set the port link change
			 * bit on device-initiated resume.
			 */
			if (portchange || (hub_is_superspeed(hub->hdev) &&
						port_resumed))
				set_bit(port1, hub->event_bits);

		} else if (udev->persist_enabled) {
#ifdef CONFIG_PM
			udev->reset_resume = 1;
#endif
			/* Don't set the change_bits when the device
			 * was powered off.
			 */
			if (test_bit(port1, hub->power_bits))
				set_bit(port1, hub->change_bits);

		} else {
			/* The power session is gone; tell hub_wq */
			usb_set_device_state(udev, USB_STATE_NOTATTACHED);
			set_bit(port1, hub->change_bits);
		}
	}

	/* If no port-status-change flags were set, we don't need any
	 * debouncing.  If flags were set we can try to debounce the
	 * ports all at once right now, instead of letting hub_wq do them
	 * one at a time later on.
	 *
	 * If any port-status changes do occur during this delay, hub_wq
	 * will see them later and handle them normally.
	 */
	if (need_debounce_delay) {
		delay = HUB_DEBOUNCE_STABLE;

		/* Don't do a long sleep inside a workqueue routine */
		if (type == HUB_INIT2) {
			INIT_DELAYED_WORK(&hub->init_work, hub_init_func3);
			queue_delayed_work(system_power_efficient_wq,
					&hub->init_work,
					msecs_to_jiffies(delay));
			device_unlock(&hdev->dev);
			return;		/* Continues at init3: below */
		} else {
			msleep(delay);
		}
	}
 init3:
	hub->quiescing = 0;

	status = usb_submit_urb(hub->urb, GFP_NOIO);
	if (status < 0)
		dev_err(hub->intfdev, "activate --> %d\n", status);
	if (hub->has_indicators && blinkenlights)
		queue_delayed_work(system_power_efficient_wq,
				&hub->leds, LED_CYCLE_PERIOD);

	/* Scan all ports that need attention */
	kick_hub_wq(hub);
 abort:
	if (type == HUB_INIT2 || type == HUB_INIT3) {
		/* Allow autosuspend if it was suppressed */
 disconnected:
		usb_autopm_put_interface_async(to_usb_interface(hub->intfdev));
		device_unlock(&hdev->dev);
	}

	kref_put(&hub->kref, hub_release);
}

/* Implement the continuations for the delays above */
static void hub_init_func2(struct work_struct *ws)
{
	struct usb_hub *hub = container_of(ws, struct usb_hub, init_work.work);

	hub_activate(hub, HUB_INIT2);
}

static void hub_init_func3(struct work_struct *ws)
{
	struct usb_hub *hub = container_of(ws, struct usb_hub, init_work.work);

	hub_activate(hub, HUB_INIT3);
}

enum hub_quiescing_type {
	HUB_DISCONNECT, HUB_PRE_RESET, HUB_SUSPEND
};

static void hub_quiesce(struct usb_hub *hub, enum hub_quiescing_type type)
{
	struct usb_device *hdev = hub->hdev;
	unsigned long flags;
	int i;

	/* hub_wq and related activity won't re-trigger */
	spin_lock_irqsave(&hub->irq_urb_lock, flags);
	hub->quiescing = 1;
	spin_unlock_irqrestore(&hub->irq_urb_lock, flags);

	if (type != HUB_SUSPEND) {
		/* Disconnect all the children */
		for (i = 0; i < hdev->maxchild; ++i) {
			if (hub->ports[i]->child)
				usb_disconnect(&hub->ports[i]->child);
		}
	}

	/* Stop hub_wq and related activity */
	del_timer_sync(&hub->irq_urb_retry);
	usb_kill_urb(hub->urb);
	if (hub->has_indicators)
		cancel_delayed_work_sync(&hub->leds);
	if (hub->tt.hub)
		flush_work(&hub->tt.clear_work);
}

static void hub_pm_barrier_for_all_ports(struct usb_hub *hub)
{
	int i;

	for (i = 0; i < hub->hdev->maxchild; ++i)
		pm_runtime_barrier(&hub->ports[i]->dev);
}

/* caller has locked the hub device */
static int hub_pre_reset(struct usb_interface *intf)
{
	struct usb_hub *hub = usb_get_intfdata(intf);

	hub_quiesce(hub, HUB_PRE_RESET);
	hub->in_reset = 1;
	hub_pm_barrier_for_all_ports(hub);
	return 0;
}

/* caller has locked the hub device */
static int hub_post_reset(struct usb_interface *intf)
{
	struct usb_hub *hub = usb_get_intfdata(intf);

	hub->in_reset = 0;
	hub_pm_barrier_for_all_ports(hub);
	hub_activate(hub, HUB_POST_RESET);
	return 0;
}

static int hub_configure(struct usb_hub *hub,
	struct usb_endpoint_descriptor *endpoint)
{
	struct usb_hcd *hcd;
	struct usb_device *hdev = hub->hdev;
	struct device *hub_dev = hub->intfdev;
	u16 hubstatus, hubchange;
	u16 wHubCharacteristics;
	unsigned int pipe;
	int maxp, ret, i;
	char *message = "out of memory";
	unsigned unit_load;
	unsigned full_load;
	unsigned maxchild;

	hub->buffer = kmalloc(sizeof(*hub->buffer), GFP_KERNEL);
	if (!hub->buffer) {
		ret = -ENOMEM;
		goto fail;
	}

	hub->status = kmalloc(sizeof(*hub->status), GFP_KERNEL);
	if (!hub->status) {
		ret = -ENOMEM;
		goto fail;
	}
	mutex_init(&hub->status_mutex);

	hub->descriptor = kzalloc(sizeof(*hub->descriptor), GFP_KERNEL);
	if (!hub->descriptor) {
		ret = -ENOMEM;
		goto fail;
	}

	/* Request the entire hub descriptor.
	 * hub->descriptor can handle USB_MAXCHILDREN ports,
	 * but a (non-SS) hub can/will return fewer bytes here.
	 */
	ret = get_hub_descriptor(hdev, hub->descriptor);
	if (ret < 0) {
		message = "can't read hub descriptor";
		goto fail;
	}

	maxchild = USB_MAXCHILDREN;
	if (hub_is_superspeed(hdev))
		maxchild = min_t(unsigned, maxchild, USB_SS_MAXPORTS);

	if (hub->descriptor->bNbrPorts > maxchild) {
		message = "hub has too many ports!";
		ret = -ENODEV;
		goto fail;
	} else if (hub->descriptor->bNbrPorts == 0) {
		message = "hub doesn't have any ports!";
		ret = -ENODEV;
		goto fail;
	}

	/*
	 * Accumulate wHubDelay + 40ns for every hub in the tree of devices.
	 * The resulting value will be used for SetIsochDelay() request.
	 */
	if (hub_is_superspeed(hdev) || hub_is_superspeedplus(hdev)) {
		u32 delay = __le16_to_cpu(hub->descriptor->u.ss.wHubDelay);

		if (hdev->parent)
			delay += hdev->parent->hub_delay;

		delay += USB_TP_TRANSMISSION_DELAY;
		hdev->hub_delay = min_t(u32, delay, USB_TP_TRANSMISSION_DELAY_MAX);
	}

	maxchild = hub->descriptor->bNbrPorts;
	dev_info(hub_dev, "%d port%s detected\n", maxchild,
			(maxchild == 1) ? "" : "s");

	hub->ports = kcalloc(maxchild, sizeof(struct usb_port *), GFP_KERNEL);
	if (!hub->ports) {
		ret = -ENOMEM;
		goto fail;
	}

	wHubCharacteristics = le16_to_cpu(hub->descriptor->wHubCharacteristics);
	if (hub_is_superspeed(hdev)) {
		unit_load = 150;
		full_load = 900;
	} else {
		unit_load = 100;
		full_load = 500;
	}

	/* FIXME for USB 3.0, skip for now */
	if ((wHubCharacteristics & HUB_CHAR_COMPOUND) &&
			!(hub_is_superspeed(hdev))) {
		char	portstr[USB_MAXCHILDREN + 1];

		for (i = 0; i < maxchild; i++)
			portstr[i] = hub->descriptor->u.hs.DeviceRemovable
				    [((i + 1) / 8)] & (1 << ((i + 1) % 8))
				? 'F' : 'R';
		portstr[maxchild] = 0;
		dev_dbg(hub_dev, "compound device; port removable status: %s\n", portstr);
	} else
		dev_dbg(hub_dev, "standalone hub\n");

	switch (wHubCharacteristics & HUB_CHAR_LPSM) {
	case HUB_CHAR_COMMON_LPSM:
		dev_dbg(hub_dev, "ganged power switching\n");
		break;
	case HUB_CHAR_INDV_PORT_LPSM:
		dev_dbg(hub_dev, "individual port power switching\n");
		break;
	case HUB_CHAR_NO_LPSM:
	case HUB_CHAR_LPSM:
		dev_dbg(hub_dev, "no power switching (usb 1.0)\n");
		break;
	}

	switch (wHubCharacteristics & HUB_CHAR_OCPM) {
	case HUB_CHAR_COMMON_OCPM:
		dev_dbg(hub_dev, "global over-current protection\n");
		break;
	case HUB_CHAR_INDV_PORT_OCPM:
		dev_dbg(hub_dev, "individual port over-current protection\n");
		break;
	case HUB_CHAR_NO_OCPM:
	case HUB_CHAR_OCPM:
		dev_dbg(hub_dev, "no over-current protection\n");
		break;
	}

	spin_lock_init(&hub->tt.lock);
	INIT_LIST_HEAD(&hub->tt.clear_list);
	INIT_WORK(&hub->tt.clear_work, hub_tt_work);
	switch (hdev->descriptor.bDeviceProtocol) {
	case USB_HUB_PR_FS:
		break;
	case USB_HUB_PR_HS_SINGLE_TT:
		dev_dbg(hub_dev, "Single TT\n");
		hub->tt.hub = hdev;
		break;
	case USB_HUB_PR_HS_MULTI_TT:
		ret = usb_set_interface(hdev, 0, 1);
		if (ret == 0) {
			dev_dbg(hub_dev, "TT per port\n");
			hub->tt.multi = 1;
		} else
			dev_err(hub_dev, "Using single TT (err %d)\n",
				ret);
		hub->tt.hub = hdev;
		break;
	case USB_HUB_PR_SS:
		/* USB 3.0 hubs don't have a TT */
		break;
	default:
		dev_dbg(hub_dev, "Unrecognized hub protocol %d\n",
			hdev->descriptor.bDeviceProtocol);
		break;
	}

	/* Note 8 FS bit times == (8 bits / 12000000 bps) ~= 666ns */
	switch (wHubCharacteristics & HUB_CHAR_TTTT) {
	case HUB_TTTT_8_BITS:
		if (hdev->descriptor.bDeviceProtocol != 0) {
			hub->tt.think_time = 666;
			dev_dbg(hub_dev, "TT requires at most %d "
					"FS bit times (%d ns)\n",
				8, hub->tt.think_time);
		}
		break;
	case HUB_TTTT_16_BITS:
		hub->tt.think_time = 666 * 2;
		dev_dbg(hub_dev, "TT requires at most %d "
				"FS bit times (%d ns)\n",
			16, hub->tt.think_time);
		break;
	case HUB_TTTT_24_BITS:
		hub->tt.think_time = 666 * 3;
		dev_dbg(hub_dev, "TT requires at most %d "
				"FS bit times (%d ns)\n",
			24, hub->tt.think_time);
		break;
	case HUB_TTTT_32_BITS:
		hub->tt.think_time = 666 * 4;
		dev_dbg(hub_dev, "TT requires at most %d "
				"FS bit times (%d ns)\n",
			32, hub->tt.think_time);
		break;
	}

	/* probe() zeroes hub->indicator[] */
	if (wHubCharacteristics & HUB_CHAR_PORTIND) {
		hub->has_indicators = 1;
		dev_dbg(hub_dev, "Port indicators are supported\n");
	}

	dev_dbg(hub_dev, "power on to power good time: %dms\n",
		hub->descriptor->bPwrOn2PwrGood * 2);

	/* power budgeting mostly matters with bus-powered hubs,
	 * and battery-powered root hubs (may provide just 8 mA).
	 */
	ret = usb_get_std_status(hdev, USB_RECIP_DEVICE, 0, &hubstatus);
	if (ret) {
		message = "can't get hub status";
		goto fail;
	}
	hcd = bus_to_hcd(hdev->bus);
	if (hdev == hdev->bus->root_hub) {
		if (hcd->power_budget > 0)
			hdev->bus_mA = hcd->power_budget;
		else
			hdev->bus_mA = full_load * maxchild;
		if (hdev->bus_mA >= full_load)
			hub->mA_per_port = full_load;
		else {
			hub->mA_per_port = hdev->bus_mA;
			hub->limited_power = 1;
		}
	} else if ((hubstatus & (1 << USB_DEVICE_SELF_POWERED)) == 0) {
		int remaining = hdev->bus_mA -
			hub->descriptor->bHubContrCurrent;

		dev_dbg(hub_dev, "hub controller current requirement: %dmA\n",
			hub->descriptor->bHubContrCurrent);
		hub->limited_power = 1;

		if (remaining < maxchild * unit_load)
			dev_warn(hub_dev,
					"insufficient power available "
					"to use all downstream ports\n");
		hub->mA_per_port = unit_load;	/* 7.2.1 */

	} else {	/* Self-powered external hub */
		/* FIXME: What about battery-powered external hubs that
		 * provide less current per port? */
		hub->mA_per_port = full_load;
	}
	if (hub->mA_per_port < full_load)
		dev_dbg(hub_dev, "%umA bus power budget for each child\n",
				hub->mA_per_port);

	ret = hub_hub_status(hub, &hubstatus, &hubchange);
	if (ret < 0) {
		message = "can't get hub status";
		goto fail;
	}

	/* local power status reports aren't always correct */
	if (hdev->actconfig->desc.bmAttributes & USB_CONFIG_ATT_SELFPOWER)
		dev_dbg(hub_dev, "local power source is %s\n",
			(hubstatus & HUB_STATUS_LOCAL_POWER)
			? "lost (inactive)" : "good");

	if ((wHubCharacteristics & HUB_CHAR_OCPM) == 0)
		dev_dbg(hub_dev, "%sover-current condition exists\n",
			(hubstatus & HUB_STATUS_OVERCURRENT) ? "" : "no ");

	/* set up the interrupt endpoint
	 * We use the EP's maxpacket size instead of (PORTS+1+7)/8
	 * bytes as USB2.0[11.12.3] says because some hubs are known
	 * to send more data (and thus cause overflow). For root hubs,
	 * maxpktsize is defined in hcd.c's fake endpoint descriptors
	 * to be big enough for at least USB_MAXCHILDREN ports. */
	pipe = usb_rcvintpipe(hdev, endpoint->bEndpointAddress);
	maxp = usb_maxpacket(hdev, pipe);

	if (maxp > sizeof(*hub->buffer))
		maxp = sizeof(*hub->buffer);

	hub->urb = usb_alloc_urb(0, GFP_KERNEL);
	if (!hub->urb) {
		ret = -ENOMEM;
		goto fail;
	}

	usb_fill_int_urb(hub->urb, hdev, pipe, *hub->buffer, maxp, hub_irq,
		hub, endpoint->bInterval);

	/* maybe cycle the hub leds */
	if (hub->has_indicators && blinkenlights)
		hub->indicator[0] = INDICATOR_CYCLE;

	mutex_lock(&usb_port_peer_mutex);
	for (i = 0; i < maxchild; i++) {
		ret = usb_hub_create_port_device(hub, i + 1);
		if (ret < 0) {
			dev_err(hub->intfdev,
				"couldn't create port%d device.\n", i + 1);
			break;
		}
	}
	hdev->maxchild = i;
	for (i = 0; i < hdev->maxchild; i++) {
		struct usb_port *port_dev = hub->ports[i];

		pm_runtime_put(&port_dev->dev);
	}

	mutex_unlock(&usb_port_peer_mutex);
	if (ret < 0)
		goto fail;

	/* Update the HCD's internal representation of this hub before hub_wq
	 * starts getting port status changes for devices under the hub.
	 */
	if (hcd->driver->update_hub_device) {
		ret = hcd->driver->update_hub_device(hcd, hdev,
				&hub->tt, GFP_KERNEL);
		if (ret < 0) {
			message = "can't update HCD hub info";
			goto fail;
		}
	}

	usb_hub_adjust_deviceremovable(hdev, hub->descriptor);

	hub_activate(hub, HUB_INIT);
	return 0;

fail:
	dev_err(hub_dev, "config failed, %s (err %d)\n",
			message, ret);
	/* hub_disconnect() frees urb and descriptor */
	return ret;
}

static void hub_release(struct kref *kref)
{
	struct usb_hub *hub = container_of(kref, struct usb_hub, kref);

	usb_put_dev(hub->hdev);
	usb_put_intf(to_usb_interface(hub->intfdev));
	kfree(hub);
}

static unsigned highspeed_hubs;

static void hub_disconnect(struct usb_interface *intf)
{
	struct usb_hub *hub = usb_get_intfdata(intf);
	struct usb_device *hdev = interface_to_usbdev(intf);
	int port1;

	/*
	 * Stop adding new hub events. We do not want to block here and thus
	 * will not try to remove any pending work item.
	 */
	hub->disconnected = 1;

	/* Disconnect all children and quiesce the hub */
	hub->error = 0;
	hub_quiesce(hub, HUB_DISCONNECT);

	mutex_lock(&usb_port_peer_mutex);

	/* Avoid races with recursively_mark_NOTATTACHED() */
	spin_lock_irq(&device_state_lock);
	port1 = hdev->maxchild;
	hdev->maxchild = 0;
	usb_set_intfdata(intf, NULL);
	spin_unlock_irq(&device_state_lock);

	for (; port1 > 0; --port1)
		usb_hub_remove_port_device(hub, port1);

	mutex_unlock(&usb_port_peer_mutex);

	if (hub->hdev->speed == USB_SPEED_HIGH)
		highspeed_hubs--;

	usb_free_urb(hub->urb);
	kfree(hub->ports);
	kfree(hub->descriptor);
	kfree(hub->status);
	kfree(hub->buffer);

	pm_suspend_ignore_children(&intf->dev, false);

	if (hub->quirk_disable_autosuspend)
		usb_autopm_put_interface(intf);

	onboard_hub_destroy_pdevs(&hub->onboard_hub_devs);

	kref_put(&hub->kref, hub_release);
}

static bool hub_descriptor_is_sane(struct usb_host_interface *desc)
{
	/* Some hubs have a subclass of 1, which AFAICT according to the */
	/*  specs is not defined, but it works */
	if (desc->desc.bInterfaceSubClass != 0 &&
	    desc->desc.bInterfaceSubClass != 1)
		return false;

	/* Multiple endpoints? What kind of mutant ninja-hub is this? */
	if (desc->desc.bNumEndpoints != 1)
		return false;

	/* If the first endpoint is not interrupt IN, we'd better punt! */
	if (!usb_endpoint_is_int_in(&desc->endpoint[0].desc))
		return false;

        return true;
}

static int hub_probe(struct usb_interface *intf, const struct usb_device_id *id)
{
	struct usb_host_interface *desc;
	struct usb_device *hdev;
	struct usb_hub *hub;

	desc = intf->cur_altsetting;
	hdev = interface_to_usbdev(intf);

	/*
	 * Set default autosuspend delay as 0 to speedup bus suspend,
	 * based on the below considerations:
	 *
	 * - Unlike other drivers, the hub driver does not rely on the
	 *   autosuspend delay to provide enough time to handle a wakeup
	 *   event, and the submitted status URB is just to check future
	 *   change on hub downstream ports, so it is safe to do it.
	 *
	 * - The patch might cause one or more auto supend/resume for
	 *   below very rare devices when they are plugged into hub
	 *   first time:
	 *
	 *   	devices having trouble initializing, and disconnect
	 *   	themselves from the bus and then reconnect a second
	 *   	or so later
	 *
	 *   	devices just for downloading firmware, and disconnects
	 *   	themselves after completing it
	 *
	 *   For these quite rare devices, their drivers may change the
	 *   autosuspend delay of their parent hub in the probe() to one
	 *   appropriate value to avoid the subtle problem if someone
	 *   does care it.
	 *
	 * - The patch may cause one or more auto suspend/resume on
	 *   hub during running 'lsusb', but it is probably too
	 *   infrequent to worry about.
	 *
	 * - Change autosuspend delay of hub can avoid unnecessary auto
	 *   suspend timer for hub, also may decrease power consumption
	 *   of USB bus.
	 *
	 * - If user has indicated to prevent autosuspend by passing
	 *   usbcore.autosuspend = -1 then keep autosuspend disabled.
	 */
#ifdef CONFIG_PM
	if (hdev->dev.power.autosuspend_delay >= 0)
		pm_runtime_set_autosuspend_delay(&hdev->dev, 0);
#endif

	/*
	 * Hubs have proper suspend/resume support, except for root hubs
	 * where the controller driver doesn't have bus_suspend and
	 * bus_resume methods.
	 */
	if (hdev->parent) {		/* normal device */
		usb_enable_autosuspend(hdev);
	} else {			/* root hub */
		const struct hc_driver *drv = bus_to_hcd(hdev->bus)->driver;

		if (drv->bus_suspend && drv->bus_resume)
			usb_enable_autosuspend(hdev);
	}

	if (hdev->level == MAX_TOPO_LEVEL) {
		dev_err(&intf->dev,
			"Unsupported bus topology: hub nested too deep\n");
		return -E2BIG;
	}

#ifdef	CONFIG_USB_OTG_DISABLE_EXTERNAL_HUB
	if (hdev->parent) {
		dev_warn(&intf->dev, "ignoring external hub\n");
		return -ENODEV;
	}
#endif

	if (!hub_descriptor_is_sane(desc)) {
		dev_err(&intf->dev, "bad descriptor, ignoring hub\n");
		return -EIO;
	}

	/* We found a hub */
	dev_info(&intf->dev, "USB hub found\n");

	hub = kzalloc(sizeof(*hub), GFP_KERNEL);
	if (!hub)
		return -ENOMEM;

	kref_init(&hub->kref);
	hub->intfdev = &intf->dev;
	hub->hdev = hdev;
	INIT_DELAYED_WORK(&hub->leds, led_work);
	INIT_DELAYED_WORK(&hub->init_work, NULL);
	INIT_WORK(&hub->events, hub_event);
	INIT_LIST_HEAD(&hub->onboard_hub_devs);
	spin_lock_init(&hub->irq_urb_lock);
	timer_setup(&hub->irq_urb_retry, hub_retry_irq_urb, 0);
	usb_get_intf(intf);
	usb_get_dev(hdev);

	usb_set_intfdata(intf, hub);
	intf->needs_remote_wakeup = 1;
	pm_suspend_ignore_children(&intf->dev, true);

	if (hdev->speed == USB_SPEED_HIGH)
		highspeed_hubs++;

	if (id->driver_info & HUB_QUIRK_CHECK_PORT_AUTOSUSPEND)
		hub->quirk_check_port_auto_suspend = 1;

	if (id->driver_info & HUB_QUIRK_DISABLE_AUTOSUSPEND) {
		hub->quirk_disable_autosuspend = 1;
		usb_autopm_get_interface_no_resume(intf);
	}

	if ((id->driver_info & HUB_QUIRK_REDUCE_FRAME_INTR_BINTERVAL) &&
	    desc->endpoint[0].desc.bInterval > USB_REDUCE_FRAME_INTR_BINTERVAL) {
		desc->endpoint[0].desc.bInterval =
			USB_REDUCE_FRAME_INTR_BINTERVAL;
		/* Tell the HCD about the interrupt ep's new bInterval */
		usb_set_interface(hdev, 0, 0);
	}

	if (hub_configure(hub, &desc->endpoint[0].desc) >= 0) {
		onboard_hub_create_pdevs(hdev, &hub->onboard_hub_devs);

		return 0;
	}

	hub_disconnect(intf);
	return -ENODEV;
}

static int
hub_ioctl(struct usb_interface *intf, unsigned int code, void *user_data)
{
	struct usb_device *hdev = interface_to_usbdev(intf);
	struct usb_hub *hub = usb_hub_to_struct_hub(hdev);

	/* assert ifno == 0 (part of hub spec) */
	switch (code) {
	case USBDEVFS_HUB_PORTINFO: {
		struct usbdevfs_hub_portinfo *info = user_data;
		int i;

		spin_lock_irq(&device_state_lock);
		if (hdev->devnum <= 0)
			info->nports = 0;
		else {
			info->nports = hdev->maxchild;
			for (i = 0; i < info->nports; i++) {
				if (hub->ports[i]->child == NULL)
					info->port[i] = 0;
				else
					info->port[i] =
						hub->ports[i]->child->devnum;
			}
		}
		spin_unlock_irq(&device_state_lock);

		return info->nports + 1;
		}

	default:
		return -ENOSYS;
	}
}

/*
 * Allow user programs to claim ports on a hub.  When a device is attached
 * to one of these "claimed" ports, the program will "own" the device.
 */
static int find_port_owner(struct usb_device *hdev, unsigned port1,
		struct usb_dev_state ***ppowner)
{
	struct usb_hub *hub = usb_hub_to_struct_hub(hdev);

	if (hdev->state == USB_STATE_NOTATTACHED)
		return -ENODEV;
	if (port1 == 0 || port1 > hdev->maxchild)
		return -EINVAL;

	/* Devices not managed by the hub driver
	 * will always have maxchild equal to 0.
	 */
	*ppowner = &(hub->ports[port1 - 1]->port_owner);
	return 0;
}

/* In the following three functions, the caller must hold hdev's lock */
int usb_hub_claim_port(struct usb_device *hdev, unsigned port1,
		       struct usb_dev_state *owner)
{
	int rc;
	struct usb_dev_state **powner;

	rc = find_port_owner(hdev, port1, &powner);
	if (rc)
		return rc;
	if (*powner)
		return -EBUSY;
	*powner = owner;
	return rc;
}
EXPORT_SYMBOL_GPL(usb_hub_claim_port);

int usb_hub_release_port(struct usb_device *hdev, unsigned port1,
			 struct usb_dev_state *owner)
{
	int rc;
	struct usb_dev_state **powner;

	rc = find_port_owner(hdev, port1, &powner);
	if (rc)
		return rc;
	if (*powner != owner)
		return -ENOENT;
	*powner = NULL;
	return rc;
}
EXPORT_SYMBOL_GPL(usb_hub_release_port);

void usb_hub_release_all_ports(struct usb_device *hdev, struct usb_dev_state *owner)
{
	struct usb_hub *hub = usb_hub_to_struct_hub(hdev);
	int n;

	for (n = 0; n < hdev->maxchild; n++) {
		if (hub->ports[n]->port_owner == owner)
			hub->ports[n]->port_owner = NULL;
	}

}

/* The caller must hold udev's lock */
bool usb_device_is_owned(struct usb_device *udev)
{
	struct usb_hub *hub;

	if (udev->state == USB_STATE_NOTATTACHED || !udev->parent)
		return false;
	hub = usb_hub_to_struct_hub(udev->parent);
	return !!hub->ports[udev->portnum - 1]->port_owner;
}

static void update_port_device_state(struct usb_device *udev)
{
	struct usb_hub *hub;
	struct usb_port *port_dev;

	if (udev->parent) {
		hub = usb_hub_to_struct_hub(udev->parent);
<<<<<<< HEAD
		port_dev = hub->ports[udev->portnum - 1];
		WRITE_ONCE(port_dev->state, udev->state);
		sysfs_notify_dirent(port_dev->state_kn);
=======

		/*
		 * The Link Layer Validation System Driver (lvstest)
		 * has a test step to unbind the hub before running the
		 * rest of the procedure. This triggers hub_disconnect
		 * which will set the hub's maxchild to 0, further
		 * resulting in usb_hub_to_struct_hub returning NULL.
		 */
		if (hub) {
			port_dev = hub->ports[udev->portnum - 1];
			WRITE_ONCE(port_dev->state, udev->state);
			sysfs_notify_dirent(port_dev->state_kn);
		}
>>>>>>> 563b8244
	}
}

static void recursively_mark_NOTATTACHED(struct usb_device *udev)
{
	struct usb_hub *hub = usb_hub_to_struct_hub(udev);
	int i;

	for (i = 0; i < udev->maxchild; ++i) {
		if (hub->ports[i]->child)
			recursively_mark_NOTATTACHED(hub->ports[i]->child);
	}
	if (udev->state == USB_STATE_SUSPENDED)
		udev->active_duration -= jiffies;
	udev->state = USB_STATE_NOTATTACHED;
	update_port_device_state(udev);
}

/**
 * usb_set_device_state - change a device's current state (usbcore, hcds)
 * @udev: pointer to device whose state should be changed
 * @new_state: new state value to be stored
 *
 * udev->state is _not_ fully protected by the device lock.  Although
 * most transitions are made only while holding the lock, the state can
 * can change to USB_STATE_NOTATTACHED at almost any time.  This
 * is so that devices can be marked as disconnected as soon as possible,
 * without having to wait for any semaphores to be released.  As a result,
 * all changes to any device's state must be protected by the
 * device_state_lock spinlock.
 *
 * Once a device has been added to the device tree, all changes to its state
 * should be made using this routine.  The state should _not_ be set directly.
 *
 * If udev->state is already USB_STATE_NOTATTACHED then no change is made.
 * Otherwise udev->state is set to new_state, and if new_state is
 * USB_STATE_NOTATTACHED then all of udev's descendants' states are also set
 * to USB_STATE_NOTATTACHED.
 */
void usb_set_device_state(struct usb_device *udev,
		enum usb_device_state new_state)
{
	unsigned long flags;
	int wakeup = -1;

	spin_lock_irqsave(&device_state_lock, flags);
	if (udev->state == USB_STATE_NOTATTACHED)
		;	/* do nothing */
	else if (new_state != USB_STATE_NOTATTACHED) {

		/* root hub wakeup capabilities are managed out-of-band
		 * and may involve silicon errata ... ignore them here.
		 */
		if (udev->parent) {
			if (udev->state == USB_STATE_SUSPENDED
					|| new_state == USB_STATE_SUSPENDED)
				;	/* No change to wakeup settings */
			else if (new_state == USB_STATE_CONFIGURED)
				wakeup = (udev->quirks &
					USB_QUIRK_IGNORE_REMOTE_WAKEUP) ? 0 :
					udev->actconfig->desc.bmAttributes &
					USB_CONFIG_ATT_WAKEUP;
			else
				wakeup = 0;
		}
		if (udev->state == USB_STATE_SUSPENDED &&
			new_state != USB_STATE_SUSPENDED)
			udev->active_duration -= jiffies;
		else if (new_state == USB_STATE_SUSPENDED &&
				udev->state != USB_STATE_SUSPENDED)
			udev->active_duration += jiffies;
		udev->state = new_state;
		update_port_device_state(udev);
	} else
		recursively_mark_NOTATTACHED(udev);
	spin_unlock_irqrestore(&device_state_lock, flags);
	if (wakeup >= 0)
		device_set_wakeup_capable(&udev->dev, wakeup);
}
EXPORT_SYMBOL_GPL(usb_set_device_state);

/*
 * Choose a device number.
 *
 * Device numbers are used as filenames in usbfs.  On USB-1.1 and
 * USB-2.0 buses they are also used as device addresses, however on
 * USB-3.0 buses the address is assigned by the controller hardware
 * and it usually is not the same as the device number.
 *
 * WUSB devices are simple: they have no hubs behind, so the mapping
 * device <-> virtual port number becomes 1:1. Why? to simplify the
 * life of the device connection logic in
 * drivers/usb/wusbcore/devconnect.c. When we do the initial secret
 * handshake we need to assign a temporary address in the unauthorized
 * space. For simplicity we use the first virtual port number found to
 * be free [drivers/usb/wusbcore/devconnect.c:wusbhc_devconnect_ack()]
 * and that becomes it's address [X < 128] or its unauthorized address
 * [X | 0x80].
 *
 * We add 1 as an offset to the one-based USB-stack port number
 * (zero-based wusb virtual port index) for two reasons: (a) dev addr
 * 0 is reserved by USB for default address; (b) Linux's USB stack
 * uses always #1 for the root hub of the controller. So USB stack's
 * port #1, which is wusb virtual-port #0 has address #2.
 *
 * Devices connected under xHCI are not as simple.  The host controller
 * supports virtualization, so the hardware assigns device addresses and
 * the HCD must setup data structures before issuing a set address
 * command to the hardware.
 */
static void choose_devnum(struct usb_device *udev)
{
	int		devnum;
	struct usb_bus	*bus = udev->bus;

	/* be safe when more hub events are proceed in parallel */
	mutex_lock(&bus->devnum_next_mutex);
	if (udev->wusb) {
		devnum = udev->portnum + 1;
		BUG_ON(test_bit(devnum, bus->devmap.devicemap));
	} else {
		/* Try to allocate the next devnum beginning at
		 * bus->devnum_next. */
		devnum = find_next_zero_bit(bus->devmap.devicemap, 128,
					    bus->devnum_next);
		if (devnum >= 128)
			devnum = find_next_zero_bit(bus->devmap.devicemap,
						    128, 1);
		bus->devnum_next = (devnum >= 127 ? 1 : devnum + 1);
	}
	if (devnum < 128) {
		set_bit(devnum, bus->devmap.devicemap);
		udev->devnum = devnum;
	}
	mutex_unlock(&bus->devnum_next_mutex);
}

static void release_devnum(struct usb_device *udev)
{
	if (udev->devnum > 0) {
		clear_bit(udev->devnum, udev->bus->devmap.devicemap);
		udev->devnum = -1;
	}
}

static void update_devnum(struct usb_device *udev, int devnum)
{
	/* The address for a WUSB device is managed by wusbcore. */
	if (!udev->wusb)
		udev->devnum = devnum;
	if (!udev->devaddr)
		udev->devaddr = (u8)devnum;
}

static void hub_free_dev(struct usb_device *udev)
{
	struct usb_hcd *hcd = bus_to_hcd(udev->bus);

	/* Root hubs aren't real devices, so don't free HCD resources */
	if (hcd->driver->free_dev && udev->parent)
		hcd->driver->free_dev(hcd, udev);
}

static void hub_disconnect_children(struct usb_device *udev)
{
	struct usb_hub *hub = usb_hub_to_struct_hub(udev);
	int i;

	/* Free up all the children before we remove this device */
	for (i = 0; i < udev->maxchild; i++) {
		if (hub->ports[i]->child)
			usb_disconnect(&hub->ports[i]->child);
	}
}

/**
 * usb_disconnect - disconnect a device (usbcore-internal)
 * @pdev: pointer to device being disconnected
 *
 * Context: task context, might sleep
 *
 * Something got disconnected. Get rid of it and all of its children.
 *
 * If *pdev is a normal device then the parent hub must already be locked.
 * If *pdev is a root hub then the caller must hold the usb_bus_idr_lock,
 * which protects the set of root hubs as well as the list of buses.
 *
 * Only hub drivers (including virtual root hub drivers for host
 * controllers) should ever call this.
 *
 * This call is synchronous, and may not be used in an interrupt context.
 */
void usb_disconnect(struct usb_device **pdev)
{
	struct usb_port *port_dev = NULL;
	struct usb_device *udev = *pdev;
	struct usb_hub *hub = NULL;
	int port1 = 1;

	/* mark the device as inactive, so any further urb submissions for
	 * this device (and any of its children) will fail immediately.
	 * this quiesces everything except pending urbs.
	 */
	usb_set_device_state(udev, USB_STATE_NOTATTACHED);
	dev_info(&udev->dev, "USB disconnect, device number %d\n",
			udev->devnum);

	/*
	 * Ensure that the pm runtime code knows that the USB device
	 * is in the process of being disconnected.
	 */
	pm_runtime_barrier(&udev->dev);

	usb_lock_device(udev);

	hub_disconnect_children(udev);

	/* deallocate hcd/hardware state ... nuking all pending urbs and
	 * cleaning up all state associated with the current configuration
	 * so that the hardware is now fully quiesced.
	 */
	dev_dbg(&udev->dev, "unregistering device\n");
	usb_disable_device(udev, 0);
	usb_hcd_synchronize_unlinks(udev);

	if (udev->parent) {
		port1 = udev->portnum;
		hub = usb_hub_to_struct_hub(udev->parent);
		port_dev = hub->ports[port1 - 1];

		sysfs_remove_link(&udev->dev.kobj, "port");
		sysfs_remove_link(&port_dev->dev.kobj, "device");

		/*
		 * As usb_port_runtime_resume() de-references udev, make
		 * sure no resumes occur during removal
		 */
		if (!test_and_set_bit(port1, hub->child_usage_bits))
			pm_runtime_get_sync(&port_dev->dev);
	}

	usb_remove_ep_devs(&udev->ep0);
	usb_unlock_device(udev);

	/* Unregister the device.  The device driver is responsible
	 * for de-configuring the device and invoking the remove-device
	 * notifier chain (used by usbfs and possibly others).
	 */
	device_del(&udev->dev);

	/* Free the device number and delete the parent's children[]
	 * (or root_hub) pointer.
	 */
	release_devnum(udev);

	/* Avoid races with recursively_mark_NOTATTACHED() */
	spin_lock_irq(&device_state_lock);
	*pdev = NULL;
	spin_unlock_irq(&device_state_lock);

	if (port_dev && test_and_clear_bit(port1, hub->child_usage_bits))
		pm_runtime_put(&port_dev->dev);

	hub_free_dev(udev);

	put_device(&udev->dev);
}

#ifdef CONFIG_USB_ANNOUNCE_NEW_DEVICES
static void show_string(struct usb_device *udev, char *id, char *string)
{
	if (!string)
		return;
	dev_info(&udev->dev, "%s: %s\n", id, string);
}

static void announce_device(struct usb_device *udev)
{
	u16 bcdDevice = le16_to_cpu(udev->descriptor.bcdDevice);

	dev_info(&udev->dev,
		"New USB device found, idVendor=%04x, idProduct=%04x, bcdDevice=%2x.%02x\n",
		le16_to_cpu(udev->descriptor.idVendor),
		le16_to_cpu(udev->descriptor.idProduct),
		bcdDevice >> 8, bcdDevice & 0xff);
	dev_info(&udev->dev,
		"New USB device strings: Mfr=%d, Product=%d, SerialNumber=%d\n",
		udev->descriptor.iManufacturer,
		udev->descriptor.iProduct,
		udev->descriptor.iSerialNumber);
	show_string(udev, "Product", udev->product);
	show_string(udev, "Manufacturer", udev->manufacturer);
	show_string(udev, "SerialNumber", udev->serial);
}
#else
static inline void announce_device(struct usb_device *udev) { }
#endif


/**
 * usb_enumerate_device_otg - FIXME (usbcore-internal)
 * @udev: newly addressed device (in ADDRESS state)
 *
 * Finish enumeration for On-The-Go devices
 *
 * Return: 0 if successful. A negative error code otherwise.
 */
static int usb_enumerate_device_otg(struct usb_device *udev)
{
	int err = 0;

#ifdef	CONFIG_USB_OTG
	/*
	 * OTG-aware devices on OTG-capable root hubs may be able to use SRP,
	 * to wake us after we've powered off VBUS; and HNP, switching roles
	 * "host" to "peripheral".  The OTG descriptor helps figure this out.
	 */
	if (!udev->bus->is_b_host
			&& udev->config
			&& udev->parent == udev->bus->root_hub) {
		struct usb_otg_descriptor	*desc = NULL;
		struct usb_bus			*bus = udev->bus;
		unsigned			port1 = udev->portnum;

		/* descriptor may appear anywhere in config */
		err = __usb_get_extra_descriptor(udev->rawdescriptors[0],
				le16_to_cpu(udev->config[0].desc.wTotalLength),
				USB_DT_OTG, (void **) &desc, sizeof(*desc));
		if (err || !(desc->bmAttributes & USB_OTG_HNP))
			return 0;

		dev_info(&udev->dev, "Dual-Role OTG device on %sHNP port\n",
					(port1 == bus->otg_port) ? "" : "non-");

		/* enable HNP before suspend, it's simpler */
		if (port1 == bus->otg_port) {
			bus->b_hnp_enable = 1;
			err = usb_control_msg(udev,
				usb_sndctrlpipe(udev, 0),
				USB_REQ_SET_FEATURE, 0,
				USB_DEVICE_B_HNP_ENABLE,
				0, NULL, 0,
				USB_CTRL_SET_TIMEOUT);
			if (err < 0) {
				/*
				 * OTG MESSAGE: report errors here,
				 * customize to match your product.
				 */
				dev_err(&udev->dev, "can't set HNP mode: %d\n",
									err);
				bus->b_hnp_enable = 0;
			}
		} else if (desc->bLength == sizeof
				(struct usb_otg_descriptor)) {
			/*
			 * We are operating on a legacy OTP device
			 * These should be told that they are operating
			 * on the wrong port if we have another port that does
			 * support HNP
			 */
			if (bus->otg_port != 0) {
				/* Set a_alt_hnp_support for legacy otg device */
				err = usb_control_msg(udev,
					usb_sndctrlpipe(udev, 0),
					USB_REQ_SET_FEATURE, 0,
					USB_DEVICE_A_ALT_HNP_SUPPORT,
					0, NULL, 0,
					USB_CTRL_SET_TIMEOUT);
				if (err < 0)
					dev_err(&udev->dev,
						"set a_alt_hnp_support failed: %d\n",
						err);
			}
		}
	}
#endif
	return err;
}


/**
 * usb_enumerate_device - Read device configs/intfs/otg (usbcore-internal)
 * @udev: newly addressed device (in ADDRESS state)
 *
 * This is only called by usb_new_device() -- all comments that apply there
 * apply here wrt to environment.
 *
 * If the device is WUSB and not authorized, we don't attempt to read
 * the string descriptors, as they will be errored out by the device
 * until it has been authorized.
 *
 * Return: 0 if successful. A negative error code otherwise.
 */
static int usb_enumerate_device(struct usb_device *udev)
{
	int err;
	struct usb_hcd *hcd = bus_to_hcd(udev->bus);

	if (udev->config == NULL) {
		err = usb_get_configuration(udev);
		if (err < 0) {
			if (err != -ENODEV)
				dev_err(&udev->dev, "can't read configurations, error %d\n",
						err);
			return err;
		}
	}

	/* read the standard strings and cache them if present */
	udev->product = usb_cache_string(udev, udev->descriptor.iProduct);
	udev->manufacturer = usb_cache_string(udev,
					      udev->descriptor.iManufacturer);
	udev->serial = usb_cache_string(udev, udev->descriptor.iSerialNumber);

	err = usb_enumerate_device_otg(udev);
	if (err < 0)
		return err;

	if (IS_ENABLED(CONFIG_USB_OTG_PRODUCTLIST) && hcd->tpl_support &&
		!is_targeted(udev)) {
		/* Maybe it can talk to us, though we can't talk to it.
		 * (Includes HNP test device.)
		 */
		if (IS_ENABLED(CONFIG_USB_OTG) && (udev->bus->b_hnp_enable
			|| udev->bus->is_b_host)) {
			err = usb_port_suspend(udev, PMSG_AUTO_SUSPEND);
			if (err < 0)
				dev_dbg(&udev->dev, "HNP fail, %d\n", err);
		}
		return -ENOTSUPP;
	}

	usb_detect_interface_quirks(udev);

	return 0;
}

static void set_usb_port_removable(struct usb_device *udev)
{
	struct usb_device *hdev = udev->parent;
	struct usb_hub *hub;
	u8 port = udev->portnum;
	u16 wHubCharacteristics;
	bool removable = true;

	dev_set_removable(&udev->dev, DEVICE_REMOVABLE_UNKNOWN);

	if (!hdev)
		return;

	hub = usb_hub_to_struct_hub(udev->parent);

	/*
	 * If the platform firmware has provided information about a port,
	 * use that to determine whether it's removable.
	 */
	switch (hub->ports[udev->portnum - 1]->connect_type) {
	case USB_PORT_CONNECT_TYPE_HOT_PLUG:
		dev_set_removable(&udev->dev, DEVICE_REMOVABLE);
		return;
	case USB_PORT_CONNECT_TYPE_HARD_WIRED:
	case USB_PORT_NOT_USED:
		dev_set_removable(&udev->dev, DEVICE_FIXED);
		return;
	default:
		break;
	}

	/*
	 * Otherwise, check whether the hub knows whether a port is removable
	 * or not
	 */
	wHubCharacteristics = le16_to_cpu(hub->descriptor->wHubCharacteristics);

	if (!(wHubCharacteristics & HUB_CHAR_COMPOUND))
		return;

	if (hub_is_superspeed(hdev)) {
		if (le16_to_cpu(hub->descriptor->u.ss.DeviceRemovable)
				& (1 << port))
			removable = false;
	} else {
		if (hub->descriptor->u.hs.DeviceRemovable[port / 8] & (1 << (port % 8)))
			removable = false;
	}

	if (removable)
		dev_set_removable(&udev->dev, DEVICE_REMOVABLE);
	else
		dev_set_removable(&udev->dev, DEVICE_FIXED);

}

/**
 * usb_new_device - perform initial device setup (usbcore-internal)
 * @udev: newly addressed device (in ADDRESS state)
 *
 * This is called with devices which have been detected but not fully
 * enumerated.  The device descriptor is available, but not descriptors
 * for any device configuration.  The caller must have locked either
 * the parent hub (if udev is a normal device) or else the
 * usb_bus_idr_lock (if udev is a root hub).  The parent's pointer to
 * udev has already been installed, but udev is not yet visible through
 * sysfs or other filesystem code.
 *
 * This call is synchronous, and may not be used in an interrupt context.
 *
 * Only the hub driver or root-hub registrar should ever call this.
 *
 * Return: Whether the device is configured properly or not. Zero if the
 * interface was registered with the driver core; else a negative errno
 * value.
 *
 */
int usb_new_device(struct usb_device *udev)
{
	int err;

	if (udev->parent) {
		/* Initialize non-root-hub device wakeup to disabled;
		 * device (un)configuration controls wakeup capable
		 * sysfs power/wakeup controls wakeup enabled/disabled
		 */
		device_init_wakeup(&udev->dev, 0);
	}

	/* Tell the runtime-PM framework the device is active */
	pm_runtime_set_active(&udev->dev);
	pm_runtime_get_noresume(&udev->dev);
	pm_runtime_use_autosuspend(&udev->dev);
	pm_runtime_enable(&udev->dev);

	/* By default, forbid autosuspend for all devices.  It will be
	 * allowed for hubs during binding.
	 */
	usb_disable_autosuspend(udev);

	err = usb_enumerate_device(udev);	/* Read descriptors */
	if (err < 0)
		goto fail;
	dev_dbg(&udev->dev, "udev %d, busnum %d, minor = %d\n",
			udev->devnum, udev->bus->busnum,
			(((udev->bus->busnum-1) * 128) + (udev->devnum-1)));
	/* export the usbdev device-node for libusb */
	udev->dev.devt = MKDEV(USB_DEVICE_MAJOR,
			(((udev->bus->busnum-1) * 128) + (udev->devnum-1)));

	/* Tell the world! */
	announce_device(udev);

	if (udev->serial)
		add_device_randomness(udev->serial, strlen(udev->serial));
	if (udev->product)
		add_device_randomness(udev->product, strlen(udev->product));
	if (udev->manufacturer)
		add_device_randomness(udev->manufacturer,
				      strlen(udev->manufacturer));

	device_enable_async_suspend(&udev->dev);

	/* check whether the hub or firmware marks this port as non-removable */
	set_usb_port_removable(udev);

	/* Register the device.  The device driver is responsible
	 * for configuring the device and invoking the add-device
	 * notifier chain (used by usbfs and possibly others).
	 */
	err = device_add(&udev->dev);
	if (err) {
		dev_err(&udev->dev, "can't device_add, error %d\n", err);
		goto fail;
	}

	/* Create link files between child device and usb port device. */
	if (udev->parent) {
		struct usb_hub *hub = usb_hub_to_struct_hub(udev->parent);
		int port1 = udev->portnum;
		struct usb_port	*port_dev = hub->ports[port1 - 1];

		err = sysfs_create_link(&udev->dev.kobj,
				&port_dev->dev.kobj, "port");
		if (err)
			goto fail;

		err = sysfs_create_link(&port_dev->dev.kobj,
				&udev->dev.kobj, "device");
		if (err) {
			sysfs_remove_link(&udev->dev.kobj, "port");
			goto fail;
		}

		if (!test_and_set_bit(port1, hub->child_usage_bits))
			pm_runtime_get_sync(&port_dev->dev);
	}

	(void) usb_create_ep_devs(&udev->dev, &udev->ep0, udev);
	usb_mark_last_busy(udev);
	pm_runtime_put_sync_autosuspend(&udev->dev);
	return err;

fail:
	usb_set_device_state(udev, USB_STATE_NOTATTACHED);
	pm_runtime_disable(&udev->dev);
	pm_runtime_set_suspended(&udev->dev);
	return err;
}


/**
 * usb_deauthorize_device - deauthorize a device (usbcore-internal)
 * @usb_dev: USB device
 *
 * Move the USB device to a very basic state where interfaces are disabled
 * and the device is in fact unconfigured and unusable.
 *
 * We share a lock (that we have) with device_del(), so we need to
 * defer its call.
 *
 * Return: 0.
 */
int usb_deauthorize_device(struct usb_device *usb_dev)
{
	usb_lock_device(usb_dev);
	if (usb_dev->authorized == 0)
		goto out_unauthorized;

	usb_dev->authorized = 0;
	usb_set_configuration(usb_dev, -1);

out_unauthorized:
	usb_unlock_device(usb_dev);
	return 0;
}


int usb_authorize_device(struct usb_device *usb_dev)
{
	int result = 0, c;

	usb_lock_device(usb_dev);
	if (usb_dev->authorized == 1)
		goto out_authorized;

	result = usb_autoresume_device(usb_dev);
	if (result < 0) {
		dev_err(&usb_dev->dev,
			"can't autoresume for authorization: %d\n", result);
		goto error_autoresume;
	}

	if (usb_dev->wusb) {
		struct usb_device_descriptor *descr;

		descr = usb_get_device_descriptor(usb_dev);
		if (IS_ERR(descr)) {
			result = PTR_ERR(descr);
			dev_err(&usb_dev->dev, "can't re-read device descriptor for "
				"authorization: %d\n", result);
			goto error_device_descriptor;
		}
		usb_dev->descriptor = *descr;
		kfree(descr);
	}

	usb_dev->authorized = 1;
	/* Choose and set the configuration.  This registers the interfaces
	 * with the driver core and lets interface drivers bind to them.
	 */
	c = usb_choose_configuration(usb_dev);
	if (c >= 0) {
		result = usb_set_configuration(usb_dev, c);
		if (result) {
			dev_err(&usb_dev->dev,
				"can't set config #%d, error %d\n", c, result);
			/* This need not be fatal.  The user can try to
			 * set other configurations. */
		}
	}
	dev_info(&usb_dev->dev, "authorized to connect\n");

error_device_descriptor:
	usb_autosuspend_device(usb_dev);
error_autoresume:
out_authorized:
	usb_unlock_device(usb_dev);	/* complements locktree */
	return result;
}

/**
 * get_port_ssp_rate - Match the extended port status to SSP rate
 * @hdev: The hub device
 * @ext_portstatus: extended port status
 *
 * Match the extended port status speed id to the SuperSpeed Plus sublink speed
 * capability attributes. Base on the number of connected lanes and speed,
 * return the corresponding enum usb_ssp_rate.
 */
static enum usb_ssp_rate get_port_ssp_rate(struct usb_device *hdev,
					   u32 ext_portstatus)
{
	struct usb_ssp_cap_descriptor *ssp_cap;
	u32 attr;
	u8 speed_id;
	u8 ssac;
	u8 lanes;
	int i;

	if (!hdev->bos)
		goto out;

	ssp_cap = hdev->bos->ssp_cap;
	if (!ssp_cap)
		goto out;

	speed_id = ext_portstatus & USB_EXT_PORT_STAT_RX_SPEED_ID;
	lanes = USB_EXT_PORT_RX_LANES(ext_portstatus) + 1;

	ssac = le32_to_cpu(ssp_cap->bmAttributes) &
		USB_SSP_SUBLINK_SPEED_ATTRIBS;

	for (i = 0; i <= ssac; i++) {
		u8 ssid;

		attr = le32_to_cpu(ssp_cap->bmSublinkSpeedAttr[i]);
		ssid = FIELD_GET(USB_SSP_SUBLINK_SPEED_SSID, attr);
		if (speed_id == ssid) {
			u16 mantissa;
			u8 lse;
			u8 type;

			/*
			 * Note: currently asymmetric lane types are only
			 * applicable for SSIC operate in SuperSpeed protocol
			 */
			type = FIELD_GET(USB_SSP_SUBLINK_SPEED_ST, attr);
			if (type == USB_SSP_SUBLINK_SPEED_ST_ASYM_RX ||
			    type == USB_SSP_SUBLINK_SPEED_ST_ASYM_TX)
				goto out;

			if (FIELD_GET(USB_SSP_SUBLINK_SPEED_LP, attr) !=
			    USB_SSP_SUBLINK_SPEED_LP_SSP)
				goto out;

			lse = FIELD_GET(USB_SSP_SUBLINK_SPEED_LSE, attr);
			mantissa = FIELD_GET(USB_SSP_SUBLINK_SPEED_LSM, attr);

			/* Convert to Gbps */
			for (; lse < USB_SSP_SUBLINK_SPEED_LSE_GBPS; lse++)
				mantissa /= 1000;

			if (mantissa >= 10 && lanes == 1)
				return USB_SSP_GEN_2x1;

			if (mantissa >= 10 && lanes == 2)
				return USB_SSP_GEN_2x2;

			if (mantissa >= 5 && lanes == 2)
				return USB_SSP_GEN_1x2;

			goto out;
		}
	}

out:
	return USB_SSP_GEN_UNKNOWN;
}

/* Returns 1 if @hub is a WUSB root hub, 0 otherwise */
static unsigned hub_is_wusb(struct usb_hub *hub)
{
	struct usb_hcd *hcd;
	if (hub->hdev->parent != NULL)  /* not a root hub? */
		return 0;
	hcd = bus_to_hcd(hub->hdev->bus);
	return hcd->wireless;
}


#ifdef CONFIG_USB_FEW_INIT_RETRIES
#define PORT_RESET_TRIES	2
#define SET_ADDRESS_TRIES	1
#define GET_DESCRIPTOR_TRIES	1
#define GET_MAXPACKET0_TRIES	1
#define PORT_INIT_TRIES		4

#else
#define PORT_RESET_TRIES	5
#define SET_ADDRESS_TRIES	2
#define GET_DESCRIPTOR_TRIES	2
#define GET_MAXPACKET0_TRIES	3
#define PORT_INIT_TRIES		4
#endif	/* CONFIG_USB_FEW_INIT_RETRIES */

#define DETECT_DISCONNECT_TRIES 5

#define HUB_ROOT_RESET_TIME	60	/* times are in msec */
#define HUB_SHORT_RESET_TIME	10
#define HUB_BH_RESET_TIME	50
#define HUB_LONG_RESET_TIME	200
#define HUB_RESET_TIMEOUT	800

static bool use_new_scheme(struct usb_device *udev, int retry,
			   struct usb_port *port_dev)
{
	int old_scheme_first_port =
		(port_dev->quirks & USB_PORT_QUIRK_OLD_SCHEME) ||
		old_scheme_first;

	/*
	 * "New scheme" enumeration causes an extra state transition to be
	 * exposed to an xhci host and causes USB3 devices to receive control
	 * commands in the default state.  This has been seen to cause
	 * enumeration failures, so disable this enumeration scheme for USB3
	 * devices.
	 */
	if (udev->speed >= USB_SPEED_SUPER)
		return false;

	/*
	 * If use_both_schemes is set, use the first scheme (whichever
	 * it is) for the larger half of the retries, then use the other
	 * scheme.  Otherwise, use the first scheme for all the retries.
	 */
	if (use_both_schemes && retry >= (PORT_INIT_TRIES + 1) / 2)
		return old_scheme_first_port;	/* Second half */
	return !old_scheme_first_port;		/* First half or all */
}

/* Is a USB 3.0 port in the Inactive or Compliance Mode state?
 * Port warm reset is required to recover
 */
static bool hub_port_warm_reset_required(struct usb_hub *hub, int port1,
		u16 portstatus)
{
	u16 link_state;

	if (!hub_is_superspeed(hub->hdev))
		return false;

	if (test_bit(port1, hub->warm_reset_bits))
		return true;

	link_state = portstatus & USB_PORT_STAT_LINK_STATE;
	return link_state == USB_SS_PORT_LS_SS_INACTIVE
		|| link_state == USB_SS_PORT_LS_COMP_MOD;
}

static int hub_port_wait_reset(struct usb_hub *hub, int port1,
			struct usb_device *udev, unsigned int delay, bool warm)
{
	int delay_time, ret;
	u16 portstatus;
	u16 portchange;
	u32 ext_portstatus = 0;

	for (delay_time = 0;
			delay_time < HUB_RESET_TIMEOUT;
			delay_time += delay) {
		/* wait to give the device a chance to reset */
		msleep(delay);

		/* read and decode port status */
		if (hub_is_superspeedplus(hub->hdev))
			ret = hub_ext_port_status(hub, port1,
						  HUB_EXT_PORT_STATUS,
						  &portstatus, &portchange,
						  &ext_portstatus);
		else
			ret = usb_hub_port_status(hub, port1, &portstatus,
					      &portchange);
		if (ret < 0)
			return ret;

		/*
		 * The port state is unknown until the reset completes.
		 *
		 * On top of that, some chips may require additional time
		 * to re-establish a connection after the reset is complete,
		 * so also wait for the connection to be re-established.
		 */
		if (!(portstatus & USB_PORT_STAT_RESET) &&
		    (portstatus & USB_PORT_STAT_CONNECTION))
			break;

		/* switch to the long delay after two short delay failures */
		if (delay_time >= 2 * HUB_SHORT_RESET_TIME)
			delay = HUB_LONG_RESET_TIME;

		dev_dbg(&hub->ports[port1 - 1]->dev,
				"not %sreset yet, waiting %dms\n",
				warm ? "warm " : "", delay);
	}

	if ((portstatus & USB_PORT_STAT_RESET))
		return -EBUSY;

	if (hub_port_warm_reset_required(hub, port1, portstatus))
		return -ENOTCONN;

	/* Device went away? */
	if (!(portstatus & USB_PORT_STAT_CONNECTION))
		return -ENOTCONN;

	/* Retry if connect change is set but status is still connected.
	 * A USB 3.0 connection may bounce if multiple warm resets were issued,
	 * but the device may have successfully re-connected. Ignore it.
	 */
	if (!hub_is_superspeed(hub->hdev) &&
	    (portchange & USB_PORT_STAT_C_CONNECTION)) {
		usb_clear_port_feature(hub->hdev, port1,
				       USB_PORT_FEAT_C_CONNECTION);
		return -EAGAIN;
	}

	if (!(portstatus & USB_PORT_STAT_ENABLE))
		return -EBUSY;

	if (!udev)
		return 0;

	if (hub_is_superspeedplus(hub->hdev)) {
		/* extended portstatus Rx and Tx lane count are zero based */
		udev->rx_lanes = USB_EXT_PORT_RX_LANES(ext_portstatus) + 1;
		udev->tx_lanes = USB_EXT_PORT_TX_LANES(ext_portstatus) + 1;
		udev->ssp_rate = get_port_ssp_rate(hub->hdev, ext_portstatus);
	} else {
		udev->rx_lanes = 1;
		udev->tx_lanes = 1;
		udev->ssp_rate = USB_SSP_GEN_UNKNOWN;
	}
	if (hub_is_wusb(hub))
		udev->speed = USB_SPEED_WIRELESS;
	else if (udev->ssp_rate != USB_SSP_GEN_UNKNOWN)
		udev->speed = USB_SPEED_SUPER_PLUS;
	else if (hub_is_superspeed(hub->hdev))
		udev->speed = USB_SPEED_SUPER;
	else if (portstatus & USB_PORT_STAT_HIGH_SPEED)
		udev->speed = USB_SPEED_HIGH;
	else if (portstatus & USB_PORT_STAT_LOW_SPEED)
		udev->speed = USB_SPEED_LOW;
	else
		udev->speed = USB_SPEED_FULL;
	return 0;
}

/* Handle port reset and port warm(BH) reset (for USB3 protocol ports) */
static int hub_port_reset(struct usb_hub *hub, int port1,
			struct usb_device *udev, unsigned int delay, bool warm)
{
	int i, status;
	u16 portchange, portstatus;
	struct usb_port *port_dev = hub->ports[port1 - 1];
	int reset_recovery_time;

	if (!hub_is_superspeed(hub->hdev)) {
		if (warm) {
			dev_err(hub->intfdev, "only USB3 hub support "
						"warm reset\n");
			return -EINVAL;
		}
		/* Block EHCI CF initialization during the port reset.
		 * Some companion controllers don't like it when they mix.
		 */
		down_read(&ehci_cf_port_reset_rwsem);
	} else if (!warm) {
		/*
		 * If the caller hasn't explicitly requested a warm reset,
		 * double check and see if one is needed.
		 */
		if (usb_hub_port_status(hub, port1, &portstatus,
					&portchange) == 0)
			if (hub_port_warm_reset_required(hub, port1,
							portstatus))
				warm = true;
	}
	clear_bit(port1, hub->warm_reset_bits);

	/* Reset the port */
	for (i = 0; i < PORT_RESET_TRIES; i++) {
		status = set_port_feature(hub->hdev, port1, (warm ?
					USB_PORT_FEAT_BH_PORT_RESET :
					USB_PORT_FEAT_RESET));
		if (status == -ENODEV) {
			;	/* The hub is gone */
		} else if (status) {
			dev_err(&port_dev->dev,
					"cannot %sreset (err = %d)\n",
					warm ? "warm " : "", status);
		} else {
			status = hub_port_wait_reset(hub, port1, udev, delay,
								warm);
			if (status && status != -ENOTCONN && status != -ENODEV)
				dev_dbg(hub->intfdev,
						"port_wait_reset: err = %d\n",
						status);
		}

		/*
		 * Check for disconnect or reset, and bail out after several
		 * reset attempts to avoid warm reset loop.
		 */
		if (status == 0 || status == -ENOTCONN || status == -ENODEV ||
		    (status == -EBUSY && i == PORT_RESET_TRIES - 1)) {
			usb_clear_port_feature(hub->hdev, port1,
					USB_PORT_FEAT_C_RESET);

			if (!hub_is_superspeed(hub->hdev))
				goto done;

			usb_clear_port_feature(hub->hdev, port1,
					USB_PORT_FEAT_C_BH_PORT_RESET);
			usb_clear_port_feature(hub->hdev, port1,
					USB_PORT_FEAT_C_PORT_LINK_STATE);

			if (udev)
				usb_clear_port_feature(hub->hdev, port1,
					USB_PORT_FEAT_C_CONNECTION);

			/*
			 * If a USB 3.0 device migrates from reset to an error
			 * state, re-issue the warm reset.
			 */
			if (usb_hub_port_status(hub, port1,
					&portstatus, &portchange) < 0)
				goto done;

			if (!hub_port_warm_reset_required(hub, port1,
					portstatus))
				goto done;

			/*
			 * If the port is in SS.Inactive or Compliance Mode, the
			 * hot or warm reset failed.  Try another warm reset.
			 */
			if (!warm) {
				dev_dbg(&port_dev->dev,
						"hot reset failed, warm reset\n");
				warm = true;
			}
		}

		dev_dbg(&port_dev->dev,
				"not enabled, trying %sreset again...\n",
				warm ? "warm " : "");
		delay = HUB_LONG_RESET_TIME;
	}

	dev_err(&port_dev->dev, "Cannot enable. Maybe the USB cable is bad?\n");

done:
	if (status == 0) {
		if (port_dev->quirks & USB_PORT_QUIRK_FAST_ENUM)
			usleep_range(10000, 12000);
		else {
			/* TRSTRCY = 10 ms; plus some extra */
			reset_recovery_time = 10 + 40;

			/* Hub needs extra delay after resetting its port. */
			if (hub->hdev->quirks & USB_QUIRK_HUB_SLOW_RESET)
				reset_recovery_time += 100;

			msleep(reset_recovery_time);
		}

		if (udev) {
			struct usb_hcd *hcd = bus_to_hcd(udev->bus);

			update_devnum(udev, 0);
			/* The xHC may think the device is already reset,
			 * so ignore the status.
			 */
			if (hcd->driver->reset_device)
				hcd->driver->reset_device(hcd, udev);

			usb_set_device_state(udev, USB_STATE_DEFAULT);
		}
	} else {
		if (udev)
			usb_set_device_state(udev, USB_STATE_NOTATTACHED);
	}

	if (!hub_is_superspeed(hub->hdev))
		up_read(&ehci_cf_port_reset_rwsem);

	return status;
}

/*
 * hub_port_stop_enumerate - stop USB enumeration or ignore port events
 * @hub: target hub
 * @port1: port num of the port
 * @retries: port retries number of hub_port_init()
 *
 * Return:
 *    true: ignore port actions/events or give up connection attempts.
 *    false: keep original behavior.
 *
 * This function will be based on retries to check whether the port which is
 * marked with early_stop attribute would stop enumeration or ignore events.
 *
 * Note:
 * This function didn't change anything if early_stop is not set, and it will
 * prevent all connection attempts when early_stop is set and the attempts of
 * the port are more than 1.
 */
static bool hub_port_stop_enumerate(struct usb_hub *hub, int port1, int retries)
{
	struct usb_port *port_dev = hub->ports[port1 - 1];

	if (port_dev->early_stop) {
		if (port_dev->ignore_event)
			return true;

		/*
		 * We want unsuccessful attempts to fail quickly.
		 * Since some devices may need one failure during
		 * port initialization, we allow two tries but no
		 * more.
		 */
		if (retries < 2)
			return false;

		port_dev->ignore_event = 1;
	} else
		port_dev->ignore_event = 0;

	return port_dev->ignore_event;
}

/* Check if a port is power on */
int usb_port_is_power_on(struct usb_hub *hub, unsigned int portstatus)
{
	int ret = 0;

	if (hub_is_superspeed(hub->hdev)) {
		if (portstatus & USB_SS_PORT_STAT_POWER)
			ret = 1;
	} else {
		if (portstatus & USB_PORT_STAT_POWER)
			ret = 1;
	}

	return ret;
}

static void usb_lock_port(struct usb_port *port_dev)
		__acquires(&port_dev->status_lock)
{
	mutex_lock(&port_dev->status_lock);
	__acquire(&port_dev->status_lock);
}

static void usb_unlock_port(struct usb_port *port_dev)
		__releases(&port_dev->status_lock)
{
	mutex_unlock(&port_dev->status_lock);
	__release(&port_dev->status_lock);
}

#ifdef	CONFIG_PM

/* Check if a port is suspended(USB2.0 port) or in U3 state(USB3.0 port) */
static int port_is_suspended(struct usb_hub *hub, unsigned portstatus)
{
	int ret = 0;

	if (hub_is_superspeed(hub->hdev)) {
		if ((portstatus & USB_PORT_STAT_LINK_STATE)
				== USB_SS_PORT_LS_U3)
			ret = 1;
	} else {
		if (portstatus & USB_PORT_STAT_SUSPEND)
			ret = 1;
	}

	return ret;
}

/* Determine whether the device on a port is ready for a normal resume,
 * is ready for a reset-resume, or should be disconnected.
 */
static int check_port_resume_type(struct usb_device *udev,
		struct usb_hub *hub, int port1,
		int status, u16 portchange, u16 portstatus)
{
	struct usb_port *port_dev = hub->ports[port1 - 1];
	int retries = 3;

 retry:
	/* Is a warm reset needed to recover the connection? */
	if (status == 0 && udev->reset_resume
		&& hub_port_warm_reset_required(hub, port1, portstatus)) {
		/* pass */;
	}
	/* Is the device still present? */
	else if (status || port_is_suspended(hub, portstatus) ||
			!usb_port_is_power_on(hub, portstatus)) {
		if (status >= 0)
			status = -ENODEV;
	} else if (!(portstatus & USB_PORT_STAT_CONNECTION)) {
		if (retries--) {
			usleep_range(200, 300);
			status = usb_hub_port_status(hub, port1, &portstatus,
							     &portchange);
			goto retry;
		}
		status = -ENODEV;
	}

	/* Can't do a normal resume if the port isn't enabled,
	 * so try a reset-resume instead.
	 */
	else if (!(portstatus & USB_PORT_STAT_ENABLE) && !udev->reset_resume) {
		if (udev->persist_enabled)
			udev->reset_resume = 1;
		else
			status = -ENODEV;
	}

	if (status) {
		dev_dbg(&port_dev->dev, "status %04x.%04x after resume, %d\n",
				portchange, portstatus, status);
	} else if (udev->reset_resume) {

		/* Late port handoff can set status-change bits */
		if (portchange & USB_PORT_STAT_C_CONNECTION)
			usb_clear_port_feature(hub->hdev, port1,
					USB_PORT_FEAT_C_CONNECTION);
		if (portchange & USB_PORT_STAT_C_ENABLE)
			usb_clear_port_feature(hub->hdev, port1,
					USB_PORT_FEAT_C_ENABLE);

		/*
		 * Whatever made this reset-resume necessary may have
		 * turned on the port1 bit in hub->change_bits.  But after
		 * a successful reset-resume we want the bit to be clear;
		 * if it was on it would indicate that something happened
		 * following the reset-resume.
		 */
		clear_bit(port1, hub->change_bits);
	}

	return status;
}

int usb_disable_ltm(struct usb_device *udev)
{
	struct usb_hcd *hcd = bus_to_hcd(udev->bus);

	/* Check if the roothub and device supports LTM. */
	if (!usb_device_supports_ltm(hcd->self.root_hub) ||
			!usb_device_supports_ltm(udev))
		return 0;

	/* Clear Feature LTM Enable can only be sent if the device is
	 * configured.
	 */
	if (!udev->actconfig)
		return 0;

	return usb_control_msg(udev, usb_sndctrlpipe(udev, 0),
			USB_REQ_CLEAR_FEATURE, USB_RECIP_DEVICE,
			USB_DEVICE_LTM_ENABLE, 0, NULL, 0,
			USB_CTRL_SET_TIMEOUT);
}
EXPORT_SYMBOL_GPL(usb_disable_ltm);

void usb_enable_ltm(struct usb_device *udev)
{
	struct usb_hcd *hcd = bus_to_hcd(udev->bus);

	/* Check if the roothub and device supports LTM. */
	if (!usb_device_supports_ltm(hcd->self.root_hub) ||
			!usb_device_supports_ltm(udev))
		return;

	/* Set Feature LTM Enable can only be sent if the device is
	 * configured.
	 */
	if (!udev->actconfig)
		return;

	usb_control_msg(udev, usb_sndctrlpipe(udev, 0),
			USB_REQ_SET_FEATURE, USB_RECIP_DEVICE,
			USB_DEVICE_LTM_ENABLE, 0, NULL, 0,
			USB_CTRL_SET_TIMEOUT);
}
EXPORT_SYMBOL_GPL(usb_enable_ltm);

/*
 * usb_enable_remote_wakeup - enable remote wakeup for a device
 * @udev: target device
 *
 * For USB-2 devices: Set the device's remote wakeup feature.
 *
 * For USB-3 devices: Assume there's only one function on the device and
 * enable remote wake for the first interface.  FIXME if the interface
 * association descriptor shows there's more than one function.
 */
static int usb_enable_remote_wakeup(struct usb_device *udev)
{
	if (udev->speed < USB_SPEED_SUPER)
		return usb_control_msg(udev, usb_sndctrlpipe(udev, 0),
				USB_REQ_SET_FEATURE, USB_RECIP_DEVICE,
				USB_DEVICE_REMOTE_WAKEUP, 0, NULL, 0,
				USB_CTRL_SET_TIMEOUT);
	else
		return usb_control_msg(udev, usb_sndctrlpipe(udev, 0),
				USB_REQ_SET_FEATURE, USB_RECIP_INTERFACE,
				USB_INTRF_FUNC_SUSPEND,
				USB_INTRF_FUNC_SUSPEND_RW |
					USB_INTRF_FUNC_SUSPEND_LP,
				NULL, 0, USB_CTRL_SET_TIMEOUT);
}

/*
 * usb_disable_remote_wakeup - disable remote wakeup for a device
 * @udev: target device
 *
 * For USB-2 devices: Clear the device's remote wakeup feature.
 *
 * For USB-3 devices: Assume there's only one function on the device and
 * disable remote wake for the first interface.  FIXME if the interface
 * association descriptor shows there's more than one function.
 */
static int usb_disable_remote_wakeup(struct usb_device *udev)
{
	if (udev->speed < USB_SPEED_SUPER)
		return usb_control_msg(udev, usb_sndctrlpipe(udev, 0),
				USB_REQ_CLEAR_FEATURE, USB_RECIP_DEVICE,
				USB_DEVICE_REMOTE_WAKEUP, 0, NULL, 0,
				USB_CTRL_SET_TIMEOUT);
	else
		return usb_control_msg(udev, usb_sndctrlpipe(udev, 0),
				USB_REQ_SET_FEATURE, USB_RECIP_INTERFACE,
				USB_INTRF_FUNC_SUSPEND,	0, NULL, 0,
				USB_CTRL_SET_TIMEOUT);
}

/* Count of wakeup-enabled devices at or below udev */
unsigned usb_wakeup_enabled_descendants(struct usb_device *udev)
{
	struct usb_hub *hub = usb_hub_to_struct_hub(udev);

	return udev->do_remote_wakeup +
			(hub ? hub->wakeup_enabled_descendants : 0);
}
EXPORT_SYMBOL_GPL(usb_wakeup_enabled_descendants);

/*
 * usb_port_suspend - suspend a usb device's upstream port
 * @udev: device that's no longer in active use, not a root hub
 * Context: must be able to sleep; device not locked; pm locks held
 *
 * Suspends a USB device that isn't in active use, conserving power.
 * Devices may wake out of a suspend, if anything important happens,
 * using the remote wakeup mechanism.  They may also be taken out of
 * suspend by the host, using usb_port_resume().  It's also routine
 * to disconnect devices while they are suspended.
 *
 * This only affects the USB hardware for a device; its interfaces
 * (and, for hubs, child devices) must already have been suspended.
 *
 * Selective port suspend reduces power; most suspended devices draw
 * less than 500 uA.  It's also used in OTG, along with remote wakeup.
 * All devices below the suspended port are also suspended.
 *
 * Devices leave suspend state when the host wakes them up.  Some devices
 * also support "remote wakeup", where the device can activate the USB
 * tree above them to deliver data, such as a keypress or packet.  In
 * some cases, this wakes the USB host.
 *
 * Suspending OTG devices may trigger HNP, if that's been enabled
 * between a pair of dual-role devices.  That will change roles, such
 * as from A-Host to A-Peripheral or from B-Host back to B-Peripheral.
 *
 * Devices on USB hub ports have only one "suspend" state, corresponding
 * to ACPI D2, "may cause the device to lose some context".
 * State transitions include:
 *
 *   - suspend, resume ... when the VBUS power link stays live
 *   - suspend, disconnect ... VBUS lost
 *
 * Once VBUS drop breaks the circuit, the port it's using has to go through
 * normal re-enumeration procedures, starting with enabling VBUS power.
 * Other than re-initializing the hub (plug/unplug, except for root hubs),
 * Linux (2.6) currently has NO mechanisms to initiate that:  no hub_wq
 * timer, no SRP, no requests through sysfs.
 *
 * If Runtime PM isn't enabled or used, non-SuperSpeed devices may not get
 * suspended until their bus goes into global suspend (i.e., the root
 * hub is suspended).  Nevertheless, we change @udev->state to
 * USB_STATE_SUSPENDED as this is the device's "logical" state.  The actual
 * upstream port setting is stored in @udev->port_is_suspended.
 *
 * Returns 0 on success, else negative errno.
 */
int usb_port_suspend(struct usb_device *udev, pm_message_t msg)
{
	struct usb_hub	*hub = usb_hub_to_struct_hub(udev->parent);
	struct usb_port *port_dev = hub->ports[udev->portnum - 1];
	int		port1 = udev->portnum;
	int		status;
	bool		really_suspend = true;

	usb_lock_port(port_dev);

	/* enable remote wakeup when appropriate; this lets the device
	 * wake up the upstream hub (including maybe the root hub).
	 *
	 * NOTE:  OTG devices may issue remote wakeup (or SRP) even when
	 * we don't explicitly enable it here.
	 */
	if (udev->do_remote_wakeup) {
		status = usb_enable_remote_wakeup(udev);
		if (status) {
			dev_dbg(&udev->dev, "won't remote wakeup, status %d\n",
					status);
			/* bail if autosuspend is requested */
			if (PMSG_IS_AUTO(msg))
				goto err_wakeup;
		}
	}

	/* disable USB2 hardware LPM */
	usb_disable_usb2_hardware_lpm(udev);

	if (usb_disable_ltm(udev)) {
		dev_err(&udev->dev, "Failed to disable LTM before suspend\n");
		status = -ENOMEM;
		if (PMSG_IS_AUTO(msg))
			goto err_ltm;
	}

	/* see 7.1.7.6 */
	if (hub_is_superspeed(hub->hdev))
		status = hub_set_port_link_state(hub, port1, USB_SS_PORT_LS_U3);

	/*
	 * For system suspend, we do not need to enable the suspend feature
	 * on individual USB-2 ports.  The devices will automatically go
	 * into suspend a few ms after the root hub stops sending packets.
	 * The USB 2.0 spec calls this "global suspend".
	 *
	 * However, many USB hubs have a bug: They don't relay wakeup requests
	 * from a downstream port if the port's suspend feature isn't on.
	 * Therefore we will turn on the suspend feature if udev or any of its
	 * descendants is enabled for remote wakeup.
	 */
	else if (PMSG_IS_AUTO(msg) || usb_wakeup_enabled_descendants(udev) > 0)
		status = set_port_feature(hub->hdev, port1,
				USB_PORT_FEAT_SUSPEND);
	else {
		really_suspend = false;
		status = 0;
	}
	if (status) {
		/* Check if the port has been suspended for the timeout case
		 * to prevent the suspended port from incorrect handling.
		 */
		if (status == -ETIMEDOUT) {
			int ret;
			u16 portstatus, portchange;

			portstatus = portchange = 0;
			ret = usb_hub_port_status(hub, port1, &portstatus,
					&portchange);

			dev_dbg(&port_dev->dev,
				"suspend timeout, status %04x\n", portstatus);

			if (ret == 0 && port_is_suspended(hub, portstatus)) {
				status = 0;
				goto suspend_done;
			}
		}

		dev_dbg(&port_dev->dev, "can't suspend, status %d\n", status);

		/* Try to enable USB3 LTM again */
		usb_enable_ltm(udev);
 err_ltm:
		/* Try to enable USB2 hardware LPM again */
		usb_enable_usb2_hardware_lpm(udev);

		if (udev->do_remote_wakeup)
			(void) usb_disable_remote_wakeup(udev);
 err_wakeup:

		/* System sleep transitions should never fail */
		if (!PMSG_IS_AUTO(msg))
			status = 0;
	} else {
 suspend_done:
		dev_dbg(&udev->dev, "usb %ssuspend, wakeup %d\n",
				(PMSG_IS_AUTO(msg) ? "auto-" : ""),
				udev->do_remote_wakeup);
		if (really_suspend) {
			udev->port_is_suspended = 1;

			/* device has up to 10 msec to fully suspend */
			msleep(10);
		}
		usb_set_device_state(udev, USB_STATE_SUSPENDED);
	}

	if (status == 0 && !udev->do_remote_wakeup && udev->persist_enabled
			&& test_and_clear_bit(port1, hub->child_usage_bits))
		pm_runtime_put_sync(&port_dev->dev);

	usb_mark_last_busy(hub->hdev);

	usb_unlock_port(port_dev);
	return status;
}

/*
 * If the USB "suspend" state is in use (rather than "global suspend"),
 * many devices will be individually taken out of suspend state using
 * special "resume" signaling.  This routine kicks in shortly after
 * hardware resume signaling is finished, either because of selective
 * resume (by host) or remote wakeup (by device) ... now see what changed
 * in the tree that's rooted at this device.
 *
 * If @udev->reset_resume is set then the device is reset before the
 * status check is done.
 */
static int finish_port_resume(struct usb_device *udev)
{
	int	status = 0;
	u16	devstatus = 0;

	/* caller owns the udev device lock */
	dev_dbg(&udev->dev, "%s\n",
		udev->reset_resume ? "finish reset-resume" : "finish resume");

	/* usb ch9 identifies four variants of SUSPENDED, based on what
	 * state the device resumes to.  Linux currently won't see the
	 * first two on the host side; they'd be inside hub_port_init()
	 * during many timeouts, but hub_wq can't suspend until later.
	 */
	usb_set_device_state(udev, udev->actconfig
			? USB_STATE_CONFIGURED
			: USB_STATE_ADDRESS);

	/* 10.5.4.5 says not to reset a suspended port if the attached
	 * device is enabled for remote wakeup.  Hence the reset
	 * operation is carried out here, after the port has been
	 * resumed.
	 */
	if (udev->reset_resume) {
		/*
		 * If the device morphs or switches modes when it is reset,
		 * we don't want to perform a reset-resume.  We'll fail the
		 * resume, which will cause a logical disconnect, and then
		 * the device will be rediscovered.
		 */
 retry_reset_resume:
		if (udev->quirks & USB_QUIRK_RESET)
			status = -ENODEV;
		else
			status = usb_reset_and_verify_device(udev);
	}

	/* 10.5.4.5 says be sure devices in the tree are still there.
	 * For now let's assume the device didn't go crazy on resume,
	 * and device drivers will know about any resume quirks.
	 */
	if (status == 0) {
		devstatus = 0;
		status = usb_get_std_status(udev, USB_RECIP_DEVICE, 0, &devstatus);

		/* If a normal resume failed, try doing a reset-resume */
		if (status && !udev->reset_resume && udev->persist_enabled) {
			dev_dbg(&udev->dev, "retry with reset-resume\n");
			udev->reset_resume = 1;
			goto retry_reset_resume;
		}
	}

	if (status) {
		dev_dbg(&udev->dev, "gone after usb resume? status %d\n",
				status);
	/*
	 * There are a few quirky devices which violate the standard
	 * by claiming to have remote wakeup enabled after a reset,
	 * which crash if the feature is cleared, hence check for
	 * udev->reset_resume
	 */
	} else if (udev->actconfig && !udev->reset_resume) {
		if (udev->speed < USB_SPEED_SUPER) {
			if (devstatus & (1 << USB_DEVICE_REMOTE_WAKEUP))
				status = usb_disable_remote_wakeup(udev);
		} else {
			status = usb_get_std_status(udev, USB_RECIP_INTERFACE, 0,
					&devstatus);
			if (!status && devstatus & (USB_INTRF_STAT_FUNC_RW_CAP
					| USB_INTRF_STAT_FUNC_RW))
				status = usb_disable_remote_wakeup(udev);
		}

		if (status)
			dev_dbg(&udev->dev,
				"disable remote wakeup, status %d\n",
				status);
		status = 0;
	}
	return status;
}

/*
 * There are some SS USB devices which take longer time for link training.
 * XHCI specs 4.19.4 says that when Link training is successful, port
 * sets CCS bit to 1. So if SW reads port status before successful link
 * training, then it will not find device to be present.
 * USB Analyzer log with such buggy devices show that in some cases
 * device switch on the RX termination after long delay of host enabling
 * the VBUS. In few other cases it has been seen that device fails to
 * negotiate link training in first attempt. It has been
 * reported till now that few devices take as long as 2000 ms to train
 * the link after host enabling its VBUS and termination. Following
 * routine implements a 2000 ms timeout for link training. If in a case
 * link trains before timeout, loop will exit earlier.
 *
 * There are also some 2.0 hard drive based devices and 3.0 thumb
 * drives that, when plugged into a 2.0 only port, take a long
 * time to set CCS after VBUS enable.
 *
 * FIXME: If a device was connected before suspend, but was removed
 * while system was asleep, then the loop in the following routine will
 * only exit at timeout.
 *
 * This routine should only be called when persist is enabled.
 */
static int wait_for_connected(struct usb_device *udev,
		struct usb_hub *hub, int port1,
		u16 *portchange, u16 *portstatus)
{
	int status = 0, delay_ms = 0;

	while (delay_ms < 2000) {
		if (status || *portstatus & USB_PORT_STAT_CONNECTION)
			break;
		if (!usb_port_is_power_on(hub, *portstatus)) {
			status = -ENODEV;
			break;
		}
		msleep(20);
		delay_ms += 20;
		status = usb_hub_port_status(hub, port1, portstatus, portchange);
	}
	dev_dbg(&udev->dev, "Waited %dms for CONNECT\n", delay_ms);
	return status;
}

/*
 * usb_port_resume - re-activate a suspended usb device's upstream port
 * @udev: device to re-activate, not a root hub
 * Context: must be able to sleep; device not locked; pm locks held
 *
 * This will re-activate the suspended device, increasing power usage
 * while letting drivers communicate again with its endpoints.
 * USB resume explicitly guarantees that the power session between
 * the host and the device is the same as it was when the device
 * suspended.
 *
 * If @udev->reset_resume is set then this routine won't check that the
 * port is still enabled.  Furthermore, finish_port_resume() above will
 * reset @udev.  The end result is that a broken power session can be
 * recovered and @udev will appear to persist across a loss of VBUS power.
 *
 * For example, if a host controller doesn't maintain VBUS suspend current
 * during a system sleep or is reset when the system wakes up, all the USB
 * power sessions below it will be broken.  This is especially troublesome
 * for mass-storage devices containing mounted filesystems, since the
 * device will appear to have disconnected and all the memory mappings
 * to it will be lost.  Using the USB_PERSIST facility, the device can be
 * made to appear as if it had not disconnected.
 *
 * This facility can be dangerous.  Although usb_reset_and_verify_device() makes
 * every effort to insure that the same device is present after the
 * reset as before, it cannot provide a 100% guarantee.  Furthermore it's
 * quite possible for a device to remain unaltered but its media to be
 * changed.  If the user replaces a flash memory card while the system is
 * asleep, he will have only himself to blame when the filesystem on the
 * new card is corrupted and the system crashes.
 *
 * Returns 0 on success, else negative errno.
 */
int usb_port_resume(struct usb_device *udev, pm_message_t msg)
{
	struct usb_hub	*hub = usb_hub_to_struct_hub(udev->parent);
	struct usb_port *port_dev = hub->ports[udev->portnum  - 1];
	int		port1 = udev->portnum;
	int		status;
	u16		portchange, portstatus;

	if (!test_and_set_bit(port1, hub->child_usage_bits)) {
		status = pm_runtime_resume_and_get(&port_dev->dev);
		if (status < 0) {
			dev_dbg(&udev->dev, "can't resume usb port, status %d\n",
					status);
			return status;
		}
	}

	usb_lock_port(port_dev);

	/* Skip the initial Clear-Suspend step for a remote wakeup */
	status = usb_hub_port_status(hub, port1, &portstatus, &portchange);
	if (status == 0 && !port_is_suspended(hub, portstatus)) {
		if (portchange & USB_PORT_STAT_C_SUSPEND)
			pm_wakeup_event(&udev->dev, 0);
		goto SuspendCleared;
	}

	/* see 7.1.7.7; affects power usage, but not budgeting */
	if (hub_is_superspeed(hub->hdev))
		status = hub_set_port_link_state(hub, port1, USB_SS_PORT_LS_U0);
	else
		status = usb_clear_port_feature(hub->hdev,
				port1, USB_PORT_FEAT_SUSPEND);
	if (status) {
		dev_dbg(&port_dev->dev, "can't resume, status %d\n", status);
	} else {
		/* drive resume for USB_RESUME_TIMEOUT msec */
		dev_dbg(&udev->dev, "usb %sresume\n",
				(PMSG_IS_AUTO(msg) ? "auto-" : ""));
		msleep(USB_RESUME_TIMEOUT);

		/* Virtual root hubs can trigger on GET_PORT_STATUS to
		 * stop resume signaling.  Then finish the resume
		 * sequence.
		 */
		status = usb_hub_port_status(hub, port1, &portstatus, &portchange);
	}

 SuspendCleared:
	if (status == 0) {
		udev->port_is_suspended = 0;
		if (hub_is_superspeed(hub->hdev)) {
			if (portchange & USB_PORT_STAT_C_LINK_STATE)
				usb_clear_port_feature(hub->hdev, port1,
					USB_PORT_FEAT_C_PORT_LINK_STATE);
		} else {
			if (portchange & USB_PORT_STAT_C_SUSPEND)
				usb_clear_port_feature(hub->hdev, port1,
						USB_PORT_FEAT_C_SUSPEND);
		}

		/* TRSMRCY = 10 msec */
		msleep(10);
	}

	if (udev->persist_enabled)
		status = wait_for_connected(udev, hub, port1, &portchange,
				&portstatus);

	status = check_port_resume_type(udev,
			hub, port1, status, portchange, portstatus);
	if (status == 0)
		status = finish_port_resume(udev);
	if (status < 0) {
		dev_dbg(&udev->dev, "can't resume, status %d\n", status);
		hub_port_logical_disconnect(hub, port1);
	} else  {
		/* Try to enable USB2 hardware LPM */
		usb_enable_usb2_hardware_lpm(udev);

		/* Try to enable USB3 LTM */
		usb_enable_ltm(udev);
	}

	usb_unlock_port(port_dev);

	return status;
}

int usb_remote_wakeup(struct usb_device *udev)
{
	int	status = 0;

	usb_lock_device(udev);
	if (udev->state == USB_STATE_SUSPENDED) {
		dev_dbg(&udev->dev, "usb %sresume\n", "wakeup-");
		status = usb_autoresume_device(udev);
		if (status == 0) {
			/* Let the drivers do their thing, then... */
			usb_autosuspend_device(udev);
		}
	}
	usb_unlock_device(udev);
	return status;
}

/* Returns 1 if there was a remote wakeup and a connect status change. */
static int hub_handle_remote_wakeup(struct usb_hub *hub, unsigned int port,
		u16 portstatus, u16 portchange)
		__must_hold(&port_dev->status_lock)
{
	struct usb_port *port_dev = hub->ports[port - 1];
	struct usb_device *hdev;
	struct usb_device *udev;
	int connect_change = 0;
	u16 link_state;
	int ret;

	hdev = hub->hdev;
	udev = port_dev->child;
	if (!hub_is_superspeed(hdev)) {
		if (!(portchange & USB_PORT_STAT_C_SUSPEND))
			return 0;
		usb_clear_port_feature(hdev, port, USB_PORT_FEAT_C_SUSPEND);
	} else {
		link_state = portstatus & USB_PORT_STAT_LINK_STATE;
		if (!udev || udev->state != USB_STATE_SUSPENDED ||
				(link_state != USB_SS_PORT_LS_U0 &&
				 link_state != USB_SS_PORT_LS_U1 &&
				 link_state != USB_SS_PORT_LS_U2))
			return 0;
	}

	if (udev) {
		/* TRSMRCY = 10 msec */
		msleep(10);

		usb_unlock_port(port_dev);
		ret = usb_remote_wakeup(udev);
		usb_lock_port(port_dev);
		if (ret < 0)
			connect_change = 1;
	} else {
		ret = -ENODEV;
		hub_port_disable(hub, port, 1);
	}
	dev_dbg(&port_dev->dev, "resume, status %d\n", ret);
	return connect_change;
}

static int check_ports_changed(struct usb_hub *hub)
{
	int port1;

	for (port1 = 1; port1 <= hub->hdev->maxchild; ++port1) {
		u16 portstatus, portchange;
		int status;

		status = usb_hub_port_status(hub, port1, &portstatus, &portchange);
		if (!status && portchange)
			return 1;
	}
	return 0;
}

static int hub_suspend(struct usb_interface *intf, pm_message_t msg)
{
	struct usb_hub		*hub = usb_get_intfdata(intf);
	struct usb_device	*hdev = hub->hdev;
	unsigned		port1;

	/*
	 * Warn if children aren't already suspended.
	 * Also, add up the number of wakeup-enabled descendants.
	 */
	hub->wakeup_enabled_descendants = 0;
	for (port1 = 1; port1 <= hdev->maxchild; port1++) {
		struct usb_port *port_dev = hub->ports[port1 - 1];
		struct usb_device *udev = port_dev->child;

		if (udev && udev->can_submit) {
			dev_warn(&port_dev->dev, "device %s not suspended yet\n",
					dev_name(&udev->dev));
			if (PMSG_IS_AUTO(msg))
				return -EBUSY;
		}
		if (udev)
			hub->wakeup_enabled_descendants +=
					usb_wakeup_enabled_descendants(udev);
	}

	if (hdev->do_remote_wakeup && hub->quirk_check_port_auto_suspend) {
		/* check if there are changes pending on hub ports */
		if (check_ports_changed(hub)) {
			if (PMSG_IS_AUTO(msg))
				return -EBUSY;
			pm_wakeup_event(&hdev->dev, 2000);
		}
	}

	if (hub_is_superspeed(hdev) && hdev->do_remote_wakeup) {
		/* Enable hub to send remote wakeup for all ports. */
		for (port1 = 1; port1 <= hdev->maxchild; port1++) {
			set_port_feature(hdev,
					 port1 |
					 USB_PORT_FEAT_REMOTE_WAKE_CONNECT |
					 USB_PORT_FEAT_REMOTE_WAKE_DISCONNECT |
					 USB_PORT_FEAT_REMOTE_WAKE_OVER_CURRENT,
					 USB_PORT_FEAT_REMOTE_WAKE_MASK);
		}
	}

	dev_dbg(&intf->dev, "%s\n", __func__);

	/* stop hub_wq and related activity */
	hub_quiesce(hub, HUB_SUSPEND);
	return 0;
}

/* Report wakeup requests from the ports of a resuming root hub */
static void report_wakeup_requests(struct usb_hub *hub)
{
	struct usb_device	*hdev = hub->hdev;
	struct usb_device	*udev;
	struct usb_hcd		*hcd;
	unsigned long		resuming_ports;
	int			i;

	if (hdev->parent)
		return;		/* Not a root hub */

	hcd = bus_to_hcd(hdev->bus);
	if (hcd->driver->get_resuming_ports) {

		/*
		 * The get_resuming_ports() method returns a bitmap (origin 0)
		 * of ports which have started wakeup signaling but have not
		 * yet finished resuming.  During system resume we will
		 * resume all the enabled ports, regardless of any wakeup
		 * signals, which means the wakeup requests would be lost.
		 * To prevent this, report them to the PM core here.
		 */
		resuming_ports = hcd->driver->get_resuming_ports(hcd);
		for (i = 0; i < hdev->maxchild; ++i) {
			if (test_bit(i, &resuming_ports)) {
				udev = hub->ports[i]->child;
				if (udev)
					pm_wakeup_event(&udev->dev, 0);
			}
		}
	}
}

static int hub_resume(struct usb_interface *intf)
{
	struct usb_hub *hub = usb_get_intfdata(intf);

	dev_dbg(&intf->dev, "%s\n", __func__);
	hub_activate(hub, HUB_RESUME);

	/*
	 * This should be called only for system resume, not runtime resume.
	 * We can't tell the difference here, so some wakeup requests will be
	 * reported at the wrong time or more than once.  This shouldn't
	 * matter much, so long as they do get reported.
	 */
	report_wakeup_requests(hub);
	return 0;
}

static int hub_reset_resume(struct usb_interface *intf)
{
	struct usb_hub *hub = usb_get_intfdata(intf);

	dev_dbg(&intf->dev, "%s\n", __func__);
	hub_activate(hub, HUB_RESET_RESUME);
	return 0;
}

/**
 * usb_root_hub_lost_power - called by HCD if the root hub lost Vbus power
 * @rhdev: struct usb_device for the root hub
 *
 * The USB host controller driver calls this function when its root hub
 * is resumed and Vbus power has been interrupted or the controller
 * has been reset.  The routine marks @rhdev as having lost power.
 * When the hub driver is resumed it will take notice and carry out
 * power-session recovery for all the "USB-PERSIST"-enabled child devices;
 * the others will be disconnected.
 */
void usb_root_hub_lost_power(struct usb_device *rhdev)
{
	dev_notice(&rhdev->dev, "root hub lost power or was reset\n");
	rhdev->reset_resume = 1;
}
EXPORT_SYMBOL_GPL(usb_root_hub_lost_power);

static const char * const usb3_lpm_names[]  = {
	"U0",
	"U1",
	"U2",
	"U3",
};

/*
 * Send a Set SEL control transfer to the device, prior to enabling
 * device-initiated U1 or U2.  This lets the device know the exit latencies from
 * the time the device initiates a U1 or U2 exit, to the time it will receive a
 * packet from the host.
 *
 * This function will fail if the SEL or PEL values for udev are greater than
 * the maximum allowed values for the link state to be enabled.
 */
static int usb_req_set_sel(struct usb_device *udev)
{
	struct usb_set_sel_req *sel_values;
	unsigned long long u1_sel;
	unsigned long long u1_pel;
	unsigned long long u2_sel;
	unsigned long long u2_pel;
	int ret;

	if (!udev->parent || udev->speed < USB_SPEED_SUPER || !udev->lpm_capable)
		return 0;

	/* Convert SEL and PEL stored in ns to us */
	u1_sel = DIV_ROUND_UP(udev->u1_params.sel, 1000);
	u1_pel = DIV_ROUND_UP(udev->u1_params.pel, 1000);
	u2_sel = DIV_ROUND_UP(udev->u2_params.sel, 1000);
	u2_pel = DIV_ROUND_UP(udev->u2_params.pel, 1000);

	/*
	 * Make sure that the calculated SEL and PEL values for the link
	 * state we're enabling aren't bigger than the max SEL/PEL
	 * value that will fit in the SET SEL control transfer.
	 * Otherwise the device would get an incorrect idea of the exit
	 * latency for the link state, and could start a device-initiated
	 * U1/U2 when the exit latencies are too high.
	 */
	if (u1_sel > USB3_LPM_MAX_U1_SEL_PEL ||
	    u1_pel > USB3_LPM_MAX_U1_SEL_PEL ||
	    u2_sel > USB3_LPM_MAX_U2_SEL_PEL ||
	    u2_pel > USB3_LPM_MAX_U2_SEL_PEL) {
		dev_dbg(&udev->dev, "Device-initiated U1/U2 disabled due to long SEL or PEL\n");
		return -EINVAL;
	}

	/*
	 * usb_enable_lpm() can be called as part of a failed device reset,
	 * which may be initiated by an error path of a mass storage driver.
	 * Therefore, use GFP_NOIO.
	 */
	sel_values = kmalloc(sizeof *(sel_values), GFP_NOIO);
	if (!sel_values)
		return -ENOMEM;

	sel_values->u1_sel = u1_sel;
	sel_values->u1_pel = u1_pel;
	sel_values->u2_sel = cpu_to_le16(u2_sel);
	sel_values->u2_pel = cpu_to_le16(u2_pel);

	ret = usb_control_msg(udev, usb_sndctrlpipe(udev, 0),
			USB_REQ_SET_SEL,
			USB_RECIP_DEVICE,
			0, 0,
			sel_values, sizeof *(sel_values),
			USB_CTRL_SET_TIMEOUT);
	kfree(sel_values);

	if (ret > 0)
		udev->lpm_devinit_allow = 1;

	return ret;
}

/*
 * Enable or disable device-initiated U1 or U2 transitions.
 */
static int usb_set_device_initiated_lpm(struct usb_device *udev,
		enum usb3_link_state state, bool enable)
{
	int ret;
	int feature;

	switch (state) {
	case USB3_LPM_U1:
		feature = USB_DEVICE_U1_ENABLE;
		break;
	case USB3_LPM_U2:
		feature = USB_DEVICE_U2_ENABLE;
		break;
	default:
		dev_warn(&udev->dev, "%s: Can't %s non-U1 or U2 state.\n",
				__func__, enable ? "enable" : "disable");
		return -EINVAL;
	}

	if (udev->state != USB_STATE_CONFIGURED) {
		dev_dbg(&udev->dev, "%s: Can't %s %s state "
				"for unconfigured device.\n",
				__func__, enable ? "enable" : "disable",
				usb3_lpm_names[state]);
		return 0;
	}

	if (enable) {
		/*
		 * Now send the control transfer to enable device-initiated LPM
		 * for either U1 or U2.
		 */
		ret = usb_control_msg(udev, usb_sndctrlpipe(udev, 0),
				USB_REQ_SET_FEATURE,
				USB_RECIP_DEVICE,
				feature,
				0, NULL, 0,
				USB_CTRL_SET_TIMEOUT);
	} else {
		ret = usb_control_msg(udev, usb_sndctrlpipe(udev, 0),
				USB_REQ_CLEAR_FEATURE,
				USB_RECIP_DEVICE,
				feature,
				0, NULL, 0,
				USB_CTRL_SET_TIMEOUT);
	}
	if (ret < 0) {
		dev_warn(&udev->dev, "%s of device-initiated %s failed.\n",
				enable ? "Enable" : "Disable",
				usb3_lpm_names[state]);
		return -EBUSY;
	}
	return 0;
}

static int usb_set_lpm_timeout(struct usb_device *udev,
		enum usb3_link_state state, int timeout)
{
	int ret;
	int feature;

	switch (state) {
	case USB3_LPM_U1:
		feature = USB_PORT_FEAT_U1_TIMEOUT;
		break;
	case USB3_LPM_U2:
		feature = USB_PORT_FEAT_U2_TIMEOUT;
		break;
	default:
		dev_warn(&udev->dev, "%s: Can't set timeout for non-U1 or U2 state.\n",
				__func__);
		return -EINVAL;
	}

	if (state == USB3_LPM_U1 && timeout > USB3_LPM_U1_MAX_TIMEOUT &&
			timeout != USB3_LPM_DEVICE_INITIATED) {
		dev_warn(&udev->dev, "Failed to set %s timeout to 0x%x, "
				"which is a reserved value.\n",
				usb3_lpm_names[state], timeout);
		return -EINVAL;
	}

	ret = set_port_feature(udev->parent,
			USB_PORT_LPM_TIMEOUT(timeout) | udev->portnum,
			feature);
	if (ret < 0) {
		dev_warn(&udev->dev, "Failed to set %s timeout to 0x%x,"
				"error code %i\n", usb3_lpm_names[state],
				timeout, ret);
		return -EBUSY;
	}
	if (state == USB3_LPM_U1)
		udev->u1_params.timeout = timeout;
	else
		udev->u2_params.timeout = timeout;
	return 0;
}

/*
 * Don't allow device intiated U1/U2 if the system exit latency + one bus
 * interval is greater than the minimum service interval of any active
 * periodic endpoint. See USB 3.2 section 9.4.9
 */
static bool usb_device_may_initiate_lpm(struct usb_device *udev,
					enum usb3_link_state state)
{
	unsigned int sel;		/* us */
	int i, j;

	if (!udev->lpm_devinit_allow)
		return false;

	if (state == USB3_LPM_U1)
		sel = DIV_ROUND_UP(udev->u1_params.sel, 1000);
	else if (state == USB3_LPM_U2)
		sel = DIV_ROUND_UP(udev->u2_params.sel, 1000);
	else
		return false;

	for (i = 0; i < udev->actconfig->desc.bNumInterfaces; i++) {
		struct usb_interface *intf;
		struct usb_endpoint_descriptor *desc;
		unsigned int interval;

		intf = udev->actconfig->interface[i];
		if (!intf)
			continue;

		for (j = 0; j < intf->cur_altsetting->desc.bNumEndpoints; j++) {
			desc = &intf->cur_altsetting->endpoint[j].desc;

			if (usb_endpoint_xfer_int(desc) ||
			    usb_endpoint_xfer_isoc(desc)) {
				interval = (1 << (desc->bInterval - 1)) * 125;
				if (sel + 125 > interval)
					return false;
			}
		}
	}
	return true;
}

/*
 * Enable the hub-initiated U1/U2 idle timeouts, and enable device-initiated
 * U1/U2 entry.
 *
 * We will attempt to enable U1 or U2, but there are no guarantees that the
 * control transfers to set the hub timeout or enable device-initiated U1/U2
 * will be successful.
 *
 * If the control transfer to enable device-initiated U1/U2 entry fails, then
 * hub-initiated U1/U2 will be disabled.
 *
 * If we cannot set the parent hub U1/U2 timeout, we attempt to let the xHCI
 * driver know about it.  If that call fails, it should be harmless, and just
 * take up more slightly more bus bandwidth for unnecessary U1/U2 exit latency.
 */
static void usb_enable_link_state(struct usb_hcd *hcd, struct usb_device *udev,
		enum usb3_link_state state)
{
	int timeout;
	__u8 u1_mel;
	__le16 u2_mel;

	/* Skip if the device BOS descriptor couldn't be read */
	if (!udev->bos)
		return;

	u1_mel = udev->bos->ss_cap->bU1devExitLat;
	u2_mel = udev->bos->ss_cap->bU2DevExitLat;

	/* If the device says it doesn't have *any* exit latency to come out of
	 * U1 or U2, it's probably lying.  Assume it doesn't implement that link
	 * state.
	 */
	if ((state == USB3_LPM_U1 && u1_mel == 0) ||
			(state == USB3_LPM_U2 && u2_mel == 0))
		return;

	/* We allow the host controller to set the U1/U2 timeout internally
	 * first, so that it can change its schedule to account for the
	 * additional latency to send data to a device in a lower power
	 * link state.
	 */
	timeout = hcd->driver->enable_usb3_lpm_timeout(hcd, udev, state);

	/* xHCI host controller doesn't want to enable this LPM state. */
	if (timeout == 0)
		return;

	if (timeout < 0) {
		dev_warn(&udev->dev, "Could not enable %s link state, "
				"xHCI error %i.\n", usb3_lpm_names[state],
				timeout);
		return;
	}

	if (usb_set_lpm_timeout(udev, state, timeout)) {
		/* If we can't set the parent hub U1/U2 timeout,
		 * device-initiated LPM won't be allowed either, so let the xHCI
		 * host know that this link state won't be enabled.
		 */
		hcd->driver->disable_usb3_lpm_timeout(hcd, udev, state);
		return;
	}

	/* Only a configured device will accept the Set Feature
	 * U1/U2_ENABLE
	 */
	if (udev->actconfig &&
	    usb_device_may_initiate_lpm(udev, state)) {
		if (usb_set_device_initiated_lpm(udev, state, true)) {
			/*
			 * Request to enable device initiated U1/U2 failed,
			 * better to turn off lpm in this case.
			 */
			usb_set_lpm_timeout(udev, state, 0);
			hcd->driver->disable_usb3_lpm_timeout(hcd, udev, state);
			return;
		}
	}

	if (state == USB3_LPM_U1)
		udev->usb3_lpm_u1_enabled = 1;
	else if (state == USB3_LPM_U2)
		udev->usb3_lpm_u2_enabled = 1;
}
/*
 * Disable the hub-initiated U1/U2 idle timeouts, and disable device-initiated
 * U1/U2 entry.
 *
 * If this function returns -EBUSY, the parent hub will still allow U1/U2 entry.
 * If zero is returned, the parent will not allow the link to go into U1/U2.
 *
 * If zero is returned, device-initiated U1/U2 entry may still be enabled, but
 * it won't have an effect on the bus link state because the parent hub will
 * still disallow device-initiated U1/U2 entry.
 *
 * If zero is returned, the xHCI host controller may still think U1/U2 entry is
 * possible.  The result will be slightly more bus bandwidth will be taken up
 * (to account for U1/U2 exit latency), but it should be harmless.
 */
static int usb_disable_link_state(struct usb_hcd *hcd, struct usb_device *udev,
		enum usb3_link_state state)
{
	switch (state) {
	case USB3_LPM_U1:
	case USB3_LPM_U2:
		break;
	default:
		dev_warn(&udev->dev, "%s: Can't disable non-U1 or U2 state.\n",
				__func__);
		return -EINVAL;
	}

	if (usb_set_lpm_timeout(udev, state, 0))
		return -EBUSY;

	usb_set_device_initiated_lpm(udev, state, false);

	if (hcd->driver->disable_usb3_lpm_timeout(hcd, udev, state))
		dev_warn(&udev->dev, "Could not disable xHCI %s timeout, "
				"bus schedule bandwidth may be impacted.\n",
				usb3_lpm_names[state]);

	/* As soon as usb_set_lpm_timeout(0) return 0, hub initiated LPM
	 * is disabled. Hub will disallows link to enter U1/U2 as well,
	 * even device is initiating LPM. Hence LPM is disabled if hub LPM
	 * timeout set to 0, no matter device-initiated LPM is disabled or
	 * not.
	 */
	if (state == USB3_LPM_U1)
		udev->usb3_lpm_u1_enabled = 0;
	else if (state == USB3_LPM_U2)
		udev->usb3_lpm_u2_enabled = 0;

	return 0;
}

/*
 * Disable hub-initiated and device-initiated U1 and U2 entry.
 * Caller must own the bandwidth_mutex.
 *
 * This will call usb_enable_lpm() on failure, which will decrement
 * lpm_disable_count, and will re-enable LPM if lpm_disable_count reaches zero.
 */
int usb_disable_lpm(struct usb_device *udev)
{
	struct usb_hcd *hcd;

	if (!udev || !udev->parent ||
			udev->speed < USB_SPEED_SUPER ||
			!udev->lpm_capable ||
			udev->state < USB_STATE_CONFIGURED)
		return 0;

	hcd = bus_to_hcd(udev->bus);
	if (!hcd || !hcd->driver->disable_usb3_lpm_timeout)
		return 0;

	udev->lpm_disable_count++;
	if ((udev->u1_params.timeout == 0 && udev->u2_params.timeout == 0))
		return 0;

	/* If LPM is enabled, attempt to disable it. */
	if (usb_disable_link_state(hcd, udev, USB3_LPM_U1))
		goto enable_lpm;
	if (usb_disable_link_state(hcd, udev, USB3_LPM_U2))
		goto enable_lpm;

	return 0;

enable_lpm:
	usb_enable_lpm(udev);
	return -EBUSY;
}
EXPORT_SYMBOL_GPL(usb_disable_lpm);

/* Grab the bandwidth_mutex before calling usb_disable_lpm() */
int usb_unlocked_disable_lpm(struct usb_device *udev)
{
	struct usb_hcd *hcd = bus_to_hcd(udev->bus);
	int ret;

	if (!hcd)
		return -EINVAL;

	mutex_lock(hcd->bandwidth_mutex);
	ret = usb_disable_lpm(udev);
	mutex_unlock(hcd->bandwidth_mutex);

	return ret;
}
EXPORT_SYMBOL_GPL(usb_unlocked_disable_lpm);

/*
 * Attempt to enable device-initiated and hub-initiated U1 and U2 entry.  The
 * xHCI host policy may prevent U1 or U2 from being enabled.
 *
 * Other callers may have disabled link PM, so U1 and U2 entry will be disabled
 * until the lpm_disable_count drops to zero.  Caller must own the
 * bandwidth_mutex.
 */
void usb_enable_lpm(struct usb_device *udev)
{
	struct usb_hcd *hcd;
	struct usb_hub *hub;
	struct usb_port *port_dev;

	if (!udev || !udev->parent ||
			udev->speed < USB_SPEED_SUPER ||
			!udev->lpm_capable ||
			udev->state < USB_STATE_CONFIGURED)
		return;

	udev->lpm_disable_count--;
	hcd = bus_to_hcd(udev->bus);
	/* Double check that we can both enable and disable LPM.
	 * Device must be configured to accept set feature U1/U2 timeout.
	 */
	if (!hcd || !hcd->driver->enable_usb3_lpm_timeout ||
			!hcd->driver->disable_usb3_lpm_timeout)
		return;

	if (udev->lpm_disable_count > 0)
		return;

	hub = usb_hub_to_struct_hub(udev->parent);
	if (!hub)
		return;

	port_dev = hub->ports[udev->portnum - 1];

	if (port_dev->usb3_lpm_u1_permit)
		usb_enable_link_state(hcd, udev, USB3_LPM_U1);

	if (port_dev->usb3_lpm_u2_permit)
		usb_enable_link_state(hcd, udev, USB3_LPM_U2);
}
EXPORT_SYMBOL_GPL(usb_enable_lpm);

/* Grab the bandwidth_mutex before calling usb_enable_lpm() */
void usb_unlocked_enable_lpm(struct usb_device *udev)
{
	struct usb_hcd *hcd = bus_to_hcd(udev->bus);

	if (!hcd)
		return;

	mutex_lock(hcd->bandwidth_mutex);
	usb_enable_lpm(udev);
	mutex_unlock(hcd->bandwidth_mutex);
}
EXPORT_SYMBOL_GPL(usb_unlocked_enable_lpm);

/* usb3 devices use U3 for disabled, make sure remote wakeup is disabled */
static void hub_usb3_port_prepare_disable(struct usb_hub *hub,
					  struct usb_port *port_dev)
{
	struct usb_device *udev = port_dev->child;
	int ret;

	if (udev && udev->port_is_suspended && udev->do_remote_wakeup) {
		ret = hub_set_port_link_state(hub, port_dev->portnum,
					      USB_SS_PORT_LS_U0);
		if (!ret) {
			msleep(USB_RESUME_TIMEOUT);
			ret = usb_disable_remote_wakeup(udev);
		}
		if (ret)
			dev_warn(&udev->dev,
				 "Port disable: can't disable remote wake\n");
		udev->do_remote_wakeup = 0;
	}
}

#else	/* CONFIG_PM */

#define hub_suspend		NULL
#define hub_resume		NULL
#define hub_reset_resume	NULL

static inline void hub_usb3_port_prepare_disable(struct usb_hub *hub,
						 struct usb_port *port_dev) { }

int usb_disable_lpm(struct usb_device *udev)
{
	return 0;
}
EXPORT_SYMBOL_GPL(usb_disable_lpm);

void usb_enable_lpm(struct usb_device *udev) { }
EXPORT_SYMBOL_GPL(usb_enable_lpm);

int usb_unlocked_disable_lpm(struct usb_device *udev)
{
	return 0;
}
EXPORT_SYMBOL_GPL(usb_unlocked_disable_lpm);

void usb_unlocked_enable_lpm(struct usb_device *udev) { }
EXPORT_SYMBOL_GPL(usb_unlocked_enable_lpm);

int usb_disable_ltm(struct usb_device *udev)
{
	return 0;
}
EXPORT_SYMBOL_GPL(usb_disable_ltm);

void usb_enable_ltm(struct usb_device *udev) { }
EXPORT_SYMBOL_GPL(usb_enable_ltm);

static int hub_handle_remote_wakeup(struct usb_hub *hub, unsigned int port,
		u16 portstatus, u16 portchange)
{
	return 0;
}

static int usb_req_set_sel(struct usb_device *udev)
{
	return 0;
}

#endif	/* CONFIG_PM */

/*
 * USB-3 does not have a similar link state as USB-2 that will avoid negotiating
 * a connection with a plugged-in cable but will signal the host when the cable
 * is unplugged. Disable remote wake and set link state to U3 for USB-3 devices
 */
static int hub_port_disable(struct usb_hub *hub, int port1, int set_state)
{
	struct usb_port *port_dev = hub->ports[port1 - 1];
	struct usb_device *hdev = hub->hdev;
	int ret = 0;

	if (!hub->error) {
		if (hub_is_superspeed(hub->hdev)) {
			hub_usb3_port_prepare_disable(hub, port_dev);
			ret = hub_set_port_link_state(hub, port_dev->portnum,
						      USB_SS_PORT_LS_U3);
		} else {
			ret = usb_clear_port_feature(hdev, port1,
					USB_PORT_FEAT_ENABLE);
		}
	}
	if (port_dev->child && set_state)
		usb_set_device_state(port_dev->child, USB_STATE_NOTATTACHED);
	if (ret && ret != -ENODEV)
		dev_err(&port_dev->dev, "cannot disable (err = %d)\n", ret);
	return ret;
}

/*
 * usb_port_disable - disable a usb device's upstream port
 * @udev: device to disable
 * Context: @udev locked, must be able to sleep.
 *
 * Disables a USB device that isn't in active use.
 */
int usb_port_disable(struct usb_device *udev)
{
	struct usb_hub *hub = usb_hub_to_struct_hub(udev->parent);

	return hub_port_disable(hub, udev->portnum, 0);
}

/* USB 2.0 spec, 7.1.7.3 / fig 7-29:
 *
 * Between connect detection and reset signaling there must be a delay
 * of 100ms at least for debounce and power-settling.  The corresponding
 * timer shall restart whenever the downstream port detects a disconnect.
 *
 * Apparently there are some bluetooth and irda-dongles and a number of
 * low-speed devices for which this debounce period may last over a second.
 * Not covered by the spec - but easy to deal with.
 *
 * This implementation uses a 1500ms total debounce timeout; if the
 * connection isn't stable by then it returns -ETIMEDOUT.  It checks
 * every 25ms for transient disconnects.  When the port status has been
 * unchanged for 100ms it returns the port status.
 */
int hub_port_debounce(struct usb_hub *hub, int port1, bool must_be_connected)
{
	int ret;
	u16 portchange, portstatus;
	unsigned connection = 0xffff;
	int total_time, stable_time = 0;
	struct usb_port *port_dev = hub->ports[port1 - 1];

	for (total_time = 0; ; total_time += HUB_DEBOUNCE_STEP) {
		ret = usb_hub_port_status(hub, port1, &portstatus, &portchange);
		if (ret < 0)
			return ret;

		if (!(portchange & USB_PORT_STAT_C_CONNECTION) &&
		     (portstatus & USB_PORT_STAT_CONNECTION) == connection) {
			if (!must_be_connected ||
			     (connection == USB_PORT_STAT_CONNECTION))
				stable_time += HUB_DEBOUNCE_STEP;
			if (stable_time >= HUB_DEBOUNCE_STABLE)
				break;
		} else {
			stable_time = 0;
			connection = portstatus & USB_PORT_STAT_CONNECTION;
		}

		if (portchange & USB_PORT_STAT_C_CONNECTION) {
			usb_clear_port_feature(hub->hdev, port1,
					USB_PORT_FEAT_C_CONNECTION);
		}

		if (total_time >= HUB_DEBOUNCE_TIMEOUT)
			break;
		msleep(HUB_DEBOUNCE_STEP);
	}

	dev_dbg(&port_dev->dev, "debounce total %dms stable %dms status 0x%x\n",
			total_time, stable_time, portstatus);

	if (stable_time < HUB_DEBOUNCE_STABLE)
		return -ETIMEDOUT;
	return portstatus;
}

void usb_ep0_reinit(struct usb_device *udev)
{
	usb_disable_endpoint(udev, 0 + USB_DIR_IN, true);
	usb_disable_endpoint(udev, 0 + USB_DIR_OUT, true);
	usb_enable_endpoint(udev, &udev->ep0, true);
}
EXPORT_SYMBOL_GPL(usb_ep0_reinit);

#define usb_sndaddr0pipe()	(PIPE_CONTROL << 30)
#define usb_rcvaddr0pipe()	((PIPE_CONTROL << 30) | USB_DIR_IN)

static int hub_set_address(struct usb_device *udev, int devnum)
{
	int retval;
	struct usb_hcd *hcd = bus_to_hcd(udev->bus);

	/*
	 * The host controller will choose the device address,
	 * instead of the core having chosen it earlier
	 */
	if (!hcd->driver->address_device && devnum <= 1)
		return -EINVAL;
	if (udev->state == USB_STATE_ADDRESS)
		return 0;
	if (udev->state != USB_STATE_DEFAULT)
		return -EINVAL;
	if (hcd->driver->address_device)
		retval = hcd->driver->address_device(hcd, udev);
	else
		retval = usb_control_msg(udev, usb_sndaddr0pipe(),
				USB_REQ_SET_ADDRESS, 0, devnum, 0,
				NULL, 0, USB_CTRL_SET_TIMEOUT);
	if (retval == 0) {
		update_devnum(udev, devnum);
		/* Device now using proper address. */
		usb_set_device_state(udev, USB_STATE_ADDRESS);
		usb_ep0_reinit(udev);
	}
	return retval;
}

/*
 * There are reports of USB 3.0 devices that say they support USB 2.0 Link PM
 * when they're plugged into a USB 2.0 port, but they don't work when LPM is
 * enabled.
 *
 * Only enable USB 2.0 Link PM if the port is internal (hardwired), or the
 * device says it supports the new USB 2.0 Link PM errata by setting the BESL
 * support bit in the BOS descriptor.
 */
static void hub_set_initial_usb2_lpm_policy(struct usb_device *udev)
{
	struct usb_hub *hub = usb_hub_to_struct_hub(udev->parent);
	int connect_type = USB_PORT_CONNECT_TYPE_UNKNOWN;

	if (!udev->usb2_hw_lpm_capable || !udev->bos)
		return;

	if (hub)
		connect_type = hub->ports[udev->portnum - 1]->connect_type;

	if ((udev->bos->ext_cap->bmAttributes & cpu_to_le32(USB_BESL_SUPPORT)) ||
			connect_type == USB_PORT_CONNECT_TYPE_HARD_WIRED) {
		udev->usb2_hw_lpm_allowed = 1;
		usb_enable_usb2_hardware_lpm(udev);
	}
}

static int hub_enable_device(struct usb_device *udev)
{
	struct usb_hcd *hcd = bus_to_hcd(udev->bus);

	if (!hcd->driver->enable_device)
		return 0;
	if (udev->state == USB_STATE_ADDRESS)
		return 0;
	if (udev->state != USB_STATE_DEFAULT)
		return -EINVAL;

	return hcd->driver->enable_device(hcd, udev);
}

/*
 * Get the bMaxPacketSize0 value during initialization by reading the
 * device's device descriptor.  Since we don't already know this value,
 * the transfer is unsafe and it ignores I/O errors, only testing for
 * reasonable received values.
 *
 * For "old scheme" initialization, size will be 8 so we read just the
 * start of the device descriptor, which should work okay regardless of
 * the actual bMaxPacketSize0 value.  For "new scheme" initialization,
 * size will be 64 (and buf will point to a sufficiently large buffer),
 * which might not be kosher according to the USB spec but it's what
 * Windows does and what many devices expect.
 *
 * Returns: bMaxPacketSize0 or a negative error code.
 */
static int get_bMaxPacketSize0(struct usb_device *udev,
		struct usb_device_descriptor *buf, int size, bool first_time)
{
	int i, rc;

	/*
	 * Retry on all errors; some devices are flakey.
	 * 255 is for WUSB devices, we actually need to use
	 * 512 (WUSB1.0[4.8.1]).
	 */
	for (i = 0; i < GET_MAXPACKET0_TRIES; ++i) {
		/* Start with invalid values in case the transfer fails */
		buf->bDescriptorType = buf->bMaxPacketSize0 = 0;
		rc = usb_control_msg(udev, usb_rcvaddr0pipe(),
				USB_REQ_GET_DESCRIPTOR, USB_DIR_IN,
				USB_DT_DEVICE << 8, 0,
				buf, size,
				initial_descriptor_timeout);
		switch (buf->bMaxPacketSize0) {
		case 8: case 16: case 32: case 64: case 9:
			if (buf->bDescriptorType == USB_DT_DEVICE) {
				rc = buf->bMaxPacketSize0;
				break;
			}
			fallthrough;
		default:
			if (rc >= 0)
				rc = -EPROTO;
			break;
		}

		/*
		 * Some devices time out if they are powered on
		 * when already connected. They need a second
		 * reset, so return early. But only on the first
		 * attempt, lest we get into a time-out/reset loop.
		 */
		if (rc > 0 || (rc == -ETIMEDOUT && first_time &&
				udev->speed > USB_SPEED_FULL))
			break;
	}
	return rc;
}

#define GET_DESCRIPTOR_BUFSIZE	64

/* Reset device, (re)assign address, get device descriptor.
 * Device connection must be stable, no more debouncing needed.
 * Returns device in USB_STATE_ADDRESS, except on error.
 *
 * If this is called for an already-existing device (as part of
 * usb_reset_and_verify_device), the caller must own the device lock and
 * the port lock.  For a newly detected device that is not accessible
 * through any global pointers, it's not necessary to lock the device,
 * but it is still necessary to lock the port.
 *
 * For a newly detected device, @dev_descr must be NULL.  The device
 * descriptor retrieved from the device will then be stored in
 * @udev->descriptor.  For an already existing device, @dev_descr
 * must be non-NULL.  The device descriptor will be stored there,
 * not in @udev->descriptor, because descriptors for registered
 * devices are meant to be immutable.
 */
static int
hub_port_init(struct usb_hub *hub, struct usb_device *udev, int port1,
		int retry_counter, struct usb_device_descriptor *dev_descr)
{
	struct usb_device	*hdev = hub->hdev;
	struct usb_hcd		*hcd = bus_to_hcd(hdev->bus);
	struct usb_port		*port_dev = hub->ports[port1 - 1];
	int			retries, operations, retval, i;
	unsigned		delay = HUB_SHORT_RESET_TIME;
	enum usb_device_speed	oldspeed = udev->speed;
	const char		*speed;
	int			devnum = udev->devnum;
	const char		*driver_name;
	bool			do_new_scheme;
	const bool		initial = !dev_descr;
	int			maxp0;
	struct usb_device_descriptor	*buf, *descr;

	buf = kmalloc(GET_DESCRIPTOR_BUFSIZE, GFP_NOIO);
	if (!buf)
		return -ENOMEM;

	/* root hub ports have a slightly longer reset period
	 * (from USB 2.0 spec, section 7.1.7.5)
	 */
	if (!hdev->parent) {
		delay = HUB_ROOT_RESET_TIME;
		if (port1 == hdev->bus->otg_port)
			hdev->bus->b_hnp_enable = 0;
	}

	/* Some low speed devices have problems with the quick delay, so */
	/*  be a bit pessimistic with those devices. RHbug #23670 */
	if (oldspeed == USB_SPEED_LOW)
		delay = HUB_LONG_RESET_TIME;

	/* Reset the device; full speed may morph to high speed */
	/* FIXME a USB 2.0 device may morph into SuperSpeed on reset. */
	retval = hub_port_reset(hub, port1, udev, delay, false);
	if (retval < 0)		/* error or disconnect */
		goto fail;
	/* success, speed is known */

	retval = -ENODEV;

	/* Don't allow speed changes at reset, except usb 3.0 to faster */
	if (oldspeed != USB_SPEED_UNKNOWN && oldspeed != udev->speed &&
	    !(oldspeed == USB_SPEED_SUPER && udev->speed > oldspeed)) {
		dev_dbg(&udev->dev, "device reset changed speed!\n");
		goto fail;
	}
	oldspeed = udev->speed;

	if (initial) {
		/* USB 2.0 section 5.5.3 talks about ep0 maxpacket ...
		 * it's fixed size except for full speed devices.
		 * For Wireless USB devices, ep0 max packet is always 512 (tho
		 * reported as 0xff in the device descriptor). WUSB1.0[4.8.1].
		 */
		switch (udev->speed) {
		case USB_SPEED_SUPER_PLUS:
		case USB_SPEED_SUPER:
		case USB_SPEED_WIRELESS:	/* fixed at 512 */
			udev->ep0.desc.wMaxPacketSize = cpu_to_le16(512);
			break;
		case USB_SPEED_HIGH:		/* fixed at 64 */
			udev->ep0.desc.wMaxPacketSize = cpu_to_le16(64);
			break;
		case USB_SPEED_FULL:		/* 8, 16, 32, or 64 */
			/* to determine the ep0 maxpacket size, try to read
			 * the device descriptor to get bMaxPacketSize0 and
			 * then correct our initial guess.
			 */
			udev->ep0.desc.wMaxPacketSize = cpu_to_le16(64);
			break;
		case USB_SPEED_LOW:		/* fixed at 8 */
			udev->ep0.desc.wMaxPacketSize = cpu_to_le16(8);
			break;
		default:
			goto fail;
		}
	}

	if (udev->speed == USB_SPEED_WIRELESS)
		speed = "variable speed Wireless";
	else
		speed = usb_speed_string(udev->speed);

	/*
	 * The controller driver may be NULL if the controller device
	 * is the middle device between platform device and roothub.
	 * This middle device may not need a device driver due to
	 * all hardware control can be at platform device driver, this
	 * platform device is usually a dual-role USB controller device.
	 */
	if (udev->bus->controller->driver)
		driver_name = udev->bus->controller->driver->name;
	else
		driver_name = udev->bus->sysdev->driver->name;

	if (udev->speed < USB_SPEED_SUPER)
		dev_info(&udev->dev,
				"%s %s USB device number %d using %s\n",
				(initial ? "new" : "reset"), speed,
				devnum, driver_name);

	if (initial) {
		/* Set up TT records, if needed  */
		if (hdev->tt) {
			udev->tt = hdev->tt;
			udev->ttport = hdev->ttport;
		} else if (udev->speed != USB_SPEED_HIGH
				&& hdev->speed == USB_SPEED_HIGH) {
			if (!hub->tt.hub) {
				dev_err(&udev->dev, "parent hub has no TT\n");
				retval = -EINVAL;
				goto fail;
			}
			udev->tt = &hub->tt;
			udev->ttport = port1;
		}
	}

	/* Why interleave GET_DESCRIPTOR and SET_ADDRESS this way?
	 * Because device hardware and firmware is sometimes buggy in
	 * this area, and this is how Linux has done it for ages.
	 * Change it cautiously.
	 *
	 * NOTE:  If use_new_scheme() is true we will start by issuing
	 * a 64-byte GET_DESCRIPTOR request.  This is what Windows does,
	 * so it may help with some non-standards-compliant devices.
	 * Otherwise we start with SET_ADDRESS and then try to read the
	 * first 8 bytes of the device descriptor to get the ep0 maxpacket
	 * value.
	 */
	do_new_scheme = use_new_scheme(udev, retry_counter, port_dev);

	for (retries = 0; retries < GET_DESCRIPTOR_TRIES; (++retries, msleep(100))) {
		if (hub_port_stop_enumerate(hub, port1, retries)) {
			retval = -ENODEV;
			break;
		}

		if (do_new_scheme) {
			retval = hub_enable_device(udev);
			if (retval < 0) {
				dev_err(&udev->dev,
					"hub failed to enable device, error %d\n",
					retval);
				goto fail;
			}

			maxp0 = get_bMaxPacketSize0(udev, buf,
					GET_DESCRIPTOR_BUFSIZE, retries == 0);
			if (maxp0 > 0 && !initial &&
					maxp0 != udev->descriptor.bMaxPacketSize0) {
				dev_err(&udev->dev, "device reset changed ep0 maxpacket size!\n");
				retval = -ENODEV;
				goto fail;
			}

			retval = hub_port_reset(hub, port1, udev, delay, false);
			if (retval < 0)		/* error or disconnect */
				goto fail;
			if (oldspeed != udev->speed) {
				dev_dbg(&udev->dev,
					"device reset changed speed!\n");
				retval = -ENODEV;
				goto fail;
			}
			if (maxp0 < 0) {
				if (maxp0 != -ENODEV)
					dev_err(&udev->dev, "device descriptor read/64, error %d\n",
							maxp0);
				retval = maxp0;
				continue;
			}
		}

		/*
		 * If device is WUSB, we already assigned an
		 * unauthorized address in the Connect Ack sequence;
		 * authorization will assign the final address.
		 */
		if (udev->wusb == 0) {
			for (operations = 0; operations < SET_ADDRESS_TRIES; ++operations) {
				retval = hub_set_address(udev, devnum);
				if (retval >= 0)
					break;
				msleep(200);
			}
			if (retval < 0) {
				if (retval != -ENODEV)
					dev_err(&udev->dev, "device not accepting address %d, error %d\n",
							devnum, retval);
				goto fail;
			}
			if (udev->speed >= USB_SPEED_SUPER) {
				devnum = udev->devnum;
				dev_info(&udev->dev,
						"%s SuperSpeed%s%s USB device number %d using %s\n",
						(udev->config) ? "reset" : "new",
					 (udev->speed == USB_SPEED_SUPER_PLUS) ?
							" Plus" : "",
					 (udev->ssp_rate == USB_SSP_GEN_2x2) ?
							" Gen 2x2" :
					 (udev->ssp_rate == USB_SSP_GEN_2x1) ?
							" Gen 2x1" :
					 (udev->ssp_rate == USB_SSP_GEN_1x2) ?
							" Gen 1x2" : "",
					 devnum, driver_name);
			}

			/* cope with hardware quirkiness:
			 *  - let SET_ADDRESS settle, some device hardware wants it
			 *  - read ep0 maxpacket even for high and low speed,
			 */
			msleep(10);
			if (do_new_scheme)
				break;
		}

		/* !do_new_scheme || wusb */
		maxp0 = get_bMaxPacketSize0(udev, buf, 8, retries == 0);
		if (maxp0 < 0) {
			retval = maxp0;
			if (retval != -ENODEV)
				dev_err(&udev->dev,
					"device descriptor read/8, error %d\n",
					retval);
		} else {
			u32 delay;

			if (!initial && maxp0 != udev->descriptor.bMaxPacketSize0) {
				dev_err(&udev->dev, "device reset changed ep0 maxpacket size!\n");
				retval = -ENODEV;
				goto fail;
			}

			delay = udev->parent->hub_delay;
			udev->hub_delay = min_t(u32, delay,
						USB_TP_TRANSMISSION_DELAY_MAX);
			retval = usb_set_isoch_delay(udev);
			if (retval) {
				dev_dbg(&udev->dev,
					"Failed set isoch delay, error %d\n",
					retval);
				retval = 0;
			}
			break;
		}
	}
	if (retval)
		goto fail;

	/*
	 * Check the ep0 maxpacket guess and correct it if necessary.
	 * maxp0 is the value stored in the device descriptor;
	 * i is the value it encodes (logarithmic for SuperSpeed or greater).
	 */
	i = maxp0;
	if (udev->speed >= USB_SPEED_SUPER) {
		if (maxp0 <= 16)
			i = 1 << maxp0;
		else
			i = 0;		/* Invalid */
	}
	if (usb_endpoint_maxp(&udev->ep0.desc) == i) {
		;	/* Initial ep0 maxpacket guess is right */
	} else if ((udev->speed == USB_SPEED_FULL ||
				udev->speed == USB_SPEED_HIGH) &&
			(i == 8 || i == 16 || i == 32 || i == 64)) {
		/* Initial guess is wrong; use the descriptor's value */
		if (udev->speed == USB_SPEED_FULL)
			dev_dbg(&udev->dev, "ep0 maxpacket = %d\n", i);
		else
			dev_warn(&udev->dev, "Using ep0 maxpacket: %d\n", i);
		udev->ep0.desc.wMaxPacketSize = cpu_to_le16(i);
		usb_ep0_reinit(udev);
	} else {
		/* Initial guess is wrong and descriptor's value is invalid */
		dev_err(&udev->dev, "Invalid ep0 maxpacket: %d\n", maxp0);
		retval = -EMSGSIZE;
		goto fail;
	}

	descr = usb_get_device_descriptor(udev);
	if (IS_ERR(descr)) {
		retval = PTR_ERR(descr);
		if (retval != -ENODEV)
			dev_err(&udev->dev, "device descriptor read/all, error %d\n",
					retval);
		goto fail;
	}
	if (initial)
		udev->descriptor = *descr;
	else
		*dev_descr = *descr;
	kfree(descr);

	/*
	 * Some superspeed devices have finished the link training process
	 * and attached to a superspeed hub port, but the device descriptor
	 * got from those devices show they aren't superspeed devices. Warm
	 * reset the port attached by the devices can fix them.
	 */
	if ((udev->speed >= USB_SPEED_SUPER) &&
			(le16_to_cpu(udev->descriptor.bcdUSB) < 0x0300)) {
		dev_err(&udev->dev, "got a wrong device descriptor, warm reset device\n");
		hub_port_reset(hub, port1, udev, HUB_BH_RESET_TIME, true);
		retval = -EINVAL;
		goto fail;
	}

	usb_detect_quirks(udev);

	if (udev->wusb == 0 && le16_to_cpu(udev->descriptor.bcdUSB) >= 0x0201) {
		retval = usb_get_bos_descriptor(udev);
		if (!retval) {
			udev->lpm_capable = usb_device_supports_lpm(udev);
			udev->lpm_disable_count = 1;
			usb_set_lpm_parameters(udev);
			usb_req_set_sel(udev);
		}
	}

	retval = 0;
	/* notify HCD that we have a device connected and addressed */
	if (hcd->driver->update_device)
		hcd->driver->update_device(hcd, udev);
	hub_set_initial_usb2_lpm_policy(udev);
fail:
	if (retval) {
		hub_port_disable(hub, port1, 0);
		update_devnum(udev, devnum);	/* for disconnect processing */
	}
	kfree(buf);
	return retval;
}

static void
check_highspeed(struct usb_hub *hub, struct usb_device *udev, int port1)
{
	struct usb_qualifier_descriptor	*qual;
	int				status;

	if (udev->quirks & USB_QUIRK_DEVICE_QUALIFIER)
		return;

	qual = kmalloc(sizeof *qual, GFP_KERNEL);
	if (qual == NULL)
		return;

	status = usb_get_descriptor(udev, USB_DT_DEVICE_QUALIFIER, 0,
			qual, sizeof *qual);
	if (status == sizeof *qual) {
		dev_info(&udev->dev, "not running at top speed; "
			"connect to a high speed hub\n");
		/* hub LEDs are probably harder to miss than syslog */
		if (hub->has_indicators) {
			hub->indicator[port1-1] = INDICATOR_GREEN_BLINK;
			queue_delayed_work(system_power_efficient_wq,
					&hub->leds, 0);
		}
	}
	kfree(qual);
}

static unsigned
hub_power_remaining(struct usb_hub *hub)
{
	struct usb_device *hdev = hub->hdev;
	int remaining;
	int port1;

	if (!hub->limited_power)
		return 0;

	remaining = hdev->bus_mA - hub->descriptor->bHubContrCurrent;
	for (port1 = 1; port1 <= hdev->maxchild; ++port1) {
		struct usb_port *port_dev = hub->ports[port1 - 1];
		struct usb_device *udev = port_dev->child;
		unsigned unit_load;
		int delta;

		if (!udev)
			continue;
		if (hub_is_superspeed(udev))
			unit_load = 150;
		else
			unit_load = 100;

		/*
		 * Unconfigured devices may not use more than one unit load,
		 * or 8mA for OTG ports
		 */
		if (udev->actconfig)
			delta = usb_get_max_power(udev, udev->actconfig);
		else if (port1 != udev->bus->otg_port || hdev->parent)
			delta = unit_load;
		else
			delta = 8;
		if (delta > hub->mA_per_port)
			dev_warn(&port_dev->dev, "%dmA is over %umA budget!\n",
					delta, hub->mA_per_port);
		remaining -= delta;
	}
	if (remaining < 0) {
		dev_warn(hub->intfdev, "%dmA over power budget!\n",
			-remaining);
		remaining = 0;
	}
	return remaining;
}


static int descriptors_changed(struct usb_device *udev,
		struct usb_device_descriptor *new_device_descriptor,
		struct usb_host_bos *old_bos)
{
	int		changed = 0;
	unsigned	index;
	unsigned	serial_len = 0;
	unsigned	len;
	unsigned	old_length;
	int		length;
	char		*buf;

	if (memcmp(&udev->descriptor, new_device_descriptor,
			sizeof(*new_device_descriptor)) != 0)
		return 1;

	if ((old_bos && !udev->bos) || (!old_bos && udev->bos))
		return 1;
	if (udev->bos) {
		len = le16_to_cpu(udev->bos->desc->wTotalLength);
		if (len != le16_to_cpu(old_bos->desc->wTotalLength))
			return 1;
		if (memcmp(udev->bos->desc, old_bos->desc, len))
			return 1;
	}

	/* Since the idVendor, idProduct, and bcdDevice values in the
	 * device descriptor haven't changed, we will assume the
	 * Manufacturer and Product strings haven't changed either.
	 * But the SerialNumber string could be different (e.g., a
	 * different flash card of the same brand).
	 */
	if (udev->serial)
		serial_len = strlen(udev->serial) + 1;

	len = serial_len;
	for (index = 0; index < udev->descriptor.bNumConfigurations; index++) {
		old_length = le16_to_cpu(udev->config[index].desc.wTotalLength);
		len = max(len, old_length);
	}

	buf = kmalloc(len, GFP_NOIO);
	if (!buf)
		/* assume the worst */
		return 1;

	for (index = 0; index < udev->descriptor.bNumConfigurations; index++) {
		old_length = le16_to_cpu(udev->config[index].desc.wTotalLength);
		length = usb_get_descriptor(udev, USB_DT_CONFIG, index, buf,
				old_length);
		if (length != old_length) {
			dev_dbg(&udev->dev, "config index %d, error %d\n",
					index, length);
			changed = 1;
			break;
		}
		if (memcmp(buf, udev->rawdescriptors[index], old_length)
				!= 0) {
			dev_dbg(&udev->dev, "config index %d changed (#%d)\n",
				index,
				((struct usb_config_descriptor *) buf)->
					bConfigurationValue);
			changed = 1;
			break;
		}
	}

	if (!changed && serial_len) {
		length = usb_string(udev, udev->descriptor.iSerialNumber,
				buf, serial_len);
		if (length + 1 != serial_len) {
			dev_dbg(&udev->dev, "serial string error %d\n",
					length);
			changed = 1;
		} else if (memcmp(buf, udev->serial, length) != 0) {
			dev_dbg(&udev->dev, "serial string changed\n");
			changed = 1;
		}
	}

	kfree(buf);
	return changed;
}

static void hub_port_connect(struct usb_hub *hub, int port1, u16 portstatus,
		u16 portchange)
{
	int status = -ENODEV;
	int i;
	unsigned unit_load;
	struct usb_device *hdev = hub->hdev;
	struct usb_hcd *hcd = bus_to_hcd(hdev->bus);
	struct usb_port *port_dev = hub->ports[port1 - 1];
	struct usb_device *udev = port_dev->child;
	static int unreliable_port = -1;
	bool retry_locked;

	/* Disconnect any existing devices under this port */
	if (udev) {
		if (hcd->usb_phy && !hdev->parent)
			usb_phy_notify_disconnect(hcd->usb_phy, udev->speed);
		usb_disconnect(&port_dev->child);
	}

	/* We can forget about a "removed" device when there's a physical
	 * disconnect or the connect status changes.
	 */
	if (!(portstatus & USB_PORT_STAT_CONNECTION) ||
			(portchange & USB_PORT_STAT_C_CONNECTION))
		clear_bit(port1, hub->removed_bits);

	if (portchange & (USB_PORT_STAT_C_CONNECTION |
				USB_PORT_STAT_C_ENABLE)) {
		status = hub_port_debounce_be_stable(hub, port1);
		if (status < 0) {
			if (status != -ENODEV &&
				port1 != unreliable_port &&
				printk_ratelimit())
				dev_err(&port_dev->dev, "connect-debounce failed\n");
			portstatus &= ~USB_PORT_STAT_CONNECTION;
			unreliable_port = port1;
		} else {
			portstatus = status;
		}
	}

	/* Return now if debouncing failed or nothing is connected or
	 * the device was "removed".
	 */
	if (!(portstatus & USB_PORT_STAT_CONNECTION) ||
			test_bit(port1, hub->removed_bits)) {

		/*
		 * maybe switch power back on (e.g. root hub was reset)
		 * but only if the port isn't owned by someone else.
		 */
		if (hub_is_port_power_switchable(hub)
				&& !usb_port_is_power_on(hub, portstatus)
				&& !port_dev->port_owner)
			set_port_feature(hdev, port1, USB_PORT_FEAT_POWER);

		if (portstatus & USB_PORT_STAT_ENABLE)
			goto done;
		return;
	}
	if (hub_is_superspeed(hub->hdev))
		unit_load = 150;
	else
		unit_load = 100;

	status = 0;

	for (i = 0; i < PORT_INIT_TRIES; i++) {
		if (hub_port_stop_enumerate(hub, port1, i)) {
			status = -ENODEV;
			break;
		}

		usb_lock_port(port_dev);
		mutex_lock(hcd->address0_mutex);
		retry_locked = true;
		/* reallocate for each attempt, since references
		 * to the previous one can escape in various ways
		 */
		udev = usb_alloc_dev(hdev, hdev->bus, port1);
		if (!udev) {
			dev_err(&port_dev->dev,
					"couldn't allocate usb_device\n");
			mutex_unlock(hcd->address0_mutex);
			usb_unlock_port(port_dev);
			goto done;
		}

		usb_set_device_state(udev, USB_STATE_POWERED);
		udev->bus_mA = hub->mA_per_port;
		udev->level = hdev->level + 1;
		udev->wusb = hub_is_wusb(hub);

		/* Devices connected to SuperSpeed hubs are USB 3.0 or later */
		if (hub_is_superspeed(hub->hdev))
			udev->speed = USB_SPEED_SUPER;
		else
			udev->speed = USB_SPEED_UNKNOWN;

		choose_devnum(udev);
		if (udev->devnum <= 0) {
			status = -ENOTCONN;	/* Don't retry */
			goto loop;
		}

		/* reset (non-USB 3.0 devices) and get descriptor */
		status = hub_port_init(hub, udev, port1, i, NULL);
		if (status < 0)
			goto loop;

		mutex_unlock(hcd->address0_mutex);
		usb_unlock_port(port_dev);
		retry_locked = false;

		if (udev->quirks & USB_QUIRK_DELAY_INIT)
			msleep(2000);

		/* consecutive bus-powered hubs aren't reliable; they can
		 * violate the voltage drop budget.  if the new child has
		 * a "powered" LED, users should notice we didn't enable it
		 * (without reading syslog), even without per-port LEDs
		 * on the parent.
		 */
		if (udev->descriptor.bDeviceClass == USB_CLASS_HUB
				&& udev->bus_mA <= unit_load) {
			u16	devstat;

			status = usb_get_std_status(udev, USB_RECIP_DEVICE, 0,
					&devstat);
			if (status) {
				dev_dbg(&udev->dev, "get status %d ?\n", status);
				goto loop_disable;
			}
			if ((devstat & (1 << USB_DEVICE_SELF_POWERED)) == 0) {
				dev_err(&udev->dev,
					"can't connect bus-powered hub "
					"to this port\n");
				if (hub->has_indicators) {
					hub->indicator[port1-1] =
						INDICATOR_AMBER_BLINK;
					queue_delayed_work(
						system_power_efficient_wq,
						&hub->leds, 0);
				}
				status = -ENOTCONN;	/* Don't retry */
				goto loop_disable;
			}
		}

		/* check for devices running slower than they could */
		if (le16_to_cpu(udev->descriptor.bcdUSB) >= 0x0200
				&& udev->speed == USB_SPEED_FULL
				&& highspeed_hubs != 0)
			check_highspeed(hub, udev, port1);

		/* Store the parent's children[] pointer.  At this point
		 * udev becomes globally accessible, although presumably
		 * no one will look at it until hdev is unlocked.
		 */
		status = 0;

		mutex_lock(&usb_port_peer_mutex);

		/* We mustn't add new devices if the parent hub has
		 * been disconnected; we would race with the
		 * recursively_mark_NOTATTACHED() routine.
		 */
		spin_lock_irq(&device_state_lock);
		if (hdev->state == USB_STATE_NOTATTACHED)
			status = -ENOTCONN;
		else
			port_dev->child = udev;
		spin_unlock_irq(&device_state_lock);
		mutex_unlock(&usb_port_peer_mutex);

		/* Run it through the hoops (find a driver, etc) */
		if (!status) {
			status = usb_new_device(udev);
			if (status) {
				mutex_lock(&usb_port_peer_mutex);
				spin_lock_irq(&device_state_lock);
				port_dev->child = NULL;
				spin_unlock_irq(&device_state_lock);
				mutex_unlock(&usb_port_peer_mutex);
			} else {
				if (hcd->usb_phy && !hdev->parent)
					usb_phy_notify_connect(hcd->usb_phy,
							udev->speed);
			}
		}

		if (status)
			goto loop_disable;

		status = hub_power_remaining(hub);
		if (status)
			dev_dbg(hub->intfdev, "%dmA power budget left\n", status);

		return;

loop_disable:
		hub_port_disable(hub, port1, 1);
loop:
		usb_ep0_reinit(udev);
		release_devnum(udev);
		hub_free_dev(udev);
		if (retry_locked) {
			mutex_unlock(hcd->address0_mutex);
			usb_unlock_port(port_dev);
		}
		usb_put_dev(udev);
		if ((status == -ENOTCONN) || (status == -ENOTSUPP))
			break;

		/* When halfway through our retry count, power-cycle the port */
		if (i == (PORT_INIT_TRIES - 1) / 2) {
			dev_info(&port_dev->dev, "attempt power cycle\n");
			usb_hub_set_port_power(hdev, hub, port1, false);
			msleep(2 * hub_power_on_good_delay(hub));
			usb_hub_set_port_power(hdev, hub, port1, true);
			msleep(hub_power_on_good_delay(hub));
		}
	}
	if (hub->hdev->parent ||
			!hcd->driver->port_handed_over ||
			!(hcd->driver->port_handed_over)(hcd, port1)) {
		if (status != -ENOTCONN && status != -ENODEV)
			dev_err(&port_dev->dev,
					"unable to enumerate USB device\n");
	}

done:
	hub_port_disable(hub, port1, 1);
	if (hcd->driver->relinquish_port && !hub->hdev->parent) {
		if (status != -ENOTCONN && status != -ENODEV)
			hcd->driver->relinquish_port(hcd, port1);
	}
}

/* Handle physical or logical connection change events.
 * This routine is called when:
 *	a port connection-change occurs;
 *	a port enable-change occurs (often caused by EMI);
 *	usb_reset_and_verify_device() encounters changed descriptors (as from
 *		a firmware download)
 * caller already locked the hub
 */
static void hub_port_connect_change(struct usb_hub *hub, int port1,
					u16 portstatus, u16 portchange)
		__must_hold(&port_dev->status_lock)
{
	struct usb_port *port_dev = hub->ports[port1 - 1];
	struct usb_device *udev = port_dev->child;
	struct usb_device_descriptor *descr;
	int status = -ENODEV;

	dev_dbg(&port_dev->dev, "status %04x, change %04x, %s\n", portstatus,
			portchange, portspeed(hub, portstatus));

	if (hub->has_indicators) {
		set_port_led(hub, port1, HUB_LED_AUTO);
		hub->indicator[port1-1] = INDICATOR_AUTO;
	}

#ifdef	CONFIG_USB_OTG
	/* during HNP, don't repeat the debounce */
	if (hub->hdev->bus->is_b_host)
		portchange &= ~(USB_PORT_STAT_C_CONNECTION |
				USB_PORT_STAT_C_ENABLE);
#endif

	/* Try to resuscitate an existing device */
	if ((portstatus & USB_PORT_STAT_CONNECTION) && udev &&
			udev->state != USB_STATE_NOTATTACHED) {
		if (portstatus & USB_PORT_STAT_ENABLE) {
			/*
			 * USB-3 connections are initialized automatically by
			 * the hostcontroller hardware. Therefore check for
			 * changed device descriptors before resuscitating the
			 * device.
			 */
			descr = usb_get_device_descriptor(udev);
			if (IS_ERR(descr)) {
				dev_dbg(&udev->dev,
						"can't read device descriptor %ld\n",
						PTR_ERR(descr));
			} else {
				if (descriptors_changed(udev, descr,
						udev->bos)) {
					dev_dbg(&udev->dev,
							"device descriptor has changed\n");
				} else {
					status = 0; /* Nothing to do */
				}
				kfree(descr);
			}
#ifdef CONFIG_PM
		} else if (udev->state == USB_STATE_SUSPENDED &&
				udev->persist_enabled) {
			/* For a suspended device, treat this as a
			 * remote wakeup event.
			 */
			usb_unlock_port(port_dev);
			status = usb_remote_wakeup(udev);
			usb_lock_port(port_dev);
#endif
		} else {
			/* Don't resuscitate */;
		}
	}
	clear_bit(port1, hub->change_bits);

	/* successfully revalidated the connection */
	if (status == 0)
		return;

	usb_unlock_port(port_dev);
	hub_port_connect(hub, port1, portstatus, portchange);
	usb_lock_port(port_dev);
}

/* Handle notifying userspace about hub over-current events */
static void port_over_current_notify(struct usb_port *port_dev)
{
	char *envp[3] = { NULL, NULL, NULL };
	struct device *hub_dev;
	char *port_dev_path;

	sysfs_notify(&port_dev->dev.kobj, NULL, "over_current_count");

	hub_dev = port_dev->dev.parent;

	if (!hub_dev)
		return;

	port_dev_path = kobject_get_path(&port_dev->dev.kobj, GFP_KERNEL);
	if (!port_dev_path)
		return;

	envp[0] = kasprintf(GFP_KERNEL, "OVER_CURRENT_PORT=%s", port_dev_path);
	if (!envp[0])
		goto exit;

	envp[1] = kasprintf(GFP_KERNEL, "OVER_CURRENT_COUNT=%u",
			port_dev->over_current_count);
	if (!envp[1])
		goto exit;

	kobject_uevent_env(&hub_dev->kobj, KOBJ_CHANGE, envp);

exit:
	kfree(envp[1]);
	kfree(envp[0]);
	kfree(port_dev_path);
}

static void port_event(struct usb_hub *hub, int port1)
		__must_hold(&port_dev->status_lock)
{
	int connect_change;
	struct usb_port *port_dev = hub->ports[port1 - 1];
	struct usb_device *udev = port_dev->child;
	struct usb_device *hdev = hub->hdev;
	u16 portstatus, portchange;
	int i = 0;

	connect_change = test_bit(port1, hub->change_bits);
	clear_bit(port1, hub->event_bits);
	clear_bit(port1, hub->wakeup_bits);

	if (usb_hub_port_status(hub, port1, &portstatus, &portchange) < 0)
		return;

	if (portchange & USB_PORT_STAT_C_CONNECTION) {
		usb_clear_port_feature(hdev, port1, USB_PORT_FEAT_C_CONNECTION);
		connect_change = 1;
	}

	if (portchange & USB_PORT_STAT_C_ENABLE) {
		if (!connect_change)
			dev_dbg(&port_dev->dev, "enable change, status %08x\n",
					portstatus);
		usb_clear_port_feature(hdev, port1, USB_PORT_FEAT_C_ENABLE);

		/*
		 * EM interference sometimes causes badly shielded USB devices
		 * to be shutdown by the hub, this hack enables them again.
		 * Works at least with mouse driver.
		 */
		if (!(portstatus & USB_PORT_STAT_ENABLE)
		    && !connect_change && udev) {
			dev_err(&port_dev->dev, "disabled by hub (EMI?), re-enabling...\n");
			connect_change = 1;
		}
	}

	if (portchange & USB_PORT_STAT_C_OVERCURRENT) {
		u16 status = 0, unused;
		port_dev->over_current_count++;
		port_over_current_notify(port_dev);

		dev_dbg(&port_dev->dev, "over-current change #%u\n",
			port_dev->over_current_count);
		usb_clear_port_feature(hdev, port1,
				USB_PORT_FEAT_C_OVER_CURRENT);
		msleep(100);	/* Cool down */
		hub_power_on(hub, true);
		usb_hub_port_status(hub, port1, &status, &unused);
		if (status & USB_PORT_STAT_OVERCURRENT)
			dev_err(&port_dev->dev, "over-current condition\n");
	}

	if (portchange & USB_PORT_STAT_C_RESET) {
		dev_dbg(&port_dev->dev, "reset change\n");
		usb_clear_port_feature(hdev, port1, USB_PORT_FEAT_C_RESET);
	}
	if ((portchange & USB_PORT_STAT_C_BH_RESET)
	    && hub_is_superspeed(hdev)) {
		dev_dbg(&port_dev->dev, "warm reset change\n");
		usb_clear_port_feature(hdev, port1,
				USB_PORT_FEAT_C_BH_PORT_RESET);
	}
	if (portchange & USB_PORT_STAT_C_LINK_STATE) {
		dev_dbg(&port_dev->dev, "link state change\n");
		usb_clear_port_feature(hdev, port1,
				USB_PORT_FEAT_C_PORT_LINK_STATE);
	}
	if (portchange & USB_PORT_STAT_C_CONFIG_ERROR) {
		dev_warn(&port_dev->dev, "config error\n");
		usb_clear_port_feature(hdev, port1,
				USB_PORT_FEAT_C_PORT_CONFIG_ERROR);
	}

	/* skip port actions that require the port to be powered on */
	if (!pm_runtime_active(&port_dev->dev))
		return;

	/* skip port actions if ignore_event and early_stop are true */
	if (port_dev->ignore_event && port_dev->early_stop)
		return;

	if (hub_handle_remote_wakeup(hub, port1, portstatus, portchange))
		connect_change = 1;

	/*
	 * Avoid trying to recover a USB3 SS.Inactive port with a warm reset if
	 * the device was disconnected. A 12ms disconnect detect timer in
	 * SS.Inactive state transitions the port to RxDetect automatically.
	 * SS.Inactive link error state is common during device disconnect.
	 */
	while (hub_port_warm_reset_required(hub, port1, portstatus)) {
		if ((i++ < DETECT_DISCONNECT_TRIES) && udev) {
			u16 unused;

			msleep(20);
			usb_hub_port_status(hub, port1, &portstatus, &unused);
			dev_dbg(&port_dev->dev, "Wait for inactive link disconnect detect\n");
			continue;
		} else if (!udev || !(portstatus & USB_PORT_STAT_CONNECTION)
				|| udev->state == USB_STATE_NOTATTACHED) {
			dev_dbg(&port_dev->dev, "do warm reset, port only\n");
			if (hub_port_reset(hub, port1, NULL,
					HUB_BH_RESET_TIME, true) < 0)
				hub_port_disable(hub, port1, 1);
		} else {
			dev_dbg(&port_dev->dev, "do warm reset, full device\n");
			usb_unlock_port(port_dev);
			usb_lock_device(udev);
			usb_reset_device(udev);
			usb_unlock_device(udev);
			usb_lock_port(port_dev);
			connect_change = 0;
		}
		break;
	}

	if (connect_change)
		hub_port_connect_change(hub, port1, portstatus, portchange);
}

static void hub_event(struct work_struct *work)
{
	struct usb_device *hdev;
	struct usb_interface *intf;
	struct usb_hub *hub;
	struct device *hub_dev;
	u16 hubstatus;
	u16 hubchange;
	int i, ret;

	hub = container_of(work, struct usb_hub, events);
	hdev = hub->hdev;
	hub_dev = hub->intfdev;
	intf = to_usb_interface(hub_dev);

	kcov_remote_start_usb((u64)hdev->bus->busnum);

	dev_dbg(hub_dev, "state %d ports %d chg %04x evt %04x\n",
			hdev->state, hdev->maxchild,
			/* NOTE: expects max 15 ports... */
			(u16) hub->change_bits[0],
			(u16) hub->event_bits[0]);

	/* Lock the device, then check to see if we were
	 * disconnected while waiting for the lock to succeed. */
	usb_lock_device(hdev);
	if (unlikely(hub->disconnected))
		goto out_hdev_lock;

	/* If the hub has died, clean up after it */
	if (hdev->state == USB_STATE_NOTATTACHED) {
		hub->error = -ENODEV;
		hub_quiesce(hub, HUB_DISCONNECT);
		goto out_hdev_lock;
	}

	/* Autoresume */
	ret = usb_autopm_get_interface(intf);
	if (ret) {
		dev_dbg(hub_dev, "Can't autoresume: %d\n", ret);
		goto out_hdev_lock;
	}

	/* If this is an inactive hub, do nothing */
	if (hub->quiescing)
		goto out_autopm;

	if (hub->error) {
		dev_dbg(hub_dev, "resetting for error %d\n", hub->error);

		ret = usb_reset_device(hdev);
		if (ret) {
			dev_dbg(hub_dev, "error resetting hub: %d\n", ret);
			goto out_autopm;
		}

		hub->nerrors = 0;
		hub->error = 0;
	}

	/* deal with port status changes */
	for (i = 1; i <= hdev->maxchild; i++) {
		struct usb_port *port_dev = hub->ports[i - 1];

		if (test_bit(i, hub->event_bits)
				|| test_bit(i, hub->change_bits)
				|| test_bit(i, hub->wakeup_bits)) {
			/*
			 * The get_noresume and barrier ensure that if
			 * the port was in the process of resuming, we
			 * flush that work and keep the port active for
			 * the duration of the port_event().  However,
			 * if the port is runtime pm suspended
			 * (powered-off), we leave it in that state, run
			 * an abbreviated port_event(), and move on.
			 */
			pm_runtime_get_noresume(&port_dev->dev);
			pm_runtime_barrier(&port_dev->dev);
			usb_lock_port(port_dev);
			port_event(hub, i);
			usb_unlock_port(port_dev);
			pm_runtime_put_sync(&port_dev->dev);
		}
	}

	/* deal with hub status changes */
	if (test_and_clear_bit(0, hub->event_bits) == 0)
		;	/* do nothing */
	else if (hub_hub_status(hub, &hubstatus, &hubchange) < 0)
		dev_err(hub_dev, "get_hub_status failed\n");
	else {
		if (hubchange & HUB_CHANGE_LOCAL_POWER) {
			dev_dbg(hub_dev, "power change\n");
			clear_hub_feature(hdev, C_HUB_LOCAL_POWER);
			if (hubstatus & HUB_STATUS_LOCAL_POWER)
				/* FIXME: Is this always true? */
				hub->limited_power = 1;
			else
				hub->limited_power = 0;
		}
		if (hubchange & HUB_CHANGE_OVERCURRENT) {
			u16 status = 0;
			u16 unused;

			dev_dbg(hub_dev, "over-current change\n");
			clear_hub_feature(hdev, C_HUB_OVER_CURRENT);
			msleep(500);	/* Cool down */
			hub_power_on(hub, true);
			hub_hub_status(hub, &status, &unused);
			if (status & HUB_STATUS_OVERCURRENT)
				dev_err(hub_dev, "over-current condition\n");
		}
	}

out_autopm:
	/* Balance the usb_autopm_get_interface() above */
	usb_autopm_put_interface_no_suspend(intf);
out_hdev_lock:
	usb_unlock_device(hdev);

	/* Balance the stuff in kick_hub_wq() and allow autosuspend */
	usb_autopm_put_interface(intf);
	kref_put(&hub->kref, hub_release);

	kcov_remote_stop();
}

static const struct usb_device_id hub_id_table[] = {
    { .match_flags = USB_DEVICE_ID_MATCH_VENDOR
                   | USB_DEVICE_ID_MATCH_PRODUCT
                   | USB_DEVICE_ID_MATCH_INT_CLASS,
      .idVendor = USB_VENDOR_SMSC,
      .idProduct = USB_PRODUCT_USB5534B,
      .bInterfaceClass = USB_CLASS_HUB,
      .driver_info = HUB_QUIRK_DISABLE_AUTOSUSPEND},
    { .match_flags = USB_DEVICE_ID_MATCH_VENDOR
                   | USB_DEVICE_ID_MATCH_PRODUCT,
      .idVendor = USB_VENDOR_CYPRESS,
      .idProduct = USB_PRODUCT_CY7C65632,
      .driver_info = HUB_QUIRK_DISABLE_AUTOSUSPEND},
    { .match_flags = USB_DEVICE_ID_MATCH_VENDOR
			| USB_DEVICE_ID_MATCH_INT_CLASS,
      .idVendor = USB_VENDOR_GENESYS_LOGIC,
      .bInterfaceClass = USB_CLASS_HUB,
      .driver_info = HUB_QUIRK_CHECK_PORT_AUTOSUSPEND},
    { .match_flags = USB_DEVICE_ID_MATCH_VENDOR
			| USB_DEVICE_ID_MATCH_PRODUCT,
      .idVendor = USB_VENDOR_TEXAS_INSTRUMENTS,
      .idProduct = USB_PRODUCT_TUSB8041_USB2,
      .driver_info = HUB_QUIRK_DISABLE_AUTOSUSPEND},
    { .match_flags = USB_DEVICE_ID_MATCH_VENDOR
			| USB_DEVICE_ID_MATCH_PRODUCT,
      .idVendor = USB_VENDOR_TEXAS_INSTRUMENTS,
      .idProduct = USB_PRODUCT_TUSB8041_USB3,
      .driver_info = HUB_QUIRK_DISABLE_AUTOSUSPEND},
	{ .match_flags = USB_DEVICE_ID_MATCH_VENDOR
			| USB_DEVICE_ID_MATCH_PRODUCT,
	  .idVendor = USB_VENDOR_MICROCHIP,
	  .idProduct = USB_PRODUCT_USB4913,
	  .driver_info = HUB_QUIRK_REDUCE_FRAME_INTR_BINTERVAL},
	{ .match_flags = USB_DEVICE_ID_MATCH_VENDOR
			| USB_DEVICE_ID_MATCH_PRODUCT,
	  .idVendor = USB_VENDOR_MICROCHIP,
	  .idProduct = USB_PRODUCT_USB4914,
	  .driver_info = HUB_QUIRK_REDUCE_FRAME_INTR_BINTERVAL},
	{ .match_flags = USB_DEVICE_ID_MATCH_VENDOR
			| USB_DEVICE_ID_MATCH_PRODUCT,
	  .idVendor = USB_VENDOR_MICROCHIP,
	  .idProduct = USB_PRODUCT_USB4915,
	  .driver_info = HUB_QUIRK_REDUCE_FRAME_INTR_BINTERVAL},
    { .match_flags = USB_DEVICE_ID_MATCH_DEV_CLASS,
      .bDeviceClass = USB_CLASS_HUB},
    { .match_flags = USB_DEVICE_ID_MATCH_INT_CLASS,
      .bInterfaceClass = USB_CLASS_HUB},
    { }						/* Terminating entry */
};

MODULE_DEVICE_TABLE(usb, hub_id_table);

static struct usb_driver hub_driver = {
	.name =		"hub",
	.probe =	hub_probe,
	.disconnect =	hub_disconnect,
	.suspend =	hub_suspend,
	.resume =	hub_resume,
	.reset_resume =	hub_reset_resume,
	.pre_reset =	hub_pre_reset,
	.post_reset =	hub_post_reset,
	.unlocked_ioctl = hub_ioctl,
	.id_table =	hub_id_table,
	.supports_autosuspend =	1,
};

int usb_hub_init(void)
{
	if (usb_register(&hub_driver) < 0) {
		printk(KERN_ERR "%s: can't register hub driver\n",
			usbcore_name);
		return -1;
	}

	/*
	 * The workqueue needs to be freezable to avoid interfering with
	 * USB-PERSIST port handover. Otherwise it might see that a full-speed
	 * device was gone before the EHCI controller had handed its port
	 * over to the companion full-speed controller.
	 */
	hub_wq = alloc_workqueue("usb_hub_wq", WQ_FREEZABLE, 0);
	if (hub_wq)
		return 0;

	/* Fall through if kernel_thread failed */
	usb_deregister(&hub_driver);
	pr_err("%s: can't allocate workqueue for usb hub\n", usbcore_name);

	return -1;
}

void usb_hub_cleanup(void)
{
	destroy_workqueue(hub_wq);

	/*
	 * Hub resources are freed for us by usb_deregister. It calls
	 * usb_driver_purge on every device which in turn calls that
	 * devices disconnect function if it is using this driver.
	 * The hub_disconnect function takes care of releasing the
	 * individual hub resources. -greg
	 */
	usb_deregister(&hub_driver);
} /* usb_hub_cleanup() */

/**
 * usb_reset_and_verify_device - perform a USB port reset to reinitialize a device
 * @udev: device to reset (not in SUSPENDED or NOTATTACHED state)
 *
 * WARNING - don't use this routine to reset a composite device
 * (one with multiple interfaces owned by separate drivers)!
 * Use usb_reset_device() instead.
 *
 * Do a port reset, reassign the device's address, and establish its
 * former operating configuration.  If the reset fails, or the device's
 * descriptors change from their values before the reset, or the original
 * configuration and altsettings cannot be restored, a flag will be set
 * telling hub_wq to pretend the device has been disconnected and then
 * re-connected.  All drivers will be unbound, and the device will be
 * re-enumerated and probed all over again.
 *
 * Return: 0 if the reset succeeded, -ENODEV if the device has been
 * flagged for logical disconnection, or some other negative error code
 * if the reset wasn't even attempted.
 *
 * Note:
 * The caller must own the device lock and the port lock, the latter is
 * taken by usb_reset_device().  For example, it's safe to use
 * usb_reset_device() from a driver probe() routine after downloading
 * new firmware.  For calls that might not occur during probe(), drivers
 * should lock the device using usb_lock_device_for_reset().
 *
 * Locking exception: This routine may also be called from within an
 * autoresume handler.  Such usage won't conflict with other tasks
 * holding the device lock because these tasks should always call
 * usb_autopm_resume_device(), thereby preventing any unwanted
 * autoresume.  The autoresume handler is expected to have already
 * acquired the port lock before calling this routine.
 */
static int usb_reset_and_verify_device(struct usb_device *udev)
{
	struct usb_device		*parent_hdev = udev->parent;
	struct usb_hub			*parent_hub;
	struct usb_hcd			*hcd = bus_to_hcd(udev->bus);
	struct usb_device_descriptor	descriptor;
	struct usb_host_bos		*bos;
	int				i, j, ret = 0;
	int				port1 = udev->portnum;

	if (udev->state == USB_STATE_NOTATTACHED ||
			udev->state == USB_STATE_SUSPENDED) {
		dev_dbg(&udev->dev, "device reset not allowed in state %d\n",
				udev->state);
		return -EINVAL;
	}

	if (!parent_hdev)
		return -EISDIR;

	parent_hub = usb_hub_to_struct_hub(parent_hdev);

	/* Disable USB2 hardware LPM.
	 * It will be re-enabled by the enumeration process.
	 */
	usb_disable_usb2_hardware_lpm(udev);

	bos = udev->bos;
	udev->bos = NULL;

	mutex_lock(hcd->address0_mutex);

	for (i = 0; i < PORT_INIT_TRIES; ++i) {
		if (hub_port_stop_enumerate(parent_hub, port1, i)) {
			ret = -ENODEV;
			break;
		}

		/* ep0 maxpacket size may change; let the HCD know about it.
		 * Other endpoints will be handled by re-enumeration. */
		usb_ep0_reinit(udev);
		ret = hub_port_init(parent_hub, udev, port1, i, &descriptor);
		if (ret >= 0 || ret == -ENOTCONN || ret == -ENODEV)
			break;
	}
	mutex_unlock(hcd->address0_mutex);

	if (ret < 0)
		goto re_enumerate;

	/* Device might have changed firmware (DFU or similar) */
	if (descriptors_changed(udev, &descriptor, bos)) {
		dev_info(&udev->dev, "device firmware changed\n");
		goto re_enumerate;
	}

	/* Restore the device's previous configuration */
	if (!udev->actconfig)
		goto done;

	mutex_lock(hcd->bandwidth_mutex);
	ret = usb_hcd_alloc_bandwidth(udev, udev->actconfig, NULL, NULL);
	if (ret < 0) {
		dev_warn(&udev->dev,
				"Busted HC?  Not enough HCD resources for "
				"old configuration.\n");
		mutex_unlock(hcd->bandwidth_mutex);
		goto re_enumerate;
	}
	ret = usb_control_msg(udev, usb_sndctrlpipe(udev, 0),
			USB_REQ_SET_CONFIGURATION, 0,
			udev->actconfig->desc.bConfigurationValue, 0,
			NULL, 0, USB_CTRL_SET_TIMEOUT);
	if (ret < 0) {
		dev_err(&udev->dev,
			"can't restore configuration #%d (error=%d)\n",
			udev->actconfig->desc.bConfigurationValue, ret);
		mutex_unlock(hcd->bandwidth_mutex);
		goto re_enumerate;
	}
	mutex_unlock(hcd->bandwidth_mutex);
	usb_set_device_state(udev, USB_STATE_CONFIGURED);

	/* Put interfaces back into the same altsettings as before.
	 * Don't bother to send the Set-Interface request for interfaces
	 * that were already in altsetting 0; besides being unnecessary,
	 * many devices can't handle it.  Instead just reset the host-side
	 * endpoint state.
	 */
	for (i = 0; i < udev->actconfig->desc.bNumInterfaces; i++) {
		struct usb_host_config *config = udev->actconfig;
		struct usb_interface *intf = config->interface[i];
		struct usb_interface_descriptor *desc;

		desc = &intf->cur_altsetting->desc;
		if (desc->bAlternateSetting == 0) {
			usb_disable_interface(udev, intf, true);
			usb_enable_interface(udev, intf, true);
			ret = 0;
		} else {
			/* Let the bandwidth allocation function know that this
			 * device has been reset, and it will have to use
			 * alternate setting 0 as the current alternate setting.
			 */
			intf->resetting_device = 1;
			ret = usb_set_interface(udev, desc->bInterfaceNumber,
					desc->bAlternateSetting);
			intf->resetting_device = 0;
		}
		if (ret < 0) {
			dev_err(&udev->dev, "failed to restore interface %d "
				"altsetting %d (error=%d)\n",
				desc->bInterfaceNumber,
				desc->bAlternateSetting,
				ret);
			goto re_enumerate;
		}
		/* Resetting also frees any allocated streams */
		for (j = 0; j < intf->cur_altsetting->desc.bNumEndpoints; j++)
			intf->cur_altsetting->endpoint[j].streams = 0;
	}

done:
	/* Now that the alt settings are re-installed, enable LTM and LPM. */
	usb_enable_usb2_hardware_lpm(udev);
	usb_unlocked_enable_lpm(udev);
	usb_enable_ltm(udev);
	usb_release_bos_descriptor(udev);
	udev->bos = bos;
	return 0;

re_enumerate:
	usb_release_bos_descriptor(udev);
	udev->bos = bos;
	hub_port_logical_disconnect(parent_hub, port1);
	return -ENODEV;
}

/**
 * usb_reset_device - warn interface drivers and perform a USB port reset
 * @udev: device to reset (not in NOTATTACHED state)
 *
 * Warns all drivers bound to registered interfaces (using their pre_reset
 * method), performs the port reset, and then lets the drivers know that
 * the reset is over (using their post_reset method).
 *
 * Return: The same as for usb_reset_and_verify_device().
 * However, if a reset is already in progress (for instance, if a
 * driver doesn't have pre_reset() or post_reset() callbacks, and while
 * being unbound or re-bound during the ongoing reset its disconnect()
 * or probe() routine tries to perform a second, nested reset), the
 * routine returns -EINPROGRESS.
 *
 * Note:
 * The caller must own the device lock.  For example, it's safe to use
 * this from a driver probe() routine after downloading new firmware.
 * For calls that might not occur during probe(), drivers should lock
 * the device using usb_lock_device_for_reset().
 *
 * If an interface is currently being probed or disconnected, we assume
 * its driver knows how to handle resets.  For all other interfaces,
 * if the driver doesn't have pre_reset and post_reset methods then
 * we attempt to unbind it and rebind afterward.
 */
int usb_reset_device(struct usb_device *udev)
{
	int ret;
	int i;
	unsigned int noio_flag;
	struct usb_port *port_dev;
	struct usb_host_config *config = udev->actconfig;
	struct usb_hub *hub = usb_hub_to_struct_hub(udev->parent);

	if (udev->state == USB_STATE_NOTATTACHED) {
		dev_dbg(&udev->dev, "device reset not allowed in state %d\n",
				udev->state);
		return -EINVAL;
	}

	if (!udev->parent) {
		/* this requires hcd-specific logic; see ohci_restart() */
		dev_dbg(&udev->dev, "%s for root hub!\n", __func__);
		return -EISDIR;
	}

	if (udev->reset_in_progress)
		return -EINPROGRESS;
	udev->reset_in_progress = 1;

	port_dev = hub->ports[udev->portnum - 1];

	/*
	 * Don't allocate memory with GFP_KERNEL in current
	 * context to avoid possible deadlock if usb mass
	 * storage interface or usbnet interface(iSCSI case)
	 * is included in current configuration. The easist
	 * approach is to do it for every device reset,
	 * because the device 'memalloc_noio' flag may have
	 * not been set before reseting the usb device.
	 */
	noio_flag = memalloc_noio_save();

	/* Prevent autosuspend during the reset */
	usb_autoresume_device(udev);

	if (config) {
		for (i = 0; i < config->desc.bNumInterfaces; ++i) {
			struct usb_interface *cintf = config->interface[i];
			struct usb_driver *drv;
			int unbind = 0;

			if (cintf->dev.driver) {
				drv = to_usb_driver(cintf->dev.driver);
				if (drv->pre_reset && drv->post_reset)
					unbind = (drv->pre_reset)(cintf);
				else if (cintf->condition ==
						USB_INTERFACE_BOUND)
					unbind = 1;
				if (unbind)
					usb_forced_unbind_intf(cintf);
			}
		}
	}

	usb_lock_port(port_dev);
	ret = usb_reset_and_verify_device(udev);
	usb_unlock_port(port_dev);

	if (config) {
		for (i = config->desc.bNumInterfaces - 1; i >= 0; --i) {
			struct usb_interface *cintf = config->interface[i];
			struct usb_driver *drv;
			int rebind = cintf->needs_binding;

			if (!rebind && cintf->dev.driver) {
				drv = to_usb_driver(cintf->dev.driver);
				if (drv->post_reset)
					rebind = (drv->post_reset)(cintf);
				else if (cintf->condition ==
						USB_INTERFACE_BOUND)
					rebind = 1;
				if (rebind)
					cintf->needs_binding = 1;
			}
		}

		/* If the reset failed, hub_wq will unbind drivers later */
		if (ret == 0)
			usb_unbind_and_rebind_marked_interfaces(udev);
	}

	usb_autosuspend_device(udev);
	memalloc_noio_restore(noio_flag);
	udev->reset_in_progress = 0;
	return ret;
}
EXPORT_SYMBOL_GPL(usb_reset_device);


/**
 * usb_queue_reset_device - Reset a USB device from an atomic context
 * @iface: USB interface belonging to the device to reset
 *
 * This function can be used to reset a USB device from an atomic
 * context, where usb_reset_device() won't work (as it blocks).
 *
 * Doing a reset via this method is functionally equivalent to calling
 * usb_reset_device(), except for the fact that it is delayed to a
 * workqueue. This means that any drivers bound to other interfaces
 * might be unbound, as well as users from usbfs in user space.
 *
 * Corner cases:
 *
 * - Scheduling two resets at the same time from two different drivers
 *   attached to two different interfaces of the same device is
 *   possible; depending on how the driver attached to each interface
 *   handles ->pre_reset(), the second reset might happen or not.
 *
 * - If the reset is delayed so long that the interface is unbound from
 *   its driver, the reset will be skipped.
 *
 * - This function can be called during .probe().  It can also be called
 *   during .disconnect(), but doing so is pointless because the reset
 *   will not occur.  If you really want to reset the device during
 *   .disconnect(), call usb_reset_device() directly -- but watch out
 *   for nested unbinding issues!
 */
void usb_queue_reset_device(struct usb_interface *iface)
{
	if (schedule_work(&iface->reset_ws))
		usb_get_intf(iface);
}
EXPORT_SYMBOL_GPL(usb_queue_reset_device);

/**
 * usb_hub_find_child - Get the pointer of child device
 * attached to the port which is specified by @port1.
 * @hdev: USB device belonging to the usb hub
 * @port1: port num to indicate which port the child device
 *	is attached to.
 *
 * USB drivers call this function to get hub's child device
 * pointer.
 *
 * Return: %NULL if input param is invalid and
 * child's usb_device pointer if non-NULL.
 */
struct usb_device *usb_hub_find_child(struct usb_device *hdev,
		int port1)
{
	struct usb_hub *hub = usb_hub_to_struct_hub(hdev);

	if (port1 < 1 || port1 > hdev->maxchild)
		return NULL;
	return hub->ports[port1 - 1]->child;
}
EXPORT_SYMBOL_GPL(usb_hub_find_child);

void usb_hub_adjust_deviceremovable(struct usb_device *hdev,
		struct usb_hub_descriptor *desc)
{
	struct usb_hub *hub = usb_hub_to_struct_hub(hdev);
	enum usb_port_connect_type connect_type;
	int i;

	if (!hub)
		return;

	if (!hub_is_superspeed(hdev)) {
		for (i = 1; i <= hdev->maxchild; i++) {
			struct usb_port *port_dev = hub->ports[i - 1];

			connect_type = port_dev->connect_type;
			if (connect_type == USB_PORT_CONNECT_TYPE_HARD_WIRED) {
				u8 mask = 1 << (i%8);

				if (!(desc->u.hs.DeviceRemovable[i/8] & mask)) {
					dev_dbg(&port_dev->dev, "DeviceRemovable is changed to 1 according to platform information.\n");
					desc->u.hs.DeviceRemovable[i/8]	|= mask;
				}
			}
		}
	} else {
		u16 port_removable = le16_to_cpu(desc->u.ss.DeviceRemovable);

		for (i = 1; i <= hdev->maxchild; i++) {
			struct usb_port *port_dev = hub->ports[i - 1];

			connect_type = port_dev->connect_type;
			if (connect_type == USB_PORT_CONNECT_TYPE_HARD_WIRED) {
				u16 mask = 1 << i;

				if (!(port_removable & mask)) {
					dev_dbg(&port_dev->dev, "DeviceRemovable is changed to 1 according to platform information.\n");
					port_removable |= mask;
				}
			}
		}

		desc->u.ss.DeviceRemovable = cpu_to_le16(port_removable);
	}
}

#ifdef CONFIG_ACPI
/**
 * usb_get_hub_port_acpi_handle - Get the usb port's acpi handle
 * @hdev: USB device belonging to the usb hub
 * @port1: port num of the port
 *
 * Return: Port's acpi handle if successful, %NULL if params are
 * invalid.
 */
acpi_handle usb_get_hub_port_acpi_handle(struct usb_device *hdev,
	int port1)
{
	struct usb_hub *hub = usb_hub_to_struct_hub(hdev);

	if (!hub)
		return NULL;

	return ACPI_HANDLE(&hub->ports[port1 - 1]->dev);
}
#endif<|MERGE_RESOLUTION|>--- conflicted
+++ resolved
@@ -2047,11 +2047,6 @@
 
 	if (udev->parent) {
 		hub = usb_hub_to_struct_hub(udev->parent);
-<<<<<<< HEAD
-		port_dev = hub->ports[udev->portnum - 1];
-		WRITE_ONCE(port_dev->state, udev->state);
-		sysfs_notify_dirent(port_dev->state_kn);
-=======
 
 		/*
 		 * The Link Layer Validation System Driver (lvstest)
@@ -2065,7 +2060,6 @@
 			WRITE_ONCE(port_dev->state, udev->state);
 			sysfs_notify_dirent(port_dev->state_kn);
 		}
->>>>>>> 563b8244
 	}
 }
 

// SPDX-License-Identifier: GPL-2.0
/*
 * xHCI host controller driver
 *
 * Copyright (C) 2008 Intel Corp.
 *
 * Author: Sarah Sharp
 * Some code borrowed from the Linux EHCI driver.
 */

#include <linux/pci.h>
#ifndef __GENKSYMS__	/* ANDROID: KABI CRC preservation hack */
#include <linux/iommu.h>
#endif
#include <linux/iopoll.h>
#include <linux/irq.h>
#include <linux/log2.h>
#include <linux/module.h>
#include <linux/moduleparam.h>
#include <linux/slab.h>
#include <linux/dmi.h>
#include <linux/dma-mapping.h>

#include "xhci.h"
#include "xhci-trace.h"
#include "xhci-debugfs.h"
#include "xhci-dbgcap.h"

#define DRIVER_AUTHOR "Sarah Sharp"
#define DRIVER_DESC "'eXtensible' Host Controller (xHC) Driver"

#define	PORT_WAKE_BITS	(PORT_WKOC_E | PORT_WKDISC_E | PORT_WKCONN_E)

/* Some 0.95 hardware can't handle the chain bit on a Link TRB being cleared */
static int link_quirk;
module_param(link_quirk, int, S_IRUGO | S_IWUSR);
MODULE_PARM_DESC(link_quirk, "Don't clear the chain bit on a link TRB");

static unsigned long long quirks;
module_param(quirks, ullong, S_IRUGO);
MODULE_PARM_DESC(quirks, "Bit flags for quirks to be enabled as default");

static bool td_on_ring(struct xhci_td *td, struct xhci_ring *ring)
{
	struct xhci_segment *seg = ring->first_seg;

	if (!td || !td->start_seg)
		return false;
	do {
		if (seg == td->start_seg)
			return true;
		seg = seg->next;
	} while (seg && seg != ring->first_seg);

	return false;
}

/*
 * xhci_handshake - spin reading hc until handshake completes or fails
 * @ptr: address of hc register to be read
 * @mask: bits to look at in result of read
 * @done: value of those bits when handshake succeeds
 * @usec: timeout in microseconds
 *
 * Returns negative errno, or zero on success
 *
 * Success happens when the "mask" bits have the specified value (hardware
 * handshake done).  There are two failure modes:  "usec" have passed (major
 * hardware flakeout), or the register reads as all-ones (hardware removed).
 */
int xhci_handshake(void __iomem *ptr, u32 mask, u32 done, u64 timeout_us)
{
	u32	result;
	int	ret;

	ret = readl_poll_timeout_atomic(ptr, result,
					(result & mask) == done ||
					result == U32_MAX,
					1, timeout_us);
	if (result == U32_MAX)		/* card removed */
		return -ENODEV;

	return ret;
}

/*
 * Disable interrupts and begin the xHCI halting process.
 */
void xhci_quiesce(struct xhci_hcd *xhci)
{
	u32 halted;
	u32 cmd;
	u32 mask;

	mask = ~(XHCI_IRQS);
	halted = readl(&xhci->op_regs->status) & STS_HALT;
	if (!halted)
		mask &= ~CMD_RUN;

	cmd = readl(&xhci->op_regs->command);
	cmd &= mask;
	writel(cmd, &xhci->op_regs->command);
}

/*
 * Force HC into halt state.
 *
 * Disable any IRQs and clear the run/stop bit.
 * HC will complete any current and actively pipelined transactions, and
 * should halt within 16 ms of the run/stop bit being cleared.
 * Read HC Halted bit in the status register to see when the HC is finished.
 */
int xhci_halt(struct xhci_hcd *xhci)
{
	int ret;

	xhci_dbg_trace(xhci, trace_xhci_dbg_init, "// Halt the HC");
	xhci_quiesce(xhci);

	ret = xhci_handshake(&xhci->op_regs->status,
			STS_HALT, STS_HALT, XHCI_MAX_HALT_USEC);
	if (ret) {
		xhci_warn(xhci, "Host halt failed, %d\n", ret);
		return ret;
	}

	xhci->xhc_state |= XHCI_STATE_HALTED;
	xhci->cmd_ring_state = CMD_RING_STATE_STOPPED;

	return ret;
}

/*
 * Set the run bit and wait for the host to be running.
 */
int xhci_start(struct xhci_hcd *xhci)
{
	u32 temp;
	int ret;

	temp = readl(&xhci->op_regs->command);
	temp |= (CMD_RUN);
	xhci_dbg_trace(xhci, trace_xhci_dbg_init, "// Turn on HC, cmd = 0x%x.",
			temp);
	writel(temp, &xhci->op_regs->command);

	/*
	 * Wait for the HCHalted Status bit to be 0 to indicate the host is
	 * running.
	 */
	ret = xhci_handshake(&xhci->op_regs->status,
			STS_HALT, 0, XHCI_MAX_HALT_USEC);
	if (ret == -ETIMEDOUT)
		xhci_err(xhci, "Host took too long to start, "
				"waited %u microseconds.\n",
				XHCI_MAX_HALT_USEC);
	if (!ret) {
		/* clear state flags. Including dying, halted or removing */
		xhci->xhc_state = 0;
		xhci->run_graceperiod = jiffies + msecs_to_jiffies(500);
	}

	return ret;
}

/*
 * Reset a halted HC.
 *
 * This resets pipelines, timers, counters, state machines, etc.
 * Transactions will be terminated immediately, and operational registers
 * will be set to their defaults.
 */
int xhci_reset(struct xhci_hcd *xhci, u64 timeout_us)
{
	u32 command;
	u32 state;
	int ret;

	state = readl(&xhci->op_regs->status);

	if (state == ~(u32)0) {
		xhci_warn(xhci, "Host not accessible, reset failed.\n");
		return -ENODEV;
	}

	if ((state & STS_HALT) == 0) {
		xhci_warn(xhci, "Host controller not halted, aborting reset.\n");
		return 0;
	}

	xhci_dbg_trace(xhci, trace_xhci_dbg_init, "// Reset the HC");
	command = readl(&xhci->op_regs->command);
	command |= CMD_RESET;
	writel(command, &xhci->op_regs->command);

	/* Existing Intel xHCI controllers require a delay of 1 mS,
	 * after setting the CMD_RESET bit, and before accessing any
	 * HC registers. This allows the HC to complete the
	 * reset operation and be ready for HC register access.
	 * Without this delay, the subsequent HC register access,
	 * may result in a system hang very rarely.
	 */
	if (xhci->quirks & XHCI_INTEL_HOST)
		udelay(1000);

	ret = xhci_handshake(&xhci->op_regs->command, CMD_RESET, 0, timeout_us);
	if (ret)
		return ret;

	if (xhci->quirks & XHCI_ASMEDIA_MODIFY_FLOWCONTROL)
		usb_asmedia_modifyflowcontrol(to_pci_dev(xhci_to_hcd(xhci)->self.controller));

	xhci_dbg_trace(xhci, trace_xhci_dbg_init,
			 "Wait for controller to be ready for doorbell rings");
	/*
	 * xHCI cannot write to any doorbells or operational registers other
	 * than status until the "Controller Not Ready" flag is cleared.
	 */
	ret = xhci_handshake(&xhci->op_regs->status, STS_CNR, 0, timeout_us);

	xhci->usb2_rhub.bus_state.port_c_suspend = 0;
	xhci->usb2_rhub.bus_state.suspended_ports = 0;
	xhci->usb2_rhub.bus_state.resuming_ports = 0;
	xhci->usb3_rhub.bus_state.port_c_suspend = 0;
	xhci->usb3_rhub.bus_state.suspended_ports = 0;
	xhci->usb3_rhub.bus_state.resuming_ports = 0;

	return ret;
}

static void xhci_zero_64b_regs(struct xhci_hcd *xhci)
{
	struct device *dev = xhci_to_hcd(xhci)->self.sysdev;
	struct iommu_domain *domain;
	int err, i;
	u64 val;
	u32 intrs;

	/*
	 * Some Renesas controllers get into a weird state if they are
	 * reset while programmed with 64bit addresses (they will preserve
	 * the top half of the address in internal, non visible
	 * registers). You end up with half the address coming from the
	 * kernel, and the other half coming from the firmware. Also,
	 * changing the programming leads to extra accesses even if the
	 * controller is supposed to be halted. The controller ends up with
	 * a fatal fault, and is then ripe for being properly reset.
	 *
	 * Special care is taken to only apply this if the device is behind
	 * an iommu. Doing anything when there is no iommu is definitely
	 * unsafe...
	 */
	domain = iommu_get_domain_for_dev(dev);
	if (!(xhci->quirks & XHCI_ZERO_64B_REGS) || !domain ||
	    domain->type == IOMMU_DOMAIN_IDENTITY)
		return;

	xhci_info(xhci, "Zeroing 64bit base registers, expecting fault\n");

	/* Clear HSEIE so that faults do not get signaled */
	val = readl(&xhci->op_regs->command);
	val &= ~CMD_HSEIE;
	writel(val, &xhci->op_regs->command);

	/* Clear HSE (aka FATAL) */
	val = readl(&xhci->op_regs->status);
	val |= STS_FATAL;
	writel(val, &xhci->op_regs->status);

	/* Now zero the registers, and brace for impact */
	val = xhci_read_64(xhci, &xhci->op_regs->dcbaa_ptr);
	if (upper_32_bits(val))
		xhci_write_64(xhci, 0, &xhci->op_regs->dcbaa_ptr);
	val = xhci_read_64(xhci, &xhci->op_regs->cmd_ring);
	if (upper_32_bits(val))
		xhci_write_64(xhci, 0, &xhci->op_regs->cmd_ring);

	intrs = min_t(u32, HCS_MAX_INTRS(xhci->hcs_params1),
		      ARRAY_SIZE(xhci->run_regs->ir_set));

	for (i = 0; i < intrs; i++) {
		struct xhci_intr_reg __iomem *ir;

		ir = &xhci->run_regs->ir_set[i];
		val = xhci_read_64(xhci, &ir->erst_base);
		if (upper_32_bits(val))
			xhci_write_64(xhci, 0, &ir->erst_base);
		val= xhci_read_64(xhci, &ir->erst_dequeue);
		if (upper_32_bits(val))
			xhci_write_64(xhci, 0, &ir->erst_dequeue);
	}

	/* Wait for the fault to appear. It will be cleared on reset */
	err = xhci_handshake(&xhci->op_regs->status,
			     STS_FATAL, STS_FATAL,
			     XHCI_MAX_HALT_USEC);
	if (!err)
		xhci_info(xhci, "Fault detected\n");
}

#ifdef CONFIG_USB_PCI
/*
 * Set up MSI
 */
static int xhci_setup_msi(struct xhci_hcd *xhci)
{
	int ret;
	/*
	 * TODO:Check with MSI Soc for sysdev
	 */
	struct pci_dev  *pdev = to_pci_dev(xhci_to_hcd(xhci)->self.controller);

	ret = pci_alloc_irq_vectors(pdev, 1, 1, PCI_IRQ_MSI);
	if (ret < 0) {
		xhci_dbg_trace(xhci, trace_xhci_dbg_init,
				"failed to allocate MSI entry");
		return ret;
	}

	ret = request_irq(pdev->irq, xhci_msi_irq,
				0, "xhci_hcd", xhci_to_hcd(xhci));
	if (ret) {
		xhci_dbg_trace(xhci, trace_xhci_dbg_init,
				"disable MSI interrupt");
		pci_free_irq_vectors(pdev);
	}

	return ret;
}

/*
 * Set up MSI-X
 */
static int xhci_setup_msix(struct xhci_hcd *xhci)
{
	int i, ret;
	struct usb_hcd *hcd = xhci_to_hcd(xhci);
	struct pci_dev *pdev = to_pci_dev(hcd->self.controller);

	/*
	 * calculate number of msi-x vectors supported.
	 * - HCS_MAX_INTRS: the max number of interrupts the host can handle,
	 *   with max number of interrupters based on the xhci HCSPARAMS1.
	 * - num_online_cpus: maximum msi-x vectors per CPUs core.
	 *   Add additional 1 vector to ensure always available interrupt.
	 */
	xhci->msix_count = min(num_online_cpus() + 1,
				HCS_MAX_INTRS(xhci->hcs_params1));

	ret = pci_alloc_irq_vectors(pdev, xhci->msix_count, xhci->msix_count,
			PCI_IRQ_MSIX);
	if (ret < 0) {
		xhci_dbg_trace(xhci, trace_xhci_dbg_init,
				"Failed to enable MSI-X");
		return ret;
	}

	for (i = 0; i < xhci->msix_count; i++) {
		ret = request_irq(pci_irq_vector(pdev, i), xhci_msi_irq, 0,
				"xhci_hcd", xhci_to_hcd(xhci));
		if (ret)
			goto disable_msix;
	}

	hcd->msix_enabled = 1;
	return ret;

disable_msix:
	xhci_dbg_trace(xhci, trace_xhci_dbg_init, "disable MSI-X interrupt");
	while (--i >= 0)
		free_irq(pci_irq_vector(pdev, i), xhci_to_hcd(xhci));
	pci_free_irq_vectors(pdev);
	return ret;
}

/* Free any IRQs and disable MSI-X */
static void xhci_cleanup_msix(struct xhci_hcd *xhci)
{
	struct usb_hcd *hcd = xhci_to_hcd(xhci);
	struct pci_dev *pdev = to_pci_dev(hcd->self.controller);

	if (xhci->quirks & XHCI_PLAT)
		return;

	/* return if using legacy interrupt */
	if (hcd->irq > 0)
		return;

	if (hcd->msix_enabled) {
		int i;

		for (i = 0; i < xhci->msix_count; i++)
			free_irq(pci_irq_vector(pdev, i), xhci_to_hcd(xhci));
	} else {
		free_irq(pci_irq_vector(pdev, 0), xhci_to_hcd(xhci));
	}

	pci_free_irq_vectors(pdev);
	hcd->msix_enabled = 0;
}

static void __maybe_unused xhci_msix_sync_irqs(struct xhci_hcd *xhci)
{
	struct usb_hcd *hcd = xhci_to_hcd(xhci);

	if (hcd->msix_enabled) {
		struct pci_dev *pdev = to_pci_dev(hcd->self.controller);
		int i;

		for (i = 0; i < xhci->msix_count; i++)
			synchronize_irq(pci_irq_vector(pdev, i));
	}
}

static int xhci_try_enable_msi(struct usb_hcd *hcd)
{
	struct xhci_hcd *xhci = hcd_to_xhci(hcd);
	struct pci_dev  *pdev;
	int ret;

	/* The xhci platform device has set up IRQs through usb_add_hcd. */
	if (xhci->quirks & XHCI_PLAT)
		return 0;

	pdev = to_pci_dev(xhci_to_hcd(xhci)->self.controller);
	/*
	 * Some Fresco Logic host controllers advertise MSI, but fail to
	 * generate interrupts.  Don't even try to enable MSI.
	 */
	if (xhci->quirks & XHCI_BROKEN_MSI)
		goto legacy_irq;

	/* unregister the legacy interrupt */
	if (hcd->irq)
		free_irq(hcd->irq, hcd);
	hcd->irq = 0;

	ret = xhci_setup_msix(xhci);
	if (ret)
		/* fall back to msi*/
		ret = xhci_setup_msi(xhci);

	if (!ret) {
		hcd->msi_enabled = 1;
		return 0;
	}

	if (!pdev->irq) {
		xhci_err(xhci, "No msi-x/msi found and no IRQ in BIOS\n");
		return -EINVAL;
	}

 legacy_irq:
	if (!strlen(hcd->irq_descr))
		snprintf(hcd->irq_descr, sizeof(hcd->irq_descr), "%s:usb%d",
			 hcd->driver->description, hcd->self.busnum);

	/* fall back to legacy interrupt*/
	ret = request_irq(pdev->irq, &usb_hcd_irq, IRQF_SHARED,
			hcd->irq_descr, hcd);
	if (ret) {
		xhci_err(xhci, "request interrupt %d failed\n",
				pdev->irq);
		return ret;
	}
	hcd->irq = pdev->irq;
	return 0;
}

#else

static inline int xhci_try_enable_msi(struct usb_hcd *hcd)
{
	return 0;
}

static inline void xhci_cleanup_msix(struct xhci_hcd *xhci)
{
}

static inline void xhci_msix_sync_irqs(struct xhci_hcd *xhci)
{
}

#endif

static void compliance_mode_recovery(struct timer_list *t)
{
	struct xhci_hcd *xhci;
	struct usb_hcd *hcd;
	struct xhci_hub *rhub;
	u32 temp;
	int i;

	xhci = from_timer(xhci, t, comp_mode_recovery_timer);
	rhub = &xhci->usb3_rhub;
	hcd = rhub->hcd;

	if (!hcd)
		return;

	for (i = 0; i < rhub->num_ports; i++) {
		temp = readl(rhub->ports[i]->addr);
		if ((temp & PORT_PLS_MASK) == USB_SS_PORT_LS_COMP_MOD) {
			/*
			 * Compliance Mode Detected. Letting USB Core
			 * handle the Warm Reset
			 */
			xhci_dbg_trace(xhci, trace_xhci_dbg_quirks,
					"Compliance mode detected->port %d",
					i + 1);
			xhci_dbg_trace(xhci, trace_xhci_dbg_quirks,
					"Attempting compliance mode recovery");

			if (hcd->state == HC_STATE_SUSPENDED)
				usb_hcd_resume_root_hub(hcd);

			usb_hcd_poll_rh_status(hcd);
		}
	}

	if (xhci->port_status_u0 != ((1 << rhub->num_ports) - 1))
		mod_timer(&xhci->comp_mode_recovery_timer,
			jiffies + msecs_to_jiffies(COMP_MODE_RCVRY_MSECS));
}

/*
 * Quirk to work around issue generated by the SN65LVPE502CP USB3.0 re-driver
 * that causes ports behind that hardware to enter compliance mode sometimes.
 * The quirk creates a timer that polls every 2 seconds the link state of
 * each host controller's port and recovers it by issuing a Warm reset
 * if Compliance mode is detected, otherwise the port will become "dead" (no
 * device connections or disconnections will be detected anymore). Becasue no
 * status event is generated when entering compliance mode (per xhci spec),
 * this quirk is needed on systems that have the failing hardware installed.
 */
static void compliance_mode_recovery_timer_init(struct xhci_hcd *xhci)
{
	xhci->port_status_u0 = 0;
	timer_setup(&xhci->comp_mode_recovery_timer, compliance_mode_recovery,
		    0);
	xhci->comp_mode_recovery_timer.expires = jiffies +
			msecs_to_jiffies(COMP_MODE_RCVRY_MSECS);

	add_timer(&xhci->comp_mode_recovery_timer);
	xhci_dbg_trace(xhci, trace_xhci_dbg_quirks,
			"Compliance mode recovery timer initialized");
}

/*
 * This function identifies the systems that have installed the SN65LVPE502CP
 * USB3.0 re-driver and that need the Compliance Mode Quirk.
 * Systems:
 * Vendor: Hewlett-Packard -> System Models: Z420, Z620 and Z820
 */
static bool xhci_compliance_mode_recovery_timer_quirk_check(void)
{
	const char *dmi_product_name, *dmi_sys_vendor;

	dmi_product_name = dmi_get_system_info(DMI_PRODUCT_NAME);
	dmi_sys_vendor = dmi_get_system_info(DMI_SYS_VENDOR);
	if (!dmi_product_name || !dmi_sys_vendor)
		return false;

	if (!(strstr(dmi_sys_vendor, "Hewlett-Packard")))
		return false;

	if (strstr(dmi_product_name, "Z420") ||
			strstr(dmi_product_name, "Z620") ||
			strstr(dmi_product_name, "Z820") ||
			strstr(dmi_product_name, "Z1 Workstation"))
		return true;

	return false;
}

static int xhci_all_ports_seen_u0(struct xhci_hcd *xhci)
{
	return (xhci->port_status_u0 == ((1 << xhci->usb3_rhub.num_ports) - 1));
}


/*
 * Initialize memory for HCD and xHC (one-time init).
 *
 * Program the PAGESIZE register, initialize the device context array, create
 * device contexts (?), set up a command ring segment (or two?), create event
 * ring (one for now).
 */
static int xhci_init(struct usb_hcd *hcd)
{
	struct xhci_hcd *xhci = hcd_to_xhci(hcd);
	int retval;

	xhci_dbg_trace(xhci, trace_xhci_dbg_init, "xhci_init");
	spin_lock_init(&xhci->lock);
	if (xhci->hci_version == 0x95 && link_quirk) {
		xhci_dbg_trace(xhci, trace_xhci_dbg_quirks,
				"QUIRK: Not clearing Link TRB chain bits.");
		xhci->quirks |= XHCI_LINK_TRB_QUIRK;
	} else {
		xhci_dbg_trace(xhci, trace_xhci_dbg_init,
				"xHCI doesn't need link TRB QUIRK");
	}
	retval = xhci_mem_init(xhci, GFP_KERNEL);
	xhci_dbg_trace(xhci, trace_xhci_dbg_init, "Finished xhci_init");

	/* Initializing Compliance Mode Recovery Data If Needed */
	if (xhci_compliance_mode_recovery_timer_quirk_check()) {
		xhci->quirks |= XHCI_COMP_MODE_QUIRK;
		compliance_mode_recovery_timer_init(xhci);
	}

	return retval;
}

/*-------------------------------------------------------------------------*/


static int xhci_run_finished(struct xhci_hcd *xhci)
{
	unsigned long	flags;
	u32		temp;

	/*
	 * Enable interrupts before starting the host (xhci 4.2 and 5.5.2).
	 * Protect the short window before host is running with a lock
	 */
	spin_lock_irqsave(&xhci->lock, flags);

	xhci_dbg_trace(xhci, trace_xhci_dbg_init, "Enable interrupts");
	temp = readl(&xhci->op_regs->command);
	temp |= (CMD_EIE);
	writel(temp, &xhci->op_regs->command);

	xhci_dbg_trace(xhci, trace_xhci_dbg_init, "Enable primary interrupter");
	temp = readl(&xhci->ir_set->irq_pending);
	writel(ER_IRQ_ENABLE(temp), &xhci->ir_set->irq_pending);

	if (xhci_start(xhci)) {
		xhci_halt(xhci);
		spin_unlock_irqrestore(&xhci->lock, flags);
		return -ENODEV;
	}

	xhci->cmd_ring_state = CMD_RING_STATE_RUNNING;

	if (xhci->quirks & XHCI_NEC_HOST)
		xhci_ring_cmd_db(xhci);

	spin_unlock_irqrestore(&xhci->lock, flags);

	return 0;
}

/*
 * Start the HC after it was halted.
 *
 * This function is called by the USB core when the HC driver is added.
 * Its opposite is xhci_stop().
 *
 * xhci_init() must be called once before this function can be called.
 * Reset the HC, enable device slot contexts, program DCBAAP, and
 * set command ring pointer and event ring pointer.
 *
 * Setup MSI-X vectors and enable interrupts.
 */
int xhci_run(struct usb_hcd *hcd)
{
	u32 temp;
	u64 temp_64;
	int ret;
	struct xhci_hcd *xhci = hcd_to_xhci(hcd);

	/* Start the xHCI host controller running only after the USB 2.0 roothub
	 * is setup.
	 */

	hcd->uses_new_polling = 1;
	if (!usb_hcd_is_primary_hcd(hcd))
		return xhci_run_finished(xhci);

	xhci_dbg_trace(xhci, trace_xhci_dbg_init, "xhci_run");

	ret = xhci_try_enable_msi(hcd);
	if (ret)
		return ret;

	temp_64 = xhci_read_64(xhci, &xhci->ir_set->erst_dequeue);
	temp_64 &= ~ERST_PTR_MASK;
	xhci_dbg_trace(xhci, trace_xhci_dbg_init,
			"ERST deq = 64'h%0lx", (long unsigned int) temp_64);

	xhci_dbg_trace(xhci, trace_xhci_dbg_init,
			"// Set the interrupt modulation register");
	temp = readl(&xhci->ir_set->irq_control);
	temp &= ~ER_IRQ_INTERVAL_MASK;
	temp |= (xhci->imod_interval / 250) & ER_IRQ_INTERVAL_MASK;
	writel(temp, &xhci->ir_set->irq_control);

	if (xhci->quirks & XHCI_NEC_HOST) {
		struct xhci_command *command;

		command = xhci_alloc_command(xhci, false, GFP_KERNEL);
		if (!command)
			return -ENOMEM;

		ret = xhci_queue_vendor_command(xhci, command, 0, 0, 0,
				TRB_TYPE(TRB_NEC_GET_FW));
		if (ret)
			xhci_free_command(xhci, command);
	}
	xhci_dbg_trace(xhci, trace_xhci_dbg_init,
			"Finished %s for main hcd", __func__);

	xhci_create_dbc_dev(xhci);

	xhci_debugfs_init(xhci);

	if (xhci_has_one_roothub(xhci))
		return xhci_run_finished(xhci);

	set_bit(HCD_FLAG_DEFER_RH_REGISTER, &hcd->flags);

	return 0;
}
EXPORT_SYMBOL_GPL(xhci_run);

/*
 * Stop xHCI driver.
 *
 * This function is called by the USB core when the HC driver is removed.
 * Its opposite is xhci_run().
 *
 * Disable device contexts, disable IRQs, and quiesce the HC.
 * Reset the HC, finish any completed transactions, and cleanup memory.
 */
static void xhci_stop(struct usb_hcd *hcd)
{
	u32 temp;
	struct xhci_hcd *xhci = hcd_to_xhci(hcd);

	mutex_lock(&xhci->mutex);

	/* Only halt host and free memory after both hcds are removed */
	if (!usb_hcd_is_primary_hcd(hcd)) {
		mutex_unlock(&xhci->mutex);
		return;
	}

	xhci_remove_dbc_dev(xhci);

	spin_lock_irq(&xhci->lock);
	xhci->xhc_state |= XHCI_STATE_HALTED;
	xhci->cmd_ring_state = CMD_RING_STATE_STOPPED;
	xhci_halt(xhci);
	xhci_reset(xhci, XHCI_RESET_SHORT_USEC);
	spin_unlock_irq(&xhci->lock);

	xhci_cleanup_msix(xhci);

	/* Deleting Compliance Mode Recovery Timer */
	if ((xhci->quirks & XHCI_COMP_MODE_QUIRK) &&
			(!(xhci_all_ports_seen_u0(xhci)))) {
		del_timer_sync(&xhci->comp_mode_recovery_timer);
		xhci_dbg_trace(xhci, trace_xhci_dbg_quirks,
				"%s: compliance mode recovery timer deleted",
				__func__);
	}

	if (xhci->quirks & XHCI_AMD_PLL_FIX)
		usb_amd_dev_put();

	xhci_dbg_trace(xhci, trace_xhci_dbg_init,
			"// Disabling event ring interrupts");
	temp = readl(&xhci->op_regs->status);
	writel((temp & ~0x1fff) | STS_EINT, &xhci->op_regs->status);
	temp = readl(&xhci->ir_set->irq_pending);
	writel(ER_IRQ_DISABLE(temp), &xhci->ir_set->irq_pending);

	xhci_dbg_trace(xhci, trace_xhci_dbg_init, "cleaning up memory");
	xhci_mem_cleanup(xhci);
	xhci_debugfs_exit(xhci);
	xhci_dbg_trace(xhci, trace_xhci_dbg_init,
			"xhci_stop completed - status = %x",
			readl(&xhci->op_regs->status));
	mutex_unlock(&xhci->mutex);
}

/*
 * Shutdown HC (not bus-specific)
 *
 * This is called when the machine is rebooting or halting.  We assume that the
 * machine will be powered off, and the HC's internal state will be reset.
 * Don't bother to free memory.
 *
 * This will only ever be called with the main usb_hcd (the USB3 roothub).
 */
void xhci_shutdown(struct usb_hcd *hcd)
{
	struct xhci_hcd *xhci = hcd_to_xhci(hcd);

	if (xhci->quirks & XHCI_SPURIOUS_REBOOT)
		usb_disable_xhci_ports(to_pci_dev(hcd->self.sysdev));

	/* Don't poll the roothubs after shutdown. */
	xhci_dbg(xhci, "%s: stopping usb%d port polling.\n",
			__func__, hcd->self.busnum);
	clear_bit(HCD_FLAG_POLL_RH, &hcd->flags);
	del_timer_sync(&hcd->rh_timer);

	if (xhci->shared_hcd) {
		clear_bit(HCD_FLAG_POLL_RH, &xhci->shared_hcd->flags);
		del_timer_sync(&xhci->shared_hcd->rh_timer);
	}

	spin_lock_irq(&xhci->lock);
	xhci_halt(xhci);

	/*
	 * Workaround for spurious wakeps at shutdown with HSW, and for boot
	 * firmware delay in ADL-P PCH if port are left in U3 at shutdown
	 */
	if (xhci->quirks & XHCI_SPURIOUS_WAKEUP ||
	    xhci->quirks & XHCI_RESET_TO_DEFAULT)
		xhci_reset(xhci, XHCI_RESET_SHORT_USEC);

	spin_unlock_irq(&xhci->lock);

	xhci_cleanup_msix(xhci);

	xhci_dbg_trace(xhci, trace_xhci_dbg_init,
			"xhci_shutdown completed - status = %x",
			readl(&xhci->op_regs->status));
}
EXPORT_SYMBOL_GPL(xhci_shutdown);

#ifdef CONFIG_PM
static void xhci_save_registers(struct xhci_hcd *xhci)
{
	xhci->s3.command = readl(&xhci->op_regs->command);
	xhci->s3.dev_nt = readl(&xhci->op_regs->dev_notification);
	xhci->s3.dcbaa_ptr = xhci_read_64(xhci, &xhci->op_regs->dcbaa_ptr);
	xhci->s3.config_reg = readl(&xhci->op_regs->config_reg);
	xhci->s3.erst_size = readl(&xhci->ir_set->erst_size);
	xhci->s3.erst_base = xhci_read_64(xhci, &xhci->ir_set->erst_base);
	xhci->s3.erst_dequeue = xhci_read_64(xhci, &xhci->ir_set->erst_dequeue);
	xhci->s3.irq_pending = readl(&xhci->ir_set->irq_pending);
	xhci->s3.irq_control = readl(&xhci->ir_set->irq_control);
}

static void xhci_restore_registers(struct xhci_hcd *xhci)
{
	writel(xhci->s3.command, &xhci->op_regs->command);
	writel(xhci->s3.dev_nt, &xhci->op_regs->dev_notification);
	xhci_write_64(xhci, xhci->s3.dcbaa_ptr, &xhci->op_regs->dcbaa_ptr);
	writel(xhci->s3.config_reg, &xhci->op_regs->config_reg);
	writel(xhci->s3.erst_size, &xhci->ir_set->erst_size);
	xhci_write_64(xhci, xhci->s3.erst_base, &xhci->ir_set->erst_base);
	xhci_write_64(xhci, xhci->s3.erst_dequeue, &xhci->ir_set->erst_dequeue);
	writel(xhci->s3.irq_pending, &xhci->ir_set->irq_pending);
	writel(xhci->s3.irq_control, &xhci->ir_set->irq_control);
}

static void xhci_set_cmd_ring_deq(struct xhci_hcd *xhci)
{
	u64	val_64;

	/* step 2: initialize command ring buffer */
	val_64 = xhci_read_64(xhci, &xhci->op_regs->cmd_ring);
	val_64 = (val_64 & (u64) CMD_RING_RSVD_BITS) |
		(xhci_trb_virt_to_dma(xhci->cmd_ring->deq_seg,
				      xhci->cmd_ring->dequeue) &
		 (u64) ~CMD_RING_RSVD_BITS) |
		xhci->cmd_ring->cycle_state;
	xhci_dbg_trace(xhci, trace_xhci_dbg_init,
			"// Setting command ring address to 0x%llx",
			(long unsigned long) val_64);
	xhci_write_64(xhci, val_64, &xhci->op_regs->cmd_ring);
}

/*
 * The whole command ring must be cleared to zero when we suspend the host.
 *
 * The host doesn't save the command ring pointer in the suspend well, so we
 * need to re-program it on resume.  Unfortunately, the pointer must be 64-byte
 * aligned, because of the reserved bits in the command ring dequeue pointer
 * register.  Therefore, we can't just set the dequeue pointer back in the
 * middle of the ring (TRBs are 16-byte aligned).
 */
static void xhci_clear_command_ring(struct xhci_hcd *xhci)
{
	struct xhci_ring *ring;
	struct xhci_segment *seg;

	ring = xhci->cmd_ring;
	seg = ring->deq_seg;
	do {
		memset(seg->trbs, 0,
			sizeof(union xhci_trb) * (TRBS_PER_SEGMENT - 1));
		seg->trbs[TRBS_PER_SEGMENT - 1].link.control &=
			cpu_to_le32(~TRB_CYCLE);
		seg = seg->next;
	} while (seg != ring->deq_seg);

	/* Reset the software enqueue and dequeue pointers */
	ring->deq_seg = ring->first_seg;
	ring->dequeue = ring->first_seg->trbs;
	ring->enq_seg = ring->deq_seg;
	ring->enqueue = ring->dequeue;

	ring->num_trbs_free = ring->num_segs * (TRBS_PER_SEGMENT - 1) - 1;
	/*
	 * Ring is now zeroed, so the HW should look for change of ownership
	 * when the cycle bit is set to 1.
	 */
	ring->cycle_state = 1;

	/*
	 * Reset the hardware dequeue pointer.
	 * Yes, this will need to be re-written after resume, but we're paranoid
	 * and want to make sure the hardware doesn't access bogus memory
	 * because, say, the BIOS or an SMI started the host without changing
	 * the command ring pointers.
	 */
	xhci_set_cmd_ring_deq(xhci);
}

/*
 * Disable port wake bits if do_wakeup is not set.
 *
 * Also clear a possible internal port wake state left hanging for ports that
 * detected termination but never successfully enumerated (trained to 0U).
 * Internal wake causes immediate xHCI wake after suspend. PORT_CSC write done
 * at enumeration clears this wake, force one here as well for unconnected ports
 */

static void xhci_disable_hub_port_wake(struct xhci_hcd *xhci,
				       struct xhci_hub *rhub,
				       bool do_wakeup)
{
	unsigned long flags;
	u32 t1, t2, portsc;
	int i;

	spin_lock_irqsave(&xhci->lock, flags);

	for (i = 0; i < rhub->num_ports; i++) {
		portsc = readl(rhub->ports[i]->addr);
		t1 = xhci_port_state_to_neutral(portsc);
		t2 = t1;

		/* clear wake bits if do_wake is not set */
		if (!do_wakeup)
			t2 &= ~PORT_WAKE_BITS;

		/* Don't touch csc bit if connected or connect change is set */
		if (!(portsc & (PORT_CSC | PORT_CONNECT)))
			t2 |= PORT_CSC;

		if (t1 != t2) {
			writel(t2, rhub->ports[i]->addr);
			xhci_dbg(xhci, "config port %d-%d wake bits, portsc: 0x%x, write: 0x%x\n",
				 rhub->hcd->self.busnum, i + 1, portsc, t2);
		}
	}
	spin_unlock_irqrestore(&xhci->lock, flags);
}

static bool xhci_pending_portevent(struct xhci_hcd *xhci)
{
	struct xhci_port	**ports;
	int			port_index;
	u32			status;
	u32			portsc;

	status = readl(&xhci->op_regs->status);
	if (status & STS_EINT)
		return true;
	/*
	 * Checking STS_EINT is not enough as there is a lag between a change
	 * bit being set and the Port Status Change Event that it generated
	 * being written to the Event Ring. See note in xhci 1.1 section 4.19.2.
	 */

	port_index = xhci->usb2_rhub.num_ports;
	ports = xhci->usb2_rhub.ports;
	while (port_index--) {
		portsc = readl(ports[port_index]->addr);
		if (portsc & PORT_CHANGE_MASK ||
		    (portsc & PORT_PLS_MASK) == XDEV_RESUME)
			return true;
	}
	port_index = xhci->usb3_rhub.num_ports;
	ports = xhci->usb3_rhub.ports;
	while (port_index--) {
		portsc = readl(ports[port_index]->addr);
		if (portsc & PORT_CHANGE_MASK ||
		    (portsc & PORT_PLS_MASK) == XDEV_RESUME)
			return true;
	}
	return false;
}

/*
 * Stop HC (not bus-specific)
 *
 * This is called when the machine transition into S3/S4 mode.
 *
 */
int xhci_suspend(struct xhci_hcd *xhci, bool do_wakeup)
{
	int			rc = 0;
	unsigned int		delay = XHCI_MAX_HALT_USEC * 2;
	struct usb_hcd		*hcd = xhci_to_hcd(xhci);
	u32			command;
	u32			res;

	if (!hcd->state)
		return 0;

	if (hcd->state != HC_STATE_SUSPENDED ||
	    (xhci->shared_hcd && xhci->shared_hcd->state != HC_STATE_SUSPENDED))
		return -EINVAL;

	/* Clear root port wake on bits if wakeup not allowed. */
	xhci_disable_hub_port_wake(xhci, &xhci->usb3_rhub, do_wakeup);
	xhci_disable_hub_port_wake(xhci, &xhci->usb2_rhub, do_wakeup);

	if (!HCD_HW_ACCESSIBLE(hcd))
		return 0;

	xhci_dbc_suspend(xhci);

	/* Don't poll the roothubs on bus suspend. */
	xhci_dbg(xhci, "%s: stopping usb%d port polling.\n",
		 __func__, hcd->self.busnum);
	clear_bit(HCD_FLAG_POLL_RH, &hcd->flags);
	del_timer_sync(&hcd->rh_timer);
	if (xhci->shared_hcd) {
		clear_bit(HCD_FLAG_POLL_RH, &xhci->shared_hcd->flags);
		del_timer_sync(&xhci->shared_hcd->rh_timer);
	}

	if (xhci->quirks & XHCI_SUSPEND_DELAY)
		usleep_range(1000, 1500);

	spin_lock_irq(&xhci->lock);
	clear_bit(HCD_FLAG_HW_ACCESSIBLE, &hcd->flags);
	if (xhci->shared_hcd)
		clear_bit(HCD_FLAG_HW_ACCESSIBLE, &xhci->shared_hcd->flags);
	/* step 1: stop endpoint */
	/* skipped assuming that port suspend has done */

	/* step 2: clear Run/Stop bit */
	command = readl(&xhci->op_regs->command);
	command &= ~CMD_RUN;
	writel(command, &xhci->op_regs->command);

	/* Some chips from Fresco Logic need an extraordinary delay */
	delay *= (xhci->quirks & XHCI_SLOW_SUSPEND) ? 10 : 1;

	if (xhci_handshake(&xhci->op_regs->status,
		      STS_HALT, STS_HALT, delay)) {
		xhci_warn(xhci, "WARN: xHC CMD_RUN timeout\n");
		spin_unlock_irq(&xhci->lock);
		return -ETIMEDOUT;
	}
	xhci_clear_command_ring(xhci);

	/* step 3: save registers */
	xhci_save_registers(xhci);

	/* step 4: set CSS flag */
	command = readl(&xhci->op_regs->command);
	command |= CMD_CSS;
	writel(command, &xhci->op_regs->command);
	xhci->broken_suspend = 0;
	if (xhci_handshake(&xhci->op_regs->status,
				STS_SAVE, 0, 20 * 1000)) {
	/*
	 * AMD SNPS xHC 3.0 occasionally does not clear the
	 * SSS bit of USBSTS and when driver tries to poll
	 * to see if the xHC clears BIT(8) which never happens
	 * and driver assumes that controller is not responding
	 * and times out. To workaround this, its good to check
	 * if SRE and HCE bits are not set (as per xhci
	 * Section 5.4.2) and bypass the timeout.
	 */
		res = readl(&xhci->op_regs->status);
		if ((xhci->quirks & XHCI_SNPS_BROKEN_SUSPEND) &&
		    (((res & STS_SRE) == 0) &&
				((res & STS_HCE) == 0))) {
			xhci->broken_suspend = 1;
		} else {
			xhci_warn(xhci, "WARN: xHC save state timeout\n");
			spin_unlock_irq(&xhci->lock);
			return -ETIMEDOUT;
		}
	}
	spin_unlock_irq(&xhci->lock);

	/*
	 * Deleting Compliance Mode Recovery Timer because the xHCI Host
	 * is about to be suspended.
	 */
	if ((xhci->quirks & XHCI_COMP_MODE_QUIRK) &&
			(!(xhci_all_ports_seen_u0(xhci)))) {
		del_timer_sync(&xhci->comp_mode_recovery_timer);
		xhci_dbg_trace(xhci, trace_xhci_dbg_quirks,
				"%s: compliance mode recovery timer deleted",
				__func__);
	}

	/* step 5: remove core well power */
	/* synchronize irq when using MSI-X */
	xhci_msix_sync_irqs(xhci);

	return rc;
}
EXPORT_SYMBOL_GPL(xhci_suspend);

/*
 * start xHC (not bus-specific)
 *
 * This is called when the machine transition from S3/S4 mode.
 *
 */
int xhci_resume(struct xhci_hcd *xhci, bool hibernated)
{
	u32			command, temp = 0;
	struct usb_hcd		*hcd = xhci_to_hcd(xhci);
	int			retval = 0;
	bool			comp_timer_running = false;
	bool			pending_portevent = false;
	bool			suspended_usb3_devs = false;
	bool			reinit_xhc = false;

	if (!hcd->state)
		return 0;

	/* Wait a bit if either of the roothubs need to settle from the
	 * transition into bus suspend.
	 */

	if (time_before(jiffies, xhci->usb2_rhub.bus_state.next_statechange) ||
	    time_before(jiffies, xhci->usb3_rhub.bus_state.next_statechange))
		msleep(100);

	set_bit(HCD_FLAG_HW_ACCESSIBLE, &hcd->flags);
	if (xhci->shared_hcd)
		set_bit(HCD_FLAG_HW_ACCESSIBLE, &xhci->shared_hcd->flags);

	spin_lock_irq(&xhci->lock);

	if (hibernated || xhci->quirks & XHCI_RESET_ON_RESUME || xhci->broken_suspend)
		reinit_xhc = true;

	if (!reinit_xhc) {
		/*
		 * Some controllers might lose power during suspend, so wait
		 * for controller not ready bit to clear, just as in xHC init.
		 */
		retval = xhci_handshake(&xhci->op_regs->status,
					STS_CNR, 0, 10 * 1000 * 1000);
		if (retval) {
			xhci_warn(xhci, "Controller not ready at resume %d\n",
				  retval);
			spin_unlock_irq(&xhci->lock);
			return retval;
		}
		/* step 1: restore register */
		xhci_restore_registers(xhci);
		/* step 2: initialize command ring buffer */
		xhci_set_cmd_ring_deq(xhci);
		/* step 3: restore state and start state*/
		/* step 3: set CRS flag */
		command = readl(&xhci->op_regs->command);
		command |= CMD_CRS;
		writel(command, &xhci->op_regs->command);
		/*
		 * Some controllers take up to 55+ ms to complete the controller
		 * restore so setting the timeout to 100ms. Xhci specification
		 * doesn't mention any timeout value.
		 */
		if (xhci_handshake(&xhci->op_regs->status,
			      STS_RESTORE, 0, 100 * 1000)) {
			xhci_warn(xhci, "WARN: xHC restore state timeout\n");
			spin_unlock_irq(&xhci->lock);
			return -ETIMEDOUT;
		}
	}

	temp = readl(&xhci->op_regs->status);

	/* re-initialize the HC on Restore Error, or Host Controller Error */
	if ((temp & (STS_SRE | STS_HCE)) &&
	    !(xhci->xhc_state & XHCI_STATE_REMOVING)) {
		reinit_xhc = true;
		if (!xhci->broken_suspend)
			xhci_warn(xhci, "xHC error in resume, USBSTS 0x%x, Reinit\n", temp);
	}

	if (reinit_xhc) {
		if ((xhci->quirks & XHCI_COMP_MODE_QUIRK) &&
				!(xhci_all_ports_seen_u0(xhci))) {
			del_timer_sync(&xhci->comp_mode_recovery_timer);
			xhci_dbg_trace(xhci, trace_xhci_dbg_quirks,
				"Compliance Mode Recovery Timer deleted!");
		}

		/* Let the USB core know _both_ roothubs lost power. */
		usb_root_hub_lost_power(xhci->main_hcd->self.root_hub);
		if (xhci->shared_hcd)
			usb_root_hub_lost_power(xhci->shared_hcd->self.root_hub);

		xhci_dbg(xhci, "Stop HCD\n");
		xhci_halt(xhci);
		xhci_zero_64b_regs(xhci);
		retval = xhci_reset(xhci, XHCI_RESET_LONG_USEC);
		spin_unlock_irq(&xhci->lock);
		if (retval)
			return retval;
		xhci_cleanup_msix(xhci);

		xhci_dbg(xhci, "// Disabling event ring interrupts\n");
		temp = readl(&xhci->op_regs->status);
		writel((temp & ~0x1fff) | STS_EINT, &xhci->op_regs->status);
		temp = readl(&xhci->ir_set->irq_pending);
		writel(ER_IRQ_DISABLE(temp), &xhci->ir_set->irq_pending);

		xhci_dbg(xhci, "cleaning up memory\n");
		xhci_mem_cleanup(xhci);
		xhci_debugfs_exit(xhci);
		xhci_dbg(xhci, "xhci_stop completed - status = %x\n",
			    readl(&xhci->op_regs->status));

		/* USB core calls the PCI reinit and start functions twice:
		 * first with the primary HCD, and then with the secondary HCD.
		 * If we don't do the same, the host will never be started.
		 */
		xhci_dbg(xhci, "Initialize the xhci_hcd\n");
		retval = xhci_init(hcd);
		if (retval)
			return retval;
		comp_timer_running = true;

		xhci_dbg(xhci, "Start the primary HCD\n");
		retval = xhci_run(hcd);
		if (!retval && xhci->shared_hcd) {
			xhci_dbg(xhci, "Start the secondary HCD\n");
			retval = xhci_run(xhci->shared_hcd);
		}

		hcd->state = HC_STATE_SUSPENDED;
		if (xhci->shared_hcd)
			xhci->shared_hcd->state = HC_STATE_SUSPENDED;
		goto done;
	}

	/* step 4: set Run/Stop bit */
	command = readl(&xhci->op_regs->command);
	command |= CMD_RUN;
	writel(command, &xhci->op_regs->command);
	xhci_handshake(&xhci->op_regs->status, STS_HALT,
		  0, 250 * 1000);

	/* step 5: walk topology and initialize portsc,
	 * portpmsc and portli
	 */
	/* this is done in bus_resume */

	/* step 6: restart each of the previously
	 * Running endpoints by ringing their doorbells
	 */

	spin_unlock_irq(&xhci->lock);

	xhci_dbc_resume(xhci);

 done:
	if (retval == 0) {
		/*
		 * Resume roothubs only if there are pending events.
		 * USB 3 devices resend U3 LFPS wake after a 100ms delay if
		 * the first wake signalling failed, give it that chance if
		 * there are suspended USB 3 devices.
		 */
		if (xhci->usb3_rhub.bus_state.suspended_ports ||
		    xhci->usb3_rhub.bus_state.bus_suspended)
			suspended_usb3_devs = true;

		pending_portevent = xhci_pending_portevent(xhci);

		if (suspended_usb3_devs && !pending_portevent) {
			msleep(120);
			pending_portevent = xhci_pending_portevent(xhci);
		}

		if (pending_portevent) {
			if (xhci->shared_hcd)
				usb_hcd_resume_root_hub(xhci->shared_hcd);
			usb_hcd_resume_root_hub(hcd);
		}
	}
	/*
	 * If system is subject to the Quirk, Compliance Mode Timer needs to
	 * be re-initialized Always after a system resume. Ports are subject
	 * to suffer the Compliance Mode issue again. It doesn't matter if
	 * ports have entered previously to U0 before system's suspension.
	 */
	if ((xhci->quirks & XHCI_COMP_MODE_QUIRK) && !comp_timer_running)
		compliance_mode_recovery_timer_init(xhci);

	if (xhci->quirks & XHCI_ASMEDIA_MODIFY_FLOWCONTROL)
		usb_asmedia_modifyflowcontrol(to_pci_dev(hcd->self.controller));

	/* Re-enable port polling. */
	xhci_dbg(xhci, "%s: starting usb%d port polling.\n",
		 __func__, hcd->self.busnum);
	if (xhci->shared_hcd) {
		set_bit(HCD_FLAG_POLL_RH, &xhci->shared_hcd->flags);
		usb_hcd_poll_rh_status(xhci->shared_hcd);
	}
	set_bit(HCD_FLAG_POLL_RH, &hcd->flags);
	usb_hcd_poll_rh_status(hcd);

	return retval;
}
EXPORT_SYMBOL_GPL(xhci_resume);
#endif	/* CONFIG_PM */

/*-------------------------------------------------------------------------*/

static int xhci_map_temp_buffer(struct usb_hcd *hcd, struct urb *urb)
{
	void *temp;
	int ret = 0;
	unsigned int buf_len;
	enum dma_data_direction dir;

	dir = usb_urb_dir_in(urb) ? DMA_FROM_DEVICE : DMA_TO_DEVICE;
	buf_len = urb->transfer_buffer_length;

	temp = kzalloc_node(buf_len, GFP_ATOMIC,
			    dev_to_node(hcd->self.sysdev));
	if (!temp)
		return -ENOMEM;

	if (usb_urb_dir_out(urb))
		sg_pcopy_to_buffer(urb->sg, urb->num_sgs,
				   temp, buf_len, 0);

	urb->transfer_buffer = temp;
	urb->transfer_dma = dma_map_single(hcd->self.sysdev,
					   urb->transfer_buffer,
					   urb->transfer_buffer_length,
					   dir);

	if (dma_mapping_error(hcd->self.sysdev,
			      urb->transfer_dma)) {
		ret = -EAGAIN;
		kfree(temp);
	} else {
		urb->transfer_flags |= URB_DMA_MAP_SINGLE;
	}

	return ret;
}

static bool xhci_urb_temp_buffer_required(struct usb_hcd *hcd,
					  struct urb *urb)
{
	bool ret = false;
	unsigned int i;
	unsigned int len = 0;
	unsigned int trb_size;
	unsigned int max_pkt;
	struct scatterlist *sg;
	struct scatterlist *tail_sg;

	tail_sg = urb->sg;
	max_pkt = usb_endpoint_maxp(&urb->ep->desc);

	if (!urb->num_sgs)
		return ret;

	if (urb->dev->speed >= USB_SPEED_SUPER)
		trb_size = TRB_CACHE_SIZE_SS;
	else
		trb_size = TRB_CACHE_SIZE_HS;

	if (urb->transfer_buffer_length != 0 &&
	    !(urb->transfer_flags & URB_NO_TRANSFER_DMA_MAP)) {
		for_each_sg(urb->sg, sg, urb->num_sgs, i) {
			len = len + sg->length;
			if (i > trb_size - 2) {
				len = len - tail_sg->length;
				if (len < max_pkt) {
					ret = true;
					break;
				}

				tail_sg = sg_next(tail_sg);
			}
		}
	}
	return ret;
}

static void xhci_unmap_temp_buf(struct usb_hcd *hcd, struct urb *urb)
{
	unsigned int len;
	unsigned int buf_len;
	enum dma_data_direction dir;

	dir = usb_urb_dir_in(urb) ? DMA_FROM_DEVICE : DMA_TO_DEVICE;

	buf_len = urb->transfer_buffer_length;

	if (IS_ENABLED(CONFIG_HAS_DMA) &&
	    (urb->transfer_flags & URB_DMA_MAP_SINGLE))
		dma_unmap_single(hcd->self.sysdev,
				 urb->transfer_dma,
				 urb->transfer_buffer_length,
				 dir);

	if (usb_urb_dir_in(urb)) {
		len = sg_pcopy_from_buffer(urb->sg, urb->num_sgs,
					   urb->transfer_buffer,
					   buf_len,
					   0);
		if (len != buf_len) {
			xhci_dbg(hcd_to_xhci(hcd),
				 "Copy from tmp buf to urb sg list failed\n");
			urb->actual_length = len;
		}
	}
	urb->transfer_flags &= ~URB_DMA_MAP_SINGLE;
	kfree(urb->transfer_buffer);
	urb->transfer_buffer = NULL;
}

/*
 * Bypass the DMA mapping if URB is suitable for Immediate Transfer (IDT),
 * we'll copy the actual data into the TRB address register. This is limited to
 * transfers up to 8 bytes on output endpoints of any kind with wMaxPacketSize
 * >= 8 bytes. If suitable for IDT only one Transfer TRB per TD is allowed.
 */
static int xhci_map_urb_for_dma(struct usb_hcd *hcd, struct urb *urb,
				gfp_t mem_flags)
{
	struct xhci_hcd *xhci;

	xhci = hcd_to_xhci(hcd);

	if (xhci_urb_suitable_for_idt(urb))
		return 0;

	if (xhci->quirks & XHCI_SG_TRB_CACHE_SIZE_QUIRK) {
		if (xhci_urb_temp_buffer_required(hcd, urb))
			return xhci_map_temp_buffer(hcd, urb);
	}
	return usb_hcd_map_urb_for_dma(hcd, urb, mem_flags);
}

static void xhci_unmap_urb_for_dma(struct usb_hcd *hcd, struct urb *urb)
{
	struct xhci_hcd *xhci;
	bool unmap_temp_buf = false;

	xhci = hcd_to_xhci(hcd);

	if (urb->num_sgs && (urb->transfer_flags & URB_DMA_MAP_SINGLE))
		unmap_temp_buf = true;

	if ((xhci->quirks & XHCI_SG_TRB_CACHE_SIZE_QUIRK) && unmap_temp_buf)
		xhci_unmap_temp_buf(hcd, urb);
	else
		usb_hcd_unmap_urb_for_dma(hcd, urb);
}

/**
 * xhci_get_endpoint_index - Used for passing endpoint bitmasks between the core and
 * HCDs.  Find the index for an endpoint given its descriptor.  Use the return
 * value to right shift 1 for the bitmask.
 *
 * Index  = (epnum * 2) + direction - 1,
 * where direction = 0 for OUT, 1 for IN.
 * For control endpoints, the IN index is used (OUT index is unused), so
 * index = (epnum * 2) + direction - 1 = (epnum * 2) + 1 - 1 = (epnum * 2)
 */
unsigned int xhci_get_endpoint_index(struct usb_endpoint_descriptor *desc)
{
	unsigned int index;
	if (usb_endpoint_xfer_control(desc))
		index = (unsigned int) (usb_endpoint_num(desc)*2);
	else
		index = (unsigned int) (usb_endpoint_num(desc)*2) +
			(usb_endpoint_dir_in(desc) ? 1 : 0) - 1;
	return index;
}
EXPORT_SYMBOL_GPL(xhci_get_endpoint_index);

/* The reverse operation to xhci_get_endpoint_index. Calculate the USB endpoint
 * address from the XHCI endpoint index.
 */
static unsigned int xhci_get_endpoint_address(unsigned int ep_index)
{
	unsigned int number = DIV_ROUND_UP(ep_index, 2);
	unsigned int direction = ep_index % 2 ? USB_DIR_OUT : USB_DIR_IN;
	return direction | number;
}

/* Find the flag for this endpoint (for use in the control context).  Use the
 * endpoint index to create a bitmask.  The slot context is bit 0, endpoint 0 is
 * bit 1, etc.
 */
static unsigned int xhci_get_endpoint_flag(struct usb_endpoint_descriptor *desc)
{
	return 1 << (xhci_get_endpoint_index(desc) + 1);
}

/* Compute the last valid endpoint context index.  Basically, this is the
 * endpoint index plus one.  For slot contexts with more than valid endpoint,
 * we find the most significant bit set in the added contexts flags.
 * e.g. ep 1 IN (with epnum 0x81) => added_ctxs = 0b1000
 * fls(0b1000) = 4, but the endpoint context index is 3, so subtract one.
 */
unsigned int xhci_last_valid_endpoint(u32 added_ctxs)
{
	return fls(added_ctxs) - 1;
}

/* Returns 1 if the arguments are OK;
 * returns 0 this is a root hub; returns -EINVAL for NULL pointers.
 */
static int xhci_check_args(struct usb_hcd *hcd, struct usb_device *udev,
		struct usb_host_endpoint *ep, int check_ep, bool check_virt_dev,
		const char *func) {
	struct xhci_hcd	*xhci;
	struct xhci_virt_device	*virt_dev;

	if (!hcd || (check_ep && !ep) || !udev) {
		pr_debug("xHCI %s called with invalid args\n", func);
		return -EINVAL;
	}
	if (!udev->parent) {
		pr_debug("xHCI %s called for root hub\n", func);
		return 0;
	}

	xhci = hcd_to_xhci(hcd);
	if (check_virt_dev) {
		if (!udev->slot_id || !xhci->devs[udev->slot_id]) {
			xhci_dbg(xhci, "xHCI %s called with unaddressed device\n",
					func);
			return -EINVAL;
		}

		virt_dev = xhci->devs[udev->slot_id];
		if (virt_dev->udev != udev) {
			xhci_dbg(xhci, "xHCI %s called with udev and "
					  "virt_dev does not match\n", func);
			return -EINVAL;
		}
	}

	if (xhci->xhc_state & XHCI_STATE_HALTED)
		return -ENODEV;

	return 1;
}

static int xhci_configure_endpoint(struct xhci_hcd *xhci,
		struct usb_device *udev, struct xhci_command *command,
		bool ctx_change, bool must_succeed);

/*
 * Full speed devices may have a max packet size greater than 8 bytes, but the
 * USB core doesn't know that until it reads the first 8 bytes of the
 * descriptor.  If the usb_device's max packet size changes after that point,
 * we need to issue an evaluate context command and wait on it.
 */
static int xhci_check_maxpacket(struct xhci_hcd *xhci, unsigned int slot_id,
		unsigned int ep_index, struct urb *urb, gfp_t mem_flags)
{
	struct xhci_container_ctx *out_ctx;
	struct xhci_input_control_ctx *ctrl_ctx;
	struct xhci_ep_ctx *ep_ctx;
	struct xhci_command *command;
	int max_packet_size;
	int hw_max_packet_size;
	int ret = 0;

	out_ctx = xhci->devs[slot_id]->out_ctx;
	ep_ctx = xhci_get_ep_ctx(xhci, out_ctx, ep_index);
	hw_max_packet_size = MAX_PACKET_DECODED(le32_to_cpu(ep_ctx->ep_info2));
	max_packet_size = usb_endpoint_maxp(&urb->dev->ep0.desc);
	if (hw_max_packet_size != max_packet_size) {
		xhci_dbg_trace(xhci,  trace_xhci_dbg_context_change,
				"Max Packet Size for ep 0 changed.");
		xhci_dbg_trace(xhci,  trace_xhci_dbg_context_change,
				"Max packet size in usb_device = %d",
				max_packet_size);
		xhci_dbg_trace(xhci,  trace_xhci_dbg_context_change,
				"Max packet size in xHCI HW = %d",
				hw_max_packet_size);
		xhci_dbg_trace(xhci,  trace_xhci_dbg_context_change,
				"Issuing evaluate context command.");

		/* Set up the input context flags for the command */
		/* FIXME: This won't work if a non-default control endpoint
		 * changes max packet sizes.
		 */

		command = xhci_alloc_command(xhci, true, mem_flags);
		if (!command)
			return -ENOMEM;

		command->in_ctx = xhci->devs[slot_id]->in_ctx;
		ctrl_ctx = xhci_get_input_control_ctx(command->in_ctx);
		if (!ctrl_ctx) {
			xhci_warn(xhci, "%s: Could not get input context, bad type.\n",
					__func__);
			ret = -ENOMEM;
			goto command_cleanup;
		}
		/* Set up the modified control endpoint 0 */
		xhci_endpoint_copy(xhci, xhci->devs[slot_id]->in_ctx,
				xhci->devs[slot_id]->out_ctx, ep_index);

		ep_ctx = xhci_get_ep_ctx(xhci, command->in_ctx, ep_index);
		ep_ctx->ep_info &= cpu_to_le32(~EP_STATE_MASK);/* must clear */
		ep_ctx->ep_info2 &= cpu_to_le32(~MAX_PACKET_MASK);
		ep_ctx->ep_info2 |= cpu_to_le32(MAX_PACKET(max_packet_size));

		ctrl_ctx->add_flags = cpu_to_le32(EP0_FLAG);
		ctrl_ctx->drop_flags = 0;

		ret = xhci_configure_endpoint(xhci, urb->dev, command,
				true, false);

		/* Clean up the input context for later use by bandwidth
		 * functions.
		 */
		ctrl_ctx->add_flags = cpu_to_le32(SLOT_FLAG);
command_cleanup:
		kfree(command->completion);
		kfree(command);
	}
	return ret;
}

/*
 * non-error returns are a promise to giveback() the urb later
 * we drop ownership so next owner (or urb unlink) can get it
 */
static int xhci_urb_enqueue(struct usb_hcd *hcd, struct urb *urb, gfp_t mem_flags)
{
	struct xhci_hcd *xhci = hcd_to_xhci(hcd);
	unsigned long flags;
	int ret = 0;
	unsigned int slot_id, ep_index;
	unsigned int *ep_state;
	struct urb_priv	*urb_priv;
	int num_tds;

	if (!urb)
		return -EINVAL;
	ret = xhci_check_args(hcd, urb->dev, urb->ep,
					true, true, __func__);
	if (ret <= 0)
		return ret ? ret : -EINVAL;

	slot_id = urb->dev->slot_id;
	ep_index = xhci_get_endpoint_index(&urb->ep->desc);
	ep_state = &xhci->devs[slot_id]->eps[ep_index].ep_state;

	if (!HCD_HW_ACCESSIBLE(hcd))
		return -ESHUTDOWN;

	if (xhci->devs[slot_id]->flags & VDEV_PORT_ERROR) {
		xhci_dbg(xhci, "Can't queue urb, port error, link inactive\n");
		return -ENODEV;
	}

	if (xhci_vendor_usb_offload_skip_urb(xhci, urb)) {
		xhci_dbg(xhci, "skip urb for usb offload\n");
		return -EOPNOTSUPP;
	}

	if (usb_endpoint_xfer_isoc(&urb->ep->desc))
		num_tds = urb->number_of_packets;
	else if (usb_endpoint_is_bulk_out(&urb->ep->desc) &&
	    urb->transfer_buffer_length > 0 &&
	    urb->transfer_flags & URB_ZERO_PACKET &&
	    !(urb->transfer_buffer_length % usb_endpoint_maxp(&urb->ep->desc)))
		num_tds = 2;
	else
		num_tds = 1;

	urb_priv = kzalloc(struct_size(urb_priv, td, num_tds), mem_flags);
	if (!urb_priv)
		return -ENOMEM;

	urb_priv->num_tds = num_tds;
	urb_priv->num_tds_done = 0;
	urb->hcpriv = urb_priv;

	trace_xhci_urb_enqueue(urb);

	if (usb_endpoint_xfer_control(&urb->ep->desc)) {
		/* Check to see if the max packet size for the default control
		 * endpoint changed during FS device enumeration
		 */
		if (urb->dev->speed == USB_SPEED_FULL) {
			ret = xhci_check_maxpacket(xhci, slot_id,
					ep_index, urb, mem_flags);
			if (ret < 0) {
				xhci_urb_free_priv(urb_priv);
				urb->hcpriv = NULL;
				return ret;
			}
		}
	}

	spin_lock_irqsave(&xhci->lock, flags);

	if (xhci->xhc_state & XHCI_STATE_DYING) {
		xhci_dbg(xhci, "Ep 0x%x: URB %p submitted for non-responsive xHCI host.\n",
			 urb->ep->desc.bEndpointAddress, urb);
		ret = -ESHUTDOWN;
		goto free_priv;
	}
	if (*ep_state & (EP_GETTING_STREAMS | EP_GETTING_NO_STREAMS)) {
		xhci_warn(xhci, "WARN: Can't enqueue URB, ep in streams transition state %x\n",
			  *ep_state);
		ret = -EINVAL;
		goto free_priv;
	}
	if (*ep_state & EP_SOFT_CLEAR_TOGGLE) {
		xhci_warn(xhci, "Can't enqueue URB while manually clearing toggle\n");
		ret = -EINVAL;
		goto free_priv;
	}

	switch (usb_endpoint_type(&urb->ep->desc)) {

	case USB_ENDPOINT_XFER_CONTROL:
		ret = xhci_queue_ctrl_tx(xhci, GFP_ATOMIC, urb,
					 slot_id, ep_index);
		break;
	case USB_ENDPOINT_XFER_BULK:
		ret = xhci_queue_bulk_tx(xhci, GFP_ATOMIC, urb,
					 slot_id, ep_index);
		break;
	case USB_ENDPOINT_XFER_INT:
		ret = xhci_queue_intr_tx(xhci, GFP_ATOMIC, urb,
				slot_id, ep_index);
		break;
	case USB_ENDPOINT_XFER_ISOC:
		ret = xhci_queue_isoc_tx_prepare(xhci, GFP_ATOMIC, urb,
				slot_id, ep_index);
	}

	if (ret) {
free_priv:
		xhci_urb_free_priv(urb_priv);
		urb->hcpriv = NULL;
	}
	spin_unlock_irqrestore(&xhci->lock, flags);
	return ret;
}

/*
 * Remove the URB's TD from the endpoint ring.  This may cause the HC to stop
 * USB transfers, potentially stopping in the middle of a TRB buffer.  The HC
 * should pick up where it left off in the TD, unless a Set Transfer Ring
 * Dequeue Pointer is issued.
 *
 * The TRBs that make up the buffers for the canceled URB will be "removed" from
 * the ring.  Since the ring is a contiguous structure, they can't be physically
 * removed.  Instead, there are two options:
 *
 *  1) If the HC is in the middle of processing the URB to be canceled, we
 *     simply move the ring's dequeue pointer past those TRBs using the Set
 *     Transfer Ring Dequeue Pointer command.  This will be the common case,
 *     when drivers timeout on the last submitted URB and attempt to cancel.
 *
 *  2) If the HC is in the middle of a different TD, we turn the TRBs into a
 *     series of 1-TRB transfer no-op TDs.  (No-ops shouldn't be chained.)  The
 *     HC will need to invalidate the any TRBs it has cached after the stop
 *     endpoint command, as noted in the xHCI 0.95 errata.
 *
 *  3) The TD may have completed by the time the Stop Endpoint Command
 *     completes, so software needs to handle that case too.
 *
 * This function should protect against the TD enqueueing code ringing the
 * doorbell while this code is waiting for a Stop Endpoint command to complete.
 * It also needs to account for multiple cancellations on happening at the same
 * time for the same endpoint.
 *
 * Note that this function can be called in any context, or so says
 * usb_hcd_unlink_urb()
 */
static int xhci_urb_dequeue(struct usb_hcd *hcd, struct urb *urb, int status)
{
	unsigned long flags;
	int ret, i;
	u32 temp;
	struct xhci_hcd *xhci;
	struct urb_priv	*urb_priv;
	struct xhci_td *td;
	unsigned int ep_index;
	struct xhci_ring *ep_ring;
	struct xhci_virt_ep *ep;
	struct xhci_command *command;
	struct xhci_virt_device *vdev;

	xhci = hcd_to_xhci(hcd);
	spin_lock_irqsave(&xhci->lock, flags);

	trace_xhci_urb_dequeue(urb);

	/* Make sure the URB hasn't completed or been unlinked already */
	ret = usb_hcd_check_unlink_urb(hcd, urb, status);
	if (ret)
		goto done;

	/* give back URB now if we can't queue it for cancel */
	vdev = xhci->devs[urb->dev->slot_id];
	urb_priv = urb->hcpriv;
	if (!vdev || !urb_priv)
		goto err_giveback;

	ep_index = xhci_get_endpoint_index(&urb->ep->desc);
	ep = &vdev->eps[ep_index];
	ep_ring = xhci_urb_to_transfer_ring(xhci, urb);
	if (!ep || !ep_ring)
		goto err_giveback;

	/* If xHC is dead take it down and return ALL URBs in xhci_hc_died() */
	temp = readl(&xhci->op_regs->status);
	if (temp == ~(u32)0 || xhci->xhc_state & XHCI_STATE_DYING) {
		xhci_hc_died(xhci);
		goto done;
	}

	/*
	 * check ring is not re-allocated since URB was enqueued. If it is, then
	 * make sure none of the ring related pointers in this URB private data
	 * are touched, such as td_list, otherwise we overwrite freed data
	 */
	if (!td_on_ring(&urb_priv->td[0], ep_ring)) {
		xhci_err(xhci, "Canceled URB td not found on endpoint ring");
		for (i = urb_priv->num_tds_done; i < urb_priv->num_tds; i++) {
			td = &urb_priv->td[i];
			if (!list_empty(&td->cancelled_td_list))
				list_del_init(&td->cancelled_td_list);
		}
		goto err_giveback;
	}

	if (xhci->xhc_state & XHCI_STATE_HALTED) {
		xhci_dbg_trace(xhci, trace_xhci_dbg_cancel_urb,
				"HC halted, freeing TD manually.");
		for (i = urb_priv->num_tds_done;
		     i < urb_priv->num_tds;
		     i++) {
			td = &urb_priv->td[i];
			if (!list_empty(&td->td_list))
				list_del_init(&td->td_list);
			if (!list_empty(&td->cancelled_td_list))
				list_del_init(&td->cancelled_td_list);
		}
		goto err_giveback;
	}

	i = urb_priv->num_tds_done;
	if (i < urb_priv->num_tds)
		xhci_dbg_trace(xhci, trace_xhci_dbg_cancel_urb,
				"Cancel URB %p, dev %s, ep 0x%x, "
				"starting at offset 0x%llx",
				urb, urb->dev->devpath,
				urb->ep->desc.bEndpointAddress,
				(unsigned long long) xhci_trb_virt_to_dma(
					urb_priv->td[i].start_seg,
					urb_priv->td[i].first_trb));

	for (; i < urb_priv->num_tds; i++) {
		td = &urb_priv->td[i];
		/* TD can already be on cancelled list if ep halted on it */
		if (list_empty(&td->cancelled_td_list)) {
			td->cancel_status = TD_DIRTY;
			list_add_tail(&td->cancelled_td_list,
				      &ep->cancelled_td_list);
		}
	}

	/* Queue a stop endpoint command, but only if this is
	 * the first cancellation to be handled.
	 */
	if (!(ep->ep_state & EP_STOP_CMD_PENDING)) {
		command = xhci_alloc_command(xhci, false, GFP_ATOMIC);
		if (!command) {
			ret = -ENOMEM;
			goto done;
		}
		ep->ep_state |= EP_STOP_CMD_PENDING;
		xhci_queue_stop_endpoint(xhci, command, urb->dev->slot_id,
					 ep_index, 0);
		xhci_ring_cmd_db(xhci);
	}
done:
	spin_unlock_irqrestore(&xhci->lock, flags);
	return ret;

err_giveback:
	if (urb_priv)
		xhci_urb_free_priv(urb_priv);
	usb_hcd_unlink_urb_from_ep(hcd, urb);
	spin_unlock_irqrestore(&xhci->lock, flags);
	usb_hcd_giveback_urb(hcd, urb, -ESHUTDOWN);
	return ret;
}

/* Drop an endpoint from a new bandwidth configuration for this device.
 * Only one call to this function is allowed per endpoint before
 * check_bandwidth() or reset_bandwidth() must be called.
 * A call to xhci_drop_endpoint() followed by a call to xhci_add_endpoint() will
 * add the endpoint to the schedule with possibly new parameters denoted by a
 * different endpoint descriptor in usb_host_endpoint.
 * A call to xhci_add_endpoint() followed by a call to xhci_drop_endpoint() is
 * not allowed.
 *
 * The USB core will not allow URBs to be queued to an endpoint that is being
 * disabled, so there's no need for mutual exclusion to protect
 * the xhci->devs[slot_id] structure.
 */
int xhci_drop_endpoint(struct usb_hcd *hcd, struct usb_device *udev,
		       struct usb_host_endpoint *ep)
{
	struct xhci_hcd *xhci;
	struct xhci_container_ctx *in_ctx, *out_ctx;
	struct xhci_input_control_ctx *ctrl_ctx;
	unsigned int ep_index;
	struct xhci_ep_ctx *ep_ctx;
	u32 drop_flag;
	u32 new_add_flags, new_drop_flags;
	int ret;

	ret = xhci_check_args(hcd, udev, ep, 1, true, __func__);
	if (ret <= 0)
		return ret;
	xhci = hcd_to_xhci(hcd);
	if (xhci->xhc_state & XHCI_STATE_DYING)
		return -ENODEV;

	xhci_dbg(xhci, "%s called for udev %p\n", __func__, udev);
	drop_flag = xhci_get_endpoint_flag(&ep->desc);
	if (drop_flag == SLOT_FLAG || drop_flag == EP0_FLAG) {
		xhci_dbg(xhci, "xHCI %s - can't drop slot or ep 0 %#x\n",
				__func__, drop_flag);
		return 0;
	}

	in_ctx = xhci->devs[udev->slot_id]->in_ctx;
	out_ctx = xhci->devs[udev->slot_id]->out_ctx;
	ctrl_ctx = xhci_get_input_control_ctx(in_ctx);
	if (!ctrl_ctx) {
		xhci_warn(xhci, "%s: Could not get input context, bad type.\n",
				__func__);
		return 0;
	}

	ep_index = xhci_get_endpoint_index(&ep->desc);
	ep_ctx = xhci_get_ep_ctx(xhci, out_ctx, ep_index);
	/* If the HC already knows the endpoint is disabled,
	 * or the HCD has noted it is disabled, ignore this request
	 */
	if ((GET_EP_CTX_STATE(ep_ctx) == EP_STATE_DISABLED) ||
	    le32_to_cpu(ctrl_ctx->drop_flags) &
	    xhci_get_endpoint_flag(&ep->desc)) {
		/* Do not warn when called after a usb_device_reset */
		if (xhci->devs[udev->slot_id]->eps[ep_index].ring != NULL)
			xhci_warn(xhci, "xHCI %s called with disabled ep %p\n",
				  __func__, ep);
		return 0;
	}

	ctrl_ctx->drop_flags |= cpu_to_le32(drop_flag);
	new_drop_flags = le32_to_cpu(ctrl_ctx->drop_flags);

	ctrl_ctx->add_flags &= cpu_to_le32(~drop_flag);
	new_add_flags = le32_to_cpu(ctrl_ctx->add_flags);

	xhci_debugfs_remove_endpoint(xhci, xhci->devs[udev->slot_id], ep_index);

	xhci_endpoint_zero(xhci, xhci->devs[udev->slot_id], ep);

	xhci_dbg(xhci, "drop ep 0x%x, slot id %d, new drop flags = %#x, new add flags = %#x\n",
			(unsigned int) ep->desc.bEndpointAddress,
			udev->slot_id,
			(unsigned int) new_drop_flags,
			(unsigned int) new_add_flags);
	return 0;
}
EXPORT_SYMBOL_GPL(xhci_drop_endpoint);

/* Add an endpoint to a new possible bandwidth configuration for this device.
 * Only one call to this function is allowed per endpoint before
 * check_bandwidth() or reset_bandwidth() must be called.
 * A call to xhci_drop_endpoint() followed by a call to xhci_add_endpoint() will
 * add the endpoint to the schedule with possibly new parameters denoted by a
 * different endpoint descriptor in usb_host_endpoint.
 * A call to xhci_add_endpoint() followed by a call to xhci_drop_endpoint() is
 * not allowed.
 *
 * The USB core will not allow URBs to be queued to an endpoint until the
 * configuration or alt setting is installed in the device, so there's no need
 * for mutual exclusion to protect the xhci->devs[slot_id] structure.
 */
int xhci_add_endpoint(struct usb_hcd *hcd, struct usb_device *udev,
		      struct usb_host_endpoint *ep)
{
	struct xhci_hcd *xhci;
	struct xhci_container_ctx *in_ctx;
	unsigned int ep_index;
	struct xhci_input_control_ctx *ctrl_ctx;
	struct xhci_ep_ctx *ep_ctx;
	u32 added_ctxs;
	u32 new_add_flags, new_drop_flags;
	struct xhci_virt_device *virt_dev;
	int ret = 0;

	ret = xhci_check_args(hcd, udev, ep, 1, true, __func__);
	if (ret <= 0) {
		/* So we won't queue a reset ep command for a root hub */
		ep->hcpriv = NULL;
		return ret;
	}
	xhci = hcd_to_xhci(hcd);
	if (xhci->xhc_state & XHCI_STATE_DYING)
		return -ENODEV;

	added_ctxs = xhci_get_endpoint_flag(&ep->desc);
	if (added_ctxs == SLOT_FLAG || added_ctxs == EP0_FLAG) {
		/* FIXME when we have to issue an evaluate endpoint command to
		 * deal with ep0 max packet size changing once we get the
		 * descriptors
		 */
		xhci_dbg(xhci, "xHCI %s - can't add slot or ep 0 %#x\n",
				__func__, added_ctxs);
		return 0;
	}

	virt_dev = xhci->devs[udev->slot_id];
	in_ctx = virt_dev->in_ctx;
	ctrl_ctx = xhci_get_input_control_ctx(in_ctx);
	if (!ctrl_ctx) {
		xhci_warn(xhci, "%s: Could not get input context, bad type.\n",
				__func__);
		return 0;
	}

	ep_index = xhci_get_endpoint_index(&ep->desc);
	/* If this endpoint is already in use, and the upper layers are trying
	 * to add it again without dropping it, reject the addition.
	 */
	if (virt_dev->eps[ep_index].ring &&
			!(le32_to_cpu(ctrl_ctx->drop_flags) & added_ctxs)) {
		xhci_warn(xhci, "Trying to add endpoint 0x%x "
				"without dropping it.\n",
				(unsigned int) ep->desc.bEndpointAddress);
		return -EINVAL;
	}

	/* If the HCD has already noted the endpoint is enabled,
	 * ignore this request.
	 */
	if (le32_to_cpu(ctrl_ctx->add_flags) & added_ctxs) {
		xhci_warn(xhci, "xHCI %s called with enabled ep %p\n",
				__func__, ep);
		return 0;
	}

	/*
	 * Configuration and alternate setting changes must be done in
	 * process context, not interrupt context (or so documenation
	 * for usb_set_interface() and usb_set_configuration() claim).
	 */
	if (xhci_endpoint_init(xhci, virt_dev, udev, ep, GFP_NOIO) < 0) {
		dev_dbg(&udev->dev, "%s - could not initialize ep %#x\n",
				__func__, ep->desc.bEndpointAddress);
		return -ENOMEM;
	}

	ctrl_ctx->add_flags |= cpu_to_le32(added_ctxs);
	new_add_flags = le32_to_cpu(ctrl_ctx->add_flags);

	/* If xhci_endpoint_disable() was called for this endpoint, but the
	 * xHC hasn't been notified yet through the check_bandwidth() call,
	 * this re-adds a new state for the endpoint from the new endpoint
	 * descriptors.  We must drop and re-add this endpoint, so we leave the
	 * drop flags alone.
	 */
	new_drop_flags = le32_to_cpu(ctrl_ctx->drop_flags);

	/* Store the usb_device pointer for later use */
	ep->hcpriv = udev;

	ep_ctx = xhci_get_ep_ctx(xhci, virt_dev->in_ctx, ep_index);
	trace_xhci_add_endpoint(ep_ctx);

	xhci_dbg(xhci, "add ep 0x%x, slot id %d, new drop flags = %#x, new add flags = %#x\n",
			(unsigned int) ep->desc.bEndpointAddress,
			udev->slot_id,
			(unsigned int) new_drop_flags,
			(unsigned int) new_add_flags);
	return 0;
}
EXPORT_SYMBOL_GPL(xhci_add_endpoint);

static void xhci_zero_in_ctx(struct xhci_hcd *xhci, struct xhci_virt_device *virt_dev)
{
	struct xhci_input_control_ctx *ctrl_ctx;
	struct xhci_ep_ctx *ep_ctx;
	struct xhci_slot_ctx *slot_ctx;
	int i;

	ctrl_ctx = xhci_get_input_control_ctx(virt_dev->in_ctx);
	if (!ctrl_ctx) {
		xhci_warn(xhci, "%s: Could not get input context, bad type.\n",
				__func__);
		return;
	}

	/* When a device's add flag and drop flag are zero, any subsequent
	 * configure endpoint command will leave that endpoint's state
	 * untouched.  Make sure we don't leave any old state in the input
	 * endpoint contexts.
	 */
	ctrl_ctx->drop_flags = 0;
	ctrl_ctx->add_flags = 0;
	slot_ctx = xhci_get_slot_ctx(xhci, virt_dev->in_ctx);
	slot_ctx->dev_info &= cpu_to_le32(~LAST_CTX_MASK);
	/* Endpoint 0 is always valid */
	slot_ctx->dev_info |= cpu_to_le32(LAST_CTX(1));
	for (i = 1; i < 31; i++) {
		ep_ctx = xhci_get_ep_ctx(xhci, virt_dev->in_ctx, i);
		ep_ctx->ep_info = 0;
		ep_ctx->ep_info2 = 0;
		ep_ctx->deq = 0;
		ep_ctx->tx_info = 0;
	}
}

static int xhci_configure_endpoint_result(struct xhci_hcd *xhci,
		struct usb_device *udev, u32 *cmd_status)
{
	int ret;

	switch (*cmd_status) {
	case COMP_COMMAND_ABORTED:
	case COMP_COMMAND_RING_STOPPED:
		xhci_warn(xhci, "Timeout while waiting for configure endpoint command\n");
		ret = -ETIME;
		break;
	case COMP_RESOURCE_ERROR:
		dev_warn(&udev->dev,
			 "Not enough host controller resources for new device state.\n");
		ret = -ENOMEM;
		/* FIXME: can we allocate more resources for the HC? */
		break;
	case COMP_BANDWIDTH_ERROR:
	case COMP_SECONDARY_BANDWIDTH_ERROR:
		dev_warn(&udev->dev,
			 "Not enough bandwidth for new device state.\n");
		ret = -ENOSPC;
		/* FIXME: can we go back to the old state? */
		break;
	case COMP_TRB_ERROR:
		/* the HCD set up something wrong */
		dev_warn(&udev->dev, "ERROR: Endpoint drop flag = 0, "
				"add flag = 1, "
				"and endpoint is not disabled.\n");
		ret = -EINVAL;
		break;
	case COMP_INCOMPATIBLE_DEVICE_ERROR:
		dev_warn(&udev->dev,
			 "ERROR: Incompatible device for endpoint configure command.\n");
		ret = -ENODEV;
		break;
	case COMP_SUCCESS:
		xhci_dbg_trace(xhci, trace_xhci_dbg_context_change,
				"Successful Endpoint Configure command");
		ret = 0;
		break;
	default:
		xhci_err(xhci, "ERROR: unexpected command completion code 0x%x.\n",
				*cmd_status);
		ret = -EINVAL;
		break;
	}
	return ret;
}

static int xhci_evaluate_context_result(struct xhci_hcd *xhci,
		struct usb_device *udev, u32 *cmd_status)
{
	int ret;

	switch (*cmd_status) {
	case COMP_COMMAND_ABORTED:
	case COMP_COMMAND_RING_STOPPED:
		xhci_warn(xhci, "Timeout while waiting for evaluate context command\n");
		ret = -ETIME;
		break;
	case COMP_PARAMETER_ERROR:
		dev_warn(&udev->dev,
			 "WARN: xHCI driver setup invalid evaluate context command.\n");
		ret = -EINVAL;
		break;
	case COMP_SLOT_NOT_ENABLED_ERROR:
		dev_warn(&udev->dev,
			"WARN: slot not enabled for evaluate context command.\n");
		ret = -EINVAL;
		break;
	case COMP_CONTEXT_STATE_ERROR:
		dev_warn(&udev->dev,
			"WARN: invalid context state for evaluate context command.\n");
		ret = -EINVAL;
		break;
	case COMP_INCOMPATIBLE_DEVICE_ERROR:
		dev_warn(&udev->dev,
			"ERROR: Incompatible device for evaluate context command.\n");
		ret = -ENODEV;
		break;
	case COMP_MAX_EXIT_LATENCY_TOO_LARGE_ERROR:
		/* Max Exit Latency too large error */
		dev_warn(&udev->dev, "WARN: Max Exit Latency too large\n");
		ret = -EINVAL;
		break;
	case COMP_SUCCESS:
		xhci_dbg_trace(xhci, trace_xhci_dbg_context_change,
				"Successful evaluate context command");
		ret = 0;
		break;
	default:
		xhci_err(xhci, "ERROR: unexpected command completion code 0x%x.\n",
			*cmd_status);
		ret = -EINVAL;
		break;
	}
	return ret;
}

static u32 xhci_count_num_new_endpoints(struct xhci_hcd *xhci,
		struct xhci_input_control_ctx *ctrl_ctx)
{
	u32 valid_add_flags;
	u32 valid_drop_flags;

	/* Ignore the slot flag (bit 0), and the default control endpoint flag
	 * (bit 1).  The default control endpoint is added during the Address
	 * Device command and is never removed until the slot is disabled.
	 */
	valid_add_flags = le32_to_cpu(ctrl_ctx->add_flags) >> 2;
	valid_drop_flags = le32_to_cpu(ctrl_ctx->drop_flags) >> 2;

	/* Use hweight32 to count the number of ones in the add flags, or
	 * number of endpoints added.  Don't count endpoints that are changed
	 * (both added and dropped).
	 */
	return hweight32(valid_add_flags) -
		hweight32(valid_add_flags & valid_drop_flags);
}

static unsigned int xhci_count_num_dropped_endpoints(struct xhci_hcd *xhci,
		struct xhci_input_control_ctx *ctrl_ctx)
{
	u32 valid_add_flags;
	u32 valid_drop_flags;

	valid_add_flags = le32_to_cpu(ctrl_ctx->add_flags) >> 2;
	valid_drop_flags = le32_to_cpu(ctrl_ctx->drop_flags) >> 2;

	return hweight32(valid_drop_flags) -
		hweight32(valid_add_flags & valid_drop_flags);
}

/*
 * We need to reserve the new number of endpoints before the configure endpoint
 * command completes.  We can't subtract the dropped endpoints from the number
 * of active endpoints until the command completes because we can oversubscribe
 * the host in this case:
 *
 *  - the first configure endpoint command drops more endpoints than it adds
 *  - a second configure endpoint command that adds more endpoints is queued
 *  - the first configure endpoint command fails, so the config is unchanged
 *  - the second command may succeed, even though there isn't enough resources
 *
 * Must be called with xhci->lock held.
 */
static int xhci_reserve_host_resources(struct xhci_hcd *xhci,
		struct xhci_input_control_ctx *ctrl_ctx)
{
	u32 added_eps;

	added_eps = xhci_count_num_new_endpoints(xhci, ctrl_ctx);
	if (xhci->num_active_eps + added_eps > xhci->limit_active_eps) {
		xhci_dbg_trace(xhci, trace_xhci_dbg_quirks,
				"Not enough ep ctxs: "
				"%u active, need to add %u, limit is %u.",
				xhci->num_active_eps, added_eps,
				xhci->limit_active_eps);
		return -ENOMEM;
	}
	xhci->num_active_eps += added_eps;
	xhci_dbg_trace(xhci, trace_xhci_dbg_quirks,
			"Adding %u ep ctxs, %u now active.", added_eps,
			xhci->num_active_eps);
	return 0;
}

/*
 * The configure endpoint was failed by the xHC for some other reason, so we
 * need to revert the resources that failed configuration would have used.
 *
 * Must be called with xhci->lock held.
 */
static void xhci_free_host_resources(struct xhci_hcd *xhci,
		struct xhci_input_control_ctx *ctrl_ctx)
{
	u32 num_failed_eps;

	num_failed_eps = xhci_count_num_new_endpoints(xhci, ctrl_ctx);
	xhci->num_active_eps -= num_failed_eps;
	xhci_dbg_trace(xhci, trace_xhci_dbg_quirks,
			"Removing %u failed ep ctxs, %u now active.",
			num_failed_eps,
			xhci->num_active_eps);
}

/*
 * Now that the command has completed, clean up the active endpoint count by
 * subtracting out the endpoints that were dropped (but not changed).
 *
 * Must be called with xhci->lock held.
 */
static void xhci_finish_resource_reservation(struct xhci_hcd *xhci,
		struct xhci_input_control_ctx *ctrl_ctx)
{
	u32 num_dropped_eps;

	num_dropped_eps = xhci_count_num_dropped_endpoints(xhci, ctrl_ctx);
	xhci->num_active_eps -= num_dropped_eps;
	if (num_dropped_eps)
		xhci_dbg_trace(xhci, trace_xhci_dbg_quirks,
				"Removing %u dropped ep ctxs, %u now active.",
				num_dropped_eps,
				xhci->num_active_eps);
}

static unsigned int xhci_get_block_size(struct usb_device *udev)
{
	switch (udev->speed) {
	case USB_SPEED_LOW:
	case USB_SPEED_FULL:
		return FS_BLOCK;
	case USB_SPEED_HIGH:
		return HS_BLOCK;
	case USB_SPEED_SUPER:
	case USB_SPEED_SUPER_PLUS:
		return SS_BLOCK;
	case USB_SPEED_UNKNOWN:
	default:
		/* Should never happen */
		return 1;
	}
}

static unsigned int
xhci_get_largest_overhead(struct xhci_interval_bw *interval_bw)
{
	if (interval_bw->overhead[LS_OVERHEAD_TYPE])
		return LS_OVERHEAD;
	if (interval_bw->overhead[FS_OVERHEAD_TYPE])
		return FS_OVERHEAD;
	return HS_OVERHEAD;
}

/* If we are changing a LS/FS device under a HS hub,
 * make sure (if we are activating a new TT) that the HS bus has enough
 * bandwidth for this new TT.
 */
static int xhci_check_tt_bw_table(struct xhci_hcd *xhci,
		struct xhci_virt_device *virt_dev,
		int old_active_eps)
{
	struct xhci_interval_bw_table *bw_table;
	struct xhci_tt_bw_info *tt_info;

	/* Find the bandwidth table for the root port this TT is attached to. */
	bw_table = &xhci->rh_bw[virt_dev->real_port - 1].bw_table;
	tt_info = virt_dev->tt_info;
	/* If this TT already had active endpoints, the bandwidth for this TT
	 * has already been added.  Removing all periodic endpoints (and thus
	 * making the TT enactive) will only decrease the bandwidth used.
	 */
	if (old_active_eps)
		return 0;
	if (old_active_eps == 0 && tt_info->active_eps != 0) {
		if (bw_table->bw_used + TT_HS_OVERHEAD > HS_BW_LIMIT)
			return -ENOMEM;
		return 0;
	}
	/* Not sure why we would have no new active endpoints...
	 *
	 * Maybe because of an Evaluate Context change for a hub update or a
	 * control endpoint 0 max packet size change?
	 * FIXME: skip the bandwidth calculation in that case.
	 */
	return 0;
}

static int xhci_check_ss_bw(struct xhci_hcd *xhci,
		struct xhci_virt_device *virt_dev)
{
	unsigned int bw_reserved;

	bw_reserved = DIV_ROUND_UP(SS_BW_RESERVED*SS_BW_LIMIT_IN, 100);
	if (virt_dev->bw_table->ss_bw_in > (SS_BW_LIMIT_IN - bw_reserved))
		return -ENOMEM;

	bw_reserved = DIV_ROUND_UP(SS_BW_RESERVED*SS_BW_LIMIT_OUT, 100);
	if (virt_dev->bw_table->ss_bw_out > (SS_BW_LIMIT_OUT - bw_reserved))
		return -ENOMEM;

	return 0;
}

/*
 * This algorithm is a very conservative estimate of the worst-case scheduling
 * scenario for any one interval.  The hardware dynamically schedules the
 * packets, so we can't tell which microframe could be the limiting factor in
 * the bandwidth scheduling.  This only takes into account periodic endpoints.
 *
 * Obviously, we can't solve an NP complete problem to find the minimum worst
 * case scenario.  Instead, we come up with an estimate that is no less than
 * the worst case bandwidth used for any one microframe, but may be an
 * over-estimate.
 *
 * We walk the requirements for each endpoint by interval, starting with the
 * smallest interval, and place packets in the schedule where there is only one
 * possible way to schedule packets for that interval.  In order to simplify
 * this algorithm, we record the largest max packet size for each interval, and
 * assume all packets will be that size.
 *
 * For interval 0, we obviously must schedule all packets for each interval.
 * The bandwidth for interval 0 is just the amount of data to be transmitted
 * (the sum of all max ESIT payload sizes, plus any overhead per packet times
 * the number of packets).
 *
 * For interval 1, we have two possible microframes to schedule those packets
 * in.  For this algorithm, if we can schedule the same number of packets for
 * each possible scheduling opportunity (each microframe), we will do so.  The
 * remaining number of packets will be saved to be transmitted in the gaps in
 * the next interval's scheduling sequence.
 *
 * As we move those remaining packets to be scheduled with interval 2 packets,
 * we have to double the number of remaining packets to transmit.  This is
 * because the intervals are actually powers of 2, and we would be transmitting
 * the previous interval's packets twice in this interval.  We also have to be
 * sure that when we look at the largest max packet size for this interval, we
 * also look at the largest max packet size for the remaining packets and take
 * the greater of the two.
 *
 * The algorithm continues to evenly distribute packets in each scheduling
 * opportunity, and push the remaining packets out, until we get to the last
 * interval.  Then those packets and their associated overhead are just added
 * to the bandwidth used.
 */
static int xhci_check_bw_table(struct xhci_hcd *xhci,
		struct xhci_virt_device *virt_dev,
		int old_active_eps)
{
	unsigned int bw_reserved;
	unsigned int max_bandwidth;
	unsigned int bw_used;
	unsigned int block_size;
	struct xhci_interval_bw_table *bw_table;
	unsigned int packet_size = 0;
	unsigned int overhead = 0;
	unsigned int packets_transmitted = 0;
	unsigned int packets_remaining = 0;
	unsigned int i;

	if (virt_dev->udev->speed >= USB_SPEED_SUPER)
		return xhci_check_ss_bw(xhci, virt_dev);

	if (virt_dev->udev->speed == USB_SPEED_HIGH) {
		max_bandwidth = HS_BW_LIMIT;
		/* Convert percent of bus BW reserved to blocks reserved */
		bw_reserved = DIV_ROUND_UP(HS_BW_RESERVED * max_bandwidth, 100);
	} else {
		max_bandwidth = FS_BW_LIMIT;
		bw_reserved = DIV_ROUND_UP(FS_BW_RESERVED * max_bandwidth, 100);
	}

	bw_table = virt_dev->bw_table;
	/* We need to translate the max packet size and max ESIT payloads into
	 * the units the hardware uses.
	 */
	block_size = xhci_get_block_size(virt_dev->udev);

	/* If we are manipulating a LS/FS device under a HS hub, double check
	 * that the HS bus has enough bandwidth if we are activing a new TT.
	 */
	if (virt_dev->tt_info) {
		xhci_dbg_trace(xhci, trace_xhci_dbg_quirks,
				"Recalculating BW for rootport %u",
				virt_dev->real_port);
		if (xhci_check_tt_bw_table(xhci, virt_dev, old_active_eps)) {
			xhci_warn(xhci, "Not enough bandwidth on HS bus for "
					"newly activated TT.\n");
			return -ENOMEM;
		}
		xhci_dbg_trace(xhci, trace_xhci_dbg_quirks,
				"Recalculating BW for TT slot %u port %u",
				virt_dev->tt_info->slot_id,
				virt_dev->tt_info->ttport);
	} else {
		xhci_dbg_trace(xhci, trace_xhci_dbg_quirks,
				"Recalculating BW for rootport %u",
				virt_dev->real_port);
	}

	/* Add in how much bandwidth will be used for interval zero, or the
	 * rounded max ESIT payload + number of packets * largest overhead.
	 */
	bw_used = DIV_ROUND_UP(bw_table->interval0_esit_payload, block_size) +
		bw_table->interval_bw[0].num_packets *
		xhci_get_largest_overhead(&bw_table->interval_bw[0]);

	for (i = 1; i < XHCI_MAX_INTERVAL; i++) {
		unsigned int bw_added;
		unsigned int largest_mps;
		unsigned int interval_overhead;

		/*
		 * How many packets could we transmit in this interval?
		 * If packets didn't fit in the previous interval, we will need
		 * to transmit that many packets twice within this interval.
		 */
		packets_remaining = 2 * packets_remaining +
			bw_table->interval_bw[i].num_packets;

		/* Find the largest max packet size of this or the previous
		 * interval.
		 */
		if (list_empty(&bw_table->interval_bw[i].endpoints))
			largest_mps = 0;
		else {
			struct xhci_virt_ep *virt_ep;
			struct list_head *ep_entry;

			ep_entry = bw_table->interval_bw[i].endpoints.next;
			virt_ep = list_entry(ep_entry,
					struct xhci_virt_ep, bw_endpoint_list);
			/* Convert to blocks, rounding up */
			largest_mps = DIV_ROUND_UP(
					virt_ep->bw_info.max_packet_size,
					block_size);
		}
		if (largest_mps > packet_size)
			packet_size = largest_mps;

		/* Use the larger overhead of this or the previous interval. */
		interval_overhead = xhci_get_largest_overhead(
				&bw_table->interval_bw[i]);
		if (interval_overhead > overhead)
			overhead = interval_overhead;

		/* How many packets can we evenly distribute across
		 * (1 << (i + 1)) possible scheduling opportunities?
		 */
		packets_transmitted = packets_remaining >> (i + 1);

		/* Add in the bandwidth used for those scheduled packets */
		bw_added = packets_transmitted * (overhead + packet_size);

		/* How many packets do we have remaining to transmit? */
		packets_remaining = packets_remaining % (1 << (i + 1));

		/* What largest max packet size should those packets have? */
		/* If we've transmitted all packets, don't carry over the
		 * largest packet size.
		 */
		if (packets_remaining == 0) {
			packet_size = 0;
			overhead = 0;
		} else if (packets_transmitted > 0) {
			/* Otherwise if we do have remaining packets, and we've
			 * scheduled some packets in this interval, take the
			 * largest max packet size from endpoints with this
			 * interval.
			 */
			packet_size = largest_mps;
			overhead = interval_overhead;
		}
		/* Otherwise carry over packet_size and overhead from the last
		 * time we had a remainder.
		 */
		bw_used += bw_added;
		if (bw_used > max_bandwidth) {
			xhci_warn(xhci, "Not enough bandwidth. "
					"Proposed: %u, Max: %u\n",
				bw_used, max_bandwidth);
			return -ENOMEM;
		}
	}
	/*
	 * Ok, we know we have some packets left over after even-handedly
	 * scheduling interval 15.  We don't know which microframes they will
	 * fit into, so we over-schedule and say they will be scheduled every
	 * microframe.
	 */
	if (packets_remaining > 0)
		bw_used += overhead + packet_size;

	if (!virt_dev->tt_info && virt_dev->udev->speed == USB_SPEED_HIGH) {
		unsigned int port_index = virt_dev->real_port - 1;

		/* OK, we're manipulating a HS device attached to a
		 * root port bandwidth domain.  Include the number of active TTs
		 * in the bandwidth used.
		 */
		bw_used += TT_HS_OVERHEAD *
			xhci->rh_bw[port_index].num_active_tts;
	}

	xhci_dbg_trace(xhci, trace_xhci_dbg_quirks,
		"Final bandwidth: %u, Limit: %u, Reserved: %u, "
		"Available: %u " "percent",
		bw_used, max_bandwidth, bw_reserved,
		(max_bandwidth - bw_used - bw_reserved) * 100 /
		max_bandwidth);

	bw_used += bw_reserved;
	if (bw_used > max_bandwidth) {
		xhci_warn(xhci, "Not enough bandwidth. Proposed: %u, Max: %u\n",
				bw_used, max_bandwidth);
		return -ENOMEM;
	}

	bw_table->bw_used = bw_used;
	return 0;
}

static bool xhci_is_async_ep(unsigned int ep_type)
{
	return (ep_type != ISOC_OUT_EP && ep_type != INT_OUT_EP &&
					ep_type != ISOC_IN_EP &&
					ep_type != INT_IN_EP);
}

static bool xhci_is_sync_in_ep(unsigned int ep_type)
{
	return (ep_type == ISOC_IN_EP || ep_type == INT_IN_EP);
}

static unsigned int xhci_get_ss_bw_consumed(struct xhci_bw_info *ep_bw)
{
	unsigned int mps = DIV_ROUND_UP(ep_bw->max_packet_size, SS_BLOCK);

	if (ep_bw->ep_interval == 0)
		return SS_OVERHEAD_BURST +
			(ep_bw->mult * ep_bw->num_packets *
					(SS_OVERHEAD + mps));
	return DIV_ROUND_UP(ep_bw->mult * ep_bw->num_packets *
				(SS_OVERHEAD + mps + SS_OVERHEAD_BURST),
				1 << ep_bw->ep_interval);

}

static void xhci_drop_ep_from_interval_table(struct xhci_hcd *xhci,
		struct xhci_bw_info *ep_bw,
		struct xhci_interval_bw_table *bw_table,
		struct usb_device *udev,
		struct xhci_virt_ep *virt_ep,
		struct xhci_tt_bw_info *tt_info)
{
	struct xhci_interval_bw	*interval_bw;
	int normalized_interval;

	if (xhci_is_async_ep(ep_bw->type))
		return;

	if (udev->speed >= USB_SPEED_SUPER) {
		if (xhci_is_sync_in_ep(ep_bw->type))
			xhci->devs[udev->slot_id]->bw_table->ss_bw_in -=
				xhci_get_ss_bw_consumed(ep_bw);
		else
			xhci->devs[udev->slot_id]->bw_table->ss_bw_out -=
				xhci_get_ss_bw_consumed(ep_bw);
		return;
	}

	/* SuperSpeed endpoints never get added to intervals in the table, so
	 * this check is only valid for HS/FS/LS devices.
	 */
	if (list_empty(&virt_ep->bw_endpoint_list))
		return;
	/* For LS/FS devices, we need to translate the interval expressed in
	 * microframes to frames.
	 */
	if (udev->speed == USB_SPEED_HIGH)
		normalized_interval = ep_bw->ep_interval;
	else
		normalized_interval = ep_bw->ep_interval - 3;

	if (normalized_interval == 0)
		bw_table->interval0_esit_payload -= ep_bw->max_esit_payload;
	interval_bw = &bw_table->interval_bw[normalized_interval];
	interval_bw->num_packets -= ep_bw->num_packets;
	switch (udev->speed) {
	case USB_SPEED_LOW:
		interval_bw->overhead[LS_OVERHEAD_TYPE] -= 1;
		break;
	case USB_SPEED_FULL:
		interval_bw->overhead[FS_OVERHEAD_TYPE] -= 1;
		break;
	case USB_SPEED_HIGH:
		interval_bw->overhead[HS_OVERHEAD_TYPE] -= 1;
		break;
	default:
		/* Should never happen because only LS/FS/HS endpoints will get
		 * added to the endpoint list.
		 */
		return;
	}
	if (tt_info)
		tt_info->active_eps -= 1;
	list_del_init(&virt_ep->bw_endpoint_list);
}

static void xhci_add_ep_to_interval_table(struct xhci_hcd *xhci,
		struct xhci_bw_info *ep_bw,
		struct xhci_interval_bw_table *bw_table,
		struct usb_device *udev,
		struct xhci_virt_ep *virt_ep,
		struct xhci_tt_bw_info *tt_info)
{
	struct xhci_interval_bw	*interval_bw;
	struct xhci_virt_ep *smaller_ep;
	int normalized_interval;

	if (xhci_is_async_ep(ep_bw->type))
		return;

	if (udev->speed == USB_SPEED_SUPER) {
		if (xhci_is_sync_in_ep(ep_bw->type))
			xhci->devs[udev->slot_id]->bw_table->ss_bw_in +=
				xhci_get_ss_bw_consumed(ep_bw);
		else
			xhci->devs[udev->slot_id]->bw_table->ss_bw_out +=
				xhci_get_ss_bw_consumed(ep_bw);
		return;
	}

	/* For LS/FS devices, we need to translate the interval expressed in
	 * microframes to frames.
	 */
	if (udev->speed == USB_SPEED_HIGH)
		normalized_interval = ep_bw->ep_interval;
	else
		normalized_interval = ep_bw->ep_interval - 3;

	if (normalized_interval == 0)
		bw_table->interval0_esit_payload += ep_bw->max_esit_payload;
	interval_bw = &bw_table->interval_bw[normalized_interval];
	interval_bw->num_packets += ep_bw->num_packets;
	switch (udev->speed) {
	case USB_SPEED_LOW:
		interval_bw->overhead[LS_OVERHEAD_TYPE] += 1;
		break;
	case USB_SPEED_FULL:
		interval_bw->overhead[FS_OVERHEAD_TYPE] += 1;
		break;
	case USB_SPEED_HIGH:
		interval_bw->overhead[HS_OVERHEAD_TYPE] += 1;
		break;
	default:
		/* Should never happen because only LS/FS/HS endpoints will get
		 * added to the endpoint list.
		 */
		return;
	}

	if (tt_info)
		tt_info->active_eps += 1;
	/* Insert the endpoint into the list, largest max packet size first. */
	list_for_each_entry(smaller_ep, &interval_bw->endpoints,
			bw_endpoint_list) {
		if (ep_bw->max_packet_size >=
				smaller_ep->bw_info.max_packet_size) {
			/* Add the new ep before the smaller endpoint */
			list_add_tail(&virt_ep->bw_endpoint_list,
					&smaller_ep->bw_endpoint_list);
			return;
		}
	}
	/* Add the new endpoint at the end of the list. */
	list_add_tail(&virt_ep->bw_endpoint_list,
			&interval_bw->endpoints);
}

void xhci_update_tt_active_eps(struct xhci_hcd *xhci,
		struct xhci_virt_device *virt_dev,
		int old_active_eps)
{
	struct xhci_root_port_bw_info *rh_bw_info;
	if (!virt_dev->tt_info)
		return;

	rh_bw_info = &xhci->rh_bw[virt_dev->real_port - 1];
	if (old_active_eps == 0 &&
				virt_dev->tt_info->active_eps != 0) {
		rh_bw_info->num_active_tts += 1;
		rh_bw_info->bw_table.bw_used += TT_HS_OVERHEAD;
	} else if (old_active_eps != 0 &&
				virt_dev->tt_info->active_eps == 0) {
		rh_bw_info->num_active_tts -= 1;
		rh_bw_info->bw_table.bw_used -= TT_HS_OVERHEAD;
	}
}

static int xhci_reserve_bandwidth(struct xhci_hcd *xhci,
		struct xhci_virt_device *virt_dev,
		struct xhci_container_ctx *in_ctx)
{
	struct xhci_bw_info ep_bw_info[31];
	int i;
	struct xhci_input_control_ctx *ctrl_ctx;
	int old_active_eps = 0;

	if (virt_dev->tt_info)
		old_active_eps = virt_dev->tt_info->active_eps;

	ctrl_ctx = xhci_get_input_control_ctx(in_ctx);
	if (!ctrl_ctx) {
		xhci_warn(xhci, "%s: Could not get input context, bad type.\n",
				__func__);
		return -ENOMEM;
	}

	for (i = 0; i < 31; i++) {
		if (!EP_IS_ADDED(ctrl_ctx, i) && !EP_IS_DROPPED(ctrl_ctx, i))
			continue;

		/* Make a copy of the BW info in case we need to revert this */
		memcpy(&ep_bw_info[i], &virt_dev->eps[i].bw_info,
				sizeof(ep_bw_info[i]));
		/* Drop the endpoint from the interval table if the endpoint is
		 * being dropped or changed.
		 */
		if (EP_IS_DROPPED(ctrl_ctx, i))
			xhci_drop_ep_from_interval_table(xhci,
					&virt_dev->eps[i].bw_info,
					virt_dev->bw_table,
					virt_dev->udev,
					&virt_dev->eps[i],
					virt_dev->tt_info);
	}
	/* Overwrite the information stored in the endpoints' bw_info */
	xhci_update_bw_info(xhci, virt_dev->in_ctx, ctrl_ctx, virt_dev);
	for (i = 0; i < 31; i++) {
		/* Add any changed or added endpoints to the interval table */
		if (EP_IS_ADDED(ctrl_ctx, i))
			xhci_add_ep_to_interval_table(xhci,
					&virt_dev->eps[i].bw_info,
					virt_dev->bw_table,
					virt_dev->udev,
					&virt_dev->eps[i],
					virt_dev->tt_info);
	}

	if (!xhci_check_bw_table(xhci, virt_dev, old_active_eps)) {
		/* Ok, this fits in the bandwidth we have.
		 * Update the number of active TTs.
		 */
		xhci_update_tt_active_eps(xhci, virt_dev, old_active_eps);
		return 0;
	}

	/* We don't have enough bandwidth for this, revert the stored info. */
	for (i = 0; i < 31; i++) {
		if (!EP_IS_ADDED(ctrl_ctx, i) && !EP_IS_DROPPED(ctrl_ctx, i))
			continue;

		/* Drop the new copies of any added or changed endpoints from
		 * the interval table.
		 */
		if (EP_IS_ADDED(ctrl_ctx, i)) {
			xhci_drop_ep_from_interval_table(xhci,
					&virt_dev->eps[i].bw_info,
					virt_dev->bw_table,
					virt_dev->udev,
					&virt_dev->eps[i],
					virt_dev->tt_info);
		}
		/* Revert the endpoint back to its old information */
		memcpy(&virt_dev->eps[i].bw_info, &ep_bw_info[i],
				sizeof(ep_bw_info[i]));
		/* Add any changed or dropped endpoints back into the table */
		if (EP_IS_DROPPED(ctrl_ctx, i))
			xhci_add_ep_to_interval_table(xhci,
					&virt_dev->eps[i].bw_info,
					virt_dev->bw_table,
					virt_dev->udev,
					&virt_dev->eps[i],
					virt_dev->tt_info);
	}
	return -ENOMEM;
}


/* Issue a configure endpoint command or evaluate context command
 * and wait for it to finish.
 */
static int xhci_configure_endpoint(struct xhci_hcd *xhci,
		struct usb_device *udev,
		struct xhci_command *command,
		bool ctx_change, bool must_succeed)
{
	int ret;
	unsigned long flags;
	struct xhci_input_control_ctx *ctrl_ctx;
	struct xhci_virt_device *virt_dev;
	struct xhci_slot_ctx *slot_ctx;

	if (!command)
		return -EINVAL;

	spin_lock_irqsave(&xhci->lock, flags);

	if (xhci->xhc_state & XHCI_STATE_DYING) {
		spin_unlock_irqrestore(&xhci->lock, flags);
		return -ESHUTDOWN;
	}

	virt_dev = xhci->devs[udev->slot_id];

	ctrl_ctx = xhci_get_input_control_ctx(command->in_ctx);
	if (!ctrl_ctx) {
		spin_unlock_irqrestore(&xhci->lock, flags);
		xhci_warn(xhci, "%s: Could not get input context, bad type.\n",
				__func__);
		return -ENOMEM;
	}

	if ((xhci->quirks & XHCI_EP_LIMIT_QUIRK) &&
			xhci_reserve_host_resources(xhci, ctrl_ctx)) {
		spin_unlock_irqrestore(&xhci->lock, flags);
		xhci_warn(xhci, "Not enough host resources, "
				"active endpoint contexts = %u\n",
				xhci->num_active_eps);
		return -ENOMEM;
	}
	if ((xhci->quirks & XHCI_SW_BW_CHECKING) &&
	    xhci_reserve_bandwidth(xhci, virt_dev, command->in_ctx)) {
		if ((xhci->quirks & XHCI_EP_LIMIT_QUIRK))
			xhci_free_host_resources(xhci, ctrl_ctx);
		spin_unlock_irqrestore(&xhci->lock, flags);
		xhci_warn(xhci, "Not enough bandwidth\n");
		return -ENOMEM;
	}

	slot_ctx = xhci_get_slot_ctx(xhci, command->in_ctx);

	trace_xhci_configure_endpoint_ctrl_ctx(ctrl_ctx);
	trace_xhci_configure_endpoint(slot_ctx);

	if (!ctx_change)
		ret = xhci_queue_configure_endpoint(xhci, command,
				command->in_ctx->dma,
				udev->slot_id, must_succeed);
	else
		ret = xhci_queue_evaluate_context(xhci, command,
				command->in_ctx->dma,
				udev->slot_id, must_succeed);
	if (ret < 0) {
		if ((xhci->quirks & XHCI_EP_LIMIT_QUIRK))
			xhci_free_host_resources(xhci, ctrl_ctx);
		spin_unlock_irqrestore(&xhci->lock, flags);
		xhci_dbg_trace(xhci,  trace_xhci_dbg_context_change,
				"FIXME allocate a new ring segment");
		return -ENOMEM;
	}
	xhci_ring_cmd_db(xhci);
	spin_unlock_irqrestore(&xhci->lock, flags);

	/* Wait for the configure endpoint command to complete */
	wait_for_completion(command->completion);

	if (!ctx_change)
		ret = xhci_configure_endpoint_result(xhci, udev,
						     &command->status);
	else
		ret = xhci_evaluate_context_result(xhci, udev,
						   &command->status);

	if ((xhci->quirks & XHCI_EP_LIMIT_QUIRK)) {
		spin_lock_irqsave(&xhci->lock, flags);
		/* If the command failed, remove the reserved resources.
		 * Otherwise, clean up the estimate to include dropped eps.
		 */
		if (ret)
			xhci_free_host_resources(xhci, ctrl_ctx);
		else
			xhci_finish_resource_reservation(xhci, ctrl_ctx);
		spin_unlock_irqrestore(&xhci->lock, flags);
	}
	if (ret)
		goto failed;

	ret = xhci_vendor_sync_dev_ctx(xhci, udev->slot_id);
	if (ret)
		xhci_warn(xhci, "sync device context failed, ret=%d", ret);

failed:
	return ret;
}

static void xhci_check_bw_drop_ep_streams(struct xhci_hcd *xhci,
	struct xhci_virt_device *vdev, int i)
{
	struct xhci_virt_ep *ep = &vdev->eps[i];

	if (ep->ep_state & EP_HAS_STREAMS) {
		xhci_warn(xhci, "WARN: endpoint 0x%02x has streams on set_interface, freeing streams.\n",
				xhci_get_endpoint_address(i));
		xhci_free_stream_info(xhci, ep->stream_info);
		ep->stream_info = NULL;
		ep->ep_state &= ~EP_HAS_STREAMS;
	}
}

/* Called after one or more calls to xhci_add_endpoint() or
 * xhci_drop_endpoint().  If this call fails, the USB core is expected
 * to call xhci_reset_bandwidth().
 *
 * Since we are in the middle of changing either configuration or
 * installing a new alt setting, the USB core won't allow URBs to be
 * enqueued for any endpoint on the old config or interface.  Nothing
 * else should be touching the xhci->devs[slot_id] structure, so we
 * don't need to take the xhci->lock for manipulating that.
 */
int xhci_check_bandwidth(struct usb_hcd *hcd, struct usb_device *udev)
{
	int i;
	int ret = 0;
	struct xhci_hcd *xhci;
	struct xhci_virt_device	*virt_dev;
	struct xhci_input_control_ctx *ctrl_ctx;
	struct xhci_slot_ctx *slot_ctx;
	struct xhci_command *command;

	ret = xhci_check_args(hcd, udev, NULL, 0, true, __func__);
	if (ret <= 0)
		return ret;
	xhci = hcd_to_xhci(hcd);
	if ((xhci->xhc_state & XHCI_STATE_DYING) ||
		(xhci->xhc_state & XHCI_STATE_REMOVING))
		return -ENODEV;

	xhci_dbg(xhci, "%s called for udev %p\n", __func__, udev);
	virt_dev = xhci->devs[udev->slot_id];

	command = xhci_alloc_command(xhci, true, GFP_KERNEL);
	if (!command)
		return -ENOMEM;

	command->in_ctx = virt_dev->in_ctx;

	/* See section 4.6.6 - A0 = 1; A1 = D0 = D1 = 0 */
	ctrl_ctx = xhci_get_input_control_ctx(command->in_ctx);
	if (!ctrl_ctx) {
		xhci_warn(xhci, "%s: Could not get input context, bad type.\n",
				__func__);
		ret = -ENOMEM;
		goto command_cleanup;
	}
	ctrl_ctx->add_flags |= cpu_to_le32(SLOT_FLAG);
	ctrl_ctx->add_flags &= cpu_to_le32(~EP0_FLAG);
	ctrl_ctx->drop_flags &= cpu_to_le32(~(SLOT_FLAG | EP0_FLAG));

	/* Don't issue the command if there's no endpoints to update. */
	if (ctrl_ctx->add_flags == cpu_to_le32(SLOT_FLAG) &&
	    ctrl_ctx->drop_flags == 0) {
		ret = 0;
		goto command_cleanup;
	}
	/* Fix up Context Entries field. Minimum value is EP0 == BIT(1). */
	slot_ctx = xhci_get_slot_ctx(xhci, virt_dev->in_ctx);
	for (i = 31; i >= 1; i--) {
		__le32 le32 = cpu_to_le32(BIT(i));

		if ((virt_dev->eps[i-1].ring && !(ctrl_ctx->drop_flags & le32))
		    || (ctrl_ctx->add_flags & le32) || i == 1) {
			slot_ctx->dev_info &= cpu_to_le32(~LAST_CTX_MASK);
			slot_ctx->dev_info |= cpu_to_le32(LAST_CTX(i));
			break;
		}
	}

	ret = xhci_configure_endpoint(xhci, udev, command,
			false, false);
	if (ret)
		/* Callee should call reset_bandwidth() */
		goto command_cleanup;

	/* Free any rings that were dropped, but not changed. */
	for (i = 1; i < 31; i++) {
		if ((le32_to_cpu(ctrl_ctx->drop_flags) & (1 << (i + 1))) &&
		    !(le32_to_cpu(ctrl_ctx->add_flags) & (1 << (i + 1)))) {
			xhci_free_endpoint_ring(xhci, virt_dev, i);
			xhci_check_bw_drop_ep_streams(xhci, virt_dev, i);
		}
	}
	xhci_zero_in_ctx(xhci, virt_dev);
	/*
	 * Install any rings for completely new endpoints or changed endpoints,
	 * and free any old rings from changed endpoints.
	 */
	for (i = 1; i < 31; i++) {
		if (!virt_dev->eps[i].new_ring)
			continue;
		/* Only free the old ring if it exists.
		 * It may not if this is the first add of an endpoint.
		 */
		if (virt_dev->eps[i].ring) {
			xhci_free_endpoint_ring(xhci, virt_dev, i);
		}
		xhci_check_bw_drop_ep_streams(xhci, virt_dev, i);
		virt_dev->eps[i].ring = virt_dev->eps[i].new_ring;
		virt_dev->eps[i].new_ring = NULL;
		xhci_debugfs_create_endpoint(xhci, virt_dev, i);
	}
command_cleanup:
	kfree(command->completion);
	kfree(command);

	return ret;
}
EXPORT_SYMBOL_GPL(xhci_check_bandwidth);

void xhci_reset_bandwidth(struct usb_hcd *hcd, struct usb_device *udev)
{
	struct xhci_hcd *xhci;
	struct xhci_virt_device	*virt_dev;
	int i, ret;

	ret = xhci_check_args(hcd, udev, NULL, 0, true, __func__);
	if (ret <= 0)
		return;
	xhci = hcd_to_xhci(hcd);

	xhci_dbg(xhci, "%s called for udev %p\n", __func__, udev);
	virt_dev = xhci->devs[udev->slot_id];
	/* Free any rings allocated for added endpoints */
	for (i = 0; i < 31; i++) {
		if (virt_dev->eps[i].new_ring) {
			xhci_debugfs_remove_endpoint(xhci, virt_dev, i);
			if (xhci_vendor_is_usb_offload_enabled(xhci, virt_dev, i))
				xhci_vendor_free_transfer_ring(xhci, virt_dev, i);
			else
				xhci_ring_free(xhci, virt_dev->eps[i].new_ring);

			virt_dev->eps[i].new_ring = NULL;
		}
	}
	xhci_zero_in_ctx(xhci, virt_dev);
}
EXPORT_SYMBOL_GPL(xhci_reset_bandwidth);

static void xhci_setup_input_ctx_for_config_ep(struct xhci_hcd *xhci,
		struct xhci_container_ctx *in_ctx,
		struct xhci_container_ctx *out_ctx,
		struct xhci_input_control_ctx *ctrl_ctx,
		u32 add_flags, u32 drop_flags)
{
	ctrl_ctx->add_flags = cpu_to_le32(add_flags);
	ctrl_ctx->drop_flags = cpu_to_le32(drop_flags);
	xhci_slot_copy(xhci, in_ctx, out_ctx);
	ctrl_ctx->add_flags |= cpu_to_le32(SLOT_FLAG);
}

static void xhci_endpoint_disable(struct usb_hcd *hcd,
				  struct usb_host_endpoint *host_ep)
{
	struct xhci_hcd		*xhci;
	struct xhci_virt_device	*vdev;
	struct xhci_virt_ep	*ep;
	struct usb_device	*udev;
	unsigned long		flags;
	unsigned int		ep_index;

	xhci = hcd_to_xhci(hcd);
rescan:
	spin_lock_irqsave(&xhci->lock, flags);

	udev = (struct usb_device *)host_ep->hcpriv;
	if (!udev || !udev->slot_id)
		goto done;

	vdev = xhci->devs[udev->slot_id];
	if (!vdev)
		goto done;

	ep_index = xhci_get_endpoint_index(&host_ep->desc);
	ep = &vdev->eps[ep_index];

	/* wait for hub_tt_work to finish clearing hub TT */
	if (ep->ep_state & EP_CLEARING_TT) {
		spin_unlock_irqrestore(&xhci->lock, flags);
		schedule_timeout_uninterruptible(1);
		goto rescan;
	}

	if (ep->ep_state)
		xhci_dbg(xhci, "endpoint disable with ep_state 0x%x\n",
			 ep->ep_state);
done:
	host_ep->hcpriv = NULL;
	spin_unlock_irqrestore(&xhci->lock, flags);
}

/*
 * Called after usb core issues a clear halt control message.
 * The host side of the halt should already be cleared by a reset endpoint
 * command issued when the STALL event was received.
 *
 * The reset endpoint command may only be issued to endpoints in the halted
 * state. For software that wishes to reset the data toggle or sequence number
 * of an endpoint that isn't in the halted state this function will issue a
 * configure endpoint command with the Drop and Add bits set for the target
 * endpoint. Refer to the additional note in xhci spcification section 4.6.8.
 */

static void xhci_endpoint_reset(struct usb_hcd *hcd,
		struct usb_host_endpoint *host_ep)
{
	struct xhci_hcd *xhci;
	struct usb_device *udev;
	struct xhci_virt_device *vdev;
	struct xhci_virt_ep *ep;
	struct xhci_input_control_ctx *ctrl_ctx;
	struct xhci_command *stop_cmd, *cfg_cmd;
	unsigned int ep_index;
	unsigned long flags;
	u32 ep_flag;
	int err;

	xhci = hcd_to_xhci(hcd);
	if (!host_ep->hcpriv)
		return;
	udev = (struct usb_device *) host_ep->hcpriv;
	vdev = xhci->devs[udev->slot_id];

	/*
	 * vdev may be lost due to xHC restore error and re-initialization
	 * during S3/S4 resume. A new vdev will be allocated later by
	 * xhci_discover_or_reset_device()
	 */
	if (!udev->slot_id || !vdev)
		return;
	ep_index = xhci_get_endpoint_index(&host_ep->desc);
	ep = &vdev->eps[ep_index];

	/* Bail out if toggle is already being cleared by a endpoint reset */
	spin_lock_irqsave(&xhci->lock, flags);
	if (ep->ep_state & EP_HARD_CLEAR_TOGGLE) {
		ep->ep_state &= ~EP_HARD_CLEAR_TOGGLE;
		spin_unlock_irqrestore(&xhci->lock, flags);
		return;
	}
	spin_unlock_irqrestore(&xhci->lock, flags);
	/* Only interrupt and bulk ep's use data toggle, USB2 spec 5.5.4-> */
	if (usb_endpoint_xfer_control(&host_ep->desc) ||
	    usb_endpoint_xfer_isoc(&host_ep->desc))
		return;

	ep_flag = xhci_get_endpoint_flag(&host_ep->desc);

	if (ep_flag == SLOT_FLAG || ep_flag == EP0_FLAG)
		return;

	stop_cmd = xhci_alloc_command(xhci, true, GFP_NOWAIT);
	if (!stop_cmd)
		return;

	cfg_cmd = xhci_alloc_command_with_ctx(xhci, true, GFP_NOWAIT);
	if (!cfg_cmd)
		goto cleanup;

	spin_lock_irqsave(&xhci->lock, flags);

	/* block queuing new trbs and ringing ep doorbell */
	ep->ep_state |= EP_SOFT_CLEAR_TOGGLE;

	/*
	 * Make sure endpoint ring is empty before resetting the toggle/seq.
	 * Driver is required to synchronously cancel all transfer request.
	 * Stop the endpoint to force xHC to update the output context
	 */

	if (!list_empty(&ep->ring->td_list)) {
		dev_err(&udev->dev, "EP not empty, refuse reset\n");
		spin_unlock_irqrestore(&xhci->lock, flags);
		xhci_free_command(xhci, cfg_cmd);
		goto cleanup;
	}

	err = xhci_queue_stop_endpoint(xhci, stop_cmd, udev->slot_id,
					ep_index, 0);
	if (err < 0) {
		spin_unlock_irqrestore(&xhci->lock, flags);
		xhci_free_command(xhci, cfg_cmd);
		xhci_dbg(xhci, "%s: Failed to queue stop ep command, %d ",
				__func__, err);
		goto cleanup;
	}

	xhci_ring_cmd_db(xhci);
	spin_unlock_irqrestore(&xhci->lock, flags);

	wait_for_completion(stop_cmd->completion);

	err = xhci_vendor_sync_dev_ctx(xhci, udev->slot_id);
	if (err) {
		xhci_warn(xhci, "%s: Failed to sync device context failed, err=%d",
			  __func__, err);
		goto cleanup;
	}

	spin_lock_irqsave(&xhci->lock, flags);

	/* config ep command clears toggle if add and drop ep flags are set */
	ctrl_ctx = xhci_get_input_control_ctx(cfg_cmd->in_ctx);
	if (!ctrl_ctx) {
		spin_unlock_irqrestore(&xhci->lock, flags);
		xhci_free_command(xhci, cfg_cmd);
		xhci_warn(xhci, "%s: Could not get input context, bad type.\n",
				__func__);
		goto cleanup;
	}

	xhci_setup_input_ctx_for_config_ep(xhci, cfg_cmd->in_ctx, vdev->out_ctx,
					   ctrl_ctx, ep_flag, ep_flag);
	xhci_endpoint_copy(xhci, cfg_cmd->in_ctx, vdev->out_ctx, ep_index);

	err = xhci_queue_configure_endpoint(xhci, cfg_cmd, cfg_cmd->in_ctx->dma,
				      udev->slot_id, false);
	if (err < 0) {
		spin_unlock_irqrestore(&xhci->lock, flags);
		xhci_free_command(xhci, cfg_cmd);
		xhci_dbg(xhci, "%s: Failed to queue config ep command, %d ",
				__func__, err);
		goto cleanup;
	}

	xhci_ring_cmd_db(xhci);
	spin_unlock_irqrestore(&xhci->lock, flags);

	wait_for_completion(cfg_cmd->completion);

	err = xhci_vendor_sync_dev_ctx(xhci, udev->slot_id);
	if (err)
		xhci_warn(xhci, "%s: Failed to sync device context failed, err=%d",
			  __func__, err);

	xhci_free_command(xhci, cfg_cmd);
cleanup:
	xhci_free_command(xhci, stop_cmd);
	spin_lock_irqsave(&xhci->lock, flags);
	if (ep->ep_state & EP_SOFT_CLEAR_TOGGLE)
		ep->ep_state &= ~EP_SOFT_CLEAR_TOGGLE;
	spin_unlock_irqrestore(&xhci->lock, flags);
}

static int xhci_check_streams_endpoint(struct xhci_hcd *xhci,
		struct usb_device *udev, struct usb_host_endpoint *ep,
		unsigned int slot_id)
{
	int ret;
	unsigned int ep_index;
	unsigned int ep_state;

	if (!ep)
		return -EINVAL;
	ret = xhci_check_args(xhci_to_hcd(xhci), udev, ep, 1, true, __func__);
	if (ret <= 0)
		return ret ? ret : -EINVAL;
	if (usb_ss_max_streams(&ep->ss_ep_comp) == 0) {
		xhci_warn(xhci, "WARN: SuperSpeed Endpoint Companion"
				" descriptor for ep 0x%x does not support streams\n",
				ep->desc.bEndpointAddress);
		return -EINVAL;
	}

	ep_index = xhci_get_endpoint_index(&ep->desc);
	ep_state = xhci->devs[slot_id]->eps[ep_index].ep_state;
	if (ep_state & EP_HAS_STREAMS ||
			ep_state & EP_GETTING_STREAMS) {
		xhci_warn(xhci, "WARN: SuperSpeed bulk endpoint 0x%x "
				"already has streams set up.\n",
				ep->desc.bEndpointAddress);
		xhci_warn(xhci, "Send email to xHCI maintainer and ask for "
				"dynamic stream context array reallocation.\n");
		return -EINVAL;
	}
	if (!list_empty(&xhci->devs[slot_id]->eps[ep_index].ring->td_list)) {
		xhci_warn(xhci, "Cannot setup streams for SuperSpeed bulk "
				"endpoint 0x%x; URBs are pending.\n",
				ep->desc.bEndpointAddress);
		return -EINVAL;
	}
	return 0;
}

static void xhci_calculate_streams_entries(struct xhci_hcd *xhci,
		unsigned int *num_streams, unsigned int *num_stream_ctxs)
{
	unsigned int max_streams;

	/* The stream context array size must be a power of two */
	*num_stream_ctxs = roundup_pow_of_two(*num_streams);
	/*
	 * Find out how many primary stream array entries the host controller
	 * supports.  Later we may use secondary stream arrays (similar to 2nd
	 * level page entries), but that's an optional feature for xHCI host
	 * controllers. xHCs must support at least 4 stream IDs.
	 */
	max_streams = HCC_MAX_PSA(xhci->hcc_params);
	if (*num_stream_ctxs > max_streams) {
		xhci_dbg(xhci, "xHCI HW only supports %u stream ctx entries.\n",
				max_streams);
		*num_stream_ctxs = max_streams;
		*num_streams = max_streams;
	}
}

/* Returns an error code if one of the endpoint already has streams.
 * This does not change any data structures, it only checks and gathers
 * information.
 */
static int xhci_calculate_streams_and_bitmask(struct xhci_hcd *xhci,
		struct usb_device *udev,
		struct usb_host_endpoint **eps, unsigned int num_eps,
		unsigned int *num_streams, u32 *changed_ep_bitmask)
{
	unsigned int max_streams;
	unsigned int endpoint_flag;
	int i;
	int ret;

	for (i = 0; i < num_eps; i++) {
		ret = xhci_check_streams_endpoint(xhci, udev,
				eps[i], udev->slot_id);
		if (ret < 0)
			return ret;

		max_streams = usb_ss_max_streams(&eps[i]->ss_ep_comp);
		if (max_streams < (*num_streams - 1)) {
			xhci_dbg(xhci, "Ep 0x%x only supports %u stream IDs.\n",
					eps[i]->desc.bEndpointAddress,
					max_streams);
			*num_streams = max_streams+1;
		}

		endpoint_flag = xhci_get_endpoint_flag(&eps[i]->desc);
		if (*changed_ep_bitmask & endpoint_flag)
			return -EINVAL;
		*changed_ep_bitmask |= endpoint_flag;
	}
	return 0;
}

static u32 xhci_calculate_no_streams_bitmask(struct xhci_hcd *xhci,
		struct usb_device *udev,
		struct usb_host_endpoint **eps, unsigned int num_eps)
{
	u32 changed_ep_bitmask = 0;
	unsigned int slot_id;
	unsigned int ep_index;
	unsigned int ep_state;
	int i;

	slot_id = udev->slot_id;
	if (!xhci->devs[slot_id])
		return 0;

	for (i = 0; i < num_eps; i++) {
		ep_index = xhci_get_endpoint_index(&eps[i]->desc);
		ep_state = xhci->devs[slot_id]->eps[ep_index].ep_state;
		/* Are streams already being freed for the endpoint? */
		if (ep_state & EP_GETTING_NO_STREAMS) {
			xhci_warn(xhci, "WARN Can't disable streams for "
					"endpoint 0x%x, "
					"streams are being disabled already\n",
					eps[i]->desc.bEndpointAddress);
			return 0;
		}
		/* Are there actually any streams to free? */
		if (!(ep_state & EP_HAS_STREAMS) &&
				!(ep_state & EP_GETTING_STREAMS)) {
			xhci_warn(xhci, "WARN Can't disable streams for "
					"endpoint 0x%x, "
					"streams are already disabled!\n",
					eps[i]->desc.bEndpointAddress);
			xhci_warn(xhci, "WARN xhci_free_streams() called "
					"with non-streams endpoint\n");
			return 0;
		}
		changed_ep_bitmask |= xhci_get_endpoint_flag(&eps[i]->desc);
	}
	return changed_ep_bitmask;
}

/*
 * The USB device drivers use this function (through the HCD interface in USB
 * core) to prepare a set of bulk endpoints to use streams.  Streams are used to
 * coordinate mass storage command queueing across multiple endpoints (basically
 * a stream ID == a task ID).
 *
 * Setting up streams involves allocating the same size stream context array
 * for each endpoint and issuing a configure endpoint command for all endpoints.
 *
 * Don't allow the call to succeed if one endpoint only supports one stream
 * (which means it doesn't support streams at all).
 *
 * Drivers may get less stream IDs than they asked for, if the host controller
 * hardware or endpoints claim they can't support the number of requested
 * stream IDs.
 */
static int xhci_alloc_streams(struct usb_hcd *hcd, struct usb_device *udev,
		struct usb_host_endpoint **eps, unsigned int num_eps,
		unsigned int num_streams, gfp_t mem_flags)
{
	int i, ret;
	struct xhci_hcd *xhci;
	struct xhci_virt_device *vdev;
	struct xhci_command *config_cmd;
	struct xhci_input_control_ctx *ctrl_ctx;
	unsigned int ep_index;
	unsigned int num_stream_ctxs;
	unsigned int max_packet;
	unsigned long flags;
	u32 changed_ep_bitmask = 0;

	if (!eps)
		return -EINVAL;

	/* Add one to the number of streams requested to account for
	 * stream 0 that is reserved for xHCI usage.
	 */
	num_streams += 1;
	xhci = hcd_to_xhci(hcd);
	xhci_dbg(xhci, "Driver wants %u stream IDs (including stream 0).\n",
			num_streams);

	/* MaxPSASize value 0 (2 streams) means streams are not supported */
	if ((xhci->quirks & XHCI_BROKEN_STREAMS) ||
			HCC_MAX_PSA(xhci->hcc_params) < 4) {
		xhci_dbg(xhci, "xHCI controller does not support streams.\n");
		return -ENOSYS;
	}

	config_cmd = xhci_alloc_command_with_ctx(xhci, true, mem_flags);
	if (!config_cmd)
		return -ENOMEM;

	ctrl_ctx = xhci_get_input_control_ctx(config_cmd->in_ctx);
	if (!ctrl_ctx) {
		xhci_warn(xhci, "%s: Could not get input context, bad type.\n",
				__func__);
		xhci_free_command(xhci, config_cmd);
		return -ENOMEM;
	}

	/* Check to make sure all endpoints are not already configured for
	 * streams.  While we're at it, find the maximum number of streams that
	 * all the endpoints will support and check for duplicate endpoints.
	 */
	spin_lock_irqsave(&xhci->lock, flags);
	ret = xhci_calculate_streams_and_bitmask(xhci, udev, eps,
			num_eps, &num_streams, &changed_ep_bitmask);
	if (ret < 0) {
		xhci_free_command(xhci, config_cmd);
		spin_unlock_irqrestore(&xhci->lock, flags);
		return ret;
	}
	if (num_streams <= 1) {
		xhci_warn(xhci, "WARN: endpoints can't handle "
				"more than one stream.\n");
		xhci_free_command(xhci, config_cmd);
		spin_unlock_irqrestore(&xhci->lock, flags);
		return -EINVAL;
	}
	vdev = xhci->devs[udev->slot_id];
	/* Mark each endpoint as being in transition, so
	 * xhci_urb_enqueue() will reject all URBs.
	 */
	for (i = 0; i < num_eps; i++) {
		ep_index = xhci_get_endpoint_index(&eps[i]->desc);
		vdev->eps[ep_index].ep_state |= EP_GETTING_STREAMS;
	}
	spin_unlock_irqrestore(&xhci->lock, flags);

	/* Setup internal data structures and allocate HW data structures for
	 * streams (but don't install the HW structures in the input context
	 * until we're sure all memory allocation succeeded).
	 */
	xhci_calculate_streams_entries(xhci, &num_streams, &num_stream_ctxs);
	xhci_dbg(xhci, "Need %u stream ctx entries for %u stream IDs.\n",
			num_stream_ctxs, num_streams);

	for (i = 0; i < num_eps; i++) {
		ep_index = xhci_get_endpoint_index(&eps[i]->desc);
		max_packet = usb_endpoint_maxp(&eps[i]->desc);
		vdev->eps[ep_index].stream_info = xhci_alloc_stream_info(xhci,
				num_stream_ctxs,
				num_streams,
				max_packet, mem_flags);
		if (!vdev->eps[ep_index].stream_info)
			goto cleanup;
		/* Set maxPstreams in endpoint context and update deq ptr to
		 * point to stream context array. FIXME
		 */
	}

	/* Set up the input context for a configure endpoint command. */
	for (i = 0; i < num_eps; i++) {
		struct xhci_ep_ctx *ep_ctx;

		ep_index = xhci_get_endpoint_index(&eps[i]->desc);
		ep_ctx = xhci_get_ep_ctx(xhci, config_cmd->in_ctx, ep_index);

		xhci_endpoint_copy(xhci, config_cmd->in_ctx,
				vdev->out_ctx, ep_index);
		xhci_setup_streams_ep_input_ctx(xhci, ep_ctx,
				vdev->eps[ep_index].stream_info);
	}
	/* Tell the HW to drop its old copy of the endpoint context info
	 * and add the updated copy from the input context.
	 */
	xhci_setup_input_ctx_for_config_ep(xhci, config_cmd->in_ctx,
			vdev->out_ctx, ctrl_ctx,
			changed_ep_bitmask, changed_ep_bitmask);

	/* Issue and wait for the configure endpoint command */
	ret = xhci_configure_endpoint(xhci, udev, config_cmd,
			false, false);

	/* xHC rejected the configure endpoint command for some reason, so we
	 * leave the old ring intact and free our internal streams data
	 * structure.
	 */
	if (ret < 0)
		goto cleanup;

	spin_lock_irqsave(&xhci->lock, flags);
	for (i = 0; i < num_eps; i++) {
		ep_index = xhci_get_endpoint_index(&eps[i]->desc);
		vdev->eps[ep_index].ep_state &= ~EP_GETTING_STREAMS;
		xhci_dbg(xhci, "Slot %u ep ctx %u now has streams.\n",
			 udev->slot_id, ep_index);
		vdev->eps[ep_index].ep_state |= EP_HAS_STREAMS;
	}
	xhci_free_command(xhci, config_cmd);
	spin_unlock_irqrestore(&xhci->lock, flags);

	for (i = 0; i < num_eps; i++) {
		ep_index = xhci_get_endpoint_index(&eps[i]->desc);
		xhci_debugfs_create_stream_files(xhci, vdev, ep_index);
	}
	/* Subtract 1 for stream 0, which drivers can't use */
	return num_streams - 1;

cleanup:
	/* If it didn't work, free the streams! */
	for (i = 0; i < num_eps; i++) {
		ep_index = xhci_get_endpoint_index(&eps[i]->desc);
		xhci_free_stream_info(xhci, vdev->eps[ep_index].stream_info);
		vdev->eps[ep_index].stream_info = NULL;
		/* FIXME Unset maxPstreams in endpoint context and
		 * update deq ptr to point to normal string ring.
		 */
		vdev->eps[ep_index].ep_state &= ~EP_GETTING_STREAMS;
		vdev->eps[ep_index].ep_state &= ~EP_HAS_STREAMS;
		xhci_endpoint_zero(xhci, vdev, eps[i]);
	}
	xhci_free_command(xhci, config_cmd);
	return -ENOMEM;
}

/* Transition the endpoint from using streams to being a "normal" endpoint
 * without streams.
 *
 * Modify the endpoint context state, submit a configure endpoint command,
 * and free all endpoint rings for streams if that completes successfully.
 */
static int xhci_free_streams(struct usb_hcd *hcd, struct usb_device *udev,
		struct usb_host_endpoint **eps, unsigned int num_eps,
		gfp_t mem_flags)
{
	int i, ret;
	struct xhci_hcd *xhci;
	struct xhci_virt_device *vdev;
	struct xhci_command *command;
	struct xhci_input_control_ctx *ctrl_ctx;
	unsigned int ep_index;
	unsigned long flags;
	u32 changed_ep_bitmask;

	xhci = hcd_to_xhci(hcd);
	vdev = xhci->devs[udev->slot_id];

	/* Set up a configure endpoint command to remove the streams rings */
	spin_lock_irqsave(&xhci->lock, flags);
	changed_ep_bitmask = xhci_calculate_no_streams_bitmask(xhci,
			udev, eps, num_eps);
	if (changed_ep_bitmask == 0) {
		spin_unlock_irqrestore(&xhci->lock, flags);
		return -EINVAL;
	}

	/* Use the xhci_command structure from the first endpoint.  We may have
	 * allocated too many, but the driver may call xhci_free_streams() for
	 * each endpoint it grouped into one call to xhci_alloc_streams().
	 */
	ep_index = xhci_get_endpoint_index(&eps[0]->desc);
	command = vdev->eps[ep_index].stream_info->free_streams_command;
	ctrl_ctx = xhci_get_input_control_ctx(command->in_ctx);
	if (!ctrl_ctx) {
		spin_unlock_irqrestore(&xhci->lock, flags);
		xhci_warn(xhci, "%s: Could not get input context, bad type.\n",
				__func__);
		return -EINVAL;
	}

	for (i = 0; i < num_eps; i++) {
		struct xhci_ep_ctx *ep_ctx;

		ep_index = xhci_get_endpoint_index(&eps[i]->desc);
		ep_ctx = xhci_get_ep_ctx(xhci, command->in_ctx, ep_index);
		xhci->devs[udev->slot_id]->eps[ep_index].ep_state |=
			EP_GETTING_NO_STREAMS;

		xhci_endpoint_copy(xhci, command->in_ctx,
				vdev->out_ctx, ep_index);
		xhci_setup_no_streams_ep_input_ctx(ep_ctx,
				&vdev->eps[ep_index]);
	}
	xhci_setup_input_ctx_for_config_ep(xhci, command->in_ctx,
			vdev->out_ctx, ctrl_ctx,
			changed_ep_bitmask, changed_ep_bitmask);
	spin_unlock_irqrestore(&xhci->lock, flags);

	/* Issue and wait for the configure endpoint command,
	 * which must succeed.
	 */
	ret = xhci_configure_endpoint(xhci, udev, command,
			false, true);

	/* xHC rejected the configure endpoint command for some reason, so we
	 * leave the streams rings intact.
	 */
	if (ret < 0)
		return ret;

	spin_lock_irqsave(&xhci->lock, flags);
	for (i = 0; i < num_eps; i++) {
		ep_index = xhci_get_endpoint_index(&eps[i]->desc);
		xhci_free_stream_info(xhci, vdev->eps[ep_index].stream_info);
		vdev->eps[ep_index].stream_info = NULL;
		/* FIXME Unset maxPstreams in endpoint context and
		 * update deq ptr to point to normal string ring.
		 */
		vdev->eps[ep_index].ep_state &= ~EP_GETTING_NO_STREAMS;
		vdev->eps[ep_index].ep_state &= ~EP_HAS_STREAMS;
	}
	spin_unlock_irqrestore(&xhci->lock, flags);

	return 0;
}

/*
 * Deletes endpoint resources for endpoints that were active before a Reset
 * Device command, or a Disable Slot command.  The Reset Device command leaves
 * the control endpoint intact, whereas the Disable Slot command deletes it.
 *
 * Must be called with xhci->lock held.
 */
void xhci_free_device_endpoint_resources(struct xhci_hcd *xhci,
	struct xhci_virt_device *virt_dev, bool drop_control_ep)
{
	int i;
	unsigned int num_dropped_eps = 0;
	unsigned int drop_flags = 0;

	for (i = (drop_control_ep ? 0 : 1); i < 31; i++) {
		if (virt_dev->eps[i].ring) {
			drop_flags |= 1 << i;
			num_dropped_eps++;
		}
	}
	xhci->num_active_eps -= num_dropped_eps;
	if (num_dropped_eps)
		xhci_dbg_trace(xhci, trace_xhci_dbg_quirks,
				"Dropped %u ep ctxs, flags = 0x%x, "
				"%u now active.",
				num_dropped_eps, drop_flags,
				xhci->num_active_eps);
}

/*
 * This submits a Reset Device Command, which will set the device state to 0,
 * set the device address to 0, and disable all the endpoints except the default
 * control endpoint.  The USB core should come back and call
 * xhci_address_device(), and then re-set up the configuration.  If this is
 * called because of a usb_reset_and_verify_device(), then the old alternate
 * settings will be re-installed through the normal bandwidth allocation
 * functions.
 *
 * Wait for the Reset Device command to finish.  Remove all structures
 * associated with the endpoints that were disabled.  Clear the input device
 * structure? Reset the control endpoint 0 max packet size?
 *
 * If the virt_dev to be reset does not exist or does not match the udev,
 * it means the device is lost, possibly due to the xHC restore error and
 * re-initialization during S3/S4. In this case, call xhci_alloc_dev() to
 * re-allocate the device.
 */
static int xhci_discover_or_reset_device(struct usb_hcd *hcd,
		struct usb_device *udev)
{
	int ret, i;
	unsigned long flags;
	struct xhci_hcd *xhci;
	unsigned int slot_id;
	struct xhci_virt_device *virt_dev;
	struct xhci_command *reset_device_cmd;
	struct xhci_slot_ctx *slot_ctx;
	int old_active_eps = 0;

	ret = xhci_check_args(hcd, udev, NULL, 0, false, __func__);
	if (ret <= 0)
		return ret;
	xhci = hcd_to_xhci(hcd);
	slot_id = udev->slot_id;
	virt_dev = xhci->devs[slot_id];
	if (!virt_dev) {
		xhci_dbg(xhci, "The device to be reset with slot ID %u does "
				"not exist. Re-allocate the device\n", slot_id);
		ret = xhci_alloc_dev(hcd, udev);
		if (ret == 1)
			return 0;
		else
			return -EINVAL;
	}

	if (virt_dev->tt_info)
		old_active_eps = virt_dev->tt_info->active_eps;

	if (virt_dev->udev != udev) {
		/* If the virt_dev and the udev does not match, this virt_dev
		 * may belong to another udev.
		 * Re-allocate the device.
		 */
		xhci_dbg(xhci, "The device to be reset with slot ID %u does "
				"not match the udev. Re-allocate the device\n",
				slot_id);
		ret = xhci_alloc_dev(hcd, udev);
		if (ret == 1)
			return 0;
		else
			return -EINVAL;
	}

	/* If device is not setup, there is no point in resetting it */
	slot_ctx = xhci_get_slot_ctx(xhci, virt_dev->out_ctx);
	if (GET_SLOT_STATE(le32_to_cpu(slot_ctx->dev_state)) ==
						SLOT_STATE_DISABLED)
		return 0;

	trace_xhci_discover_or_reset_device(slot_ctx);

	xhci_dbg(xhci, "Resetting device with slot ID %u\n", slot_id);
	/* Allocate the command structure that holds the struct completion.
	 * Assume we're in process context, since the normal device reset
	 * process has to wait for the device anyway.  Storage devices are
	 * reset as part of error handling, so use GFP_NOIO instead of
	 * GFP_KERNEL.
	 */
	reset_device_cmd = xhci_alloc_command(xhci, true, GFP_NOIO);
	if (!reset_device_cmd) {
		xhci_dbg(xhci, "Couldn't allocate command structure.\n");
		return -ENOMEM;
	}

	/* Attempt to submit the Reset Device command to the command ring */
	spin_lock_irqsave(&xhci->lock, flags);

	ret = xhci_queue_reset_device(xhci, reset_device_cmd, slot_id);
	if (ret) {
		xhci_dbg(xhci, "FIXME: allocate a command ring segment\n");
		spin_unlock_irqrestore(&xhci->lock, flags);
		goto command_cleanup;
	}
	xhci_ring_cmd_db(xhci);
	spin_unlock_irqrestore(&xhci->lock, flags);

	/* Wait for the Reset Device command to finish */
	wait_for_completion(reset_device_cmd->completion);

	ret = xhci_vendor_sync_dev_ctx(xhci, slot_id);
	if (ret) {
		xhci_warn(xhci, "%s: Failed to sync device context failed, err=%d",
			  __func__, ret);
		goto command_cleanup;
	}

	/* The Reset Device command can't fail, according to the 0.95/0.96 spec,
	 * unless we tried to reset a slot ID that wasn't enabled,
	 * or the device wasn't in the addressed or configured state.
	 */
	ret = reset_device_cmd->status;
	switch (ret) {
	case COMP_COMMAND_ABORTED:
	case COMP_COMMAND_RING_STOPPED:
		xhci_warn(xhci, "Timeout waiting for reset device command\n");
		ret = -ETIME;
		goto command_cleanup;
	case COMP_SLOT_NOT_ENABLED_ERROR: /* 0.95 completion for bad slot ID */
	case COMP_CONTEXT_STATE_ERROR: /* 0.96 completion code for same thing */
		xhci_dbg(xhci, "Can't reset device (slot ID %u) in %s state\n",
				slot_id,
				xhci_get_slot_state(xhci, virt_dev->out_ctx));
		xhci_dbg(xhci, "Not freeing device rings.\n");
		/* Don't treat this as an error.  May change my mind later. */
		ret = 0;
		goto command_cleanup;
	case COMP_SUCCESS:
		xhci_dbg(xhci, "Successful reset device command.\n");
		break;
	default:
		if (xhci_is_vendor_info_code(xhci, ret))
			break;
		xhci_warn(xhci, "Unknown completion code %u for "
				"reset device command.\n", ret);
		ret = -EINVAL;
		goto command_cleanup;
	}

	/* Free up host controller endpoint resources */
	if ((xhci->quirks & XHCI_EP_LIMIT_QUIRK)) {
		spin_lock_irqsave(&xhci->lock, flags);
		/* Don't delete the default control endpoint resources */
		xhci_free_device_endpoint_resources(xhci, virt_dev, false);
		spin_unlock_irqrestore(&xhci->lock, flags);
	}

	/* Everything but endpoint 0 is disabled, so free the rings. */
	for (i = 1; i < 31; i++) {
		struct xhci_virt_ep *ep = &virt_dev->eps[i];

		if (ep->ep_state & EP_HAS_STREAMS) {
			xhci_warn(xhci, "WARN: endpoint 0x%02x has streams on device reset, freeing streams.\n",
					xhci_get_endpoint_address(i));
			xhci_free_stream_info(xhci, ep->stream_info);
			ep->stream_info = NULL;
			ep->ep_state &= ~EP_HAS_STREAMS;
		}

		if (ep->ring) {
			xhci_debugfs_remove_endpoint(xhci, virt_dev, i);
			xhci_free_endpoint_ring(xhci, virt_dev, i);
		}
		if (!list_empty(&virt_dev->eps[i].bw_endpoint_list))
			xhci_drop_ep_from_interval_table(xhci,
					&virt_dev->eps[i].bw_info,
					virt_dev->bw_table,
					udev,
					&virt_dev->eps[i],
					virt_dev->tt_info);
		xhci_clear_endpoint_bw_info(&virt_dev->eps[i].bw_info);
	}
	/* If necessary, update the number of active TTs on this root port */
	xhci_update_tt_active_eps(xhci, virt_dev, old_active_eps);
	virt_dev->flags = 0;
	ret = 0;

command_cleanup:
	xhci_free_command(xhci, reset_device_cmd);
	return ret;
}

/*
 * At this point, the struct usb_device is about to go away, the device has
 * disconnected, and all traffic has been stopped and the endpoints have been
 * disabled.  Free any HC data structures associated with that device.
 */
static void xhci_free_dev(struct usb_hcd *hcd, struct usb_device *udev)
{
	struct xhci_hcd *xhci = hcd_to_xhci(hcd);
	struct xhci_virt_device *virt_dev;
	struct xhci_slot_ctx *slot_ctx;
	unsigned long flags;
	int i, ret;

	/*
	 * We called pm_runtime_get_noresume when the device was attached.
	 * Decrement the counter here to allow controller to runtime suspend
	 * if no devices remain.
	 */
	if (xhci->quirks & XHCI_RESET_ON_RESUME)
		pm_runtime_put_noidle(hcd->self.controller);

	ret = xhci_check_args(hcd, udev, NULL, 0, true, __func__);
	/* If the host is halted due to driver unload, we still need to free the
	 * device.
	 */
	if (ret <= 0 && ret != -ENODEV)
		return;

	virt_dev = xhci->devs[udev->slot_id];
	slot_ctx = xhci_get_slot_ctx(xhci, virt_dev->out_ctx);
	trace_xhci_free_dev(slot_ctx);

	/* Stop any wayward timer functions (which may grab the lock) */
	for (i = 0; i < 31; i++)
		virt_dev->eps[i].ep_state &= ~EP_STOP_CMD_PENDING;
	virt_dev->udev = NULL;
	xhci_disable_slot(xhci, udev->slot_id);

	spin_lock_irqsave(&xhci->lock, flags);
	xhci_free_virt_device(xhci, udev->slot_id);
	spin_unlock_irqrestore(&xhci->lock, flags);

}

int xhci_disable_slot(struct xhci_hcd *xhci, u32 slot_id)
{
	struct xhci_command *command;
	unsigned long flags;
	u32 state;
	int ret;

	command = xhci_alloc_command(xhci, true, GFP_KERNEL);
	if (!command)
		return -ENOMEM;

	xhci_debugfs_remove_slot(xhci, slot_id);

	spin_lock_irqsave(&xhci->lock, flags);
	/* Don't disable the slot if the host controller is dead. */
	state = readl(&xhci->op_regs->status);
	if (state == 0xffffffff || (xhci->xhc_state & XHCI_STATE_DYING) ||
			(xhci->xhc_state & XHCI_STATE_HALTED)) {
		spin_unlock_irqrestore(&xhci->lock, flags);
		kfree(command);
		return -ENODEV;
	}

	ret = xhci_queue_slot_control(xhci, command, TRB_DISABLE_SLOT,
				slot_id);
	if (ret) {
		spin_unlock_irqrestore(&xhci->lock, flags);
		kfree(command);
		return ret;
	}
	xhci_ring_cmd_db(xhci);
	spin_unlock_irqrestore(&xhci->lock, flags);

	wait_for_completion(command->completion);

	if (command->status != COMP_SUCCESS)
		xhci_warn(xhci, "Unsuccessful disable slot %u command, status %d\n",
			  slot_id, command->status);

	xhci_free_command(xhci, command);

	return 0;
}

/*
 * Checks if we have enough host controller resources for the default control
 * endpoint.
 *
 * Must be called with xhci->lock held.
 */
static int xhci_reserve_host_control_ep_resources(struct xhci_hcd *xhci)
{
	if (xhci->num_active_eps + 1 > xhci->limit_active_eps) {
		xhci_dbg_trace(xhci, trace_xhci_dbg_quirks,
				"Not enough ep ctxs: "
				"%u active, need to add 1, limit is %u.",
				xhci->num_active_eps, xhci->limit_active_eps);
		return -ENOMEM;
	}
	xhci->num_active_eps += 1;
	xhci_dbg_trace(xhci, trace_xhci_dbg_quirks,
			"Adding 1 ep ctx, %u now active.",
			xhci->num_active_eps);
	return 0;
}


/*
 * Returns 0 if the xHC ran out of device slots, the Enable Slot command
 * timed out, or allocating memory failed.  Returns 1 on success.
 */
int xhci_alloc_dev(struct usb_hcd *hcd, struct usb_device *udev)
{
	struct xhci_hcd *xhci = hcd_to_xhci(hcd);
	struct xhci_virt_device *vdev;
	struct xhci_slot_ctx *slot_ctx;
	unsigned long flags;
	int ret, slot_id;
	struct xhci_command *command;

	command = xhci_alloc_command(xhci, true, GFP_KERNEL);
	if (!command)
		return 0;

	spin_lock_irqsave(&xhci->lock, flags);
	ret = xhci_queue_slot_control(xhci, command, TRB_ENABLE_SLOT, 0);
	if (ret) {
		spin_unlock_irqrestore(&xhci->lock, flags);
		xhci_dbg(xhci, "FIXME: allocate a command ring segment\n");
		xhci_free_command(xhci, command);
		return 0;
	}
	xhci_ring_cmd_db(xhci);
	spin_unlock_irqrestore(&xhci->lock, flags);

	wait_for_completion(command->completion);
	slot_id = command->slot_id;

	if (!slot_id || command->status != COMP_SUCCESS) {
		xhci_err(xhci, "Error while assigning device slot ID: %s\n",
			 xhci_trb_comp_code_string(command->status));
		xhci_err(xhci, "Max number of devices this xHCI host supports is %u.\n",
				HCS_MAX_SLOTS(
					readl(&xhci->cap_regs->hcs_params1)));
		xhci_free_command(xhci, command);
		return 0;
	}

	xhci_free_command(xhci, command);

	if ((xhci->quirks & XHCI_EP_LIMIT_QUIRK)) {
		spin_lock_irqsave(&xhci->lock, flags);
		ret = xhci_reserve_host_control_ep_resources(xhci);
		if (ret) {
			spin_unlock_irqrestore(&xhci->lock, flags);
			xhci_warn(xhci, "Not enough host resources, "
					"active endpoint contexts = %u\n",
					xhci->num_active_eps);
			goto disable_slot;
		}
		spin_unlock_irqrestore(&xhci->lock, flags);
	}
	/* Use GFP_NOIO, since this function can be called from
	 * xhci_discover_or_reset_device(), which may be called as part of
	 * mass storage driver error handling.
	 */
	if (!xhci_alloc_virt_device(xhci, slot_id, udev, GFP_NOIO)) {
		xhci_warn(xhci, "Could not allocate xHCI USB device data structures\n");
		goto disable_slot;
	}

	ret = xhci_vendor_sync_dev_ctx(xhci, slot_id);
	if (ret) {
		xhci_warn(xhci, "%s: Failed to sync device context failed, err=%d",
			  __func__, ret);
		goto disable_slot;
	}

	vdev = xhci->devs[slot_id];
	slot_ctx = xhci_get_slot_ctx(xhci, vdev->out_ctx);
	trace_xhci_alloc_dev(slot_ctx);

	udev->slot_id = slot_id;

	xhci_debugfs_create_slot(xhci, slot_id);

	/*
	 * If resetting upon resume, we can't put the controller into runtime
	 * suspend if there is a device attached.
	 */
	if (xhci->quirks & XHCI_RESET_ON_RESUME)
		pm_runtime_get_noresume(hcd->self.controller);

	/* Is this a LS or FS device under a HS hub? */
	/* Hub or peripherial? */
	return 1;

disable_slot:
	xhci_disable_slot(xhci, udev->slot_id);
	xhci_free_virt_device(xhci, udev->slot_id);

	return 0;
}

/**
 * xhci_setup_device - issues an Address Device command to assign a unique
 *			USB bus address.
 * @hcd: USB host controller data structure.
 * @udev: USB dev structure representing the connected device.
 * @setup: Enum specifying setup mode: address only or with context.
 * @timeout_ms: Max wait time (ms) for the command operation to complete.
 *
 * Return: 0 if successful; otherwise, negative error code.
 */
static int xhci_setup_device(struct usb_hcd *hcd, struct usb_device *udev,
			     enum xhci_setup_dev setup, unsigned int timeout_ms)
{
	const char *act = setup == SETUP_CONTEXT_ONLY ? "context" : "address";
	unsigned long flags;
	struct xhci_virt_device *virt_dev;
	int ret = 0;
	struct xhci_hcd *xhci = hcd_to_xhci(hcd);
	struct xhci_slot_ctx *slot_ctx;
	struct xhci_input_control_ctx *ctrl_ctx;
	u64 temp_64;
	struct xhci_command *command = NULL;

	mutex_lock(&xhci->mutex);

	if (xhci->xhc_state) {	/* dying, removing or halted */
		ret = -ESHUTDOWN;
		goto out;
	}

	if (!udev->slot_id) {
		xhci_dbg_trace(xhci, trace_xhci_dbg_address,
				"Bad Slot ID %d", udev->slot_id);
		ret = -EINVAL;
		goto out;
	}

	virt_dev = xhci->devs[udev->slot_id];

	if (WARN_ON(!virt_dev)) {
		/*
		 * In plug/unplug torture test with an NEC controller,
		 * a zero-dereference was observed once due to virt_dev = 0.
		 * Print useful debug rather than crash if it is observed again!
		 */
		xhci_warn(xhci, "Virt dev invalid for slot_id 0x%x!\n",
			udev->slot_id);
		ret = -EINVAL;
		goto out;
	}
	slot_ctx = xhci_get_slot_ctx(xhci, virt_dev->out_ctx);
	trace_xhci_setup_device_slot(slot_ctx);

	if (setup == SETUP_CONTEXT_ONLY) {
		if (GET_SLOT_STATE(le32_to_cpu(slot_ctx->dev_state)) ==
		    SLOT_STATE_DEFAULT) {
			xhci_dbg(xhci, "Slot already in default state\n");
			goto out;
		}
	}

	command = xhci_alloc_command(xhci, true, GFP_KERNEL);
	if (!command) {
		ret = -ENOMEM;
		goto out;
	}

	command->in_ctx = virt_dev->in_ctx;
	command->timeout_ms = timeout_ms;

	slot_ctx = xhci_get_slot_ctx(xhci, virt_dev->in_ctx);
	ctrl_ctx = xhci_get_input_control_ctx(virt_dev->in_ctx);
	if (!ctrl_ctx) {
		xhci_warn(xhci, "%s: Could not get input context, bad type.\n",
				__func__);
		ret = -EINVAL;
		goto out;
	}
	/*
	 * If this is the first Set Address since device plug-in or
	 * virt_device realloaction after a resume with an xHCI power loss,
	 * then set up the slot context.
	 */
	if (!slot_ctx->dev_info)
		xhci_setup_addressable_virt_dev(xhci, udev);
	/* Otherwise, update the control endpoint ring enqueue pointer. */
	else
		xhci_copy_ep0_dequeue_into_input_ctx(xhci, udev);
	ctrl_ctx->add_flags = cpu_to_le32(SLOT_FLAG | EP0_FLAG);
	ctrl_ctx->drop_flags = 0;

	trace_xhci_address_ctx(xhci, virt_dev->in_ctx,
				le32_to_cpu(slot_ctx->dev_info) >> 27);

	trace_xhci_address_ctrl_ctx(ctrl_ctx);
	spin_lock_irqsave(&xhci->lock, flags);
	trace_xhci_setup_device(virt_dev);
	ret = xhci_queue_address_device(xhci, command, virt_dev->in_ctx->dma,
					udev->slot_id, setup);
	if (ret) {
		spin_unlock_irqrestore(&xhci->lock, flags);
		xhci_dbg_trace(xhci, trace_xhci_dbg_address,
				"FIXME: allocate a command ring segment");
		goto out;
	}
	xhci_ring_cmd_db(xhci);
	spin_unlock_irqrestore(&xhci->lock, flags);

	/* ctrl tx can take up to 5 sec; XXX: need more time for xHC? */
	wait_for_completion(command->completion);

	ret = xhci_vendor_sync_dev_ctx(xhci, udev->slot_id);
	if (ret) {
		xhci_warn(xhci, "%s: Failed to sync device context failed, err=%d",
			  __func__, ret);
		goto out;
	}

	/* FIXME: From section 4.3.4: "Software shall be responsible for timing
	 * the SetAddress() "recovery interval" required by USB and aborting the
	 * command on a timeout.
	 */
	switch (command->status) {
	case COMP_COMMAND_ABORTED:
	case COMP_COMMAND_RING_STOPPED:
		xhci_warn(xhci, "Timeout while waiting for setup device command\n");
		ret = -ETIME;
		break;
	case COMP_CONTEXT_STATE_ERROR:
	case COMP_SLOT_NOT_ENABLED_ERROR:
		xhci_err(xhci, "Setup ERROR: setup %s command for slot %d.\n",
			 act, udev->slot_id);
		ret = -EINVAL;
		break;
	case COMP_USB_TRANSACTION_ERROR:
		dev_warn(&udev->dev, "Device not responding to setup %s.\n", act);

		mutex_unlock(&xhci->mutex);
		ret = xhci_disable_slot(xhci, udev->slot_id);
		xhci_free_virt_device(xhci, udev->slot_id);
		if (!ret)
			xhci_alloc_dev(hcd, udev);
		kfree(command->completion);
		kfree(command);
		return -EPROTO;
	case COMP_INCOMPATIBLE_DEVICE_ERROR:
		dev_warn(&udev->dev,
			 "ERROR: Incompatible device for setup %s command\n", act);
		ret = -ENODEV;
		break;
	case COMP_SUCCESS:
		xhci_dbg_trace(xhci, trace_xhci_dbg_address,
			       "Successful setup %s command", act);
		break;
	default:
		xhci_err(xhci,
			 "ERROR: unexpected setup %s command completion code 0x%x.\n",
			 act, command->status);
		trace_xhci_address_ctx(xhci, virt_dev->out_ctx, 1);
		ret = -EINVAL;
		break;
	}
	if (ret)
		goto out;
	temp_64 = xhci_read_64(xhci, &xhci->op_regs->dcbaa_ptr);
	xhci_dbg_trace(xhci, trace_xhci_dbg_address,
			"Op regs DCBAA ptr = %#016llx", temp_64);
	xhci_dbg_trace(xhci, trace_xhci_dbg_address,
		"Slot ID %d dcbaa entry @%p = %#016llx",
		udev->slot_id,
		&xhci->dcbaa->dev_context_ptrs[udev->slot_id],
		(unsigned long long)
		le64_to_cpu(xhci->dcbaa->dev_context_ptrs[udev->slot_id]));
	xhci_dbg_trace(xhci, trace_xhci_dbg_address,
			"Output Context DMA address = %#08llx",
			(unsigned long long)virt_dev->out_ctx->dma);
	trace_xhci_address_ctx(xhci, virt_dev->in_ctx,
				le32_to_cpu(slot_ctx->dev_info) >> 27);
	/*
	 * USB core uses address 1 for the roothubs, so we add one to the
	 * address given back to us by the HC.
	 */
	trace_xhci_address_ctx(xhci, virt_dev->out_ctx,
				le32_to_cpu(slot_ctx->dev_info) >> 27);
	/* Zero the input context control for later use */
	ctrl_ctx->add_flags = 0;
	ctrl_ctx->drop_flags = 0;
	slot_ctx = xhci_get_slot_ctx(xhci, virt_dev->out_ctx);
	udev->devaddr = (u8)(le32_to_cpu(slot_ctx->dev_state) & DEV_ADDR_MASK);

	xhci_dbg_trace(xhci, trace_xhci_dbg_address,
		       "Internal device address = %d",
		       le32_to_cpu(slot_ctx->dev_state) & DEV_ADDR_MASK);
out:
	mutex_unlock(&xhci->mutex);
	if (command) {
		kfree(command->completion);
		kfree(command);
	}
	return ret;
}

<<<<<<< HEAD
int xhci_address_device(struct usb_hcd *hcd, struct usb_device *udev)
=======
static int xhci_address_device(struct usb_hcd *hcd, struct usb_device *udev,
			       unsigned int timeout_ms)
>>>>>>> 8d688d67
{
	return xhci_setup_device(hcd, udev, SETUP_CONTEXT_ADDRESS, timeout_ms);
}
EXPORT_SYMBOL_GPL(xhci_address_device);

static int xhci_enable_device(struct usb_hcd *hcd, struct usb_device *udev)
{
	return xhci_setup_device(hcd, udev, SETUP_CONTEXT_ONLY,
				 XHCI_CMD_DEFAULT_TIMEOUT);
}

/*
 * Transfer the port index into real index in the HW port status
 * registers. Caculate offset between the port's PORTSC register
 * and port status base. Divide the number of per port register
 * to get the real index. The raw port number bases 1.
 */
int xhci_find_raw_port_number(struct usb_hcd *hcd, int port1)
{
	struct xhci_hub *rhub;

	rhub = xhci_get_rhub(hcd);
	return rhub->ports[port1 - 1]->hw_portnum + 1;
}

/*
 * Issue an Evaluate Context command to change the Maximum Exit Latency in the
 * slot context.  If that succeeds, store the new MEL in the xhci_virt_device.
 */
static int __maybe_unused xhci_change_max_exit_latency(struct xhci_hcd *xhci,
			struct usb_device *udev, u16 max_exit_latency)
{
	struct xhci_virt_device *virt_dev;
	struct xhci_command *command;
	struct xhci_input_control_ctx *ctrl_ctx;
	struct xhci_slot_ctx *slot_ctx;
	unsigned long flags;
	int ret;

	command = xhci_alloc_command_with_ctx(xhci, true, GFP_KERNEL);
	if (!command)
		return -ENOMEM;

	spin_lock_irqsave(&xhci->lock, flags);

	virt_dev = xhci->devs[udev->slot_id];

	/*
	 * virt_dev might not exists yet if xHC resumed from hibernate (S4) and
	 * xHC was re-initialized. Exit latency will be set later after
	 * hub_port_finish_reset() is done and xhci->devs[] are re-allocated
	 */

	if (!virt_dev || max_exit_latency == virt_dev->current_mel) {
		spin_unlock_irqrestore(&xhci->lock, flags);
		xhci_free_command(xhci, command);
		return 0;
	}

	/* Attempt to issue an Evaluate Context command to change the MEL. */
	ctrl_ctx = xhci_get_input_control_ctx(command->in_ctx);
	if (!ctrl_ctx) {
		spin_unlock_irqrestore(&xhci->lock, flags);
		xhci_free_command(xhci, command);
		xhci_warn(xhci, "%s: Could not get input context, bad type.\n",
				__func__);
		return -ENOMEM;
	}

	ret = xhci_vendor_sync_dev_ctx(xhci, udev->slot_id);
	if (ret) {
		spin_unlock_irqrestore(&xhci->lock, flags);
		xhci_warn(xhci, "%s: Failed to sync device context failed, err=%d",
			  __func__, ret);
		return ret;
	}

	xhci_slot_copy(xhci, command->in_ctx, virt_dev->out_ctx);
	spin_unlock_irqrestore(&xhci->lock, flags);

	ctrl_ctx->add_flags |= cpu_to_le32(SLOT_FLAG);
	slot_ctx = xhci_get_slot_ctx(xhci, command->in_ctx);
	slot_ctx->dev_info2 &= cpu_to_le32(~((u32) MAX_EXIT));
	slot_ctx->dev_info2 |= cpu_to_le32(max_exit_latency);
	slot_ctx->dev_state = 0;

	xhci_dbg_trace(xhci, trace_xhci_dbg_context_change,
			"Set up evaluate context for LPM MEL change.");

	/* Issue and wait for the evaluate context command. */
	ret = xhci_configure_endpoint(xhci, udev, command,
			true, true);

	if (!ret) {
		spin_lock_irqsave(&xhci->lock, flags);
		virt_dev->current_mel = max_exit_latency;
		spin_unlock_irqrestore(&xhci->lock, flags);
	}

	xhci_free_command(xhci, command);

	return ret;
}

struct xhci_vendor_ops *xhci_vendor_get_ops(struct xhci_hcd *xhci)
{
	return xhci->vendor_ops;
}
EXPORT_SYMBOL_GPL(xhci_vendor_get_ops);

int xhci_vendor_sync_dev_ctx(struct xhci_hcd *xhci, unsigned int slot_id)
{
	struct xhci_vendor_ops *ops = xhci_vendor_get_ops(xhci);

	if (ops && ops->sync_dev_ctx)
		return ops->sync_dev_ctx(xhci, slot_id);
	return 0;
}

bool xhci_vendor_usb_offload_skip_urb(struct xhci_hcd *xhci, struct urb *urb)
{
	struct xhci_vendor_ops *ops = xhci_vendor_get_ops(xhci);

	if (ops && ops->usb_offload_skip_urb)
		return ops->usb_offload_skip_urb(xhci, urb);
	return false;
}

#ifdef CONFIG_PM

/* BESL to HIRD Encoding array for USB2 LPM */
static int xhci_besl_encoding[16] = {125, 150, 200, 300, 400, 500, 1000, 2000,
	3000, 4000, 5000, 6000, 7000, 8000, 9000, 10000};

/* Calculate HIRD/BESL for USB2 PORTPMSC*/
static int xhci_calculate_hird_besl(struct xhci_hcd *xhci,
					struct usb_device *udev)
{
	int u2del, besl, besl_host;
	int besl_device = 0;
	u32 field;

	u2del = HCS_U2_LATENCY(xhci->hcs_params3);
	field = le32_to_cpu(udev->bos->ext_cap->bmAttributes);

	if (field & USB_BESL_SUPPORT) {
		for (besl_host = 0; besl_host < 16; besl_host++) {
			if (xhci_besl_encoding[besl_host] >= u2del)
				break;
		}
		/* Use baseline BESL value as default */
		if (field & USB_BESL_BASELINE_VALID)
			besl_device = USB_GET_BESL_BASELINE(field);
		else if (field & USB_BESL_DEEP_VALID)
			besl_device = USB_GET_BESL_DEEP(field);
	} else {
		if (u2del <= 50)
			besl_host = 0;
		else
			besl_host = (u2del - 51) / 75 + 1;
	}

	besl = besl_host + besl_device;
	if (besl > 15)
		besl = 15;

	return besl;
}

/* Calculate BESLD, L1 timeout and HIRDM for USB2 PORTHLPMC */
static int xhci_calculate_usb2_hw_lpm_params(struct usb_device *udev)
{
	u32 field;
	int l1;
	int besld = 0;
	int hirdm = 0;

	field = le32_to_cpu(udev->bos->ext_cap->bmAttributes);

	/* xHCI l1 is set in steps of 256us, xHCI 1.0 section 5.4.11.2 */
	l1 = udev->l1_params.timeout / 256;

	/* device has preferred BESLD */
	if (field & USB_BESL_DEEP_VALID) {
		besld = USB_GET_BESL_DEEP(field);
		hirdm = 1;
	}

	return PORT_BESLD(besld) | PORT_L1_TIMEOUT(l1) | PORT_HIRDM(hirdm);
}

static int xhci_set_usb2_hardware_lpm(struct usb_hcd *hcd,
			struct usb_device *udev, int enable)
{
	struct xhci_hcd	*xhci = hcd_to_xhci(hcd);
	struct xhci_port **ports;
	__le32 __iomem	*pm_addr, *hlpm_addr;
	u32		pm_val, hlpm_val, field;
	unsigned int	port_num;
	unsigned long	flags;
	int		hird, exit_latency;
	int		ret;

	if (xhci->quirks & XHCI_HW_LPM_DISABLE)
		return -EPERM;

	if (hcd->speed >= HCD_USB3 || !xhci->hw_lpm_support ||
			!udev->lpm_capable)
		return -EPERM;

	if (!udev->parent || udev->parent->parent ||
			udev->descriptor.bDeviceClass == USB_CLASS_HUB)
		return -EPERM;

	if (udev->usb2_hw_lpm_capable != 1)
		return -EPERM;

	spin_lock_irqsave(&xhci->lock, flags);

	ports = xhci->usb2_rhub.ports;
	port_num = udev->portnum - 1;
	pm_addr = ports[port_num]->addr + PORTPMSC;
	pm_val = readl(pm_addr);
	hlpm_addr = ports[port_num]->addr + PORTHLPMC;

	xhci_dbg(xhci, "%s port %d USB2 hardware LPM\n",
			enable ? "enable" : "disable", port_num + 1);

	if (enable) {
		/* Host supports BESL timeout instead of HIRD */
		if (udev->usb2_hw_lpm_besl_capable) {
			/* if device doesn't have a preferred BESL value use a
			 * default one which works with mixed HIRD and BESL
			 * systems. See XHCI_DEFAULT_BESL definition in xhci.h
			 */
			field = le32_to_cpu(udev->bos->ext_cap->bmAttributes);
			if ((field & USB_BESL_SUPPORT) &&
			    (field & USB_BESL_BASELINE_VALID))
				hird = USB_GET_BESL_BASELINE(field);
			else
				hird = udev->l1_params.besl;

			exit_latency = xhci_besl_encoding[hird];
			spin_unlock_irqrestore(&xhci->lock, flags);

			ret = xhci_change_max_exit_latency(xhci, udev,
							   exit_latency);
			if (ret < 0)
				return ret;
			spin_lock_irqsave(&xhci->lock, flags);

			hlpm_val = xhci_calculate_usb2_hw_lpm_params(udev);
			writel(hlpm_val, hlpm_addr);
			/* flush write */
			readl(hlpm_addr);
		} else {
			hird = xhci_calculate_hird_besl(xhci, udev);
		}

		pm_val &= ~PORT_HIRD_MASK;
		pm_val |= PORT_HIRD(hird) | PORT_RWE | PORT_L1DS(udev->slot_id);
		writel(pm_val, pm_addr);
		pm_val = readl(pm_addr);
		pm_val |= PORT_HLE;
		writel(pm_val, pm_addr);
		/* flush write */
		readl(pm_addr);
	} else {
		pm_val &= ~(PORT_HLE | PORT_RWE | PORT_HIRD_MASK | PORT_L1DS_MASK);
		writel(pm_val, pm_addr);
		/* flush write */
		readl(pm_addr);
		if (udev->usb2_hw_lpm_besl_capable) {
			spin_unlock_irqrestore(&xhci->lock, flags);
			xhci_change_max_exit_latency(xhci, udev, 0);
			readl_poll_timeout(ports[port_num]->addr, pm_val,
					   (pm_val & PORT_PLS_MASK) == XDEV_U0,
					   100, 10000);
			return 0;
		}
	}

	spin_unlock_irqrestore(&xhci->lock, flags);
	return 0;
}

/* check if a usb2 port supports a given extened capability protocol
 * only USB2 ports extended protocol capability values are cached.
 * Return 1 if capability is supported
 */
static int xhci_check_usb2_port_capability(struct xhci_hcd *xhci, int port,
					   unsigned capability)
{
	u32 port_offset, port_count;
	int i;

	for (i = 0; i < xhci->num_ext_caps; i++) {
		if (xhci->ext_caps[i] & capability) {
			/* port offsets starts at 1 */
			port_offset = XHCI_EXT_PORT_OFF(xhci->ext_caps[i]) - 1;
			port_count = XHCI_EXT_PORT_COUNT(xhci->ext_caps[i]);
			if (port >= port_offset &&
			    port < port_offset + port_count)
				return 1;
		}
	}
	return 0;
}

static int xhci_update_device(struct usb_hcd *hcd, struct usb_device *udev)
{
	struct xhci_hcd	*xhci = hcd_to_xhci(hcd);
	int		portnum = udev->portnum - 1;

	if (hcd->speed >= HCD_USB3 || !udev->lpm_capable)
		return 0;

	/* we only support lpm for non-hub device connected to root hub yet */
	if (!udev->parent || udev->parent->parent ||
			udev->descriptor.bDeviceClass == USB_CLASS_HUB)
		return 0;

	if (xhci->hw_lpm_support == 1 &&
			xhci_check_usb2_port_capability(
				xhci, portnum, XHCI_HLC)) {
		udev->usb2_hw_lpm_capable = 1;
		udev->l1_params.timeout = XHCI_L1_TIMEOUT;
		udev->l1_params.besl = XHCI_DEFAULT_BESL;
		if (xhci_check_usb2_port_capability(xhci, portnum,
					XHCI_BLC))
			udev->usb2_hw_lpm_besl_capable = 1;
	}

	return 0;
}

/*---------------------- USB 3.0 Link PM functions ------------------------*/

/* Service interval in nanoseconds = 2^(bInterval - 1) * 125us * 1000ns / 1us */
static unsigned long long xhci_service_interval_to_ns(
		struct usb_endpoint_descriptor *desc)
{
	return (1ULL << (desc->bInterval - 1)) * 125 * 1000;
}

static u16 xhci_get_timeout_no_hub_lpm(struct usb_device *udev,
		enum usb3_link_state state)
{
	unsigned long long sel;
	unsigned long long pel;
	unsigned int max_sel_pel;
	char *state_name;

	switch (state) {
	case USB3_LPM_U1:
		/* Convert SEL and PEL stored in nanoseconds to microseconds */
		sel = DIV_ROUND_UP(udev->u1_params.sel, 1000);
		pel = DIV_ROUND_UP(udev->u1_params.pel, 1000);
		max_sel_pel = USB3_LPM_MAX_U1_SEL_PEL;
		state_name = "U1";
		break;
	case USB3_LPM_U2:
		sel = DIV_ROUND_UP(udev->u2_params.sel, 1000);
		pel = DIV_ROUND_UP(udev->u2_params.pel, 1000);
		max_sel_pel = USB3_LPM_MAX_U2_SEL_PEL;
		state_name = "U2";
		break;
	default:
		dev_warn(&udev->dev, "%s: Can't get timeout for non-U1 or U2 state.\n",
				__func__);
		return USB3_LPM_DISABLED;
	}

	if (sel <= max_sel_pel && pel <= max_sel_pel)
		return USB3_LPM_DEVICE_INITIATED;

	if (sel > max_sel_pel)
		dev_dbg(&udev->dev, "Device-initiated %s disabled "
				"due to long SEL %llu ms\n",
				state_name, sel);
	else
		dev_dbg(&udev->dev, "Device-initiated %s disabled "
				"due to long PEL %llu ms\n",
				state_name, pel);
	return USB3_LPM_DISABLED;
}

/* The U1 timeout should be the maximum of the following values:
 *  - For control endpoints, U1 system exit latency (SEL) * 3
 *  - For bulk endpoints, U1 SEL * 5
 *  - For interrupt endpoints:
 *    - Notification EPs, U1 SEL * 3
 *    - Periodic EPs, max(105% of bInterval, U1 SEL * 2)
 *  - For isochronous endpoints, max(105% of bInterval, U1 SEL * 2)
 */
static unsigned long long xhci_calculate_intel_u1_timeout(
		struct usb_device *udev,
		struct usb_endpoint_descriptor *desc)
{
	unsigned long long timeout_ns;
	int ep_type;
	int intr_type;

	ep_type = usb_endpoint_type(desc);
	switch (ep_type) {
	case USB_ENDPOINT_XFER_CONTROL:
		timeout_ns = udev->u1_params.sel * 3;
		break;
	case USB_ENDPOINT_XFER_BULK:
		timeout_ns = udev->u1_params.sel * 5;
		break;
	case USB_ENDPOINT_XFER_INT:
		intr_type = usb_endpoint_interrupt_type(desc);
		if (intr_type == USB_ENDPOINT_INTR_NOTIFICATION) {
			timeout_ns = udev->u1_params.sel * 3;
			break;
		}
		/* Otherwise the calculation is the same as isoc eps */
		fallthrough;
	case USB_ENDPOINT_XFER_ISOC:
		timeout_ns = xhci_service_interval_to_ns(desc);
		timeout_ns = DIV_ROUND_UP_ULL(timeout_ns * 105, 100);
		if (timeout_ns < udev->u1_params.sel * 2)
			timeout_ns = udev->u1_params.sel * 2;
		break;
	default:
		return 0;
	}

	return timeout_ns;
}

/* Returns the hub-encoded U1 timeout value. */
static u16 xhci_calculate_u1_timeout(struct xhci_hcd *xhci,
		struct usb_device *udev,
		struct usb_endpoint_descriptor *desc)
{
	unsigned long long timeout_ns;

	/* Prevent U1 if service interval is shorter than U1 exit latency */
	if (usb_endpoint_xfer_int(desc) || usb_endpoint_xfer_isoc(desc)) {
		if (xhci_service_interval_to_ns(desc) <= udev->u1_params.mel) {
			dev_dbg(&udev->dev, "Disable U1, ESIT shorter than exit latency\n");
			return USB3_LPM_DISABLED;
		}
	}

	if (xhci->quirks & XHCI_INTEL_HOST)
		timeout_ns = xhci_calculate_intel_u1_timeout(udev, desc);
	else
		timeout_ns = udev->u1_params.sel;

	/* The U1 timeout is encoded in 1us intervals.
	 * Don't return a timeout of zero, because that's USB3_LPM_DISABLED.
	 */
	if (timeout_ns == USB3_LPM_DISABLED)
		timeout_ns = 1;
	else
		timeout_ns = DIV_ROUND_UP_ULL(timeout_ns, 1000);

	/* If the necessary timeout value is bigger than what we can set in the
	 * USB 3.0 hub, we have to disable hub-initiated U1.
	 */
	if (timeout_ns <= USB3_LPM_U1_MAX_TIMEOUT)
		return timeout_ns;
	dev_dbg(&udev->dev, "Hub-initiated U1 disabled "
			"due to long timeout %llu ms\n", timeout_ns);
	return xhci_get_timeout_no_hub_lpm(udev, USB3_LPM_U1);
}

/* The U2 timeout should be the maximum of:
 *  - 10 ms (to avoid the bandwidth impact on the scheduler)
 *  - largest bInterval of any active periodic endpoint (to avoid going
 *    into lower power link states between intervals).
 *  - the U2 Exit Latency of the device
 */
static unsigned long long xhci_calculate_intel_u2_timeout(
		struct usb_device *udev,
		struct usb_endpoint_descriptor *desc)
{
	unsigned long long timeout_ns;
	unsigned long long u2_del_ns;

	timeout_ns = 10 * 1000 * 1000;

	if ((usb_endpoint_xfer_int(desc) || usb_endpoint_xfer_isoc(desc)) &&
			(xhci_service_interval_to_ns(desc) > timeout_ns))
		timeout_ns = xhci_service_interval_to_ns(desc);

	u2_del_ns = le16_to_cpu(udev->bos->ss_cap->bU2DevExitLat) * 1000ULL;
	if (u2_del_ns > timeout_ns)
		timeout_ns = u2_del_ns;

	return timeout_ns;
}

/* Returns the hub-encoded U2 timeout value. */
static u16 xhci_calculate_u2_timeout(struct xhci_hcd *xhci,
		struct usb_device *udev,
		struct usb_endpoint_descriptor *desc)
{
	unsigned long long timeout_ns;

	/* Prevent U2 if service interval is shorter than U2 exit latency */
	if (usb_endpoint_xfer_int(desc) || usb_endpoint_xfer_isoc(desc)) {
		if (xhci_service_interval_to_ns(desc) <= udev->u2_params.mel) {
			dev_dbg(&udev->dev, "Disable U2, ESIT shorter than exit latency\n");
			return USB3_LPM_DISABLED;
		}
	}

	if (xhci->quirks & XHCI_INTEL_HOST)
		timeout_ns = xhci_calculate_intel_u2_timeout(udev, desc);
	else
		timeout_ns = udev->u2_params.sel;

	/* The U2 timeout is encoded in 256us intervals */
	timeout_ns = DIV_ROUND_UP_ULL(timeout_ns, 256 * 1000);
	/* If the necessary timeout value is bigger than what we can set in the
	 * USB 3.0 hub, we have to disable hub-initiated U2.
	 */
	if (timeout_ns <= USB3_LPM_U2_MAX_TIMEOUT)
		return timeout_ns;
	dev_dbg(&udev->dev, "Hub-initiated U2 disabled "
			"due to long timeout %llu ms\n", timeout_ns);
	return xhci_get_timeout_no_hub_lpm(udev, USB3_LPM_U2);
}

static u16 xhci_call_host_update_timeout_for_endpoint(struct xhci_hcd *xhci,
		struct usb_device *udev,
		struct usb_endpoint_descriptor *desc,
		enum usb3_link_state state,
		u16 *timeout)
{
	if (state == USB3_LPM_U1)
		return xhci_calculate_u1_timeout(xhci, udev, desc);
	else if (state == USB3_LPM_U2)
		return xhci_calculate_u2_timeout(xhci, udev, desc);

	return USB3_LPM_DISABLED;
}

static int xhci_update_timeout_for_endpoint(struct xhci_hcd *xhci,
		struct usb_device *udev,
		struct usb_endpoint_descriptor *desc,
		enum usb3_link_state state,
		u16 *timeout)
{
	u16 alt_timeout;

	alt_timeout = xhci_call_host_update_timeout_for_endpoint(xhci, udev,
		desc, state, timeout);

	/* If we found we can't enable hub-initiated LPM, and
	 * the U1 or U2 exit latency was too high to allow
	 * device-initiated LPM as well, then we will disable LPM
	 * for this device, so stop searching any further.
	 */
	if (alt_timeout == USB3_LPM_DISABLED) {
		*timeout = alt_timeout;
		return -E2BIG;
	}
	if (alt_timeout > *timeout)
		*timeout = alt_timeout;
	return 0;
}

static int xhci_update_timeout_for_interface(struct xhci_hcd *xhci,
		struct usb_device *udev,
		struct usb_host_interface *alt,
		enum usb3_link_state state,
		u16 *timeout)
{
	int j;

	for (j = 0; j < alt->desc.bNumEndpoints; j++) {
		if (xhci_update_timeout_for_endpoint(xhci, udev,
					&alt->endpoint[j].desc, state, timeout))
			return -E2BIG;
	}
	return 0;
}

static int xhci_check_intel_tier_policy(struct usb_device *udev,
		enum usb3_link_state state)
{
	struct usb_device *parent;
	unsigned int num_hubs;

	/* Don't enable U1 if the device is on a 2nd tier hub or lower. */
	for (parent = udev->parent, num_hubs = 0; parent->parent;
			parent = parent->parent)
		num_hubs++;

	if (num_hubs < 2)
		return 0;

	dev_dbg(&udev->dev, "Disabling U1/U2 link state for device"
			" below second-tier hub.\n");
	dev_dbg(&udev->dev, "Plug device into first-tier hub "
			"to decrease power consumption.\n");
	return -E2BIG;
}

static int xhci_check_tier_policy(struct xhci_hcd *xhci,
		struct usb_device *udev,
		enum usb3_link_state state)
{
	if (xhci->quirks & XHCI_INTEL_HOST)
		return xhci_check_intel_tier_policy(udev, state);
	else
		return 0;
}

/* Returns the U1 or U2 timeout that should be enabled.
 * If the tier check or timeout setting functions return with a non-zero exit
 * code, that means the timeout value has been finalized and we shouldn't look
 * at any more endpoints.
 */
static u16 xhci_calculate_lpm_timeout(struct usb_hcd *hcd,
			struct usb_device *udev, enum usb3_link_state state)
{
	struct xhci_hcd *xhci = hcd_to_xhci(hcd);
	struct usb_host_config *config;
	char *state_name;
	int i;
	u16 timeout = USB3_LPM_DISABLED;

	if (state == USB3_LPM_U1)
		state_name = "U1";
	else if (state == USB3_LPM_U2)
		state_name = "U2";
	else {
		dev_warn(&udev->dev, "Can't enable unknown link state %i\n",
				state);
		return timeout;
	}

	/* Gather some information about the currently installed configuration
	 * and alternate interface settings.
	 */
	if (xhci_update_timeout_for_endpoint(xhci, udev, &udev->ep0.desc,
			state, &timeout))
		return timeout;

	config = udev->actconfig;
	if (!config)
		return timeout;

	for (i = 0; i < config->desc.bNumInterfaces; i++) {
		struct usb_driver *driver;
		struct usb_interface *intf = config->interface[i];

		if (!intf)
			continue;

		/* Check if any currently bound drivers want hub-initiated LPM
		 * disabled.
		 */
		if (intf->dev.driver) {
			driver = to_usb_driver(intf->dev.driver);
			if (driver && driver->disable_hub_initiated_lpm) {
				dev_dbg(&udev->dev, "Hub-initiated %s disabled at request of driver %s\n",
					state_name, driver->name);
				timeout = xhci_get_timeout_no_hub_lpm(udev,
								      state);
				if (timeout == USB3_LPM_DISABLED)
					return timeout;
			}
		}

		/* Not sure how this could happen... */
		if (!intf->cur_altsetting)
			continue;

		if (xhci_update_timeout_for_interface(xhci, udev,
					intf->cur_altsetting,
					state, &timeout))
			return timeout;
	}
	return timeout;
}

static int calculate_max_exit_latency(struct usb_device *udev,
		enum usb3_link_state state_changed,
		u16 hub_encoded_timeout)
{
	unsigned long long u1_mel_us = 0;
	unsigned long long u2_mel_us = 0;
	unsigned long long mel_us = 0;
	bool disabling_u1;
	bool disabling_u2;
	bool enabling_u1;
	bool enabling_u2;

	disabling_u1 = (state_changed == USB3_LPM_U1 &&
			hub_encoded_timeout == USB3_LPM_DISABLED);
	disabling_u2 = (state_changed == USB3_LPM_U2 &&
			hub_encoded_timeout == USB3_LPM_DISABLED);

	enabling_u1 = (state_changed == USB3_LPM_U1 &&
			hub_encoded_timeout != USB3_LPM_DISABLED);
	enabling_u2 = (state_changed == USB3_LPM_U2 &&
			hub_encoded_timeout != USB3_LPM_DISABLED);

	/* If U1 was already enabled and we're not disabling it,
	 * or we're going to enable U1, account for the U1 max exit latency.
	 */
	if ((udev->u1_params.timeout != USB3_LPM_DISABLED && !disabling_u1) ||
			enabling_u1)
		u1_mel_us = DIV_ROUND_UP(udev->u1_params.mel, 1000);
	if ((udev->u2_params.timeout != USB3_LPM_DISABLED && !disabling_u2) ||
			enabling_u2)
		u2_mel_us = DIV_ROUND_UP(udev->u2_params.mel, 1000);

	mel_us = max(u1_mel_us, u2_mel_us);

	/* xHCI host controller max exit latency field is only 16 bits wide. */
	if (mel_us > MAX_EXIT) {
		dev_warn(&udev->dev, "Link PM max exit latency of %lluus "
				"is too big.\n", mel_us);
		return -E2BIG;
	}
	return mel_us;
}

/* Returns the USB3 hub-encoded value for the U1/U2 timeout. */
static int xhci_enable_usb3_lpm_timeout(struct usb_hcd *hcd,
			struct usb_device *udev, enum usb3_link_state state)
{
	struct xhci_hcd	*xhci;
	struct xhci_port *port;
	u16 hub_encoded_timeout;
	int mel;
	int ret;

	xhci = hcd_to_xhci(hcd);
	/* The LPM timeout values are pretty host-controller specific, so don't
	 * enable hub-initiated timeouts unless the vendor has provided
	 * information about their timeout algorithm.
	 */
	if (!xhci || !(xhci->quirks & XHCI_LPM_SUPPORT) ||
			!xhci->devs[udev->slot_id])
		return USB3_LPM_DISABLED;

	if (xhci_check_tier_policy(xhci, udev, state) < 0)
		return USB3_LPM_DISABLED;

	/* If connected to root port then check port can handle lpm */
	if (udev->parent && !udev->parent->parent) {
		port = xhci->usb3_rhub.ports[udev->portnum - 1];
		if (port->lpm_incapable)
			return USB3_LPM_DISABLED;
	}

	hub_encoded_timeout = xhci_calculate_lpm_timeout(hcd, udev, state);
	mel = calculate_max_exit_latency(udev, state, hub_encoded_timeout);
	if (mel < 0) {
		/* Max Exit Latency is too big, disable LPM. */
		hub_encoded_timeout = USB3_LPM_DISABLED;
		mel = 0;
	}

	ret = xhci_change_max_exit_latency(xhci, udev, mel);
	if (ret)
		return ret;
	return hub_encoded_timeout;
}

static int xhci_disable_usb3_lpm_timeout(struct usb_hcd *hcd,
			struct usb_device *udev, enum usb3_link_state state)
{
	struct xhci_hcd	*xhci;
	u16 mel;

	xhci = hcd_to_xhci(hcd);
	if (!xhci || !(xhci->quirks & XHCI_LPM_SUPPORT) ||
			!xhci->devs[udev->slot_id])
		return 0;

	mel = calculate_max_exit_latency(udev, state, USB3_LPM_DISABLED);
	return xhci_change_max_exit_latency(xhci, udev, mel);
}
#else /* CONFIG_PM */

static int xhci_set_usb2_hardware_lpm(struct usb_hcd *hcd,
				struct usb_device *udev, int enable)
{
	return 0;
}

static int xhci_update_device(struct usb_hcd *hcd, struct usb_device *udev)
{
	return 0;
}

static int xhci_enable_usb3_lpm_timeout(struct usb_hcd *hcd,
			struct usb_device *udev, enum usb3_link_state state)
{
	return USB3_LPM_DISABLED;
}

static int xhci_disable_usb3_lpm_timeout(struct usb_hcd *hcd,
			struct usb_device *udev, enum usb3_link_state state)
{
	return 0;
}
#endif	/* CONFIG_PM */

/*-------------------------------------------------------------------------*/

/* Once a hub descriptor is fetched for a device, we need to update the xHC's
 * internal data structures for the device.
 */
int xhci_update_hub_device(struct usb_hcd *hcd, struct usb_device *hdev,
			struct usb_tt *tt, gfp_t mem_flags)
{
	struct xhci_hcd *xhci = hcd_to_xhci(hcd);
	struct xhci_virt_device *vdev;
	struct xhci_command *config_cmd;
	struct xhci_input_control_ctx *ctrl_ctx;
	struct xhci_slot_ctx *slot_ctx;
	unsigned long flags;
	unsigned think_time;
	int ret;

	/* Ignore root hubs */
	if (!hdev->parent)
		return 0;

	vdev = xhci->devs[hdev->slot_id];
	if (!vdev) {
		xhci_warn(xhci, "Cannot update hub desc for unknown device.\n");
		return -EINVAL;
	}

	config_cmd = xhci_alloc_command_with_ctx(xhci, true, mem_flags);
	if (!config_cmd)
		return -ENOMEM;

	ctrl_ctx = xhci_get_input_control_ctx(config_cmd->in_ctx);
	if (!ctrl_ctx) {
		xhci_warn(xhci, "%s: Could not get input context, bad type.\n",
				__func__);
		xhci_free_command(xhci, config_cmd);
		return -ENOMEM;
	}

	spin_lock_irqsave(&xhci->lock, flags);
	if (hdev->speed == USB_SPEED_HIGH &&
			xhci_alloc_tt_info(xhci, vdev, hdev, tt, GFP_ATOMIC)) {
		xhci_dbg(xhci, "Could not allocate xHCI TT structure.\n");
		xhci_free_command(xhci, config_cmd);
		spin_unlock_irqrestore(&xhci->lock, flags);
		return -ENOMEM;
	}

	ret = xhci_vendor_sync_dev_ctx(xhci, hdev->slot_id);
	if (ret) {
		xhci_warn(xhci, "%s: Failed to sync device context failed, err=%d",
			  __func__, ret);
		xhci_free_command(xhci, config_cmd);
		spin_unlock_irqrestore(&xhci->lock, flags);
		return ret;
	}

	xhci_slot_copy(xhci, config_cmd->in_ctx, vdev->out_ctx);
	ctrl_ctx->add_flags |= cpu_to_le32(SLOT_FLAG);
	slot_ctx = xhci_get_slot_ctx(xhci, config_cmd->in_ctx);
	slot_ctx->dev_info |= cpu_to_le32(DEV_HUB);
	/*
	 * refer to section 6.2.2: MTT should be 0 for full speed hub,
	 * but it may be already set to 1 when setup an xHCI virtual
	 * device, so clear it anyway.
	 */
	if (tt->multi)
		slot_ctx->dev_info |= cpu_to_le32(DEV_MTT);
	else if (hdev->speed == USB_SPEED_FULL)
		slot_ctx->dev_info &= cpu_to_le32(~DEV_MTT);

	if (xhci->hci_version > 0x95) {
		xhci_dbg(xhci, "xHCI version %x needs hub "
				"TT think time and number of ports\n",
				(unsigned int) xhci->hci_version);
		slot_ctx->dev_info2 |= cpu_to_le32(XHCI_MAX_PORTS(hdev->maxchild));
		/* Set TT think time - convert from ns to FS bit times.
		 * 0 = 8 FS bit times, 1 = 16 FS bit times,
		 * 2 = 24 FS bit times, 3 = 32 FS bit times.
		 *
		 * xHCI 1.0: this field shall be 0 if the device is not a
		 * High-spped hub.
		 */
		think_time = tt->think_time;
		if (think_time != 0)
			think_time = (think_time / 666) - 1;
		if (xhci->hci_version < 0x100 || hdev->speed == USB_SPEED_HIGH)
			slot_ctx->tt_info |=
				cpu_to_le32(TT_THINK_TIME(think_time));
	} else {
		xhci_dbg(xhci, "xHCI version %x doesn't need hub "
				"TT think time or number of ports\n",
				(unsigned int) xhci->hci_version);
	}
	slot_ctx->dev_state = 0;
	spin_unlock_irqrestore(&xhci->lock, flags);

	xhci_dbg(xhci, "Set up %s for hub device.\n",
			(xhci->hci_version > 0x95) ?
			"configure endpoint" : "evaluate context");

	/* Issue and wait for the configure endpoint or
	 * evaluate context command.
	 */
	if (xhci->hci_version > 0x95)
		ret = xhci_configure_endpoint(xhci, hdev, config_cmd,
				false, false);
	else
		ret = xhci_configure_endpoint(xhci, hdev, config_cmd,
				true, false);

	xhci_free_command(xhci, config_cmd);
	return ret;
}
EXPORT_SYMBOL_GPL(xhci_update_hub_device);

static int xhci_get_frame(struct usb_hcd *hcd)
{
	struct xhci_hcd *xhci = hcd_to_xhci(hcd);
	/* EHCI mods by the periodic size.  Why? */
	return readl(&xhci->run_regs->microframe_index) >> 3;
}

static void xhci_hcd_init_usb2_data(struct xhci_hcd *xhci, struct usb_hcd *hcd)
{
	xhci->usb2_rhub.hcd = hcd;
	hcd->speed = HCD_USB2;
	hcd->self.root_hub->speed = USB_SPEED_HIGH;
	/*
	 * USB 2.0 roothub under xHCI has an integrated TT,
	 * (rate matching hub) as opposed to having an OHCI/UHCI
	 * companion controller.
	 */
	hcd->has_tt = 1;
}

static void xhci_hcd_init_usb3_data(struct xhci_hcd *xhci, struct usb_hcd *hcd)
{
	unsigned int minor_rev;

	/*
	 * Early xHCI 1.1 spec did not mention USB 3.1 capable hosts
	 * should return 0x31 for sbrn, or that the minor revision
	 * is a two digit BCD containig minor and sub-minor numbers.
	 * This was later clarified in xHCI 1.2.
	 *
	 * Some USB 3.1 capable hosts therefore have sbrn 0x30, and
	 * minor revision set to 0x1 instead of 0x10.
	 */
	if (xhci->usb3_rhub.min_rev == 0x1)
		minor_rev = 1;
	else
		minor_rev = xhci->usb3_rhub.min_rev / 0x10;

	switch (minor_rev) {
	case 2:
		hcd->speed = HCD_USB32;
		hcd->self.root_hub->speed = USB_SPEED_SUPER_PLUS;
		hcd->self.root_hub->rx_lanes = 2;
		hcd->self.root_hub->tx_lanes = 2;
		hcd->self.root_hub->ssp_rate = USB_SSP_GEN_2x2;
		break;
	case 1:
		hcd->speed = HCD_USB31;
		hcd->self.root_hub->speed = USB_SPEED_SUPER_PLUS;
		hcd->self.root_hub->ssp_rate = USB_SSP_GEN_2x1;
		break;
	}
	xhci_info(xhci, "Host supports USB 3.%x %sSuperSpeed\n",
		  minor_rev, minor_rev ? "Enhanced " : "");

	xhci->usb3_rhub.hcd = hcd;
}

int xhci_gen_setup(struct usb_hcd *hcd, xhci_get_quirks_t get_quirks)
{
	struct xhci_hcd		*xhci;
	/*
	 * TODO: Check with DWC3 clients for sysdev according to
	 * quirks
	 */
	struct device		*dev = hcd->self.sysdev;
	int			retval;

	/* Accept arbitrarily long scatter-gather lists */
	hcd->self.sg_tablesize = ~0;

	/* support to build packet from discontinuous buffers */
	hcd->self.no_sg_constraint = 1;

	/* XHCI controllers don't stop the ep queue on short packets :| */
	hcd->self.no_stop_on_short = 1;

	xhci = hcd_to_xhci(hcd);

	if (!usb_hcd_is_primary_hcd(hcd)) {
		xhci_hcd_init_usb3_data(xhci, hcd);
		return 0;
	}

	mutex_init(&xhci->mutex);
	xhci->main_hcd = hcd;
	xhci->cap_regs = hcd->regs;
	xhci->op_regs = hcd->regs +
		HC_LENGTH(readl(&xhci->cap_regs->hc_capbase));
	xhci->run_regs = hcd->regs +
		(readl(&xhci->cap_regs->run_regs_off) & RTSOFF_MASK);
	/* Cache read-only capability registers */
	xhci->hcs_params1 = readl(&xhci->cap_regs->hcs_params1);
	xhci->hcs_params2 = readl(&xhci->cap_regs->hcs_params2);
	xhci->hcs_params3 = readl(&xhci->cap_regs->hcs_params3);
	xhci->hci_version = HC_VERSION(readl(&xhci->cap_regs->hc_capbase));
	xhci->hcc_params = readl(&xhci->cap_regs->hcc_params);
	if (xhci->hci_version > 0x100)
		xhci->hcc_params2 = readl(&xhci->cap_regs->hcc_params2);

	xhci->quirks |= quirks;

	get_quirks(dev, xhci);

	/* In xhci controllers which follow xhci 1.0 spec gives a spurious
	 * success event after a short transfer. This quirk will ignore such
	 * spurious event.
	 */
	if (xhci->hci_version > 0x96)
		xhci->quirks |= XHCI_SPURIOUS_SUCCESS;

	/* Make sure the HC is halted. */
	retval = xhci_halt(xhci);
	if (retval)
		return retval;

	xhci_zero_64b_regs(xhci);

	xhci_dbg(xhci, "Resetting HCD\n");
	/* Reset the internal HC memory state and registers. */
	retval = xhci_reset(xhci, XHCI_RESET_LONG_USEC);
	if (retval)
		return retval;
	xhci_dbg(xhci, "Reset complete\n");

	/*
	 * On some xHCI controllers (e.g. R-Car SoCs), the AC64 bit (bit 0)
	 * of HCCPARAMS1 is set to 1. However, the xHCs don't support 64-bit
	 * address memory pointers actually. So, this driver clears the AC64
	 * bit of xhci->hcc_params to call dma_set_coherent_mask(dev,
	 * DMA_BIT_MASK(32)) in this xhci_gen_setup().
	 */
	if (xhci->quirks & XHCI_NO_64BIT_SUPPORT)
		xhci->hcc_params &= ~BIT(0);

	/* Set dma_mask and coherent_dma_mask to 64-bits,
	 * if xHC supports 64-bit addressing */
	if (HCC_64BIT_ADDR(xhci->hcc_params) &&
			!dma_set_mask(dev, DMA_BIT_MASK(64))) {
		xhci_dbg(xhci, "Enabling 64-bit DMA addresses.\n");
		dma_set_coherent_mask(dev, DMA_BIT_MASK(64));
	} else {
		/*
		 * This is to avoid error in cases where a 32-bit USB
		 * controller is used on a 64-bit capable system.
		 */
		retval = dma_set_mask(dev, DMA_BIT_MASK(32));
		if (retval)
			return retval;
		xhci_dbg(xhci, "Enabling 32-bit DMA addresses.\n");
		dma_set_coherent_mask(dev, DMA_BIT_MASK(32));
	}

	xhci_dbg(xhci, "Calling HCD init\n");
	/* Initialize HCD and host controller data structures. */
	retval = xhci_init(hcd);
	if (retval)
		return retval;
	xhci_dbg(xhci, "Called HCD init\n");

	if (xhci_hcd_is_usb3(hcd))
		xhci_hcd_init_usb3_data(xhci, hcd);
	else
		xhci_hcd_init_usb2_data(xhci, hcd);

	xhci_info(xhci, "hcc params 0x%08x hci version 0x%x quirks 0x%016llx\n",
		  xhci->hcc_params, xhci->hci_version, xhci->quirks);

	return 0;
}
EXPORT_SYMBOL_GPL(xhci_gen_setup);

static void xhci_clear_tt_buffer_complete(struct usb_hcd *hcd,
		struct usb_host_endpoint *ep)
{
	struct xhci_hcd *xhci;
	struct usb_device *udev;
	unsigned int slot_id;
	unsigned int ep_index;
	unsigned long flags;

	xhci = hcd_to_xhci(hcd);

	spin_lock_irqsave(&xhci->lock, flags);
	udev = (struct usb_device *)ep->hcpriv;
	slot_id = udev->slot_id;
	ep_index = xhci_get_endpoint_index(&ep->desc);

	xhci->devs[slot_id]->eps[ep_index].ep_state &= ~EP_CLEARING_TT;
	xhci_ring_doorbell_for_active_rings(xhci, slot_id, ep_index);
	spin_unlock_irqrestore(&xhci->lock, flags);
}

static const struct hc_driver xhci_hc_driver = {
	.description =		"xhci-hcd",
	.product_desc =		"xHCI Host Controller",
	.hcd_priv_size =	sizeof(struct xhci_hcd),

	/*
	 * generic hardware linkage
	 */
	.irq =			xhci_irq,
	.flags =		HCD_MEMORY | HCD_DMA | HCD_USB3 | HCD_SHARED |
				HCD_BH,

	/*
	 * basic lifecycle operations
	 */
	.reset =		NULL, /* set in xhci_init_driver() */
	.start =		xhci_run,
	.stop =			xhci_stop,
	.shutdown =		xhci_shutdown,

	/*
	 * managing i/o requests and associated device resources
	 */
	.map_urb_for_dma =      xhci_map_urb_for_dma,
	.unmap_urb_for_dma =    xhci_unmap_urb_for_dma,
	.urb_enqueue =		xhci_urb_enqueue,
	.urb_dequeue =		xhci_urb_dequeue,
	.alloc_dev =		xhci_alloc_dev,
	.free_dev =		xhci_free_dev,
	.alloc_streams =	xhci_alloc_streams,
	.free_streams =		xhci_free_streams,
	.add_endpoint =		xhci_add_endpoint,
	.drop_endpoint =	xhci_drop_endpoint,
	.endpoint_disable =	xhci_endpoint_disable,
	.endpoint_reset =	xhci_endpoint_reset,
	.check_bandwidth =	xhci_check_bandwidth,
	.reset_bandwidth =	xhci_reset_bandwidth,
	.address_device =	xhci_address_device,
	.enable_device =	xhci_enable_device,
	.update_hub_device =	xhci_update_hub_device,
	.reset_device =		xhci_discover_or_reset_device,

	/*
	 * scheduling support
	 */
	.get_frame_number =	xhci_get_frame,

	/*
	 * root hub support
	 */
	.hub_control =		xhci_hub_control,
	.hub_status_data =	xhci_hub_status_data,
	.bus_suspend =		xhci_bus_suspend,
	.bus_resume =		xhci_bus_resume,
	.get_resuming_ports =	xhci_get_resuming_ports,

	/*
	 * call back when device connected and addressed
	 */
	.update_device =        xhci_update_device,
	.set_usb2_hw_lpm =	xhci_set_usb2_hardware_lpm,
	.enable_usb3_lpm_timeout =	xhci_enable_usb3_lpm_timeout,
	.disable_usb3_lpm_timeout =	xhci_disable_usb3_lpm_timeout,
	.find_raw_port_number =	xhci_find_raw_port_number,
	.clear_tt_buffer_complete = xhci_clear_tt_buffer_complete,
};

void xhci_init_driver(struct hc_driver *drv,
		      const struct xhci_driver_overrides *over)
{
	BUG_ON(!over);

	/* Copy the generic table to drv then apply the overrides */
	*drv = xhci_hc_driver;

	if (over) {
		drv->hcd_priv_size += over->extra_priv_size;
		if (over->reset)
			drv->reset = over->reset;
		if (over->start)
			drv->start = over->start;
		if (over->add_endpoint)
			drv->add_endpoint = over->add_endpoint;
		if (over->drop_endpoint)
			drv->drop_endpoint = over->drop_endpoint;
		if (over->check_bandwidth)
			drv->check_bandwidth = over->check_bandwidth;
		if (over->reset_bandwidth)
			drv->reset_bandwidth = over->reset_bandwidth;
		if (over->update_hub_device)
			drv->update_hub_device = over->update_hub_device;
		if (over->address_device)
			drv->address_device = over->address_device;
		if (over->bus_suspend)
			drv->bus_suspend = over->bus_suspend;
		if (over->bus_resume)
			drv->bus_resume = over->bus_resume;
	}
}
EXPORT_SYMBOL_GPL(xhci_init_driver);

MODULE_DESCRIPTION(DRIVER_DESC);
MODULE_AUTHOR(DRIVER_AUTHOR);
MODULE_LICENSE("GPL");

static int __init xhci_hcd_init(void)
{
	/*
	 * Check the compiler generated sizes of structures that must be laid
	 * out in specific ways for hardware access.
	 */
	BUILD_BUG_ON(sizeof(struct xhci_doorbell_array) != 256*32/8);
	BUILD_BUG_ON(sizeof(struct xhci_slot_ctx) != 8*32/8);
	BUILD_BUG_ON(sizeof(struct xhci_ep_ctx) != 8*32/8);
	/* xhci_device_control has eight fields, and also
	 * embeds one xhci_slot_ctx and 31 xhci_ep_ctx
	 */
	BUILD_BUG_ON(sizeof(struct xhci_stream_ctx) != 4*32/8);
	BUILD_BUG_ON(sizeof(union xhci_trb) != 4*32/8);
	BUILD_BUG_ON(sizeof(struct xhci_erst_entry) != 4*32/8);
	BUILD_BUG_ON(sizeof(struct xhci_cap_regs) != 8*32/8);
	BUILD_BUG_ON(sizeof(struct xhci_intr_reg) != 8*32/8);
	/* xhci_run_regs has eight fields and embeds 128 xhci_intr_regs */
	BUILD_BUG_ON(sizeof(struct xhci_run_regs) != (8+8*128)*32/8);

	if (usb_disabled())
		return -ENODEV;

	xhci_debugfs_create_root();
	xhci_dbc_init();

	return 0;
}

/*
 * If an init function is provided, an exit function must also be provided
 * to allow module unload.
 */
static void __exit xhci_hcd_fini(void)
{
	xhci_debugfs_remove_root();
	xhci_dbc_exit();
}

module_init(xhci_hcd_init);
module_exit(xhci_hcd_fini);<|MERGE_RESOLUTION|>--- conflicted
+++ resolved
@@ -4419,12 +4419,8 @@
 	return ret;
 }
 
-<<<<<<< HEAD
-int xhci_address_device(struct usb_hcd *hcd, struct usb_device *udev)
-=======
 static int xhci_address_device(struct usb_hcd *hcd, struct usb_device *udev,
 			       unsigned int timeout_ms)
->>>>>>> 8d688d67
 {
 	return xhci_setup_device(hcd, udev, SETUP_CONTEXT_ADDRESS, timeout_ms);
 }

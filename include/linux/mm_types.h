--- conflicted
+++ resolved
@@ -511,14 +511,7 @@
 struct kioctx_table;
 struct mm_struct {
 	struct {
-<<<<<<< HEAD
-		struct vm_area_struct *mmap;		/* list of VMAs */
 		struct maple_tree mm_mt;
-		struct rb_root mm_rb;
-		u64 vmacache_seqnum;                   /* per-thread vmacache */
-=======
-		struct maple_tree mm_mt;
->>>>>>> 27bc50fc
 #ifdef CONFIG_MMU
 		unsigned long (*get_unmapped_area) (struct file *filp,
 				unsigned long addr, unsigned long len,
@@ -721,23 +714,6 @@
 			/* points to the memcg of "owner" above */
 			struct mem_cgroup *memcg;
 #endif
-<<<<<<< HEAD
-#ifdef CONFIG_LRU_GEN
-		struct {
-			/* this mm_struct is on lru_gen_mm_list */
-			struct list_head list;
-			/*
-			 * Set when switching to this mm_struct, as a hint of
-			 * whether it has been used since the last time per-node
-			 * page table walkers cleared the corresponding bits.
-			 */
-			unsigned long bitmap;
-#ifdef CONFIG_MEMCG
-			/* points to the memcg of "owner" above */
-			struct mem_cgroup *memcg;
-#endif
-=======
->>>>>>> 27bc50fc
 		} lru_gen;
 #endif /* CONFIG_LRU_GEN */
 	} __randomize_layout;

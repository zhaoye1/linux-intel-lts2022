--- conflicted
+++ resolved
@@ -45,26 +45,6 @@
 #ifdef CONFIG_F2FS_FAULT_INJECTION
 
 const char *f2fs_fault_name[FAULT_MAX] = {
-<<<<<<< HEAD
-	[FAULT_KMALLOC]		= "kmalloc",
-	[FAULT_KVMALLOC]	= "kvmalloc",
-	[FAULT_PAGE_ALLOC]	= "page alloc",
-	[FAULT_PAGE_GET]	= "page get",
-	[FAULT_ALLOC_NID]	= "alloc nid",
-	[FAULT_ORPHAN]		= "orphan",
-	[FAULT_BLOCK]		= "no more block",
-	[FAULT_DIR_DEPTH]	= "too big dir depth",
-	[FAULT_EVICT_INODE]	= "evict_inode fail",
-	[FAULT_TRUNCATE]	= "truncate fail",
-	[FAULT_READ_IO]		= "read IO error",
-	[FAULT_CHECKPOINT]	= "checkpoint error",
-	[FAULT_DISCARD]		= "discard error",
-	[FAULT_WRITE_IO]	= "write IO error",
-	[FAULT_SLAB_ALLOC]	= "slab alloc",
-	[FAULT_DQUOT_INIT]	= "dquot initialize",
-	[FAULT_LOCK_OP]		= "lock_op",
-	[FAULT_BLKADDR]		= "invalid blkaddr",
-=======
 	[FAULT_KMALLOC]			= "kmalloc",
 	[FAULT_KVMALLOC]		= "kvmalloc",
 	[FAULT_PAGE_ALLOC]		= "page alloc",
@@ -84,7 +64,6 @@
 	[FAULT_LOCK_OP]			= "lock_op",
 	[FAULT_BLKADDR_VALIDITY]	= "invalid blkaddr",
 	[FAULT_BLKADDR_CONSISTENCE]	= "inconsistent blkaddr",
->>>>>>> 563b8244
 };
 
 void f2fs_build_fault_attr(struct f2fs_sb_info *sbi, unsigned int rate,

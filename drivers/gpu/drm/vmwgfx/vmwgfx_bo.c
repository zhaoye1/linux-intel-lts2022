// SPDX-License-Identifier: GPL-2.0 OR MIT
/**************************************************************************
 *
 * Copyright © 2011-2023 VMware, Inc., Palo Alto, CA., USA
 * All Rights Reserved.
 *
 * Permission is hereby granted, free of charge, to any person obtaining a
 * copy of this software and associated documentation files (the
 * "Software"), to deal in the Software without restriction, including
 * without limitation the rights to use, copy, modify, merge, publish,
 * distribute, sub license, and/or sell copies of the Software, and to
 * permit persons to whom the Software is furnished to do so, subject to
 * the following conditions:
 *
 * The above copyright notice and this permission notice (including the
 * next paragraph) shall be included in all copies or substantial portions
 * of the Software.
 *
 * THE SOFTWARE IS PROVIDED "AS IS", WITHOUT WARRANTY OF ANY KIND, EXPRESS OR
 * IMPLIED, INCLUDING BUT NOT LIMITED TO THE WARRANTIES OF MERCHANTABILITY,
 * FITNESS FOR A PARTICULAR PURPOSE AND NON-INFRINGEMENT. IN NO EVENT SHALL
 * THE COPYRIGHT HOLDERS, AUTHORS AND/OR ITS SUPPLIERS BE LIABLE FOR ANY CLAIM,
 * DAMAGES OR OTHER LIABILITY, WHETHER IN AN ACTION OF CONTRACT, TORT OR
 * OTHERWISE, ARISING FROM, OUT OF OR IN CONNECTION WITH THE SOFTWARE OR THE
 * USE OR OTHER DEALINGS IN THE SOFTWARE.
 *
 **************************************************************************/

#include "vmwgfx_bo.h"
#include "vmwgfx_drv.h"


#include <drm/ttm/ttm_placement.h>

static void vmw_bo_release(struct vmw_bo *vbo)
{
	vmw_bo_unmap(vbo);
	drm_gem_object_release(&vbo->tbo.base);
}

/**
 * vmw_bo_free - vmw_bo destructor
 *
 * @bo: Pointer to the embedded struct ttm_buffer_object
 */
static void vmw_bo_free(struct ttm_buffer_object *bo)
{
	struct vmw_bo *vbo = to_vmw_bo(&bo->base);

	WARN_ON(vbo->dirty);
	WARN_ON(!RB_EMPTY_ROOT(&vbo->res_tree));
	vmw_bo_release(vbo);
	kfree(vbo);
}

/**
 * vmw_bo_pin_in_placement - Validate a buffer to placement.
 *
 * @dev_priv:  Driver private.
 * @buf:  DMA buffer to move.
 * @placement:  The placement to pin it.
 * @interruptible:  Use interruptible wait.
 * Return: Zero on success, Negative error code on failure. In particular
 * -ERESTARTSYS if interrupted by a signal
 */
static int vmw_bo_pin_in_placement(struct vmw_private *dev_priv,
				   struct vmw_bo *buf,
				   struct ttm_placement *placement,
				   bool interruptible)
{
	struct ttm_operation_ctx ctx = {interruptible, false };
	struct ttm_buffer_object *bo = &buf->tbo;
	int ret;

	vmw_execbuf_release_pinned_bo(dev_priv);

	ret = ttm_bo_reserve(bo, interruptible, false, NULL);
	if (unlikely(ret != 0))
		goto err;

	ret = ttm_bo_validate(bo, placement, &ctx);
	if (!ret)
		vmw_bo_pin_reserved(buf, true);

	ttm_bo_unreserve(bo);
err:
	return ret;
}


/**
 * vmw_bo_pin_in_vram_or_gmr - Move a buffer to vram or gmr.
 *
 * This function takes the reservation_sem in write mode.
 * Flushes and unpins the query bo to avoid failures.
 *
 * @dev_priv:  Driver private.
 * @buf:  DMA buffer to move.
 * @interruptible:  Use interruptible wait.
 * Return: Zero on success, Negative error code on failure. In particular
 * -ERESTARTSYS if interrupted by a signal
 */
int vmw_bo_pin_in_vram_or_gmr(struct vmw_private *dev_priv,
			      struct vmw_bo *buf,
			      bool interruptible)
{
	struct ttm_operation_ctx ctx = {interruptible, false };
	struct ttm_buffer_object *bo = &buf->tbo;
	int ret;

	vmw_execbuf_release_pinned_bo(dev_priv);

	ret = ttm_bo_reserve(bo, interruptible, false, NULL);
	if (unlikely(ret != 0))
		goto err;

	vmw_bo_placement_set(buf,
			     VMW_BO_DOMAIN_GMR | VMW_BO_DOMAIN_VRAM,
			     VMW_BO_DOMAIN_GMR);
	ret = ttm_bo_validate(bo, &buf->placement, &ctx);
	if (likely(ret == 0) || ret == -ERESTARTSYS)
		goto out_unreserve;

	vmw_bo_placement_set(buf,
			     VMW_BO_DOMAIN_VRAM,
			     VMW_BO_DOMAIN_VRAM);
	ret = ttm_bo_validate(bo, &buf->placement, &ctx);

out_unreserve:
	if (!ret)
		vmw_bo_pin_reserved(buf, true);

	ttm_bo_unreserve(bo);
err:
	return ret;
}


/**
 * vmw_bo_pin_in_vram - Move a buffer to vram.
 *
 * This function takes the reservation_sem in write mode.
 * Flushes and unpins the query bo to avoid failures.
 *
 * @dev_priv:  Driver private.
 * @buf:  DMA buffer to move.
 * @interruptible:  Use interruptible wait.
 * Return: Zero on success, Negative error code on failure. In particular
 * -ERESTARTSYS if interrupted by a signal
 */
int vmw_bo_pin_in_vram(struct vmw_private *dev_priv,
		       struct vmw_bo *buf,
		       bool interruptible)
{
	return vmw_bo_pin_in_placement(dev_priv, buf, &vmw_vram_placement,
				       interruptible);
}


/**
 * vmw_bo_pin_in_start_of_vram - Move a buffer to start of vram.
 *
 * This function takes the reservation_sem in write mode.
 * Flushes and unpins the query bo to avoid failures.
 *
 * @dev_priv:  Driver private.
 * @buf:  DMA buffer to pin.
 * @interruptible:  Use interruptible wait.
 * Return: Zero on success, Negative error code on failure. In particular
 * -ERESTARTSYS if interrupted by a signal
 */
int vmw_bo_pin_in_start_of_vram(struct vmw_private *dev_priv,
				struct vmw_bo *buf,
				bool interruptible)
{
	struct ttm_operation_ctx ctx = {interruptible, false };
	struct ttm_buffer_object *bo = &buf->tbo;
	int ret = 0;

	vmw_execbuf_release_pinned_bo(dev_priv);
	ret = ttm_bo_reserve(bo, interruptible, false, NULL);
	if (unlikely(ret != 0))
		goto err_unlock;

	/*
	 * Is this buffer already in vram but not at the start of it?
	 * In that case, evict it first because TTM isn't good at handling
	 * that situation.
	 */
	if (bo->resource->mem_type == TTM_PL_VRAM &&
	    bo->resource->start < PFN_UP(bo->resource->size) &&
	    bo->resource->start > 0 &&
	    buf->tbo.pin_count == 0) {
		ctx.interruptible = false;
		vmw_bo_placement_set(buf,
				     VMW_BO_DOMAIN_SYS,
				     VMW_BO_DOMAIN_SYS);
		(void)ttm_bo_validate(bo, &buf->placement, &ctx);
	}

	vmw_bo_placement_set(buf,
			     VMW_BO_DOMAIN_VRAM,
			     VMW_BO_DOMAIN_VRAM);
	buf->places[0].lpfn = PFN_UP(bo->resource->size);
	ret = ttm_bo_validate(bo, &buf->placement, &ctx);

	/* For some reason we didn't end up at the start of vram */
	WARN_ON(ret == 0 && bo->resource->start != 0);
	if (!ret)
		vmw_bo_pin_reserved(buf, true);

	ttm_bo_unreserve(bo);
err_unlock:

	return ret;
}


/**
 * vmw_bo_unpin - Unpin the buffer given buffer, does not move the buffer.
 *
 * This function takes the reservation_sem in write mode.
 *
 * @dev_priv:  Driver private.
 * @buf:  DMA buffer to unpin.
 * @interruptible:  Use interruptible wait.
 * Return: Zero on success, Negative error code on failure. In particular
 * -ERESTARTSYS if interrupted by a signal
 */
int vmw_bo_unpin(struct vmw_private *dev_priv,
		 struct vmw_bo *buf,
		 bool interruptible)
{
	struct ttm_buffer_object *bo = &buf->tbo;
	int ret;

	ret = ttm_bo_reserve(bo, interruptible, false, NULL);
	if (unlikely(ret != 0))
		goto err;

	vmw_bo_pin_reserved(buf, false);

	ttm_bo_unreserve(bo);

err:
	return ret;
}

/**
 * vmw_bo_get_guest_ptr - Get the guest ptr representing the current placement
 * of a buffer.
 *
 * @bo: Pointer to a struct ttm_buffer_object. Must be pinned or reserved.
 * @ptr: SVGAGuestPtr returning the result.
 */
void vmw_bo_get_guest_ptr(const struct ttm_buffer_object *bo,
			  SVGAGuestPtr *ptr)
{
	if (bo->resource->mem_type == TTM_PL_VRAM) {
		ptr->gmrId = SVGA_GMR_FRAMEBUFFER;
		ptr->offset = bo->resource->start << PAGE_SHIFT;
	} else {
		ptr->gmrId = bo->resource->start;
		ptr->offset = 0;
	}
}


/**
 * vmw_bo_pin_reserved - Pin or unpin a buffer object without moving it.
 *
 * @vbo: The buffer object. Must be reserved.
 * @pin: Whether to pin or unpin.
 *
 */
void vmw_bo_pin_reserved(struct vmw_bo *vbo, bool pin)
{
	struct ttm_operation_ctx ctx = { false, true };
	struct ttm_place pl;
	struct ttm_placement placement;
	struct ttm_buffer_object *bo = &vbo->tbo;
	uint32_t old_mem_type = bo->resource->mem_type;
	int ret;

	dma_resv_assert_held(bo->base.resv);

	if (pin == !!bo->pin_count)
		return;

	pl.fpfn = 0;
	pl.lpfn = 0;
	pl.mem_type = bo->resource->mem_type;
	pl.flags = bo->resource->placement;

	memset(&placement, 0, sizeof(placement));
	placement.num_placement = 1;
	placement.placement = &pl;

	ret = ttm_bo_validate(bo, &placement, &ctx);

	BUG_ON(ret != 0 || bo->resource->mem_type != old_mem_type);

	if (pin)
		ttm_bo_pin(bo);
	else
		ttm_bo_unpin(bo);
}

/**
 * vmw_bo_map_and_cache - Map a buffer object and cache the map
 *
 * @vbo: The buffer object to map
 * Return: A kernel virtual address or NULL if mapping failed.
 *
 * This function maps a buffer object into the kernel address space, or
 * returns the virtual kernel address of an already existing map. The virtual
 * address remains valid as long as the buffer object is pinned or reserved.
 * The cached map is torn down on either
 * 1) Buffer object move
 * 2) Buffer object swapout
 * 3) Buffer object destruction
 *
 */
void *vmw_bo_map_and_cache(struct vmw_bo *vbo)
{
	struct ttm_buffer_object *bo = &vbo->tbo;
	bool not_used;
	void *virtual;
	int ret;

	virtual = ttm_kmap_obj_virtual(&vbo->map, &not_used);
	if (virtual)
		return virtual;

	ret = ttm_bo_kmap(bo, 0, PFN_UP(bo->base.size), &vbo->map);
	if (ret)
		DRM_ERROR("Buffer object map failed: %d.\n", ret);

	return ttm_kmap_obj_virtual(&vbo->map, &not_used);
}


/**
 * vmw_bo_unmap - Tear down a cached buffer object map.
 *
 * @vbo: The buffer object whose map we are tearing down.
 *
 * This function tears down a cached map set up using
 * vmw_bo_map_and_cache().
 */
void vmw_bo_unmap(struct vmw_bo *vbo)
{
	if (vbo->map.bo == NULL)
		return;

	ttm_bo_kunmap(&vbo->map);
	vbo->map.bo = NULL;
}


/**
 * vmw_bo_init - Initialize a vmw buffer object
 *
 * @dev_priv: Pointer to the device private struct
 * @vmw_bo: Buffer object to initialize
 * @params: Parameters used to initialize the buffer object
 * @destroy: The function used to delete the buffer object
 * Returns: Zero on success, negative error code on error.
 *
 */
static int vmw_bo_init(struct vmw_private *dev_priv,
		       struct vmw_bo *vmw_bo,
		       struct vmw_bo_params *params,
		       void (*destroy)(struct ttm_buffer_object *))
{
	struct ttm_operation_ctx ctx = {
		.interruptible = params->bo_type != ttm_bo_type_kernel,
		.no_wait_gpu = false
	};
	struct ttm_device *bdev = &dev_priv->bdev;
	struct drm_device *vdev = &dev_priv->drm;
	int ret;

	memset(vmw_bo, 0, sizeof(*vmw_bo));

	BUILD_BUG_ON(TTM_MAX_BO_PRIORITY <= 3);
	vmw_bo->tbo.priority = 3;
	vmw_bo->res_tree = RB_ROOT;

	params->size = ALIGN(params->size, PAGE_SIZE);
	drm_gem_private_object_init(vdev, &vmw_bo->tbo.base, params->size);

	vmw_bo_placement_set(vmw_bo, params->domain, params->busy_domain);
	ret = ttm_bo_init_reserved(bdev, &vmw_bo->tbo, params->bo_type,
				   &vmw_bo->placement, 0, &ctx, NULL,
				   NULL, destroy);
	if (unlikely(ret))
		return ret;

	if (params->pin)
		ttm_bo_pin(&vmw_bo->tbo);
	ttm_bo_unreserve(&vmw_bo->tbo);

	return 0;
}

int vmw_bo_create(struct vmw_private *vmw,
		  struct vmw_bo_params *params,
		  struct vmw_bo **p_bo)
{
	int ret;

	*p_bo = kmalloc(sizeof(**p_bo), GFP_KERNEL);
	if (unlikely(!*p_bo)) {
		DRM_ERROR("Failed to allocate a buffer.\n");
		return -ENOMEM;
	}

	/*
	 * vmw_bo_init will delete the *p_bo object if it fails
	 */
	ret = vmw_bo_init(vmw, *p_bo, params, vmw_bo_free);
	if (unlikely(ret != 0))
		goto out_error;

	return ret;
out_error:
	*p_bo = NULL;
	return ret;
}

/**
 * vmw_user_bo_synccpu_grab - Grab a struct vmw_bo for cpu
 * access, idling previous GPU operations on the buffer and optionally
 * blocking it for further command submissions.
 *
 * @vmw_bo: Pointer to the buffer object being grabbed for CPU access
 * @flags: Flags indicating how the grab should be performed.
 * Return: Zero on success, Negative error code on error. In particular,
 * -EBUSY will be returned if a dontblock operation is requested and the
 * buffer object is busy, and -ERESTARTSYS will be returned if a wait is
 * interrupted by a signal.
 *
 * A blocking grab will be automatically released when @tfile is closed.
 */
static int vmw_user_bo_synccpu_grab(struct vmw_bo *vmw_bo,
				    uint32_t flags)
{
	bool nonblock = !!(flags & drm_vmw_synccpu_dontblock);
	struct ttm_buffer_object *bo = &vmw_bo->tbo;
	int ret;

	if (flags & drm_vmw_synccpu_allow_cs) {
		long lret;

		lret = dma_resv_wait_timeout(bo->base.resv, DMA_RESV_USAGE_READ,
					     true, nonblock ? 0 :
					     MAX_SCHEDULE_TIMEOUT);
		if (!lret)
			return -EBUSY;
		else if (lret < 0)
			return lret;
		return 0;
	}

	ret = ttm_bo_reserve(bo, true, nonblock, NULL);
	if (unlikely(ret != 0))
		return ret;

	ret = ttm_bo_wait(bo, true, nonblock);
	if (likely(ret == 0))
		atomic_inc(&vmw_bo->cpu_writers);

	ttm_bo_unreserve(bo);
	if (unlikely(ret != 0))
		return ret;

	return ret;
}

/**
 * vmw_user_bo_synccpu_release - Release a previous grab for CPU access,
 * and unblock command submission on the buffer if blocked.
 *
 * @filp: Identifying the caller.
 * @handle: Handle identifying the buffer object.
 * @flags: Flags indicating the type of release.
 */
static int vmw_user_bo_synccpu_release(struct drm_file *filp,
				       uint32_t handle,
				       uint32_t flags)
{
	struct vmw_bo *vmw_bo;
	int ret = vmw_user_bo_lookup(filp, handle, &vmw_bo);

	if (!ret) {
		if (!(flags & drm_vmw_synccpu_allow_cs)) {
			atomic_dec(&vmw_bo->cpu_writers);
		}
<<<<<<< HEAD
		ttm_bo_put(&vmw_bo->tbo);
	}

	drm_gem_object_put(&vmw_bo->tbo.base);
=======
		vmw_user_bo_unref(vmw_bo);
	}

>>>>>>> b7b53c32
	return ret;
}


/**
 * vmw_user_bo_synccpu_ioctl - ioctl function implementing the synccpu
 * functionality.
 *
 * @dev: Identifies the drm device.
 * @data: Pointer to the ioctl argument.
 * @file_priv: Identifies the caller.
 * Return: Zero on success, negative error code on error.
 *
 * This function checks the ioctl arguments for validity and calls the
 * relevant synccpu functions.
 */
int vmw_user_bo_synccpu_ioctl(struct drm_device *dev, void *data,
			      struct drm_file *file_priv)
{
	struct drm_vmw_synccpu_arg *arg =
		(struct drm_vmw_synccpu_arg *) data;
	struct vmw_bo *vbo;
	int ret;

	if ((arg->flags & (drm_vmw_synccpu_read | drm_vmw_synccpu_write)) == 0
	    || (arg->flags & ~(drm_vmw_synccpu_read | drm_vmw_synccpu_write |
			       drm_vmw_synccpu_dontblock |
			       drm_vmw_synccpu_allow_cs)) != 0) {
		DRM_ERROR("Illegal synccpu flags.\n");
		return -EINVAL;
	}

	switch (arg->op) {
	case drm_vmw_synccpu_grab:
		ret = vmw_user_bo_lookup(file_priv, arg->handle, &vbo);
		if (unlikely(ret != 0))
			return ret;

		ret = vmw_user_bo_synccpu_grab(vbo, arg->flags);
<<<<<<< HEAD
		vmw_bo_unreference(&vbo);
		drm_gem_object_put(&vbo->tbo.base);
=======
		vmw_user_bo_unref(vbo);
>>>>>>> b7b53c32
		if (unlikely(ret != 0)) {
			if (ret == -ERESTARTSYS || ret == -EBUSY)
				return -EBUSY;
			DRM_ERROR("Failed synccpu grab on handle 0x%08x.\n",
				  (unsigned int) arg->handle);
			return ret;
		}
		break;
	case drm_vmw_synccpu_release:
		ret = vmw_user_bo_synccpu_release(file_priv,
						  arg->handle,
						  arg->flags);
		if (unlikely(ret != 0)) {
			DRM_ERROR("Failed synccpu release on handle 0x%08x.\n",
				  (unsigned int) arg->handle);
			return ret;
		}
		break;
	default:
		DRM_ERROR("Invalid synccpu operation.\n");
		return -EINVAL;
	}

	return 0;
}

/**
 * vmw_bo_unref_ioctl - Generic handle close ioctl.
 *
 * @dev: Identifies the drm device.
 * @data: Pointer to the ioctl argument.
 * @file_priv: Identifies the caller.
 * Return: Zero on success, negative error code on error.
 *
 * This function checks the ioctl arguments for validity and closes a
 * handle to a TTM base object, optionally freeing the object.
 */
int vmw_bo_unref_ioctl(struct drm_device *dev, void *data,
		       struct drm_file *file_priv)
{
	struct drm_vmw_unref_dmabuf_arg *arg =
	    (struct drm_vmw_unref_dmabuf_arg *)data;

	return drm_gem_handle_delete(file_priv, arg->handle);
}


/**
 * vmw_user_bo_lookup - Look up a vmw user buffer object from a handle.
 *
 * @filp: The file the handle is registered with.
 * @handle: The user buffer object handle
 * @out: Pointer to a where a pointer to the embedded
 * struct vmw_bo should be placed.
 * Return: Zero on success, Negative error code on error.
 *
 * The vmw buffer object pointer will be refcounted (both ttm and gem)
 */
int vmw_user_bo_lookup(struct drm_file *filp,
		       u32 handle,
		       struct vmw_bo **out)
{
	struct drm_gem_object *gobj;

	gobj = drm_gem_object_lookup(filp, handle);
	if (!gobj) {
		DRM_ERROR("Invalid buffer object handle 0x%08lx.\n",
			  (unsigned long)handle);
		return -ESRCH;
	}

	*out = to_vmw_bo(gobj);
	ttm_bo_get(&(*out)->tbo);

	return 0;
}

/**
 * vmw_bo_fence_single - Utility function to fence a single TTM buffer
 *                       object without unreserving it.
 *
 * @bo:             Pointer to the struct ttm_buffer_object to fence.
 * @fence:          Pointer to the fence. If NULL, this function will
 *                  insert a fence into the command stream..
 *
 * Contrary to the ttm_eu version of this function, it takes only
 * a single buffer object instead of a list, and it also doesn't
 * unreserve the buffer object, which needs to be done separately.
 */
void vmw_bo_fence_single(struct ttm_buffer_object *bo,
			 struct vmw_fence_obj *fence)
{
	struct ttm_device *bdev = bo->bdev;
	struct vmw_private *dev_priv = vmw_priv_from_ttm(bdev);
	int ret;

	if (fence == NULL)
		vmw_execbuf_fence_commands(NULL, dev_priv, &fence, NULL);
	else
		dma_fence_get(&fence->base);

	ret = dma_resv_reserve_fences(bo->base.resv, 1);
	if (!ret)
		dma_resv_add_fence(bo->base.resv, &fence->base,
				   DMA_RESV_USAGE_KERNEL);
	else
		/* Last resort fallback when we are OOM */
		dma_fence_wait(&fence->base, false);
	dma_fence_put(&fence->base);
}


/**
 * vmw_dumb_create - Create a dumb kms buffer
 *
 * @file_priv: Pointer to a struct drm_file identifying the caller.
 * @dev: Pointer to the drm device.
 * @args: Pointer to a struct drm_mode_create_dumb structure
 * Return: Zero on success, negative error code on failure.
 *
 * This is a driver callback for the core drm create_dumb functionality.
 * Note that this is very similar to the vmw_bo_alloc ioctl, except
 * that the arguments have a different format.
 */
int vmw_dumb_create(struct drm_file *file_priv,
		    struct drm_device *dev,
		    struct drm_mode_create_dumb *args)
{
	struct vmw_private *dev_priv = vmw_priv(dev);
	struct vmw_bo *vbo;
	int cpp = DIV_ROUND_UP(args->bpp, 8);
	int ret;

	switch (cpp) {
	case 1: /* DRM_FORMAT_C8 */
	case 2: /* DRM_FORMAT_RGB565 */
	case 4: /* DRM_FORMAT_XRGB8888 */
		break;
	default:
		/*
		 * Dumb buffers don't allow anything else.
		 * This is tested via IGT's dumb_buffers
		 */
		return -EINVAL;
	}

	args->pitch = args->width * cpp;
	args->size = ALIGN(args->pitch * args->height, PAGE_SIZE);

	ret = vmw_gem_object_create_with_handle(dev_priv, file_priv,
						args->size, &args->handle,
						&vbo);
	/* drop reference from allocate - handle holds it now */
	drm_gem_object_put(&vbo->tbo.base);
	return ret;
}

/**
 * vmw_bo_swap_notify - swapout notify callback.
 *
 * @bo: The buffer object to be swapped out.
 */
void vmw_bo_swap_notify(struct ttm_buffer_object *bo)
{
	/* Kill any cached kernel maps before swapout */
	vmw_bo_unmap(to_vmw_bo(&bo->base));
}


/**
 * vmw_bo_move_notify - TTM move_notify_callback
 *
 * @bo: The TTM buffer object about to move.
 * @mem: The struct ttm_resource indicating to what memory
 *       region the move is taking place.
 *
 * Detaches cached maps and device bindings that require that the
 * buffer doesn't move.
 */
void vmw_bo_move_notify(struct ttm_buffer_object *bo,
			struct ttm_resource *mem)
{
	struct vmw_bo *vbo = to_vmw_bo(&bo->base);

	/*
	 * Kill any cached kernel maps before move to or from VRAM.
	 * With other types of moves, the underlying pages stay the same,
	 * and the map can be kept.
	 */
	if (mem->mem_type == TTM_PL_VRAM || bo->resource->mem_type == TTM_PL_VRAM)
		vmw_bo_unmap(vbo);

	/*
	 * If we're moving a backup MOB out of MOB placement, then make sure we
	 * read back all resource content first, and unbind the MOB from
	 * the resource.
	 */
	if (mem->mem_type != VMW_PL_MOB && bo->resource->mem_type == VMW_PL_MOB)
		vmw_resource_unbind_list(vbo);
}

static u32
set_placement_list(struct ttm_place *pl, u32 domain)
{
	u32 n = 0;

	/*
	 * The placements are ordered according to our preferences
	 */
	if (domain & VMW_BO_DOMAIN_MOB) {
		pl[n].mem_type = VMW_PL_MOB;
		pl[n].flags = 0;
		pl[n].fpfn = 0;
		pl[n].lpfn = 0;
		n++;
	}
	if (domain & VMW_BO_DOMAIN_GMR) {
		pl[n].mem_type = VMW_PL_GMR;
		pl[n].flags = 0;
		pl[n].fpfn = 0;
		pl[n].lpfn = 0;
		n++;
	}
	if (domain & VMW_BO_DOMAIN_VRAM) {
		pl[n].mem_type = TTM_PL_VRAM;
		pl[n].flags = 0;
		pl[n].fpfn = 0;
		pl[n].lpfn = 0;
		n++;
	}
	if (domain & VMW_BO_DOMAIN_WAITABLE_SYS) {
		pl[n].mem_type = VMW_PL_SYSTEM;
		pl[n].flags = 0;
		pl[n].fpfn = 0;
		pl[n].lpfn = 0;
		n++;
	}
	if (domain & VMW_BO_DOMAIN_SYS) {
		pl[n].mem_type = TTM_PL_SYSTEM;
		pl[n].flags = 0;
		pl[n].fpfn = 0;
		pl[n].lpfn = 0;
		n++;
	}

	WARN_ON(!n);
	if (!n) {
		pl[n].mem_type = TTM_PL_SYSTEM;
		pl[n].flags = 0;
		pl[n].fpfn = 0;
		pl[n].lpfn = 0;
		n++;
	}
	return n;
}

void vmw_bo_placement_set(struct vmw_bo *bo, u32 domain, u32 busy_domain)
{
	struct ttm_device *bdev = bo->tbo.bdev;
	struct vmw_private *vmw = vmw_priv_from_ttm(bdev);
	struct ttm_placement *pl = &bo->placement;
	bool mem_compatible = false;
	u32 i;

	pl->placement = bo->places;
	pl->num_placement = set_placement_list(bo->places, domain);

	if (drm_debug_enabled(DRM_UT_DRIVER) && bo->tbo.resource) {
		for (i = 0; i < pl->num_placement; ++i) {
			if (bo->tbo.resource->mem_type == TTM_PL_SYSTEM ||
			    bo->tbo.resource->mem_type == pl->placement[i].mem_type)
				mem_compatible = true;
		}
		if (!mem_compatible)
			drm_warn(&vmw->drm,
				 "%s: Incompatible transition from "
				 "bo->base.resource->mem_type = %u to domain = %u\n",
				 __func__, bo->tbo.resource->mem_type, domain);
	}

	pl->busy_placement = bo->busy_places;
	pl->num_busy_placement = set_placement_list(bo->busy_places, busy_domain);
}

void vmw_bo_placement_set_default_accelerated(struct vmw_bo *bo)
{
	struct ttm_device *bdev = bo->tbo.bdev;
	struct vmw_private *vmw = vmw_priv_from_ttm(bdev);
	u32 domain = VMW_BO_DOMAIN_GMR | VMW_BO_DOMAIN_VRAM;

	if (vmw->has_mob)
		domain = VMW_BO_DOMAIN_MOB;

	vmw_bo_placement_set(bo, domain, domain);
}<|MERGE_RESOLUTION|>--- conflicted
+++ resolved
@@ -497,16 +497,9 @@
 		if (!(flags & drm_vmw_synccpu_allow_cs)) {
 			atomic_dec(&vmw_bo->cpu_writers);
 		}
-<<<<<<< HEAD
-		ttm_bo_put(&vmw_bo->tbo);
-	}
-
-	drm_gem_object_put(&vmw_bo->tbo.base);
-=======
 		vmw_user_bo_unref(vmw_bo);
 	}
 
->>>>>>> b7b53c32
 	return ret;
 }
 
@@ -546,12 +539,7 @@
 			return ret;
 
 		ret = vmw_user_bo_synccpu_grab(vbo, arg->flags);
-<<<<<<< HEAD
-		vmw_bo_unreference(&vbo);
-		drm_gem_object_put(&vbo->tbo.base);
-=======
 		vmw_user_bo_unref(vbo);
->>>>>>> b7b53c32
 		if (unlikely(ret != 0)) {
 			if (ret == -ERESTARTSYS || ret == -EBUSY)
 				return -EBUSY;

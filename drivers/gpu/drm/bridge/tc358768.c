--- conflicted
+++ resolved
@@ -646,13 +646,8 @@
 	u32 val, val2, lptxcnt, hact, data_type;
 	s32 raw_val;
 	const struct drm_display_mode *mode;
-<<<<<<< HEAD
-	u32 dsibclk_nsk, dsiclk_nsk, ui_nsk;
-	u32 dsiclk, dsibclk, video_start;
-=======
 	u32 hsbyteclk_ps, dsiclk_ps, ui_ps;
 	u32 dsiclk, hsbyteclk, video_start;
->>>>>>> c6114c84
 	const u32 internal_delay = 40;
 	int ret, i;
 	struct videomode vm;
@@ -735,21 +730,11 @@
 		tc358768_write(priv, TC358768_D0W_CNTRL + i * 4, 0x0000);
 
 	/* DSI Timings */
-<<<<<<< HEAD
-	dsibclk_nsk = (u32)div_u64((u64)1000000000 * TC358768_PRECISION,
-				  dsibclk);
-	dsiclk_nsk = (u32)div_u64((u64)1000000000 * TC358768_PRECISION, dsiclk);
-	ui_nsk = dsiclk_nsk / 2;
-	dev_dbg(priv->dev, "dsiclk_nsk: %u\n", dsiclk_nsk);
-	dev_dbg(priv->dev, "ui_nsk: %u\n", ui_nsk);
-	dev_dbg(priv->dev, "dsibclk_nsk: %u\n", dsibclk_nsk);
-=======
 	hsbyteclk_ps = (u32)div_u64(PICO, hsbyteclk);
 	dsiclk_ps = (u32)div_u64(PICO, dsiclk);
 	ui_ps = dsiclk_ps / 2;
 	dev_dbg(dev, "dsiclk: %u ps, ui %u ps, hsbyteclk %u ps\n", dsiclk_ps,
 		ui_ps, hsbyteclk_ps);
->>>>>>> c6114c84
 
 	/* LP11 > 100us for D-PHY Rx Init */
 	val = tc358768_ns_to_cnt(100 * 1000, hsbyteclk_ps) - 1;

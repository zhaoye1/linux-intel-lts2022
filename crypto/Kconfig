# SPDX-License-Identifier: GPL-2.0
#
# Generic algorithms support
#
config XOR_BLOCKS
	tristate

#
# async_tx api: hardware offloaded memory transfer/transform support
#
source "crypto/async_tx/Kconfig"

#
# Cryptographic API Configuration
#
menuconfig CRYPTO
	tristate "Cryptographic API"
	select CRYPTO_LIB_UTILS
	help
	  This option provides the core Cryptographic API.

if CRYPTO

menu "Crypto core or helper"

config CRYPTO_FIPS
	bool "FIPS 200 compliance"
	depends on (CRYPTO_ANSI_CPRNG || CRYPTO_DRBG) && !CRYPTO_MANAGER_DISABLE_TESTS
	depends on (MODULE_SIG || !MODULES)
	help
	  This option enables the fips boot option which is
	  required if you want the system to operate in a FIPS 200
	  certification.  You should say no unless you know what
	  this is.

config CRYPTO_FIPS_NAME
	string "FIPS Module Name"
	default "Linux Kernel Cryptographic API"
	depends on CRYPTO_FIPS
	help
	  This option sets the FIPS Module name reported by the Crypto API via
	  the /proc/sys/crypto/fips_name file.

config CRYPTO_FIPS_CUSTOM_VERSION
	bool "Use Custom FIPS Module Version"
	depends on CRYPTO_FIPS
	default n

config CRYPTO_FIPS_VERSION
	string "FIPS Module Version"
	default "(none)"
	depends on CRYPTO_FIPS_CUSTOM_VERSION
	help
	  This option provides the ability to override the FIPS Module Version.
	  By default the KERNELRELEASE value is used.

config CRYPTO_FIPS140_MOD
	tristate "Enable FIPS 140 cryptographic module"
	depends on ARM64 && ARM64_MODULE_PLTS
	depends on m
<<<<<<< HEAD
=======
	select CRYPTO_FIPS140_MERGE_MOD_SECTIONS
>>>>>>> 563b8244
	help
	  This option enables building a loadable module fips140.ko, which
	  contains various crypto algorithms that are also built into vmlinux.
	  At load time, this module overrides the built-in implementations of
	  these algorithms with its implementations.  It also runs self-tests on
	  these algorithms and verifies the integrity of its code and data.  If
	  either of these steps fails, the kernel will panic.

	  This module is intended to be loaded at early boot time in order to
	  meet FIPS 140 and NIAP FPT_TST_EXT.1 requirements.  It shouldn't be
	  used if you don't need to meet these requirements.

config CRYPTO_FIPS140_MOD_EVAL_TESTING
	bool "Enable evaluation testing features in FIPS 140 module"
	depends on CRYPTO_FIPS140_MOD
	help
	  This option adds some features to the FIPS 140 module which are needed
	  for lab evaluation testing of the module, e.g. support for injecting
	  errors and support for a userspace interface to some of the module's
	  services.  This option should not be enabled in production builds.

<<<<<<< HEAD
=======
config CRYPTO_FIPS140_MERGE_MOD_SECTIONS
	bool
	help
	  This option causes the module linker script to place the delimeters
	  of the text and rodata sections at the appropriate places so that
	  the FIPS 140 integrity check can be performed. This option is required
	  by the Crypto FIPS 140 module, and can be enabled by other FIPS 140
	  modules using the same logic to perform the self integrity check.

config CRYPTO_FIPS140_MOD_DEBUG_INTEGRITY_CHECK
	bool "Debug the integrity check in FIPS 140 module"
	depends on CRYPTO_FIPS140_MOD
	help
	  This option makes the FIPS 140 module provide debugfs files containing
	  the text and rodata that were used for the integrity check, i.e. the
	  runtime text and rodata with relocations and code patches unapplied.
	  This option also makes the module load even if the integrity check
	  fails so that these files can be used to debug the failure.  (A
	  possible failure mode is that the kernel has added a new type of code
	  patching and the module needs to be updated to disable or unapply it.)

	  This option must not be enabled in production builds.

	  Example commands for debugging an integrity check failure:

		adb root
		adb shell mount debugfs -t debugfs /sys/kernel/debug
		adb shell cp /sys/kernel/debug/fips140/{text,rodata} /data/local/tmp/
		adb pull /data/local/tmp/text text.checked
		adb pull /data/local/tmp/rodata rodata.checked
		llvm-objcopy -O binary --only-section=.text fips140.ko text.orig
		llvm-objcopy -O binary --only-section=.rodata fips140.ko rodata.orig
		for f in {text,rodata}.{orig,checked}; do xxd -g1 $f > $f.xxd; done
		vimdiff text.{orig,checked}.xxd
		vimdiff rodata.{orig,checked}.xxd

>>>>>>> 563b8244
config CRYPTO_ALGAPI
	tristate
	select CRYPTO_ALGAPI2
	help
	  This option provides the API for cryptographic algorithms.

config CRYPTO_ALGAPI2
	tristate

config CRYPTO_AEAD
	tristate
	select CRYPTO_AEAD2
	select CRYPTO_ALGAPI

config CRYPTO_AEAD2
	tristate
	select CRYPTO_ALGAPI2
	select CRYPTO_NULL2
	select CRYPTO_RNG2

config CRYPTO_SKCIPHER
	tristate
	select CRYPTO_SKCIPHER2
	select CRYPTO_ALGAPI

config CRYPTO_SKCIPHER2
	tristate
	select CRYPTO_ALGAPI2
	select CRYPTO_RNG2

config CRYPTO_HASH
	tristate
	select CRYPTO_HASH2
	select CRYPTO_ALGAPI

config CRYPTO_HASH2
	tristate
	select CRYPTO_ALGAPI2

config CRYPTO_RNG
	tristate
	select CRYPTO_RNG2
	select CRYPTO_ALGAPI

config CRYPTO_RNG2
	tristate
	select CRYPTO_ALGAPI2

config CRYPTO_RNG_DEFAULT
	tristate
	select CRYPTO_DRBG_MENU

config CRYPTO_AKCIPHER2
	tristate
	select CRYPTO_ALGAPI2

config CRYPTO_AKCIPHER
	tristate
	select CRYPTO_AKCIPHER2
	select CRYPTO_ALGAPI

config CRYPTO_KPP2
	tristate
	select CRYPTO_ALGAPI2

config CRYPTO_KPP
	tristate
	select CRYPTO_ALGAPI
	select CRYPTO_KPP2

config CRYPTO_ACOMP2
	tristate
	select CRYPTO_ALGAPI2
	select SGL_ALLOC

config CRYPTO_ACOMP
	tristate
	select CRYPTO_ALGAPI
	select CRYPTO_ACOMP2

config CRYPTO_MANAGER
	tristate "Cryptographic algorithm manager"
	select CRYPTO_MANAGER2
	help
	  Create default cryptographic template instantiations such as
	  cbc(aes).

config CRYPTO_MANAGER2
	def_tristate CRYPTO_MANAGER || (CRYPTO_MANAGER!=n && CRYPTO_ALGAPI=y)
	select CRYPTO_AEAD2
	select CRYPTO_HASH2
	select CRYPTO_SKCIPHER2
	select CRYPTO_AKCIPHER2
	select CRYPTO_KPP2
	select CRYPTO_ACOMP2

config CRYPTO_USER
	tristate "Userspace cryptographic algorithm configuration"
	depends on NET
	select CRYPTO_MANAGER
	help
	  Userspace configuration for cryptographic instantiations such as
	  cbc(aes).

config CRYPTO_MANAGER_DISABLE_TESTS
	bool "Disable run-time self tests"
	default y
	help
	  Disable run-time self tests that normally take place at
	  algorithm registration.

config CRYPTO_MANAGER_EXTRA_TESTS
	bool "Enable extra run-time crypto self tests"
	depends on DEBUG_KERNEL && !CRYPTO_MANAGER_DISABLE_TESTS && CRYPTO_MANAGER
	help
	  Enable extra run-time self tests of registered crypto algorithms,
	  including randomized fuzz tests.

	  This is intended for developer use only, as these tests take much
	  longer to run than the normal self tests.

config CRYPTO_GF128MUL
	tristate

config CRYPTO_NULL
	tristate "Null algorithms"
	select CRYPTO_NULL2
	help
	  These are 'Null' algorithms, used by IPsec, which do nothing.

config CRYPTO_NULL2
	tristate
	select CRYPTO_ALGAPI2
	select CRYPTO_SKCIPHER2
	select CRYPTO_HASH2

config CRYPTO_PCRYPT
	tristate "Parallel crypto engine"
	depends on SMP
	select PADATA
	select CRYPTO_MANAGER
	select CRYPTO_AEAD
	help
	  This converts an arbitrary crypto algorithm into a parallel
	  algorithm that executes in kernel threads.

config CRYPTO_CRYPTD
	tristate "Software async crypto daemon"
	select CRYPTO_SKCIPHER
	select CRYPTO_HASH
	select CRYPTO_MANAGER
	help
	  This is a generic software asynchronous crypto daemon that
	  converts an arbitrary synchronous software crypto algorithm
	  into an asynchronous algorithm that executes in a kernel thread.

config CRYPTO_AUTHENC
	tristate "Authenc support"
	select CRYPTO_AEAD
	select CRYPTO_SKCIPHER
	select CRYPTO_MANAGER
	select CRYPTO_HASH
	select CRYPTO_NULL
	help
	  Authenc: Combined mode wrapper for IPsec.

	  This is required for IPSec ESP (XFRM_ESP).

config CRYPTO_TEST
	tristate "Testing module"
	depends on m || EXPERT
	select CRYPTO_MANAGER
	help
	  Quick & dirty crypto test module.

config CRYPTO_SIMD
	tristate
	select CRYPTO_CRYPTD

config CRYPTO_ENGINE
	tristate

endmenu

menu "Public-key cryptography"

config CRYPTO_RSA
	tristate "RSA (Rivest-Shamir-Adleman)"
	select CRYPTO_AKCIPHER
	select CRYPTO_MANAGER
	select MPILIB
	select ASN1
	help
	  RSA (Rivest-Shamir-Adleman) public key algorithm (RFC8017)

config CRYPTO_DH
	tristate "DH (Diffie-Hellman)"
	select CRYPTO_KPP
	select MPILIB
	help
	  DH (Diffie-Hellman) key exchange algorithm

config CRYPTO_DH_RFC7919_GROUPS
	bool "RFC 7919 FFDHE groups"
	depends on CRYPTO_DH
	select CRYPTO_RNG_DEFAULT
	help
	  FFDHE (Finite-Field-based Diffie-Hellman Ephemeral) groups
	  defined in RFC7919.

	  Support these finite-field groups in DH key exchanges:
	  - ffdhe2048, ffdhe3072, ffdhe4096, ffdhe6144, ffdhe8192

	  If unsure, say N.

config CRYPTO_ECC
	tristate
	select CRYPTO_RNG_DEFAULT

config CRYPTO_ECDH
	tristate "ECDH (Elliptic Curve Diffie-Hellman)"
	select CRYPTO_ECC
	select CRYPTO_KPP
	help
	  ECDH (Elliptic Curve Diffie-Hellman) key exchange algorithm
	  using curves P-192, P-256, and P-384 (FIPS 186)

config CRYPTO_ECDSA
	tristate "ECDSA (Elliptic Curve Digital Signature Algorithm)"
	select CRYPTO_ECC
	select CRYPTO_AKCIPHER
	select ASN1
	help
	  ECDSA (Elliptic Curve Digital Signature Algorithm) (FIPS 186,
	  ISO/IEC 14888-3)
	  using curves P-192, P-256, and P-384

	  Only signature verification is implemented.

config CRYPTO_ECRDSA
	tristate "EC-RDSA (Elliptic Curve Russian Digital Signature Algorithm)"
	select CRYPTO_ECC
	select CRYPTO_AKCIPHER
	select CRYPTO_STREEBOG
	select OID_REGISTRY
	select ASN1
	help
	  Elliptic Curve Russian Digital Signature Algorithm (GOST R 34.10-2012,
	  RFC 7091, ISO/IEC 14888-3)

	  One of the Russian cryptographic standard algorithms (called GOST
	  algorithms). Only signature verification is implemented.

config CRYPTO_SM2
	tristate "SM2 (ShangMi 2)"
	select CRYPTO_SM3
	select CRYPTO_AKCIPHER
	select CRYPTO_MANAGER
	select MPILIB
	select ASN1
	help
	  SM2 (ShangMi 2) public key algorithm

	  Published by State Encryption Management Bureau, China,
	  as specified by OSCCA GM/T 0003.1-2012 -- 0003.5-2012.

	  References:
	  https://datatracker.ietf.org/doc/draft-shen-sm2-ecdsa/
	  http://www.oscca.gov.cn/sca/xxgk/2010-12/17/content_1002386.shtml
	  http://www.gmbz.org.cn/main/bzlb.html

config CRYPTO_CURVE25519
	tristate "Curve25519"
	select CRYPTO_KPP
	select CRYPTO_LIB_CURVE25519_GENERIC
	help
	  Curve25519 elliptic curve (RFC7748)

endmenu

menu "Block ciphers"

config CRYPTO_AES
	tristate "AES (Advanced Encryption Standard)"
	select CRYPTO_ALGAPI
	select CRYPTO_LIB_AES
	help
	  AES cipher algorithms (Rijndael)(FIPS-197, ISO/IEC 18033-3)

	  Rijndael appears to be consistently a very good performer in
	  both hardware and software across a wide range of computing
	  environments regardless of its use in feedback or non-feedback
	  modes. Its key setup time is excellent, and its key agility is
	  good. Rijndael's very low memory requirements make it very well
	  suited for restricted-space environments, in which it also
	  demonstrates excellent performance. Rijndael's operations are
	  among the easiest to defend against power and timing attacks.

	  The AES specifies three key sizes: 128, 192 and 256 bits

config CRYPTO_AES_TI
	tristate "AES (Advanced Encryption Standard) (fixed time)"
	select CRYPTO_ALGAPI
	select CRYPTO_LIB_AES
	help
	  AES cipher algorithms (Rijndael)(FIPS-197, ISO/IEC 18033-3)

	  This is a generic implementation of AES that attempts to eliminate
	  data dependent latencies as much as possible without affecting
	  performance too much. It is intended for use by the generic CCM
	  and GCM drivers, and other CTR or CMAC/XCBC based modes that rely
	  solely on encryption (although decryption is supported as well, but
	  with a more dramatic performance hit)

	  Instead of using 16 lookup tables of 1 KB each, (8 for encryption and
	  8 for decryption), this implementation only uses just two S-boxes of
	  256 bytes each, and attempts to eliminate data dependent latencies by
	  prefetching the entire table into the cache at the start of each
	  block. Interrupts are also disabled to avoid races where cachelines
	  are evicted when the CPU is interrupted to do something else.

config CRYPTO_ANUBIS
	tristate "Anubis"
	depends on CRYPTO_USER_API_ENABLE_OBSOLETE
	select CRYPTO_ALGAPI
	help
	  Anubis cipher algorithm

	  Anubis is a variable key length cipher which can use keys from
	  128 bits to 320 bits in length.  It was evaluated as a entrant
	  in the NESSIE competition.

	  See https://web.archive.org/web/20160606112246/http://www.larc.usp.br/~pbarreto/AnubisPage.html
	  for further information.

config CRYPTO_ARIA
	tristate "ARIA"
	select CRYPTO_ALGAPI
	help
	  ARIA cipher algorithm (RFC5794)

	  ARIA is a standard encryption algorithm of the Republic of Korea.
	  The ARIA specifies three key sizes and rounds.
	  128-bit: 12 rounds.
	  192-bit: 14 rounds.
	  256-bit: 16 rounds.

	  See:
	  https://seed.kisa.or.kr/kisa/algorithm/EgovAriaInfo.do

config CRYPTO_BLOWFISH
	tristate "Blowfish"
	select CRYPTO_ALGAPI
	select CRYPTO_BLOWFISH_COMMON
	help
	  Blowfish cipher algorithm, by Bruce Schneier

	  This is a variable key length cipher which can use keys from 32
	  bits to 448 bits in length.  It's fast, simple and specifically
	  designed for use on "large microprocessors".

	  See https://www.schneier.com/blowfish.html for further information.

config CRYPTO_BLOWFISH_COMMON
	tristate
	help
	  Common parts of the Blowfish cipher algorithm shared by the
	  generic c and the assembler implementations.

config CRYPTO_CAMELLIA
	tristate "Camellia"
	select CRYPTO_ALGAPI
	help
	  Camellia cipher algorithms (ISO/IEC 18033-3)

	  Camellia is a symmetric key block cipher developed jointly
	  at NTT and Mitsubishi Electric Corporation.

	  The Camellia specifies three key sizes: 128, 192 and 256 bits.

	  See https://info.isl.ntt.co.jp/crypt/eng/camellia/ for further information.

config CRYPTO_CAST_COMMON
	tristate
	help
	  Common parts of the CAST cipher algorithms shared by the
	  generic c and the assembler implementations.

config CRYPTO_CAST5
	tristate "CAST5 (CAST-128)"
	select CRYPTO_ALGAPI
	select CRYPTO_CAST_COMMON
	help
	  CAST5 (CAST-128) cipher algorithm (RFC2144, ISO/IEC 18033-3)

config CRYPTO_CAST6
	tristate "CAST6 (CAST-256)"
	select CRYPTO_ALGAPI
	select CRYPTO_CAST_COMMON
	help
	  CAST6 (CAST-256) encryption algorithm (RFC2612)

config CRYPTO_DES
	tristate "DES and Triple DES EDE"
	select CRYPTO_ALGAPI
	select CRYPTO_LIB_DES
	help
	  DES (Data Encryption Standard)(FIPS 46-2, ISO/IEC 18033-3) and
	  Triple DES EDE (Encrypt/Decrypt/Encrypt) (FIPS 46-3, ISO/IEC 18033-3)
	  cipher algorithms

config CRYPTO_FCRYPT
	tristate "FCrypt"
	select CRYPTO_ALGAPI
	select CRYPTO_SKCIPHER
	help
	  FCrypt algorithm used by RxRPC

	  See https://ota.polyonymo.us/fcrypt-paper.txt

config CRYPTO_KHAZAD
	tristate "Khazad"
	depends on CRYPTO_USER_API_ENABLE_OBSOLETE
	select CRYPTO_ALGAPI
	help
	  Khazad cipher algorithm

	  Khazad was a finalist in the initial NESSIE competition.  It is
	  an algorithm optimized for 64-bit processors with good performance
	  on 32-bit processors.  Khazad uses an 128 bit key size.

	  See https://web.archive.org/web/20171011071731/http://www.larc.usp.br/~pbarreto/KhazadPage.html
	  for further information.

config CRYPTO_SEED
	tristate "SEED"
	depends on CRYPTO_USER_API_ENABLE_OBSOLETE
	select CRYPTO_ALGAPI
	help
	  SEED cipher algorithm (RFC4269, ISO/IEC 18033-3)

	  SEED is a 128-bit symmetric key block cipher that has been
	  developed by KISA (Korea Information Security Agency) as a
	  national standard encryption algorithm of the Republic of Korea.
	  It is a 16 round block cipher with the key size of 128 bit.

	  See https://seed.kisa.or.kr/kisa/algorithm/EgovSeedInfo.do
	  for further information.

config CRYPTO_SERPENT
	tristate "Serpent"
	select CRYPTO_ALGAPI
	help
	  Serpent cipher algorithm, by Anderson, Biham & Knudsen

	  Keys are allowed to be from 0 to 256 bits in length, in steps
	  of 8 bits.

	  See https://www.cl.cam.ac.uk/~rja14/serpent.html for further information.

config CRYPTO_SM4
	tristate

config CRYPTO_SM4_GENERIC
	tristate "SM4 (ShangMi 4)"
	select CRYPTO_ALGAPI
	select CRYPTO_SM4
	help
	  SM4 cipher algorithms (OSCCA GB/T 32907-2016,
	  ISO/IEC 18033-3:2010/Amd 1:2021)

	  SM4 (GBT.32907-2016) is a cryptographic standard issued by the
	  Organization of State Commercial Administration of China (OSCCA)
	  as an authorized cryptographic algorithms for the use within China.

	  SMS4 was originally created for use in protecting wireless
	  networks, and is mandated in the Chinese National Standard for
	  Wireless LAN WAPI (Wired Authentication and Privacy Infrastructure)
	  (GB.15629.11-2003).

	  The latest SM4 standard (GBT.32907-2016) was proposed by OSCCA and
	  standardized through TC 260 of the Standardization Administration
	  of the People's Republic of China (SAC).

	  The input, output, and key of SMS4 are each 128 bits.

	  See https://eprint.iacr.org/2008/329.pdf for further information.

	  If unsure, say N.

config CRYPTO_TEA
	tristate "TEA, XTEA and XETA"
	depends on CRYPTO_USER_API_ENABLE_OBSOLETE
	select CRYPTO_ALGAPI
	help
	  TEA (Tiny Encryption Algorithm) cipher algorithms

	  Tiny Encryption Algorithm is a simple cipher that uses
	  many rounds for security.  It is very fast and uses
	  little memory.

	  Xtendend Tiny Encryption Algorithm is a modification to
	  the TEA algorithm to address a potential key weakness
	  in the TEA algorithm.

	  Xtendend Encryption Tiny Algorithm is a mis-implementation
	  of the XTEA algorithm for compatibility purposes.

config CRYPTO_TWOFISH
	tristate "Twofish"
	select CRYPTO_ALGAPI
	select CRYPTO_TWOFISH_COMMON
	help
	  Twofish cipher algorithm

	  Twofish was submitted as an AES (Advanced Encryption Standard)
	  candidate cipher by researchers at CounterPane Systems.  It is a
	  16 round block cipher supporting key sizes of 128, 192, and 256
	  bits.

	  See https://www.schneier.com/twofish.html for further information.

config CRYPTO_TWOFISH_COMMON
	tristate
	help
	  Common parts of the Twofish cipher algorithm shared by the
	  generic c and the assembler implementations.

endmenu

menu "Length-preserving ciphers and modes"

config CRYPTO_ADIANTUM
	tristate "Adiantum"
	select CRYPTO_CHACHA20
	select CRYPTO_LIB_POLY1305_GENERIC
	select CRYPTO_NHPOLY1305
	select CRYPTO_MANAGER
	help
	  Adiantum tweakable, length-preserving encryption mode

	  Designed for fast and secure disk encryption, especially on
	  CPUs without dedicated crypto instructions.  It encrypts
	  each sector using the XChaCha12 stream cipher, two passes of
	  an ε-almost-∆-universal hash function, and an invocation of
	  the AES-256 block cipher on a single 16-byte block.  On CPUs
	  without AES instructions, Adiantum is much faster than
	  AES-XTS.

	  Adiantum's security is provably reducible to that of its
	  underlying stream and block ciphers, subject to a security
	  bound.  Unlike XTS, Adiantum is a true wide-block encryption
	  mode, so it actually provides an even stronger notion of
	  security than XTS, subject to the security bound.

	  If unsure, say N.

config CRYPTO_ARC4
	tristate "ARC4 (Alleged Rivest Cipher 4)"
	depends on CRYPTO_USER_API_ENABLE_OBSOLETE
	select CRYPTO_SKCIPHER
	select CRYPTO_LIB_ARC4
	help
	  ARC4 cipher algorithm

	  ARC4 is a stream cipher using keys ranging from 8 bits to 2048
	  bits in length.  This algorithm is required for driver-based
	  WEP, but it should not be for other purposes because of the
	  weakness of the algorithm.

config CRYPTO_CHACHA20
	tristate "ChaCha"
	select CRYPTO_LIB_CHACHA_GENERIC
	select CRYPTO_SKCIPHER
	help
	  The ChaCha20, XChaCha20, and XChaCha12 stream cipher algorithms

	  ChaCha20 is a 256-bit high-speed stream cipher designed by Daniel J.
	  Bernstein and further specified in RFC7539 for use in IETF protocols.
	  This is the portable C implementation of ChaCha20.  See
	  https://cr.yp.to/chacha/chacha-20080128.pdf for further information.

	  XChaCha20 is the application of the XSalsa20 construction to ChaCha20
	  rather than to Salsa20.  XChaCha20 extends ChaCha20's nonce length
	  from 64 bits (or 96 bits using the RFC7539 convention) to 192 bits,
	  while provably retaining ChaCha20's security.  See
	  https://cr.yp.to/snuffle/xsalsa-20081128.pdf for further information.

	  XChaCha12 is XChaCha20 reduced to 12 rounds, with correspondingly
	  reduced security margin but increased performance.  It can be needed
	  in some performance-sensitive scenarios.

config CRYPTO_CBC
	tristate "CBC (Cipher Block Chaining)"
	select CRYPTO_SKCIPHER
	select CRYPTO_MANAGER
	help
	  CBC (Cipher Block Chaining) mode (NIST SP800-38A)

	  This block cipher mode is required for IPSec ESP (XFRM_ESP).

config CRYPTO_CFB
	tristate "CFB (Cipher Feedback)"
	select CRYPTO_SKCIPHER
	select CRYPTO_MANAGER
	help
	  CFB (Cipher Feedback) mode (NIST SP800-38A)

	  This block cipher mode is required for TPM2 Cryptography.

config CRYPTO_CTR
	tristate "CTR (Counter)"
	select CRYPTO_SKCIPHER
	select CRYPTO_MANAGER
	help
	  CTR (Counter) mode (NIST SP800-38A)

config CRYPTO_CTS
	tristate "CTS (Cipher Text Stealing)"
	select CRYPTO_SKCIPHER
	select CRYPTO_MANAGER
	help
	  CBC-CS3 variant of CTS (Cipher Text Stealing) (NIST
	  Addendum to SP800-38A (October 2010))

	  This mode is required for Kerberos gss mechanism support
	  for AES encryption.

config CRYPTO_ECB
	tristate "ECB (Electronic Codebook)"
	select CRYPTO_SKCIPHER
	select CRYPTO_MANAGER
	help
	  ECB (Electronic Codebook) mode (NIST SP800-38A)

config CRYPTO_HCTR2
	tristate "HCTR2"
	select CRYPTO_XCTR
	select CRYPTO_POLYVAL
	select CRYPTO_MANAGER
	help
	  HCTR2 length-preserving encryption mode

	  A mode for storage encryption that is efficient on processors with
	  instructions to accelerate AES and carryless multiplication, e.g.
	  x86 processors with AES-NI and CLMUL, and ARM processors with the
	  ARMv8 crypto extensions.

	  See https://eprint.iacr.org/2021/1441

config CRYPTO_KEYWRAP
	tristate "KW (AES Key Wrap)"
	select CRYPTO_SKCIPHER
	select CRYPTO_MANAGER
	help
	  KW (AES Key Wrap) authenticated encryption mode (NIST SP800-38F
	  and RFC3394) without padding.

config CRYPTO_LRW
	tristate "LRW (Liskov Rivest Wagner)"
	select CRYPTO_SKCIPHER
	select CRYPTO_MANAGER
	select CRYPTO_GF128MUL
	select CRYPTO_ECB
	help
	  LRW (Liskov Rivest Wagner) mode

	  A tweakable, non malleable, non movable
	  narrow block cipher mode for dm-crypt.  Use it with cipher
	  specification string aes-lrw-benbi, the key must be 256, 320 or 384.
	  The first 128, 192 or 256 bits in the key are used for AES and the
	  rest is used to tie each cipher block to its logical position.

	  See https://people.csail.mit.edu/rivest/pubs/LRW02.pdf

config CRYPTO_OFB
	tristate "OFB (Output Feedback)"
	select CRYPTO_SKCIPHER
	select CRYPTO_MANAGER
	help
	  OFB (Output Feedback) mode (NIST SP800-38A)

	  This mode makes a block cipher into a synchronous
	  stream cipher. It generates keystream blocks, which are then XORed
	  with the plaintext blocks to get the ciphertext. Flipping a bit in the
	  ciphertext produces a flipped bit in the plaintext at the same
	  location. This property allows many error correcting codes to function
	  normally even when applied before encryption.

config CRYPTO_PCBC
	tristate "PCBC (Propagating Cipher Block Chaining)"
	select CRYPTO_SKCIPHER
	select CRYPTO_MANAGER
	help
	  PCBC (Propagating Cipher Block Chaining) mode

	  This block cipher mode is required for RxRPC.

config CRYPTO_XCTR
	tristate
	select CRYPTO_SKCIPHER
	select CRYPTO_MANAGER
	help
	  XCTR (XOR Counter) mode for HCTR2

	  This blockcipher mode is a variant of CTR mode using XORs and little-endian
	  addition rather than big-endian arithmetic.

	  XCTR mode is used to implement HCTR2.

config CRYPTO_XTS
	tristate "XTS (XOR Encrypt XOR with ciphertext stealing)"
	select CRYPTO_SKCIPHER
	select CRYPTO_MANAGER
	select CRYPTO_ECB
	help
	  XTS (XOR Encrypt XOR with ciphertext stealing) mode (NIST SP800-38E
	  and IEEE 1619)

	  Use with aes-xts-plain, key size 256, 384 or 512 bits. This
	  implementation currently can't handle a sectorsize which is not a
	  multiple of 16 bytes.

config CRYPTO_NHPOLY1305
	tristate
	select CRYPTO_HASH
	select CRYPTO_LIB_POLY1305_GENERIC

endmenu

menu "AEAD (authenticated encryption with associated data) ciphers"

config CRYPTO_AEGIS128
	tristate "AEGIS-128"
	select CRYPTO_AEAD
	select CRYPTO_AES  # for AES S-box tables
	help
	  AEGIS-128 AEAD algorithm

config CRYPTO_AEGIS128_SIMD
	bool "AEGIS-128 (arm NEON, arm64 NEON)"
	depends on CRYPTO_AEGIS128 && ((ARM || ARM64) && KERNEL_MODE_NEON)
	default y
	help
	  AEGIS-128 AEAD algorithm

	  Architecture: arm or arm64 using:
	  - NEON (Advanced SIMD) extension

config CRYPTO_CHACHA20POLY1305
	tristate "ChaCha20-Poly1305"
	select CRYPTO_CHACHA20
	select CRYPTO_POLY1305
	select CRYPTO_AEAD
	select CRYPTO_MANAGER
	help
	  ChaCha20 stream cipher and Poly1305 authenticator combined
	  mode (RFC8439)

config CRYPTO_CCM
	tristate "CCM (Counter with Cipher Block Chaining-MAC)"
	select CRYPTO_CTR
	select CRYPTO_HASH
	select CRYPTO_AEAD
	select CRYPTO_MANAGER
	help
	  CCM (Counter with Cipher Block Chaining-Message Authentication Code)
	  authenticated encryption mode (NIST SP800-38C)

config CRYPTO_GCM
	tristate "GCM (Galois/Counter Mode) and GMAC (GCM MAC)"
	select CRYPTO_CTR
	select CRYPTO_AEAD
	select CRYPTO_GHASH
	select CRYPTO_NULL
	select CRYPTO_MANAGER
	help
	  GCM (Galois/Counter Mode) authenticated encryption mode and GMAC
	  (GCM Message Authentication Code) (NIST SP800-38D)

	  This is required for IPSec ESP (XFRM_ESP).

config CRYPTO_SEQIV
	tristate "Sequence Number IV Generator"
	select CRYPTO_AEAD
	select CRYPTO_SKCIPHER
	select CRYPTO_NULL
	select CRYPTO_RNG_DEFAULT
	select CRYPTO_MANAGER
	help
	  Sequence Number IV generator

	  This IV generator generates an IV based on a sequence number by
	  xoring it with a salt.  This algorithm is mainly useful for CTR.

	  This is required for IPsec ESP (XFRM_ESP).

config CRYPTO_ECHAINIV
	tristate "Encrypted Chain IV Generator"
	select CRYPTO_AEAD
	select CRYPTO_NULL
	select CRYPTO_RNG_DEFAULT
	select CRYPTO_MANAGER
	help
	  Encrypted Chain IV generator

	  This IV generator generates an IV based on the encryption of
	  a sequence number xored with a salt.  This is the default
	  algorithm for CBC.

config CRYPTO_ESSIV
	tristate "Encrypted Salt-Sector IV Generator"
	select CRYPTO_AUTHENC
	help
	  Encrypted Salt-Sector IV generator

	  This IV generator is used in some cases by fscrypt and/or
	  dm-crypt. It uses the hash of the block encryption key as the
	  symmetric key for a block encryption pass applied to the input
	  IV, making low entropy IV sources more suitable for block
	  encryption.

	  This driver implements a crypto API template that can be
	  instantiated either as an skcipher or as an AEAD (depending on the
	  type of the first template argument), and which defers encryption
	  and decryption requests to the encapsulated cipher after applying
	  ESSIV to the input IV. Note that in the AEAD case, it is assumed
	  that the keys are presented in the same format used by the authenc
	  template, and that the IV appears at the end of the authenticated
	  associated data (AAD) region (which is how dm-crypt uses it.)

	  Note that the use of ESSIV is not recommended for new deployments,
	  and so this only needs to be enabled when interoperability with
	  existing encrypted volumes of filesystems is required, or when
	  building for a particular system that requires it (e.g., when
	  the SoC in question has accelerated CBC but not XTS, making CBC
	  combined with ESSIV the only feasible mode for h/w accelerated
	  block encryption)

endmenu

menu "Hashes, digests, and MACs"

config CRYPTO_BLAKE2B
	tristate "BLAKE2b"
	select CRYPTO_HASH
	help
	  BLAKE2b cryptographic hash function (RFC 7693)

	  BLAKE2b is optimized for 64-bit platforms and can produce digests
	  of any size between 1 and 64 bytes. The keyed hash is also implemented.

	  This module provides the following algorithms:
	  - blake2b-160
	  - blake2b-256
	  - blake2b-384
	  - blake2b-512

	  Used by the btrfs filesystem.

	  See https://blake2.net for further information.

config CRYPTO_CMAC
	tristate "CMAC (Cipher-based MAC)"
	select CRYPTO_HASH
	select CRYPTO_MANAGER
	help
	  CMAC (Cipher-based Message Authentication Code) authentication
	  mode (NIST SP800-38B and IETF RFC4493)

config CRYPTO_GHASH
	tristate "GHASH"
	select CRYPTO_GF128MUL
	select CRYPTO_HASH
	help
	  GCM GHASH function (NIST SP800-38D)

config CRYPTO_HMAC
	tristate "HMAC (Keyed-Hash MAC)"
	select CRYPTO_HASH
	select CRYPTO_MANAGER
	help
	  HMAC (Keyed-Hash Message Authentication Code) (FIPS 198 and
	  RFC2104)

	  This is required for IPsec AH (XFRM_AH) and IPsec ESP (XFRM_ESP).

config CRYPTO_MD4
	tristate "MD4"
	select CRYPTO_HASH
	help
	  MD4 message digest algorithm (RFC1320)

config CRYPTO_MD5
	tristate "MD5"
	select CRYPTO_HASH
	help
	  MD5 message digest algorithm (RFC1321)

config CRYPTO_MICHAEL_MIC
	tristate "Michael MIC"
	select CRYPTO_HASH
	help
	  Michael MIC (Message Integrity Code) (IEEE 802.11i)

	  Defined by the IEEE 802.11i TKIP (Temporal Key Integrity Protocol),
	  known as WPA (Wif-Fi Protected Access).

	  This algorithm is required for TKIP, but it should not be used for
	  other purposes because of the weakness of the algorithm.

config CRYPTO_POLYVAL
	tristate
	select CRYPTO_GF128MUL
	select CRYPTO_HASH
	help
	  POLYVAL hash function for HCTR2

	  This is used in HCTR2.  It is not a general-purpose
	  cryptographic hash function.

config CRYPTO_POLY1305
	tristate "Poly1305"
	select CRYPTO_HASH
	select CRYPTO_LIB_POLY1305_GENERIC
	help
	  Poly1305 authenticator algorithm (RFC7539)

	  Poly1305 is an authenticator algorithm designed by Daniel J. Bernstein.
	  It is used for the ChaCha20-Poly1305 AEAD, specified in RFC7539 for use
	  in IETF protocols. This is the portable C implementation of Poly1305.

config CRYPTO_RMD160
	tristate "RIPEMD-160"
	select CRYPTO_HASH
	help
	  RIPEMD-160 hash function (ISO/IEC 10118-3)

	  RIPEMD-160 is a 160-bit cryptographic hash function. It is intended
	  to be used as a secure replacement for the 128-bit hash functions
	  MD4, MD5 and its predecessor RIPEMD
	  (not to be confused with RIPEMD-128).

	  Its speed is comparable to SHA-1 and there are no known attacks
	  against RIPEMD-160.

	  Developed by Hans Dobbertin, Antoon Bosselaers and Bart Preneel.
	  See https://homes.esat.kuleuven.be/~bosselae/ripemd160.html
	  for further information.

config CRYPTO_SHA1
	tristate "SHA-1"
	select CRYPTO_HASH
	select CRYPTO_LIB_SHA1
	help
	  SHA-1 secure hash algorithm (FIPS 180, ISO/IEC 10118-3)

config CRYPTO_SHA256
	tristate "SHA-224 and SHA-256"
	select CRYPTO_HASH
	select CRYPTO_LIB_SHA256
	help
	  SHA-224 and SHA-256 secure hash algorithms (FIPS 180, ISO/IEC 10118-3)

	  This is required for IPsec AH (XFRM_AH) and IPsec ESP (XFRM_ESP).
	  Used by the btrfs filesystem, Ceph, NFS, and SMB.

config CRYPTO_SHA512
	tristate "SHA-384 and SHA-512"
	select CRYPTO_HASH
	help
	  SHA-384 and SHA-512 secure hash algorithms (FIPS 180, ISO/IEC 10118-3)

config CRYPTO_SHA3
	tristate "SHA-3"
	select CRYPTO_HASH
	help
	  SHA-3 secure hash algorithms (FIPS 202, ISO/IEC 10118-3)

config CRYPTO_SM3
	tristate

config CRYPTO_SM3_GENERIC
	tristate "SM3 (ShangMi 3)"
	select CRYPTO_HASH
	select CRYPTO_SM3
	help
	  SM3 (ShangMi 3) secure hash function (OSCCA GM/T 0004-2012, ISO/IEC 10118-3)

	  This is part of the Chinese Commercial Cryptography suite.

	  References:
	  http://www.oscca.gov.cn/UpFile/20101222141857786.pdf
	  https://datatracker.ietf.org/doc/html/draft-shen-sm3-hash

config CRYPTO_STREEBOG
	tristate "Streebog"
	select CRYPTO_HASH
	help
	  Streebog Hash Function (GOST R 34.11-2012, RFC 6986, ISO/IEC 10118-3)

	  This is one of the Russian cryptographic standard algorithms (called
	  GOST algorithms). This setting enables two hash algorithms with
	  256 and 512 bits output.

	  References:
	  https://tc26.ru/upload/iblock/fed/feddbb4d26b685903faa2ba11aea43f6.pdf
	  https://tools.ietf.org/html/rfc6986

config CRYPTO_VMAC
	tristate "VMAC"
	select CRYPTO_HASH
	select CRYPTO_MANAGER
	help
	  VMAC is a message authentication algorithm designed for
	  very high speed on 64-bit architectures.

	  See https://fastcrypto.org/vmac for further information.

config CRYPTO_WP512
	tristate "Whirlpool"
	select CRYPTO_HASH
	help
	  Whirlpool hash function (ISO/IEC 10118-3)

	  512, 384 and 256-bit hashes.

	  Whirlpool-512 is part of the NESSIE cryptographic primitives.

	  See https://web.archive.org/web/20171129084214/http://www.larc.usp.br/~pbarreto/WhirlpoolPage.html
	  for further information.

config CRYPTO_XCBC
	tristate "XCBC-MAC (Extended Cipher Block Chaining MAC)"
	select CRYPTO_HASH
	select CRYPTO_MANAGER
	help
	  XCBC-MAC (Extended Cipher Block Chaining Message Authentication
	  Code) (RFC3566)

config CRYPTO_XXHASH
	tristate "xxHash"
	select CRYPTO_HASH
	select XXHASH
	help
	  xxHash non-cryptographic hash algorithm

	  Extremely fast, working at speeds close to RAM limits.

	  Used by the btrfs filesystem.

endmenu

menu "CRCs (cyclic redundancy checks)"

config CRYPTO_CRC32C
	tristate "CRC32c"
	select CRYPTO_HASH
	select CRC32
	help
	  CRC32c CRC algorithm with the iSCSI polynomial (RFC 3385 and RFC 3720)

	  A 32-bit CRC (cyclic redundancy check) with a polynomial defined
	  by G. Castagnoli, S. Braeuer and M. Herrman in "Optimization of Cyclic
	  Redundancy-Check Codes with 24 and 32 Parity Bits", IEEE Transactions
	  on Communications, Vol. 41, No. 6, June 1993, selected for use with
	  iSCSI.

	  Used by btrfs, ext4, jbd2, NVMeoF/TCP, and iSCSI.

config CRYPTO_CRC32
	tristate "CRC32"
	select CRYPTO_HASH
	select CRC32
	help
	  CRC32 CRC algorithm (IEEE 802.3)

	  Used by RoCEv2 and f2fs.

config CRYPTO_CRCT10DIF
	tristate "CRCT10DIF"
	select CRYPTO_HASH
	help
	  CRC16 CRC algorithm used for the T10 (SCSI) Data Integrity Field (DIF)

	  CRC algorithm used by the SCSI Block Commands standard.

config CRYPTO_CRC64_ROCKSOFT
	tristate "CRC64 based on Rocksoft Model algorithm"
	depends on CRC64
	select CRYPTO_HASH
	help
	  CRC64 CRC algorithm based on the Rocksoft Model CRC Algorithm

	  Used by the NVMe implementation of T10 DIF (BLK_DEV_INTEGRITY)

	  See https://zlib.net/crc_v3.txt

endmenu

menu "Compression"

config CRYPTO_DEFLATE
	tristate "Deflate"
	select CRYPTO_ALGAPI
	select CRYPTO_ACOMP2
	select ZLIB_INFLATE
	select ZLIB_DEFLATE
	help
	  Deflate compression algorithm (RFC1951)

	  Used by IPSec with the IPCOMP protocol (RFC3173, RFC2394)

config CRYPTO_LZO
	tristate "LZO"
	select CRYPTO_ALGAPI
	select CRYPTO_ACOMP2
	select LZO_COMPRESS
	select LZO_DECOMPRESS
	help
	  LZO compression algorithm

	  See https://www.oberhumer.com/opensource/lzo/ for further information.

config CRYPTO_842
	tristate "842"
	select CRYPTO_ALGAPI
	select CRYPTO_ACOMP2
	select 842_COMPRESS
	select 842_DECOMPRESS
	help
	  842 compression algorithm by IBM

	  See https://github.com/plauth/lib842 for further information.

config CRYPTO_LZ4
	tristate "LZ4"
	select CRYPTO_ALGAPI
	select CRYPTO_ACOMP2
	select LZ4_COMPRESS
	select LZ4_DECOMPRESS
	help
	  LZ4 compression algorithm

	  See https://github.com/lz4/lz4 for further information.

config CRYPTO_LZ4HC
	tristate "LZ4HC"
	select CRYPTO_ALGAPI
	select CRYPTO_ACOMP2
	select LZ4HC_COMPRESS
	select LZ4_DECOMPRESS
	help
	  LZ4 high compression mode algorithm

	  See https://github.com/lz4/lz4 for further information.

config CRYPTO_ZSTD
	tristate "Zstd"
	select CRYPTO_ALGAPI
	select CRYPTO_ACOMP2
	select ZSTD_COMPRESS
	select ZSTD_DECOMPRESS
	help
	  zstd compression algorithm

	  See https://github.com/facebook/zstd for further information.

endmenu

menu "Random number generation"

config CRYPTO_ANSI_CPRNG
	tristate "ANSI PRNG (Pseudo Random Number Generator)"
	select CRYPTO_AES
	select CRYPTO_RNG
	help
	  Pseudo RNG (random number generator) (ANSI X9.31 Appendix A.2.4)

	  This uses the AES cipher algorithm.

	  Note that this option must be enabled if CRYPTO_FIPS is selected

menuconfig CRYPTO_DRBG_MENU
	tristate "NIST SP800-90A DRBG (Deterministic Random Bit Generator)"
	help
	  DRBG (Deterministic Random Bit Generator) (NIST SP800-90A)

	  In the following submenu, one or more of the DRBG types must be selected.

if CRYPTO_DRBG_MENU

config CRYPTO_DRBG_HMAC
	bool
	default y
	select CRYPTO_HMAC
	select CRYPTO_SHA512

config CRYPTO_DRBG_HASH
	bool "Hash_DRBG"
	select CRYPTO_SHA256
	help
	  Hash_DRBG variant as defined in NIST SP800-90A.

	  This uses the SHA-1, SHA-256, SHA-384, or SHA-512 hash algorithms.

config CRYPTO_DRBG_CTR
	bool "CTR_DRBG"
	select CRYPTO_AES
	select CRYPTO_CTR
	help
	  CTR_DRBG variant as defined in NIST SP800-90A.

	  This uses the AES cipher algorithm with the counter block mode.

config CRYPTO_DRBG
	tristate
	default CRYPTO_DRBG_MENU
	select CRYPTO_RNG
	select CRYPTO_JITTERENTROPY

endif	# if CRYPTO_DRBG_MENU

config CRYPTO_JITTERENTROPY
	tristate "CPU Jitter Non-Deterministic RNG (Random Number Generator)"
	select CRYPTO_RNG
	help
	  CPU Jitter RNG (Random Number Generator) from the Jitterentropy library

	  A non-physical non-deterministic ("true") RNG (e.g., an entropy source
	  compliant with NIST SP800-90B) intended to provide a seed to a
	  deterministic RNG (e.g.  per NIST SP800-90C).
	  This RNG does not perform any cryptographic whitening of the generated

	  See https://www.chronox.de/jent.html

config CRYPTO_KDF800108_CTR
	tristate
	select CRYPTO_HMAC
	select CRYPTO_SHA256

endmenu
menu "Userspace interface"

config CRYPTO_USER_API
	tristate

config CRYPTO_USER_API_HASH
	tristate "Hash algorithms"
	depends on NET
	select CRYPTO_HASH
	select CRYPTO_USER_API
	help
	  Enable the userspace interface for hash algorithms.

	  See Documentation/crypto/userspace-if.rst and
	  https://www.chronox.de/libkcapi/html/index.html

config CRYPTO_USER_API_SKCIPHER
	tristate "Symmetric key cipher algorithms"
	depends on NET
	select CRYPTO_SKCIPHER
	select CRYPTO_USER_API
	help
	  Enable the userspace interface for symmetric key cipher algorithms.

	  See Documentation/crypto/userspace-if.rst and
	  https://www.chronox.de/libkcapi/html/index.html

config CRYPTO_USER_API_RNG
	tristate "RNG (random number generator) algorithms"
	depends on NET
	select CRYPTO_RNG
	select CRYPTO_USER_API
	help
	  Enable the userspace interface for RNG (random number generator)
	  algorithms.

	  See Documentation/crypto/userspace-if.rst and
	  https://www.chronox.de/libkcapi/html/index.html

config CRYPTO_USER_API_RNG_CAVP
	bool "Enable CAVP testing of DRBG"
	depends on CRYPTO_USER_API_RNG && CRYPTO_DRBG
	help
	  Enable extra APIs in the userspace interface for NIST CAVP
	  (Cryptographic Algorithm Validation Program) testing:
	  - resetting DRBG entropy
	  - providing Additional Data

	  This should only be enabled for CAVP testing. You should say
	  no unless you know what this is.

config CRYPTO_USER_API_AEAD
	tristate "AEAD cipher algorithms"
	depends on NET
	select CRYPTO_AEAD
	select CRYPTO_SKCIPHER
	select CRYPTO_NULL
	select CRYPTO_USER_API
	help
	  Enable the userspace interface for AEAD cipher algorithms.

	  See Documentation/crypto/userspace-if.rst and
	  https://www.chronox.de/libkcapi/html/index.html

config CRYPTO_USER_API_ENABLE_OBSOLETE
	bool "Obsolete cryptographic algorithms"
	depends on CRYPTO_USER_API
	default y
	help
	  Allow obsolete cryptographic algorithms to be selected that have
	  already been phased out from internal use by the kernel, and are
	  only useful for userspace clients that still rely on them.

config CRYPTO_STATS
	bool "Crypto usage statistics"
	depends on CRYPTO_USER
	help
	  Enable the gathering of crypto stats.

	  This collects data sizes, numbers of requests, and numbers
	  of errors processed by:
	  - AEAD ciphers (encrypt, decrypt)
	  - asymmetric key ciphers (encrypt, decrypt, verify, sign)
	  - symmetric key ciphers (encrypt, decrypt)
	  - compression algorithms (compress, decompress)
	  - hash algorithms (hash)
	  - key-agreement protocol primitives (setsecret, generate
	    public key, compute shared secret)
	  - RNG (generate, seed)

endmenu

config CRYPTO_HASH_INFO
	bool

if !KMSAN # avoid false positives from assembly
if ARM
source "arch/arm/crypto/Kconfig"
endif
if ARM64
source "arch/arm64/crypto/Kconfig"
endif
if MIPS
source "arch/mips/crypto/Kconfig"
endif
if PPC
source "arch/powerpc/crypto/Kconfig"
endif
if S390
source "arch/s390/crypto/Kconfig"
endif
if SPARC
source "arch/sparc/crypto/Kconfig"
endif
if X86
source "arch/x86/crypto/Kconfig"
endif
endif

source "drivers/crypto/Kconfig"
source "crypto/asymmetric_keys/Kconfig"
source "certs/Kconfig"

endif	# if CRYPTO<|MERGE_RESOLUTION|>--- conflicted
+++ resolved
@@ -58,10 +58,7 @@
 	tristate "Enable FIPS 140 cryptographic module"
 	depends on ARM64 && ARM64_MODULE_PLTS
 	depends on m
-<<<<<<< HEAD
-=======
 	select CRYPTO_FIPS140_MERGE_MOD_SECTIONS
->>>>>>> 563b8244
 	help
 	  This option enables building a loadable module fips140.ko, which
 	  contains various crypto algorithms that are also built into vmlinux.
@@ -83,8 +80,6 @@
 	  errors and support for a userspace interface to some of the module's
 	  services.  This option should not be enabled in production builds.
 
-<<<<<<< HEAD
-=======
 config CRYPTO_FIPS140_MERGE_MOD_SECTIONS
 	bool
 	help
@@ -121,7 +116,6 @@
 		vimdiff text.{orig,checked}.xxd
 		vimdiff rodata.{orig,checked}.xxd
 
->>>>>>> 563b8244
 config CRYPTO_ALGAPI
 	tristate
 	select CRYPTO_ALGAPI2

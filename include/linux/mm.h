/* SPDX-License-Identifier: GPL-2.0 */
#ifndef _LINUX_MM_H
#define _LINUX_MM_H

#include <linux/errno.h>
#include <linux/mmdebug.h>
#include <linux/gfp.h>
#include <linux/bug.h>
#include <linux/list.h>
#include <linux/mmzone.h>
#include <linux/rbtree.h>
#include <linux/atomic.h>
#include <linux/debug_locks.h>
#include <linux/mm_types.h>
#include <linux/mmap_lock.h>
#include <linux/range.h>
#include <linux/pfn.h>
#include <linux/percpu-refcount.h>
#include <linux/bit_spinlock.h>
#include <linux/shrinker.h>
#include <linux/resource.h>
#include <linux/page_ext.h>
#include <linux/err.h>
#include <linux/page-flags.h>
#include <linux/page_ref.h>
#include <linux/overflow.h>
#include <linux/sizes.h>
#include <linux/sched.h>
#include <linux/pgtable.h>
#include <linux/kasan.h>
#include <linux/page_pinner.h>
#include <linux/memremap.h>
#include <linux/android_kabi.h>

struct mempolicy;
struct anon_vma;
struct anon_vma_chain;
struct user_struct;
struct pt_regs;

extern int sysctl_page_lock_unfairness;

void init_mm_internals(void);

#ifndef CONFIG_NUMA		/* Don't use mapnrs, do it properly */
extern unsigned long max_mapnr;

static inline void set_max_mapnr(unsigned long limit)
{
	max_mapnr = limit;
}
#else
static inline void set_max_mapnr(unsigned long limit) { }
#endif

extern atomic_long_t _totalram_pages;
static inline unsigned long totalram_pages(void)
{
	return (unsigned long)atomic_long_read(&_totalram_pages);
}

static inline void totalram_pages_inc(void)
{
	atomic_long_inc(&_totalram_pages);
}

static inline void totalram_pages_dec(void)
{
	atomic_long_dec(&_totalram_pages);
}

static inline void totalram_pages_add(long count)
{
	atomic_long_add(count, &_totalram_pages);
}

extern void * high_memory;
extern int page_cluster;

#ifdef CONFIG_SYSCTL
extern int sysctl_legacy_va_layout;
#else
#define sysctl_legacy_va_layout 0
#endif

#ifdef CONFIG_HAVE_ARCH_MMAP_RND_BITS
extern const int mmap_rnd_bits_min;
extern const int mmap_rnd_bits_max;
extern int mmap_rnd_bits __read_mostly;
#endif
#ifdef CONFIG_HAVE_ARCH_MMAP_RND_COMPAT_BITS
extern const int mmap_rnd_compat_bits_min;
extern const int mmap_rnd_compat_bits_max;
extern int mmap_rnd_compat_bits __read_mostly;
#endif

#include <asm/page.h>
#include <asm/processor.h>

/*
 * Architectures that support memory tagging (assigning tags to memory regions,
 * embedding these tags into addresses that point to these memory regions, and
 * checking that the memory and the pointer tags match on memory accesses)
 * redefine this macro to strip tags from pointers.
 * It's defined as noop for architectures that don't support memory tagging.
 */
#ifndef untagged_addr
#define untagged_addr(addr) (addr)
#endif

#ifndef __pa_symbol
#define __pa_symbol(x)  __pa(RELOC_HIDE((unsigned long)(x), 0))
#endif

#ifndef page_to_virt
#define page_to_virt(x)	__va(PFN_PHYS(page_to_pfn(x)))
#endif

#ifndef lm_alias
#define lm_alias(x)	__va(__pa_symbol(x))
#endif

/*
 * To prevent common memory management code establishing
 * a zero page mapping on a read fault.
 * This macro should be defined within <asm/pgtable.h>.
 * s390 does this to prevent multiplexing of hardware bits
 * related to the physical page in case of virtualization.
 */
#ifndef mm_forbids_zeropage
#define mm_forbids_zeropage(X)	(0)
#endif

/*
 * On some architectures it is expensive to call memset() for small sizes.
 * If an architecture decides to implement their own version of
 * mm_zero_struct_page they should wrap the defines below in a #ifndef and
 * define their own version of this macro in <asm/pgtable.h>
 */
#if BITS_PER_LONG == 64
/* This function must be updated when the size of struct page grows above 96
 * or reduces below 56. The idea that compiler optimizes out switch()
 * statement, and only leaves move/store instructions. Also the compiler can
 * combine write statements if they are both assignments and can be reordered,
 * this can result in several of the writes here being dropped.
 */
#define	mm_zero_struct_page(pp) __mm_zero_struct_page(pp)
static inline void __mm_zero_struct_page(struct page *page)
{
	unsigned long *_pp = (void *)page;

	 /* Check that struct page is either 56, 64, 72, 80, 88 or 96 bytes */
	BUILD_BUG_ON(sizeof(struct page) & 7);
	BUILD_BUG_ON(sizeof(struct page) < 56);
	BUILD_BUG_ON(sizeof(struct page) > 96);

	switch (sizeof(struct page)) {
	case 96:
		_pp[11] = 0;
		fallthrough;
	case 88:
		_pp[10] = 0;
		fallthrough;
	case 80:
		_pp[9] = 0;
		fallthrough;
	case 72:
		_pp[8] = 0;
		fallthrough;
	case 64:
		_pp[7] = 0;
		fallthrough;
	case 56:
		_pp[6] = 0;
		_pp[5] = 0;
		_pp[4] = 0;
		_pp[3] = 0;
		_pp[2] = 0;
		_pp[1] = 0;
		_pp[0] = 0;
	}
}
#else
#define mm_zero_struct_page(pp)  ((void)memset((pp), 0, sizeof(struct page)))
#endif

/*
 * Default maximum number of active map areas, this limits the number of vmas
 * per mm struct. Users can overwrite this number by sysctl but there is a
 * problem.
 *
 * When a program's coredump is generated as ELF format, a section is created
 * per a vma. In ELF, the number of sections is represented in unsigned short.
 * This means the number of sections should be smaller than 65535 at coredump.
 * Because the kernel adds some informative sections to a image of program at
 * generating coredump, we need some margin. The number of extra sections is
 * 1-3 now and depends on arch. We use "5" as safe margin, here.
 *
 * ELF extended numbering allows more than 65535 sections, so 16-bit bound is
 * not a hard limit any more. Although some userspace tools can be surprised by
 * that.
 */
#define MAPCOUNT_ELF_CORE_MARGIN	(5)
#define DEFAULT_MAX_MAP_COUNT	(USHRT_MAX - MAPCOUNT_ELF_CORE_MARGIN)

extern int sysctl_max_map_count;

extern unsigned long sysctl_user_reserve_kbytes;
extern unsigned long sysctl_admin_reserve_kbytes;

extern int sysctl_overcommit_memory;
extern int sysctl_overcommit_ratio;
extern unsigned long sysctl_overcommit_kbytes;

int overcommit_ratio_handler(struct ctl_table *, int, void *, size_t *,
		loff_t *);
int overcommit_kbytes_handler(struct ctl_table *, int, void *, size_t *,
		loff_t *);
int overcommit_policy_handler(struct ctl_table *, int, void *, size_t *,
		loff_t *);

#if defined(CONFIG_SPARSEMEM) && !defined(CONFIG_SPARSEMEM_VMEMMAP)
#define nth_page(page,n) pfn_to_page(page_to_pfn((page)) + (n))
#define folio_page_idx(folio, p)	(page_to_pfn(p) - folio_pfn(folio))
#else
#define nth_page(page,n) ((page) + (n))
#define folio_page_idx(folio, p)	((p) - &(folio)->page)
#endif

/* to align the pointer to the (next) page boundary */
#define PAGE_ALIGN(addr) ALIGN(addr, PAGE_SIZE)

/* to align the pointer to the (prev) page boundary */
#define PAGE_ALIGN_DOWN(addr) ALIGN_DOWN(addr, PAGE_SIZE)

/* test whether an address (unsigned long or pointer) is aligned to PAGE_SIZE */
#define PAGE_ALIGNED(addr)	IS_ALIGNED((unsigned long)(addr), PAGE_SIZE)

#define lru_to_page(head) (list_entry((head)->prev, struct page, lru))
static inline struct folio *lru_to_folio(struct list_head *head)
{
	return list_entry((head)->prev, struct folio, lru);
}

void setup_initial_init_mm(void *start_code, void *end_code,
			   void *end_data, void *brk);

/*
 * Linux kernel virtual memory manager primitives.
 * The idea being to have a "virtual" mm in the same way
 * we have a virtual fs - giving a cleaner interface to the
 * mm details, and allowing different kinds of memory mappings
 * (from shared memory to executable loading to arbitrary
 * mmap() functions).
 */

struct vm_area_struct *vm_area_alloc(struct mm_struct *);
struct vm_area_struct *vm_area_dup(struct vm_area_struct *);
void vm_area_free(struct vm_area_struct *);
/* Use only if VMA has no other users */
void __vm_area_free(struct vm_area_struct *vma);

#ifndef CONFIG_MMU
extern struct rb_root nommu_region_tree;
extern struct rw_semaphore nommu_region_sem;

extern unsigned int kobjsize(const void *objp);
#endif

/*
 * vm_flags in vm_area_struct, see mm_types.h.
 * When changing, update also include/trace/events/mmflags.h
 */
#define VM_NONE		0x00000000

#define VM_READ		0x00000001	/* currently active flags */
#define VM_WRITE	0x00000002
#define VM_EXEC		0x00000004
#define VM_SHARED	0x00000008

/* mprotect() hardcodes VM_MAYREAD >> 4 == VM_READ, and so for r/w/x bits. */
#define VM_MAYREAD	0x00000010	/* limits for mprotect() etc */
#define VM_MAYWRITE	0x00000020
#define VM_MAYEXEC	0x00000040
#define VM_MAYSHARE	0x00000080

#define VM_GROWSDOWN	0x00000100	/* general info on the segment */
#define VM_UFFD_MISSING	0x00000200	/* missing pages tracking */
#define VM_PFNMAP	0x00000400	/* Page-ranges managed without "struct page", just pure PFN */
#define VM_UFFD_WP	0x00001000	/* wrprotect pages tracking */

#define VM_LOCKED	0x00002000
#define VM_IO           0x00004000	/* Memory mapped I/O or similar */

					/* Used by sys_madvise() */
#define VM_SEQ_READ	0x00008000	/* App will access data sequentially */
#define VM_RAND_READ	0x00010000	/* App will not benefit from clustered reads */

#define VM_DONTCOPY	0x00020000      /* Do not copy this vma on fork */
#define VM_DONTEXPAND	0x00040000	/* Cannot expand with mremap() */
#define VM_LOCKONFAULT	0x00080000	/* Lock the pages covered when they are faulted in */
#define VM_ACCOUNT	0x00100000	/* Is a VM accounted object */
#define VM_NORESERVE	0x00200000	/* should the VM suppress accounting */
#define VM_HUGETLB	0x00400000	/* Huge TLB Page VM */
#define VM_SYNC		0x00800000	/* Synchronous page faults */
#define VM_ARCH_1	0x01000000	/* Architecture-specific flag */
#define VM_WIPEONFORK	0x02000000	/* Wipe VMA contents in child. */
#define VM_DONTDUMP	0x04000000	/* Do not include in the core dump */

#ifdef CONFIG_MEM_SOFT_DIRTY
# define VM_SOFTDIRTY	0x08000000	/* Not soft dirty clean area */
#else
# define VM_SOFTDIRTY	0
#endif

#define VM_MIXEDMAP	0x10000000	/* Can contain "struct page" and pure PFN pages */
#define VM_HUGEPAGE	0x20000000	/* MADV_HUGEPAGE marked this vma */
#define VM_NOHUGEPAGE	0x40000000	/* MADV_NOHUGEPAGE marked this vma */
#define VM_MERGEABLE	0x80000000	/* KSM may merge identical pages */

#ifdef CONFIG_ARCH_USES_HIGH_VMA_FLAGS
#define VM_HIGH_ARCH_BIT_0	32	/* bit only usable on 64-bit architectures */
#define VM_HIGH_ARCH_BIT_1	33	/* bit only usable on 64-bit architectures */
#define VM_HIGH_ARCH_BIT_2	34	/* bit only usable on 64-bit architectures */
#define VM_HIGH_ARCH_BIT_3	35	/* bit only usable on 64-bit architectures */
#define VM_HIGH_ARCH_BIT_4	36	/* bit only usable on 64-bit architectures */
#define VM_HIGH_ARCH_0	BIT(VM_HIGH_ARCH_BIT_0)
#define VM_HIGH_ARCH_1	BIT(VM_HIGH_ARCH_BIT_1)
#define VM_HIGH_ARCH_2	BIT(VM_HIGH_ARCH_BIT_2)
#define VM_HIGH_ARCH_3	BIT(VM_HIGH_ARCH_BIT_3)
#define VM_HIGH_ARCH_4	BIT(VM_HIGH_ARCH_BIT_4)
#endif /* CONFIG_ARCH_USES_HIGH_VMA_FLAGS */

#ifdef CONFIG_ARCH_HAS_PKEYS
# define VM_PKEY_SHIFT	VM_HIGH_ARCH_BIT_0
# define VM_PKEY_BIT0	VM_HIGH_ARCH_0	/* A protection key is a 4-bit value */
# define VM_PKEY_BIT1	VM_HIGH_ARCH_1	/* on x86 and 5-bit value on ppc64   */
# define VM_PKEY_BIT2	VM_HIGH_ARCH_2
# define VM_PKEY_BIT3	VM_HIGH_ARCH_3
#ifdef CONFIG_PPC
# define VM_PKEY_BIT4  VM_HIGH_ARCH_4
#else
# define VM_PKEY_BIT4  0
#endif
#endif /* CONFIG_ARCH_HAS_PKEYS */

#if defined(CONFIG_X86)
# define VM_PAT		VM_ARCH_1	/* PAT reserves whole VMA at once (x86) */
#elif defined(CONFIG_PPC)
# define VM_SAO		VM_ARCH_1	/* Strong Access Ordering (powerpc) */
#elif defined(CONFIG_PARISC)
# define VM_GROWSUP	VM_ARCH_1
#elif defined(CONFIG_IA64)
# define VM_GROWSUP	VM_ARCH_1
#elif defined(CONFIG_SPARC64)
# define VM_SPARC_ADI	VM_ARCH_1	/* Uses ADI tag for access control */
# define VM_ARCH_CLEAR	VM_SPARC_ADI
#elif defined(CONFIG_ARM64)
# define VM_ARM64_BTI	VM_ARCH_1	/* BTI guarded page, a.k.a. GP bit */
# define VM_ARCH_CLEAR	VM_ARM64_BTI
#elif !defined(CONFIG_MMU)
# define VM_MAPPED_COPY	VM_ARCH_1	/* T if mapped copy of data (nommu mmap) */
#endif

#if defined(CONFIG_ARM64_MTE)
# define VM_MTE		VM_HIGH_ARCH_0	/* Use Tagged memory for access control */
# define VM_MTE_ALLOWED	VM_HIGH_ARCH_1	/* Tagged memory permitted */
#else
# define VM_MTE		VM_NONE
# define VM_MTE_ALLOWED	VM_NONE
#endif

#ifndef VM_GROWSUP
# define VM_GROWSUP	VM_NONE
#endif

#ifdef CONFIG_HAVE_ARCH_USERFAULTFD_MINOR
# define VM_UFFD_MINOR_BIT	37
# define VM_UFFD_MINOR		BIT(VM_UFFD_MINOR_BIT)	/* UFFD minor faults */
#else /* !CONFIG_HAVE_ARCH_USERFAULTFD_MINOR */
# define VM_UFFD_MINOR		VM_NONE
#endif /* CONFIG_HAVE_ARCH_USERFAULTFD_MINOR */

/* Bits set in the VMA until the stack is in its final location */
#define VM_STACK_INCOMPLETE_SETUP (VM_RAND_READ | VM_SEQ_READ | VM_STACK_EARLY)

#define TASK_EXEC ((current->personality & READ_IMPLIES_EXEC) ? VM_EXEC : 0)

/* Common data flag combinations */
#define VM_DATA_FLAGS_TSK_EXEC	(VM_READ | VM_WRITE | TASK_EXEC | \
				 VM_MAYREAD | VM_MAYWRITE | VM_MAYEXEC)
#define VM_DATA_FLAGS_NON_EXEC	(VM_READ | VM_WRITE | VM_MAYREAD | \
				 VM_MAYWRITE | VM_MAYEXEC)
#define VM_DATA_FLAGS_EXEC	(VM_READ | VM_WRITE | VM_EXEC | \
				 VM_MAYREAD | VM_MAYWRITE | VM_MAYEXEC)

#ifndef VM_DATA_DEFAULT_FLAGS		/* arch can override this */
#define VM_DATA_DEFAULT_FLAGS  VM_DATA_FLAGS_EXEC
#endif

#ifndef VM_STACK_DEFAULT_FLAGS		/* arch can override this */
#define VM_STACK_DEFAULT_FLAGS VM_DATA_DEFAULT_FLAGS
#endif

#ifdef CONFIG_STACK_GROWSUP
#define VM_STACK	VM_GROWSUP
#define VM_STACK_EARLY	VM_GROWSDOWN
#else
#define VM_STACK	VM_GROWSDOWN
#define VM_STACK_EARLY	0
#endif

#define VM_STACK_FLAGS	(VM_STACK | VM_STACK_DEFAULT_FLAGS | VM_ACCOUNT)

/* VMA basic access permission flags */
#define VM_ACCESS_FLAGS (VM_READ | VM_WRITE | VM_EXEC)


/*
 * Special vmas that are non-mergable, non-mlock()able.
 */
#define VM_SPECIAL (VM_IO | VM_DONTEXPAND | VM_PFNMAP | VM_MIXEDMAP)

/* This mask prevents VMA from being scanned with khugepaged */
#define VM_NO_KHUGEPAGED (VM_SPECIAL | VM_HUGETLB)

/* This mask defines which mm->def_flags a process can inherit its parent */
#define VM_INIT_DEF_MASK	VM_NOHUGEPAGE

/* This mask represents all the VMA flag bits used by mlock */
#define VM_LOCKED_MASK	(VM_LOCKED | VM_LOCKONFAULT)

/* Arch-specific flags to clear when updating VM flags on protection change */
#ifndef VM_ARCH_CLEAR
# define VM_ARCH_CLEAR	VM_NONE
#endif
#define VM_FLAGS_CLEAR	(ARCH_VM_PKEY_FLAGS | VM_ARCH_CLEAR)

/*
 * mapping from the currently active vm_flags protection bits (the
 * low four bits) to a page protection mask..
 */

/*
 * The default fault flags that should be used by most of the
 * arch-specific page fault handlers.
 */
#define FAULT_FLAG_DEFAULT  (FAULT_FLAG_ALLOW_RETRY | \
			     FAULT_FLAG_KILLABLE | \
			     FAULT_FLAG_INTERRUPTIBLE)

/**
 * fault_flag_allow_retry_first - check ALLOW_RETRY the first time
 * @flags: Fault flags.
 *
 * This is mostly used for places where we want to try to avoid taking
 * the mmap_lock for too long a time when waiting for another condition
 * to change, in which case we can try to be polite to release the
 * mmap_lock in the first round to avoid potential starvation of other
 * processes that would also want the mmap_lock.
 *
 * Return: true if the page fault allows retry and this is the first
 * attempt of the fault handling; false otherwise.
 */
static inline bool fault_flag_allow_retry_first(enum fault_flag flags)
{
	return (flags & FAULT_FLAG_ALLOW_RETRY) &&
	    (!(flags & FAULT_FLAG_TRIED));
}

#define FAULT_FLAG_TRACE \
	{ FAULT_FLAG_WRITE,		"WRITE" }, \
	{ FAULT_FLAG_MKWRITE,		"MKWRITE" }, \
	{ FAULT_FLAG_ALLOW_RETRY,	"ALLOW_RETRY" }, \
	{ FAULT_FLAG_RETRY_NOWAIT,	"RETRY_NOWAIT" }, \
	{ FAULT_FLAG_KILLABLE,		"KILLABLE" }, \
	{ FAULT_FLAG_TRIED,		"TRIED" }, \
	{ FAULT_FLAG_USER,		"USER" }, \
	{ FAULT_FLAG_REMOTE,		"REMOTE" }, \
	{ FAULT_FLAG_INSTRUCTION,	"INSTRUCTION" }, \
	{ FAULT_FLAG_INTERRUPTIBLE,	"INTERRUPTIBLE" }, \
	{ FAULT_FLAG_VMA_LOCK,		"VMA_LOCK" }

/*
 * vm_fault is filled by the pagefault handler and passed to the vma's
 * ->fault function. The vma's ->fault is responsible for returning a bitmask
 * of VM_FAULT_xxx flags that give details about how the fault was handled.
 *
 * MM layer fills up gfp_mask for page allocations but fault handler might
 * alter it if its implementation requires a different allocation context.
 *
 * pgoff should be used in favour of virtual_address, if possible.
 */
struct vm_fault {
	const struct {
		struct vm_area_struct *vma;	/* Target VMA */
		gfp_t gfp_mask;			/* gfp mask to be used for allocations */
		pgoff_t pgoff;			/* Logical page offset based on vma */
		unsigned long address;		/* Faulting virtual address - masked */
		unsigned long real_address;	/* Faulting virtual address - unmasked */
	};
	enum fault_flag flags;		/* FAULT_FLAG_xxx flags
					 * XXX: should really be 'const' */
	pmd_t *pmd;			/* Pointer to pmd entry matching
					 * the 'address' */
	pud_t *pud;			/* Pointer to pud entry matching
					 * the 'address'
					 */
	union {
		pte_t orig_pte;		/* Value of PTE at the time of fault */
		pmd_t orig_pmd;		/* Value of PMD at the time of fault,
					 * used by PMD fault only.
					 */
	};

	struct page *cow_page;		/* Page handler may use for COW fault */
	struct page *page;		/* ->fault handlers should return a
					 * page here, unless VM_FAULT_NOPAGE
					 * is set (which is also implied by
					 * VM_FAULT_ERROR).
					 */
	/* These three entries are valid only while holding ptl lock */
	pte_t *pte;			/* Pointer to pte entry matching
					 * the 'address'. NULL if the page
					 * table hasn't been allocated.
					 */
	spinlock_t *ptl;		/* Page table lock.
					 * Protects pte page table if 'pte'
					 * is not NULL, otherwise pmd.
					 */
	pgtable_t prealloc_pte;		/* Pre-allocated pte page table.
					 * vm_ops->map_pages() sets up a page
					 * table from atomic context.
					 * do_fault_around() pre-allocates
					 * page table to avoid allocation from
					 * atomic context.
					 */
};

/* page entry size for vm->huge_fault() */
enum page_entry_size {
	PE_SIZE_PTE = 0,
	PE_SIZE_PMD,
	PE_SIZE_PUD,
};

/*
 * These are the virtual MM functions - opening of an area, closing and
 * unmapping it (needed to keep files on disk up-to-date etc), pointer
 * to the functions called when a no-page or a wp-page exception occurs.
 */
struct vm_operations_struct {
	void (*open)(struct vm_area_struct * area);
	/**
	 * @close: Called when the VMA is being removed from the MM.
	 * Context: User context.  May sleep.  Caller holds mmap_lock.
	 */
	void (*close)(struct vm_area_struct * area);
	/* Called any time before splitting to check if it's allowed */
	int (*may_split)(struct vm_area_struct *area, unsigned long addr);
	int (*mremap)(struct vm_area_struct *area);
	/*
	 * Called by mprotect() to make driver-specific permission
	 * checks before mprotect() is finalised.   The VMA must not
	 * be modified.  Returns 0 if eprotect() can proceed.
	 */
	int (*mprotect)(struct vm_area_struct *vma, unsigned long start,
			unsigned long end, unsigned long newflags);
	vm_fault_t (*fault)(struct vm_fault *vmf);
	vm_fault_t (*huge_fault)(struct vm_fault *vmf,
			enum page_entry_size pe_size);
	vm_fault_t (*map_pages)(struct vm_fault *vmf,
			pgoff_t start_pgoff, pgoff_t end_pgoff);
	unsigned long (*pagesize)(struct vm_area_struct * area);

	/* notification that a previously read-only page is about to become
	 * writable, if an error is returned it will cause a SIGBUS */
	vm_fault_t (*page_mkwrite)(struct vm_fault *vmf);

	/* same as page_mkwrite when using VM_PFNMAP|VM_MIXEDMAP */
	vm_fault_t (*pfn_mkwrite)(struct vm_fault *vmf);

	/* called by access_process_vm when get_user_pages() fails, typically
	 * for use by special VMAs. See also generic_access_phys() for a generic
	 * implementation useful for any iomem mapping.
	 */
	int (*access)(struct vm_area_struct *vma, unsigned long addr,
		      void *buf, int len, int write);

	/* Called by the /proc/PID/maps code to ask the vma whether it
	 * has a special name.  Returning non-NULL will also cause this
	 * vma to be dumped unconditionally. */
	const char *(*name)(struct vm_area_struct *vma);

#ifdef CONFIG_NUMA
	/*
	 * set_policy() op must add a reference to any non-NULL @new mempolicy
	 * to hold the policy upon return.  Caller should pass NULL @new to
	 * remove a policy and fall back to surrounding context--i.e. do not
	 * install a MPOL_DEFAULT policy, nor the task or system default
	 * mempolicy.
	 */
	int (*set_policy)(struct vm_area_struct *vma, struct mempolicy *new);

	/*
	 * get_policy() op must add reference [mpol_get()] to any policy at
	 * (vma,addr) marked as MPOL_SHARED.  The shared policy infrastructure
	 * in mm/mempolicy.c will do this automatically.
	 * get_policy() must NOT add a ref if the policy at (vma,addr) is not
	 * marked as MPOL_SHARED. vma policies are protected by the mmap_lock.
	 * If no [shared/vma] mempolicy exists at the addr, get_policy() op
	 * must return NULL--i.e., do not "fallback" to task or system default
	 * policy.
	 */
	struct mempolicy *(*get_policy)(struct vm_area_struct *vma,
					unsigned long addr);
#endif
	/*
	 * Called by vm_normal_page() for special PTEs to find the
	 * page for @addr.  This is useful if the default behavior
	 * (using pte_page()) would not find the correct page.
	 */
	struct page *(*find_special_page)(struct vm_area_struct *vma,
					  unsigned long addr);

	ANDROID_KABI_RESERVE(1);
	ANDROID_KABI_RESERVE(2);
	ANDROID_KABI_RESERVE(3);
	ANDROID_KABI_RESERVE(4);
};

#ifdef CONFIG_PER_VMA_LOCK
/*
 * Try to read-lock a vma. The function is allowed to occasionally yield false
 * locked result to avoid performance overhead, in which case we fall back to
 * using mmap_lock. The function should never yield false unlocked result.
 */
static inline bool vma_start_read(struct vm_area_struct *vma)
{
	/*
	 * Check before locking. A race might cause false locked result.
	 * We can use READ_ONCE() for the mm_lock_seq here, and don't need
	 * ACQUIRE semantics, because this is just a lockless check whose result
	 * we don't rely on for anything - the mm_lock_seq read against which we
	 * need ordering is below.
	 */
	if (READ_ONCE(vma->vm_lock_seq) == READ_ONCE(vma->vm_mm->mm_lock_seq))
		return false;

	if (unlikely(down_read_trylock(&vma->vm_lock->lock) == 0))
		return false;

	/*
	 * Overflow might produce false locked result.
	 * False unlocked result is impossible because we modify and check
	 * vma->vm_lock_seq under vma->vm_lock protection and mm->mm_lock_seq
	 * modification invalidates all existing locks.
	 *
	 * We must use ACQUIRE semantics for the mm_lock_seq so that if we are
	 * racing with vma_end_write_all(), we only start reading from the VMA
	 * after it has been unlocked.
	 * This pairs with RELEASE semantics in vma_end_write_all().
	 */
	if (unlikely(vma->vm_lock_seq == smp_load_acquire(&vma->vm_mm->mm_lock_seq))) {
		up_read(&vma->vm_lock->lock);
		return false;
	}
	return true;
}

static inline void vma_end_read(struct vm_area_struct *vma)
{
	rcu_read_lock(); /* keeps vma alive till the end of up_read */
	up_read(&vma->vm_lock->lock);
	rcu_read_unlock();
}

/* WARNING! Can only be used if mmap_lock is expected to be write-locked */
static bool __is_vma_write_locked(struct vm_area_struct *vma, int *mm_lock_seq)
{
	mmap_assert_write_locked(vma->vm_mm);

	/*
	 * current task is holding mmap_write_lock, both vma->vm_lock_seq and
	 * mm->mm_lock_seq can't be concurrently modified.
	 */
	*mm_lock_seq = vma->vm_mm->mm_lock_seq;
	return (vma->vm_lock_seq == *mm_lock_seq);
}

/*
 * Begin writing to a VMA.
 * Exclude concurrent readers under the per-VMA lock until the currently
 * write-locked mmap_lock is dropped or downgraded.
 */
static inline void vma_start_write(struct vm_area_struct *vma)
{
	int mm_lock_seq;

	if (__is_vma_write_locked(vma, &mm_lock_seq))
		return;

	down_write(&vma->vm_lock->lock);
	/*
	 * We should use WRITE_ONCE() here because we can have concurrent reads
	 * from the early lockless pessimistic check in vma_start_read().
	 * We don't really care about the correctness of that early check, but
	 * we should use WRITE_ONCE() for cleanliness and to keep KCSAN happy.
	 */
	WRITE_ONCE(vma->vm_lock_seq, mm_lock_seq);
	up_write(&vma->vm_lock->lock);
}

static inline bool vma_try_start_write(struct vm_area_struct *vma)
{
	int mm_lock_seq;

	if (__is_vma_write_locked(vma, &mm_lock_seq))
		return true;

	if (!down_write_trylock(&vma->vm_lock->lock))
		return false;

	WRITE_ONCE(vma->vm_lock_seq, mm_lock_seq);
	up_write(&vma->vm_lock->lock);
	return true;
}

static inline void vma_assert_write_locked(struct vm_area_struct *vma)
{
	int mm_lock_seq;

	VM_BUG_ON_VMA(!__is_vma_write_locked(vma, &mm_lock_seq), vma);
}

static inline void vma_assert_locked(struct vm_area_struct *vma)
{
	if (!rwsem_is_locked(&vma->vm_lock->lock))
		vma_assert_write_locked(vma);
}

static inline void vma_mark_detached(struct vm_area_struct *vma, bool detached)
{
	/* When detaching vma should be write-locked */
	if (detached)
		vma_assert_write_locked(vma);
	vma->detached = detached;
}

static inline void release_fault_lock(struct vm_fault *vmf)
{
	if (vmf->flags & FAULT_FLAG_VMA_LOCK)
		vma_end_read(vmf->vma);
	else
		mmap_read_unlock(vmf->vma->vm_mm);
}

static inline void assert_fault_locked(struct vm_fault *vmf)
{
	if (vmf->flags & FAULT_FLAG_VMA_LOCK)
		vma_assert_locked(vmf->vma);
	else
		mmap_assert_locked(vmf->vma->vm_mm);
}

struct vm_area_struct *lock_vma_under_rcu(struct mm_struct *mm,
					  unsigned long address);

#else /* CONFIG_PER_VMA_LOCK */

static inline void vma_init_lock(struct vm_area_struct *vma) {}
static inline bool vma_start_read(struct vm_area_struct *vma)
		{ return false; }
static inline void vma_end_read(struct vm_area_struct *vma) {}
static inline void vma_start_write(struct vm_area_struct *vma) {}
static inline bool vma_try_start_write(struct vm_area_struct *vma)
		{ return true; }
static inline void vma_assert_write_locked(struct vm_area_struct *vma)
		{ mmap_assert_write_locked(vma->vm_mm); }
static inline void vma_mark_detached(struct vm_area_struct *vma,
				     bool detached) {}

<<<<<<< HEAD
=======
static inline void vma_assert_locked(struct vm_area_struct *vma)
{
	mmap_assert_locked(vma->vm_mm);
}

>>>>>>> 6f4a686a
static inline void release_fault_lock(struct vm_fault *vmf)
{
	mmap_read_unlock(vmf->vma->vm_mm);
}

static inline void assert_fault_locked(struct vm_fault *vmf)
{
	mmap_assert_locked(vmf->vma->vm_mm);
}

static inline struct vm_area_struct *lock_vma_under_rcu(struct mm_struct *mm,
		unsigned long address)
{
	return NULL;
}

#endif /* CONFIG_PER_VMA_LOCK */

/*
 * WARNING: vma_init does not initialize vma->vm_lock.
 * Use vm_area_alloc()/vm_area_free() if vma needs locking.
 */
static inline void vma_init(struct vm_area_struct *vma, struct mm_struct *mm)
{
	static const struct vm_operations_struct dummy_vm_ops = {};

	memset(vma, 0, sizeof(*vma));
	vma->vm_mm = mm;
	vma->vm_ops = &dummy_vm_ops;
	INIT_LIST_HEAD(&vma->anon_vma_chain);
	vma_mark_detached(vma, false);
}

/* Use when VMA is not part of the VMA tree and needs no locking */
static inline void vm_flags_init(struct vm_area_struct *vma,
				 vm_flags_t flags)
{
	ACCESS_PRIVATE(vma, __vm_flags) = flags;
}

/*
 * Use when VMA is part of the VMA tree and modifications need coordination
 * Note: vm_flags_reset and vm_flags_reset_once do not lock the vma and
 * it should be locked explicitly beforehand.
 */
static inline void vm_flags_reset(struct vm_area_struct *vma,
				  vm_flags_t flags)
{
	vma_assert_write_locked(vma);
	vm_flags_init(vma, flags);
}

static inline void vm_flags_reset_once(struct vm_area_struct *vma,
				       vm_flags_t flags)
{
	vma_assert_write_locked(vma);
	WRITE_ONCE(ACCESS_PRIVATE(vma, __vm_flags), flags);
}

static inline void vm_flags_set(struct vm_area_struct *vma,
				vm_flags_t flags)
{
	vma_start_write(vma);
	ACCESS_PRIVATE(vma, __vm_flags) |= flags;
}

static inline void vm_flags_clear(struct vm_area_struct *vma,
				  vm_flags_t flags)
{
	vma_start_write(vma);
	ACCESS_PRIVATE(vma, __vm_flags) &= ~flags;
}

/*
 * Use only if VMA is not part of the VMA tree or has no other users and
 * therefore needs no locking.
 */
static inline void __vm_flags_mod(struct vm_area_struct *vma,
				  vm_flags_t set, vm_flags_t clear)
{
	vm_flags_init(vma, (vma->vm_flags | set) & ~clear);
}

/*
 * Use only when the order of set/clear operations is unimportant, otherwise
 * use vm_flags_{set|clear} explicitly.
 */
static inline void vm_flags_mod(struct vm_area_struct *vma,
				vm_flags_t set, vm_flags_t clear)
{
	vma_start_write(vma);
	__vm_flags_mod(vma, set, clear);
}

static inline void vma_set_anonymous(struct vm_area_struct *vma)
{
	vma->vm_ops = NULL;
}

static inline bool vma_is_anonymous(struct vm_area_struct *vma)
{
	return !vma->vm_ops;
}

static inline bool vma_is_temporary_stack(struct vm_area_struct *vma)
{
	int maybe_stack = vma->vm_flags & (VM_GROWSDOWN | VM_GROWSUP);

	if (!maybe_stack)
		return false;

	if ((vma->vm_flags & VM_STACK_INCOMPLETE_SETUP) ==
						VM_STACK_INCOMPLETE_SETUP)
		return true;

	return false;
}

static inline bool vma_is_foreign(struct vm_area_struct *vma)
{
	if (!current->mm)
		return true;

	if (current->mm != vma->vm_mm)
		return true;

	return false;
}

static inline bool vma_is_accessible(struct vm_area_struct *vma)
{
	return vma->vm_flags & VM_ACCESS_FLAGS;
}

static inline
struct vm_area_struct *vma_find(struct vma_iterator *vmi, unsigned long max)
{
	return mas_find(&vmi->mas, max);
}

static inline struct vm_area_struct *vma_next(struct vma_iterator *vmi)
{
	/*
	 * Uses vma_find() to get the first VMA when the iterator starts.
	 * Calling mas_next() could skip the first entry.
	 */
	return vma_find(vmi, ULONG_MAX);
}

static inline struct vm_area_struct *vma_prev(struct vma_iterator *vmi)
{
	return mas_prev(&vmi->mas, 0);
}

static inline unsigned long vma_iter_addr(struct vma_iterator *vmi)
{
	return vmi->mas.index;
}

#define for_each_vma(__vmi, __vma)					\
	while (((__vma) = vma_next(&(__vmi))) != NULL)

/* The MM code likes to work with exclusive end addresses */
#define for_each_vma_range(__vmi, __vma, __end)				\
	while (((__vma) = vma_find(&(__vmi), (__end) - 1)) != NULL)

#ifdef CONFIG_SHMEM
/*
 * The vma_is_shmem is not inline because it is used only by slow
 * paths in userfault.
 */
bool vma_is_shmem(struct vm_area_struct *vma);
#else
static inline bool vma_is_shmem(struct vm_area_struct *vma) { return false; }
#endif

int vma_is_stack_for_current(struct vm_area_struct *vma);

/* flush_tlb_range() takes a vma, not a mm, and can care about flags */
#define TLB_FLUSH_VMA(mm,flags) { .vm_mm = (mm), .vm_flags = (flags) }

struct mmu_gather;
struct inode;

static inline unsigned int compound_order(struct page *page)
{
	if (!PageHead(page))
		return 0;
	return page[1].compound_order;
}

/**
 * folio_order - The allocation order of a folio.
 * @folio: The folio.
 *
 * A folio is composed of 2^order pages.  See get_order() for the definition
 * of order.
 *
 * Return: The order of the folio.
 */
static inline unsigned int folio_order(struct folio *folio)
{
	if (!folio_test_large(folio))
		return 0;
	return folio->_folio_order;
}

#include <linux/huge_mm.h>

/*
 * Methods to modify the page usage count.
 *
 * What counts for a page usage:
 * - cache mapping   (page->mapping)
 * - private data    (page->private)
 * - page mapped in a task's page tables, each mapping
 *   is counted separately
 *
 * Also, many kernel routines increase the page count before a critical
 * routine so they can be sure the page doesn't go away from under them.
 */

/*
 * Drop a ref, return true if the refcount fell to zero (the page has no users)
 */
static inline int put_page_testzero(struct page *page)
{
	int ret;

	VM_BUG_ON_PAGE(page_ref_count(page) == 0, page);
	ret = page_ref_dec_and_test(page);
	page_pinner_put_page(page);

	return ret;
}

static inline int folio_put_testzero(struct folio *folio)
{
	return put_page_testzero(&folio->page);
}

/*
 * Try to grab a ref unless the page has a refcount of zero, return false if
 * that is the case.
 * This can be called when MMU is off so it must not access
 * any of the virtual mappings.
 */
static inline bool get_page_unless_zero(struct page *page)
{
	return page_ref_add_unless(page, 1, 0);
}

extern int page_is_ram(unsigned long pfn);

enum {
	REGION_INTERSECTS,
	REGION_DISJOINT,
	REGION_MIXED,
};

int region_intersects(resource_size_t offset, size_t size, unsigned long flags,
		      unsigned long desc);

/* Support for virtually mapped pages */
struct page *vmalloc_to_page(const void *addr);
unsigned long vmalloc_to_pfn(const void *addr);

/*
 * Determine if an address is within the vmalloc range
 *
 * On nommu, vmalloc/vfree wrap through kmalloc/kfree directly, so there
 * is no special casing required.
 */

#ifndef is_ioremap_addr
#define is_ioremap_addr(x) is_vmalloc_addr(x)
#endif

#ifdef CONFIG_MMU
extern bool is_vmalloc_addr(const void *x);
extern int is_vmalloc_or_module_addr(const void *x);
#else
static inline bool is_vmalloc_addr(const void *x)
{
	return false;
}
static inline int is_vmalloc_or_module_addr(const void *x)
{
	return 0;
}
#endif

/*
 * How many times the entire folio is mapped as a single unit (eg by a
 * PMD or PUD entry).  This is probably not what you want, except for
 * debugging purposes; look at folio_mapcount() or page_mapcount()
 * instead.
 */
static inline int folio_entire_mapcount(struct folio *folio)
{
	VM_BUG_ON_FOLIO(!folio_test_large(folio), folio);
	return atomic_read(folio_mapcount_ptr(folio)) + 1;
}

/*
 * Mapcount of compound page as a whole, does not include mapped sub-pages.
 *
 * Must be called only for compound pages.
 */
static inline int compound_mapcount(struct page *page)
{
	return folio_entire_mapcount(page_folio(page));
}

/*
 * The atomic page->_mapcount, starts from -1: so that transitions
 * both from it and to it can be tracked, using atomic_inc_and_test
 * and atomic_add_negative(-1).
 */
static inline void page_mapcount_reset(struct page *page)
{
	atomic_set(&(page)->_mapcount, -1);
}

int __page_mapcount(struct page *page);

/*
 * Mapcount of 0-order page; when compound sub-page, includes
 * compound_mapcount().
 *
 * Result is undefined for pages which cannot be mapped into userspace.
 * For example SLAB or special types of pages. See function page_has_type().
 * They use this place in struct page differently.
 */
static inline int page_mapcount(struct page *page)
{
	if (unlikely(PageCompound(page)))
		return __page_mapcount(page);
	return atomic_read(&page->_mapcount) + 1;
}

int folio_mapcount(struct folio *folio);

#ifdef CONFIG_TRANSPARENT_HUGEPAGE
static inline int total_mapcount(struct page *page)
{
	return folio_mapcount(page_folio(page));
}

#else
static inline int total_mapcount(struct page *page)
{
	return page_mapcount(page);
}
#endif

static inline struct page *virt_to_head_page(const void *x)
{
	struct page *page = virt_to_page(x);

	return compound_head(page);
}

static inline struct folio *virt_to_folio(const void *x)
{
	struct page *page = virt_to_page(x);

	return page_folio(page);
}

void __folio_put(struct folio *folio);

void put_pages_list(struct list_head *pages);

void split_page(struct page *page, unsigned int order);
void folio_copy(struct folio *dst, struct folio *src);

unsigned long nr_free_buffer_pages(void);

/*
 * Compound pages have a destructor function.  Provide a
 * prototype for that function and accessor functions.
 * These are _only_ valid on the head of a compound page.
 */
typedef void compound_page_dtor(struct page *);

/* Keep the enum in sync with compound_page_dtors array in mm/page_alloc.c */
enum compound_dtor_id {
	NULL_COMPOUND_DTOR,
	COMPOUND_PAGE_DTOR,
#ifdef CONFIG_HUGETLB_PAGE
	HUGETLB_PAGE_DTOR,
#endif
#ifdef CONFIG_TRANSPARENT_HUGEPAGE
	TRANSHUGE_PAGE_DTOR,
#endif
	NR_COMPOUND_DTORS,
};
extern compound_page_dtor * const compound_page_dtors[NR_COMPOUND_DTORS];

static inline void set_compound_page_dtor(struct page *page,
		enum compound_dtor_id compound_dtor)
{
	VM_BUG_ON_PAGE(compound_dtor >= NR_COMPOUND_DTORS, page);
	page[1].compound_dtor = compound_dtor;
}

void destroy_large_folio(struct folio *folio);

static inline int head_compound_pincount(struct page *head)
{
	return atomic_read(compound_pincount_ptr(head));
}

static inline void set_compound_order(struct page *page, unsigned int order)
{
	page[1].compound_order = order;
#ifdef CONFIG_64BIT
	page[1].compound_nr = 1U << order;
#endif
}

/* Returns the number of pages in this potentially compound page. */
static inline unsigned long compound_nr(struct page *page)
{
	if (!PageHead(page))
		return 1;
#ifdef CONFIG_64BIT
	return page[1].compound_nr;
#else
	return 1UL << compound_order(page);
#endif
}

/* Returns the number of bytes in this potentially compound page. */
static inline unsigned long page_size(struct page *page)
{
	return PAGE_SIZE << compound_order(page);
}

/* Returns the number of bits needed for the number of bytes in a page */
static inline unsigned int page_shift(struct page *page)
{
	return PAGE_SHIFT + compound_order(page);
}

/**
 * thp_order - Order of a transparent huge page.
 * @page: Head page of a transparent huge page.
 */
static inline unsigned int thp_order(struct page *page)
{
	VM_BUG_ON_PGFLAGS(PageTail(page), page);
	return compound_order(page);
}

/**
 * thp_nr_pages - The number of regular pages in this huge page.
 * @page: The head page of a huge page.
 */
static inline int thp_nr_pages(struct page *page)
{
	VM_BUG_ON_PGFLAGS(PageTail(page), page);
	return compound_nr(page);
}

/**
 * thp_size - Size of a transparent huge page.
 * @page: Head page of a transparent huge page.
 *
 * Return: Number of bytes in this page.
 */
static inline unsigned long thp_size(struct page *page)
{
	return PAGE_SIZE << thp_order(page);
}

void free_compound_page(struct page *page);

#ifdef CONFIG_MMU
/*
 * Do pte_mkwrite, but only if the vma says VM_WRITE.  We do this when
 * servicing faults for write access.  In the normal case, do always want
 * pte_mkwrite.  But get_user_pages can cause write faults for mappings
 * that do not have writing enabled, when used by access_process_vm.
 */
static inline pte_t maybe_mkwrite(pte_t pte, struct vm_area_struct *vma)
{
	if (likely(vma->vm_flags & VM_WRITE))
		pte = pte_mkwrite(pte);
	return pte;
}

vm_fault_t do_set_pmd(struct vm_fault *vmf, struct page *page);
void do_set_pte(struct vm_fault *vmf, struct page *page, unsigned long addr);

vm_fault_t finish_fault(struct vm_fault *vmf);
vm_fault_t finish_mkwrite_fault(struct vm_fault *vmf);
#endif

/*
 * Multiple processes may "see" the same page. E.g. for untouched
 * mappings of /dev/null, all processes see the same page full of
 * zeroes, and text pages of executables and shared libraries have
 * only one copy in memory, at most, normally.
 *
 * For the non-reserved pages, page_count(page) denotes a reference count.
 *   page_count() == 0 means the page is free. page->lru is then used for
 *   freelist management in the buddy allocator.
 *   page_count() > 0  means the page has been allocated.
 *
 * Pages are allocated by the slab allocator in order to provide memory
 * to kmalloc and kmem_cache_alloc. In this case, the management of the
 * page, and the fields in 'struct page' are the responsibility of mm/slab.c
 * unless a particular usage is carefully commented. (the responsibility of
 * freeing the kmalloc memory is the caller's, of course).
 *
 * A page may be used by anyone else who does a __get_free_page().
 * In this case, page_count still tracks the references, and should only
 * be used through the normal accessor functions. The top bits of page->flags
 * and page->virtual store page management information, but all other fields
 * are unused and could be used privately, carefully. The management of this
 * page is the responsibility of the one who allocated it, and those who have
 * subsequently been given references to it.
 *
 * The other pages (we may call them "pagecache pages") are completely
 * managed by the Linux memory manager: I/O, buffers, swapping etc.
 * The following discussion applies only to them.
 *
 * A pagecache page contains an opaque `private' member, which belongs to the
 * page's address_space. Usually, this is the address of a circular list of
 * the page's disk buffers. PG_private must be set to tell the VM to call
 * into the filesystem to release these pages.
 *
 * A page may belong to an inode's memory mapping. In this case, page->mapping
 * is the pointer to the inode, and page->index is the file offset of the page,
 * in units of PAGE_SIZE.
 *
 * If pagecache pages are not associated with an inode, they are said to be
 * anonymous pages. These may become associated with the swapcache, and in that
 * case PG_swapcache is set, and page->private is an offset into the swapcache.
 *
 * In either case (swapcache or inode backed), the pagecache itself holds one
 * reference to the page. Setting PG_private should also increment the
 * refcount. The each user mapping also has a reference to the page.
 *
 * The pagecache pages are stored in a per-mapping radix tree, which is
 * rooted at mapping->i_pages, and indexed by offset.
 * Where 2.4 and early 2.6 kernels kept dirty/clean pages in per-address_space
 * lists, we instead now tag pages as dirty/writeback in the radix tree.
 *
 * All pagecache pages may be subject to I/O:
 * - inode pages may need to be read from disk,
 * - inode pages which have been modified and are MAP_SHARED may need
 *   to be written back to the inode on disk,
 * - anonymous pages (including MAP_PRIVATE file mappings) which have been
 *   modified may need to be swapped out to swap space and (later) to be read
 *   back into memory.
 */

#if defined(CONFIG_ZONE_DEVICE) && defined(CONFIG_FS_DAX)
DECLARE_STATIC_KEY_FALSE(devmap_managed_key);

bool __put_devmap_managed_page_refs(struct page *page, int refs);
static inline bool put_devmap_managed_page_refs(struct page *page, int refs)
{
	if (!static_branch_unlikely(&devmap_managed_key))
		return false;
	if (!is_zone_device_page(page))
		return false;
	return __put_devmap_managed_page_refs(page, refs);
}
#else /* CONFIG_ZONE_DEVICE && CONFIG_FS_DAX */
static inline bool put_devmap_managed_page_refs(struct page *page, int refs)
{
	return false;
}
#endif /* CONFIG_ZONE_DEVICE && CONFIG_FS_DAX */

static inline bool put_devmap_managed_page(struct page *page)
{
	return put_devmap_managed_page_refs(page, 1);
}

/* 127: arbitrary random number, small enough to assemble well */
#define folio_ref_zero_or_close_to_overflow(folio) \
	((unsigned int) folio_ref_count(folio) + 127u <= 127u)

/**
 * folio_get - Increment the reference count on a folio.
 * @folio: The folio.
 *
 * Context: May be called in any context, as long as you know that
 * you have a refcount on the folio.  If you do not already have one,
 * folio_try_get() may be the right interface for you to use.
 */
static inline void folio_get(struct folio *folio)
{
	VM_BUG_ON_FOLIO(folio_ref_zero_or_close_to_overflow(folio), folio);
	folio_ref_inc(folio);
}

static inline void get_page(struct page *page)
{
	folio_get(page_folio(page));
}

bool __must_check try_grab_page(struct page *page, unsigned int flags);

static inline __must_check bool try_get_page(struct page *page)
{
	page = compound_head(page);
	if (WARN_ON_ONCE(page_ref_count(page) <= 0))
		return false;
	page_ref_inc(page);
	return true;
}

/**
 * folio_put - Decrement the reference count on a folio.
 * @folio: The folio.
 *
 * If the folio's reference count reaches zero, the memory will be
 * released back to the page allocator and may be used by another
 * allocation immediately.  Do not access the memory or the struct folio
 * after calling folio_put() unless you can be sure that it wasn't the
 * last reference.
 *
 * Context: May be called in process or interrupt context, but not in NMI
 * context.  May be called while holding a spinlock.
 */
static inline void folio_put(struct folio *folio)
{
	if (folio_put_testzero(folio))
		__folio_put(folio);
}

/**
 * folio_put_refs - Reduce the reference count on a folio.
 * @folio: The folio.
 * @refs: The amount to subtract from the folio's reference count.
 *
 * If the folio's reference count reaches zero, the memory will be
 * released back to the page allocator and may be used by another
 * allocation immediately.  Do not access the memory or the struct folio
 * after calling folio_put_refs() unless you can be sure that these weren't
 * the last references.
 *
 * Context: May be called in process or interrupt context, but not in NMI
 * context.  May be called while holding a spinlock.
 */
static inline void folio_put_refs(struct folio *folio, int refs)
{
	if (folio_ref_sub_and_test(folio, refs))
		__folio_put(folio);
}

void release_pages(struct page **pages, int nr);

/**
 * folios_put - Decrement the reference count on an array of folios.
 * @folios: The folios.
 * @nr: How many folios there are.
 *
 * Like folio_put(), but for an array of folios.  This is more efficient
 * than writing the loop yourself as it will optimise the locks which
 * need to be taken if the folios are freed.
 *
 * Context: May be called in process or interrupt context, but not in NMI
 * context.  May be called while holding a spinlock.
 */
static inline void folios_put(struct folio **folios, unsigned int nr)
{
	release_pages((struct page **)folios, nr);
}

static inline void put_page(struct page *page)
{
	struct folio *folio = page_folio(page);

	/*
	 * For some devmap managed pages we need to catch refcount transition
	 * from 2 to 1:
	 */
	if (put_devmap_managed_page(&folio->page))
		return;
	folio_put(folio);
}

/*
 * GUP_PIN_COUNTING_BIAS, and the associated functions that use it, overload
 * the page's refcount so that two separate items are tracked: the original page
 * reference count, and also a new count of how many pin_user_pages() calls were
 * made against the page. ("gup-pinned" is another term for the latter).
 *
 * With this scheme, pin_user_pages() becomes special: such pages are marked as
 * distinct from normal pages. As such, the unpin_user_page() call (and its
 * variants) must be used in order to release gup-pinned pages.
 *
 * Choice of value:
 *
 * By making GUP_PIN_COUNTING_BIAS a power of two, debugging of page reference
 * counts with respect to pin_user_pages() and unpin_user_page() becomes
 * simpler, due to the fact that adding an even power of two to the page
 * refcount has the effect of using only the upper N bits, for the code that
 * counts up using the bias value. This means that the lower bits are left for
 * the exclusive use of the original code that increments and decrements by one
 * (or at least, by much smaller values than the bias value).
 *
 * Of course, once the lower bits overflow into the upper bits (and this is
 * OK, because subtraction recovers the original values), then visual inspection
 * no longer suffices to directly view the separate counts. However, for normal
 * applications that don't have huge page reference counts, this won't be an
 * issue.
 *
 * Locking: the lockless algorithm described in folio_try_get_rcu()
 * provides safe operation for get_user_pages(), page_mkclean() and
 * other calls that race to set up page table entries.
 */
#define GUP_PIN_COUNTING_BIAS (1U << 10)

void unpin_user_page(struct page *page);
void unpin_user_pages_dirty_lock(struct page **pages, unsigned long npages,
				 bool make_dirty);
void unpin_user_page_range_dirty_lock(struct page *page, unsigned long npages,
				      bool make_dirty);
void unpin_user_pages(struct page **pages, unsigned long npages);

static inline bool is_cow_mapping(vm_flags_t flags)
{
	return (flags & (VM_SHARED | VM_MAYWRITE)) == VM_MAYWRITE;
}

#if defined(CONFIG_SPARSEMEM) && !defined(CONFIG_SPARSEMEM_VMEMMAP)
#define SECTION_IN_PAGE_FLAGS
#endif

/*
 * The identification function is mainly used by the buddy allocator for
 * determining if two pages could be buddies. We are not really identifying
 * the zone since we could be using the section number id if we do not have
 * node id available in page flags.
 * We only guarantee that it will return the same value for two combinable
 * pages in a zone.
 */
static inline int page_zone_id(struct page *page)
{
	return (page->flags >> ZONEID_PGSHIFT) & ZONEID_MASK;
}

#ifdef NODE_NOT_IN_PAGE_FLAGS
extern int page_to_nid(const struct page *page);
#else
static inline int page_to_nid(const struct page *page)
{
	struct page *p = (struct page *)page;

	return (PF_POISONED_CHECK(p)->flags >> NODES_PGSHIFT) & NODES_MASK;
}
#endif

static inline int folio_nid(const struct folio *folio)
{
	return page_to_nid(&folio->page);
}

#ifdef CONFIG_NUMA_BALANCING
/* page access time bits needs to hold at least 4 seconds */
#define PAGE_ACCESS_TIME_MIN_BITS	12
#if LAST_CPUPID_SHIFT < PAGE_ACCESS_TIME_MIN_BITS
#define PAGE_ACCESS_TIME_BUCKETS				\
	(PAGE_ACCESS_TIME_MIN_BITS - LAST_CPUPID_SHIFT)
#else
#define PAGE_ACCESS_TIME_BUCKETS	0
#endif

#define PAGE_ACCESS_TIME_MASK				\
	(LAST_CPUPID_MASK << PAGE_ACCESS_TIME_BUCKETS)

static inline int cpu_pid_to_cpupid(int cpu, int pid)
{
	return ((cpu & LAST__CPU_MASK) << LAST__PID_SHIFT) | (pid & LAST__PID_MASK);
}

static inline int cpupid_to_pid(int cpupid)
{
	return cpupid & LAST__PID_MASK;
}

static inline int cpupid_to_cpu(int cpupid)
{
	return (cpupid >> LAST__PID_SHIFT) & LAST__CPU_MASK;
}

static inline int cpupid_to_nid(int cpupid)
{
	return cpu_to_node(cpupid_to_cpu(cpupid));
}

static inline bool cpupid_pid_unset(int cpupid)
{
	return cpupid_to_pid(cpupid) == (-1 & LAST__PID_MASK);
}

static inline bool cpupid_cpu_unset(int cpupid)
{
	return cpupid_to_cpu(cpupid) == (-1 & LAST__CPU_MASK);
}

static inline bool __cpupid_match_pid(pid_t task_pid, int cpupid)
{
	return (task_pid & LAST__PID_MASK) == cpupid_to_pid(cpupid);
}

#define cpupid_match_pid(task, cpupid) __cpupid_match_pid(task->pid, cpupid)
#ifdef LAST_CPUPID_NOT_IN_PAGE_FLAGS
static inline int page_cpupid_xchg_last(struct page *page, int cpupid)
{
	return xchg(&page->_last_cpupid, cpupid & LAST_CPUPID_MASK);
}

static inline int page_cpupid_last(struct page *page)
{
	return page->_last_cpupid;
}
static inline void page_cpupid_reset_last(struct page *page)
{
	page->_last_cpupid = -1 & LAST_CPUPID_MASK;
}
#else
static inline int page_cpupid_last(struct page *page)
{
	return (page->flags >> LAST_CPUPID_PGSHIFT) & LAST_CPUPID_MASK;
}

extern int page_cpupid_xchg_last(struct page *page, int cpupid);

static inline void page_cpupid_reset_last(struct page *page)
{
	page->flags |= LAST_CPUPID_MASK << LAST_CPUPID_PGSHIFT;
}
#endif /* LAST_CPUPID_NOT_IN_PAGE_FLAGS */

static inline int xchg_page_access_time(struct page *page, int time)
{
	int last_time;

	last_time = page_cpupid_xchg_last(page, time >> PAGE_ACCESS_TIME_BUCKETS);
	return last_time << PAGE_ACCESS_TIME_BUCKETS;
}
#else /* !CONFIG_NUMA_BALANCING */
static inline int page_cpupid_xchg_last(struct page *page, int cpupid)
{
	return page_to_nid(page); /* XXX */
}

static inline int xchg_page_access_time(struct page *page, int time)
{
	return 0;
}

static inline int page_cpupid_last(struct page *page)
{
	return page_to_nid(page); /* XXX */
}

static inline int cpupid_to_nid(int cpupid)
{
	return -1;
}

static inline int cpupid_to_pid(int cpupid)
{
	return -1;
}

static inline int cpupid_to_cpu(int cpupid)
{
	return -1;
}

static inline int cpu_pid_to_cpupid(int nid, int pid)
{
	return -1;
}

static inline bool cpupid_pid_unset(int cpupid)
{
	return true;
}

static inline void page_cpupid_reset_last(struct page *page)
{
}

static inline bool cpupid_match_pid(struct task_struct *task, int cpupid)
{
	return false;
}
#endif /* CONFIG_NUMA_BALANCING */

#if defined(CONFIG_KASAN_SW_TAGS) || defined(CONFIG_KASAN_HW_TAGS)

/*
 * KASAN per-page tags are stored xor'ed with 0xff. This allows to avoid
 * setting tags for all pages to native kernel tag value 0xff, as the default
 * value 0x00 maps to 0xff.
 */

static inline u8 page_kasan_tag(const struct page *page)
{
	u8 tag = 0xff;

	if (kasan_enabled()) {
		tag = (page->flags >> KASAN_TAG_PGSHIFT) & KASAN_TAG_MASK;
		tag ^= 0xff;
	}

	return tag;
}

static inline void page_kasan_tag_set(struct page *page, u8 tag)
{
	unsigned long old_flags, flags;

	if (!kasan_enabled())
		return;

	tag ^= 0xff;
	old_flags = READ_ONCE(page->flags);
	do {
		flags = old_flags;
		flags &= ~(KASAN_TAG_MASK << KASAN_TAG_PGSHIFT);
		flags |= (tag & KASAN_TAG_MASK) << KASAN_TAG_PGSHIFT;
	} while (unlikely(!try_cmpxchg(&page->flags, &old_flags, flags)));
}

static inline void page_kasan_tag_reset(struct page *page)
{
	if (kasan_enabled())
		page_kasan_tag_set(page, 0xff);
}

#else /* CONFIG_KASAN_SW_TAGS || CONFIG_KASAN_HW_TAGS */

static inline u8 page_kasan_tag(const struct page *page)
{
	return 0xff;
}

static inline void page_kasan_tag_set(struct page *page, u8 tag) { }
static inline void page_kasan_tag_reset(struct page *page) { }

#endif /* CONFIG_KASAN_SW_TAGS || CONFIG_KASAN_HW_TAGS */

static inline struct zone *page_zone(const struct page *page)
{
	return &NODE_DATA(page_to_nid(page))->node_zones[page_zonenum(page)];
}

static inline pg_data_t *page_pgdat(const struct page *page)
{
	return NODE_DATA(page_to_nid(page));
}

static inline struct zone *folio_zone(const struct folio *folio)
{
	return page_zone(&folio->page);
}

static inline pg_data_t *folio_pgdat(const struct folio *folio)
{
	return page_pgdat(&folio->page);
}

#ifdef SECTION_IN_PAGE_FLAGS
static inline void set_page_section(struct page *page, unsigned long section)
{
	page->flags &= ~(SECTIONS_MASK << SECTIONS_PGSHIFT);
	page->flags |= (section & SECTIONS_MASK) << SECTIONS_PGSHIFT;
}

static inline unsigned long page_to_section(const struct page *page)
{
	return (page->flags >> SECTIONS_PGSHIFT) & SECTIONS_MASK;
}
#endif

/**
 * folio_pfn - Return the Page Frame Number of a folio.
 * @folio: The folio.
 *
 * A folio may contain multiple pages.  The pages have consecutive
 * Page Frame Numbers.
 *
 * Return: The Page Frame Number of the first page in the folio.
 */
static inline unsigned long folio_pfn(struct folio *folio)
{
	return page_to_pfn(&folio->page);
}

static inline struct folio *pfn_folio(unsigned long pfn)
{
	return page_folio(pfn_to_page(pfn));
}

static inline atomic_t *folio_pincount_ptr(struct folio *folio)
{
	return &folio_page(folio, 1)->compound_pincount;
}

/**
 * folio_maybe_dma_pinned - Report if a folio may be pinned for DMA.
 * @folio: The folio.
 *
 * This function checks if a folio has been pinned via a call to
 * a function in the pin_user_pages() family.
 *
 * For small folios, the return value is partially fuzzy: false is not fuzzy,
 * because it means "definitely not pinned for DMA", but true means "probably
 * pinned for DMA, but possibly a false positive due to having at least
 * GUP_PIN_COUNTING_BIAS worth of normal folio references".
 *
 * False positives are OK, because: a) it's unlikely for a folio to
 * get that many refcounts, and b) all the callers of this routine are
 * expected to be able to deal gracefully with a false positive.
 *
 * For large folios, the result will be exactly correct. That's because
 * we have more tracking data available: the compound_pincount is used
 * instead of the GUP_PIN_COUNTING_BIAS scheme.
 *
 * For more information, please see Documentation/core-api/pin_user_pages.rst.
 *
 * Return: True, if it is likely that the page has been "dma-pinned".
 * False, if the page is definitely not dma-pinned.
 */
static inline bool folio_maybe_dma_pinned(struct folio *folio)
{
	if (folio_test_large(folio))
		return atomic_read(folio_pincount_ptr(folio)) > 0;

	/*
	 * folio_ref_count() is signed. If that refcount overflows, then
	 * folio_ref_count() returns a negative value, and callers will avoid
	 * further incrementing the refcount.
	 *
	 * Here, for that overflow case, use the sign bit to count a little
	 * bit higher via unsigned math, and thus still get an accurate result.
	 */
	return ((unsigned int)folio_ref_count(folio)) >=
		GUP_PIN_COUNTING_BIAS;
}

static inline bool page_maybe_dma_pinned(struct page *page)
{
	return folio_maybe_dma_pinned(page_folio(page));
}

/*
 * This should most likely only be called during fork() to see whether we
 * should break the cow immediately for an anon page on the src mm.
 *
 * The caller has to hold the PT lock and the vma->vm_mm->->write_protect_seq.
 */
static inline bool page_needs_cow_for_dma(struct vm_area_struct *vma,
					  struct page *page)
{
	VM_BUG_ON(!(raw_read_seqcount(&vma->vm_mm->write_protect_seq) & 1));

	if (!test_bit(MMF_HAS_PINNED, &vma->vm_mm->flags))
		return false;

	return page_maybe_dma_pinned(page);
}

/* MIGRATE_CMA and ZONE_MOVABLE do not allow pin pages */
#ifdef CONFIG_MIGRATION
static inline bool is_longterm_pinnable_page(struct page *page)
{
#ifdef CONFIG_CMA
	int mt = get_pageblock_migratetype(page);

	if (mt == MIGRATE_CMA || mt == MIGRATE_ISOLATE)
		return false;
#endif
	/* The zero page may always be pinned */
	if (is_zero_pfn(page_to_pfn(page)))
		return true;

	/* Coherent device memory must always allow eviction. */
	if (is_device_coherent_page(page))
		return false;

	/* Otherwise, non-movable zone pages can be pinned. */
	return !is_zone_movable_page(page);
}
#else
static inline bool is_longterm_pinnable_page(struct page *page)
{
	return true;
}
#endif

static inline bool folio_is_longterm_pinnable(struct folio *folio)
{
	return is_longterm_pinnable_page(&folio->page);
}

static inline void set_page_zone(struct page *page, enum zone_type zone)
{
	page->flags &= ~(ZONES_MASK << ZONES_PGSHIFT);
	page->flags |= (zone & ZONES_MASK) << ZONES_PGSHIFT;
}

static inline void set_page_node(struct page *page, unsigned long node)
{
	page->flags &= ~(NODES_MASK << NODES_PGSHIFT);
	page->flags |= (node & NODES_MASK) << NODES_PGSHIFT;
}

static inline void set_page_links(struct page *page, enum zone_type zone,
	unsigned long node, unsigned long pfn)
{
	set_page_zone(page, zone);
	set_page_node(page, node);
#ifdef SECTION_IN_PAGE_FLAGS
	set_page_section(page, pfn_to_section_nr(pfn));
#endif
}

/**
 * folio_nr_pages - The number of pages in the folio.
 * @folio: The folio.
 *
 * Return: A positive power of two.
 */
static inline long folio_nr_pages(struct folio *folio)
{
	if (!folio_test_large(folio))
		return 1;
#ifdef CONFIG_64BIT
	return folio->_folio_nr_pages;
#else
	return 1L << folio->_folio_order;
#endif
}

/**
 * folio_next - Move to the next physical folio.
 * @folio: The folio we're currently operating on.
 *
 * If you have physically contiguous memory which may span more than
 * one folio (eg a &struct bio_vec), use this function to move from one
 * folio to the next.  Do not use it if the memory is only virtually
 * contiguous as the folios are almost certainly not adjacent to each
 * other.  This is the folio equivalent to writing ``page++``.
 *
 * Context: We assume that the folios are refcounted and/or locked at a
 * higher level and do not adjust the reference counts.
 * Return: The next struct folio.
 */
static inline struct folio *folio_next(struct folio *folio)
{
	return (struct folio *)folio_page(folio, folio_nr_pages(folio));
}

/**
 * folio_shift - The size of the memory described by this folio.
 * @folio: The folio.
 *
 * A folio represents a number of bytes which is a power-of-two in size.
 * This function tells you which power-of-two the folio is.  See also
 * folio_size() and folio_order().
 *
 * Context: The caller should have a reference on the folio to prevent
 * it from being split.  It is not necessary for the folio to be locked.
 * Return: The base-2 logarithm of the size of this folio.
 */
static inline unsigned int folio_shift(struct folio *folio)
{
	return PAGE_SHIFT + folio_order(folio);
}

/**
 * folio_size - The number of bytes in a folio.
 * @folio: The folio.
 *
 * Context: The caller should have a reference on the folio to prevent
 * it from being split.  It is not necessary for the folio to be locked.
 * Return: The number of bytes in this folio.
 */
static inline size_t folio_size(struct folio *folio)
{
	return PAGE_SIZE << folio_order(folio);
}

/**
 * folio_estimated_sharers - Estimate the number of sharers of a folio.
 * @folio: The folio.
 *
 * folio_estimated_sharers() aims to serve as a function to efficiently
 * estimate the number of processes sharing a folio. This is done by
 * looking at the precise mapcount of the first subpage in the folio, and
 * assuming the other subpages are the same. This may not be true for large
 * folios. If you want exact mapcounts for exact calculations, look at
 * page_mapcount() or folio_total_mapcount().
 *
 * Return: The estimated number of processes sharing a folio.
 */
static inline int folio_estimated_sharers(struct folio *folio)
{
	return page_mapcount(folio_page(folio, 0));
}


#ifndef HAVE_ARCH_MAKE_PAGE_ACCESSIBLE
static inline int arch_make_page_accessible(struct page *page)
{
	return 0;
}
#endif

#ifndef HAVE_ARCH_MAKE_FOLIO_ACCESSIBLE
static inline int arch_make_folio_accessible(struct folio *folio)
{
	int ret;
	long i, nr = folio_nr_pages(folio);

	for (i = 0; i < nr; i++) {
		ret = arch_make_page_accessible(folio_page(folio, i));
		if (ret)
			break;
	}

	return ret;
}
#endif

/*
 * Some inline functions in vmstat.h depend on page_zone()
 */
#include <linux/vmstat.h>

static __always_inline void *lowmem_page_address(const struct page *page)
{
	return page_to_virt(page);
}

#if defined(CONFIG_HIGHMEM) && !defined(WANT_PAGE_VIRTUAL)
#define HASHED_PAGE_VIRTUAL
#endif

#if defined(WANT_PAGE_VIRTUAL)
static inline void *page_address(const struct page *page)
{
	return page->virtual;
}
static inline void set_page_address(struct page *page, void *address)
{
	page->virtual = address;
}
#define page_address_init()  do { } while(0)
#endif

#if defined(HASHED_PAGE_VIRTUAL)
void *page_address(const struct page *page);
void set_page_address(struct page *page, void *virtual);
void page_address_init(void);
#endif

#if !defined(HASHED_PAGE_VIRTUAL) && !defined(WANT_PAGE_VIRTUAL)
#define page_address(page) lowmem_page_address(page)
#define set_page_address(page, address)  do { } while(0)
#define page_address_init()  do { } while(0)
#endif

static inline void *folio_address(const struct folio *folio)
{
	return page_address(&folio->page);
}

extern void *page_rmapping(struct page *page);
extern pgoff_t __page_file_index(struct page *page);

/*
 * Return the pagecache index of the passed page.  Regular pagecache pages
 * use ->index whereas swapcache pages use swp_offset(->private)
 */
static inline pgoff_t page_index(struct page *page)
{
	if (unlikely(PageSwapCache(page)))
		return __page_file_index(page);
	return page->index;
}

bool page_mapped(struct page *page);
bool folio_mapped(struct folio *folio);

/*
 * Return true only if the page has been allocated with
 * ALLOC_NO_WATERMARKS and the low watermark was not
 * met implying that the system is under some pressure.
 */
static inline bool page_is_pfmemalloc(const struct page *page)
{
	/*
	 * lru.next has bit 1 set if the page is allocated from the
	 * pfmemalloc reserves.  Callers may simply overwrite it if
	 * they do not need to preserve that information.
	 */
	return (uintptr_t)page->lru.next & BIT(1);
}

/*
 * Only to be called by the page allocator on a freshly allocated
 * page.
 */
static inline void set_page_pfmemalloc(struct page *page)
{
	page->lru.next = (void *)BIT(1);
}

static inline void clear_page_pfmemalloc(struct page *page)
{
	page->lru.next = NULL;
}

/*
 * Can be called by the pagefault handler when it gets a VM_FAULT_OOM.
 */
extern void pagefault_out_of_memory(void);

#define offset_in_page(p)	((unsigned long)(p) & ~PAGE_MASK)
#define offset_in_thp(page, p)	((unsigned long)(p) & (thp_size(page) - 1))
#define offset_in_folio(folio, p) ((unsigned long)(p) & (folio_size(folio) - 1))

/*
 * Flags passed to show_mem() and show_free_areas() to suppress output in
 * various contexts.
 */
#define SHOW_MEM_FILTER_NODES		(0x0001u)	/* disallowed nodes */

extern void __show_free_areas(unsigned int flags, nodemask_t *nodemask, int max_zone_idx);
static void __maybe_unused show_free_areas(unsigned int flags, nodemask_t *nodemask)
{
	__show_free_areas(flags, nodemask, MAX_NR_ZONES - 1);
}

/*
 * Parameter block passed down to zap_pte_range in exceptional cases.
 */
struct zap_details {
	struct folio *single_folio;	/* Locked folio to be unmapped */
	bool even_cows;			/* Zap COWed private pages too? */
	zap_flags_t zap_flags;		/* Extra flags for zapping */
};

/*
 * Whether to drop the pte markers, for example, the uffd-wp information for
 * file-backed memory.  This should only be specified when we will completely
 * drop the page in the mm, either by truncation or unmapping of the vma.  By
 * default, the flag is not set.
 */
#define  ZAP_FLAG_DROP_MARKER        ((__force zap_flags_t) BIT(0))
/* Set in unmap_vmas() to indicate a final unmap call.  Only used by hugetlb */
#define  ZAP_FLAG_UNMAP              ((__force zap_flags_t) BIT(1))

#ifdef CONFIG_MMU
extern bool can_do_mlock(void);
#else
static inline bool can_do_mlock(void) { return false; }
#endif
extern int user_shm_lock(size_t, struct ucounts *);
extern void user_shm_unlock(size_t, struct ucounts *);

struct folio *vm_normal_folio(struct vm_area_struct *vma, unsigned long addr,
			     pte_t pte);
struct page *vm_normal_page(struct vm_area_struct *vma, unsigned long addr,
			     pte_t pte);
struct page *vm_normal_page_pmd(struct vm_area_struct *vma, unsigned long addr,
				pmd_t pmd);

void zap_vma_ptes(struct vm_area_struct *vma, unsigned long address,
		  unsigned long size);
void zap_page_range(struct vm_area_struct *vma, unsigned long address,
		    unsigned long size);
void zap_page_range_single(struct vm_area_struct *vma, unsigned long address,
			   unsigned long size, struct zap_details *details);
void unmap_vmas(struct mmu_gather *tlb, struct maple_tree *mt,
		struct vm_area_struct *start_vma, unsigned long start,
		unsigned long end, unsigned long start_t,
		unsigned long end_t, bool mm_wr_locked);

struct mmu_notifier_range;

void free_pgd_range(struct mmu_gather *tlb, unsigned long addr,
		unsigned long end, unsigned long floor, unsigned long ceiling);
int
copy_page_range(struct vm_area_struct *dst_vma, struct vm_area_struct *src_vma);
int follow_pte(struct mm_struct *mm, unsigned long address,
	       pte_t **ptepp, spinlock_t **ptlp);
int follow_pfn(struct vm_area_struct *vma, unsigned long address,
	unsigned long *pfn);
int follow_phys(struct vm_area_struct *vma, unsigned long address,
		unsigned int flags, unsigned long *prot, resource_size_t *phys);
int generic_access_phys(struct vm_area_struct *vma, unsigned long addr,
			void *buf, int len, int write);

extern void truncate_pagecache(struct inode *inode, loff_t new);
extern void truncate_setsize(struct inode *inode, loff_t newsize);
void pagecache_isize_extended(struct inode *inode, loff_t from, loff_t to);
void truncate_pagecache_range(struct inode *inode, loff_t offset, loff_t end);
int generic_error_remove_page(struct address_space *mapping, struct page *page);

#ifdef CONFIG_MMU
extern vm_fault_t handle_mm_fault(struct vm_area_struct *vma,
				  unsigned long address, unsigned int flags,
				  struct pt_regs *regs);
extern int fixup_user_fault(struct mm_struct *mm,
			    unsigned long address, unsigned int fault_flags,
			    bool *unlocked);
void unmap_mapping_pages(struct address_space *mapping,
		pgoff_t start, pgoff_t nr, bool even_cows);
void unmap_mapping_range(struct address_space *mapping,
		loff_t const holebegin, loff_t const holelen, int even_cows);
struct vm_area_struct *lock_mm_and_find_vma(struct mm_struct *mm,
		unsigned long address, struct pt_regs *regs);
#else
static inline vm_fault_t handle_mm_fault(struct vm_area_struct *vma,
					 unsigned long address, unsigned int flags,
					 struct pt_regs *regs)
{
	/* should never happen if there's no MMU */
	BUG();
	return VM_FAULT_SIGBUS;
}
static inline int fixup_user_fault(struct mm_struct *mm, unsigned long address,
		unsigned int fault_flags, bool *unlocked)
{
	/* should never happen if there's no MMU */
	BUG();
	return -EFAULT;
}
static inline void unmap_mapping_pages(struct address_space *mapping,
		pgoff_t start, pgoff_t nr, bool even_cows) { }
static inline void unmap_mapping_range(struct address_space *mapping,
		loff_t const holebegin, loff_t const holelen, int even_cows) { }
#endif

static inline void unmap_shared_mapping_range(struct address_space *mapping,
		loff_t const holebegin, loff_t const holelen)
{
	unmap_mapping_range(mapping, holebegin, holelen, 0);
}

extern int access_process_vm(struct task_struct *tsk, unsigned long addr,
		void *buf, int len, unsigned int gup_flags);
extern int access_remote_vm(struct mm_struct *mm, unsigned long addr,
		void *buf, int len, unsigned int gup_flags);
extern int __access_remote_vm(struct mm_struct *mm, unsigned long addr,
			      void *buf, int len, unsigned int gup_flags);

long get_user_pages_remote(struct mm_struct *mm,
			    unsigned long start, unsigned long nr_pages,
			    unsigned int gup_flags, struct page **pages,
			    struct vm_area_struct **vmas, int *locked);
long pin_user_pages_remote(struct mm_struct *mm,
			   unsigned long start, unsigned long nr_pages,
			   unsigned int gup_flags, struct page **pages,
			   struct vm_area_struct **vmas, int *locked);
long get_user_pages(unsigned long start, unsigned long nr_pages,
			    unsigned int gup_flags, struct page **pages,
			    struct vm_area_struct **vmas);
long pin_user_pages(unsigned long start, unsigned long nr_pages,
		    unsigned int gup_flags, struct page **pages,
		    struct vm_area_struct **vmas);
long get_user_pages_unlocked(unsigned long start, unsigned long nr_pages,
		    struct page **pages, unsigned int gup_flags);
long pin_user_pages_unlocked(unsigned long start, unsigned long nr_pages,
		    struct page **pages, unsigned int gup_flags);

int get_user_pages_fast(unsigned long start, int nr_pages,
			unsigned int gup_flags, struct page **pages);
int pin_user_pages_fast(unsigned long start, int nr_pages,
			unsigned int gup_flags, struct page **pages);

int account_locked_vm(struct mm_struct *mm, unsigned long pages, bool inc);
int __account_locked_vm(struct mm_struct *mm, unsigned long pages, bool inc,
			struct task_struct *task, bool bypass_rlim);

struct kvec;
int get_kernel_pages(const struct kvec *iov, int nr_pages, int write,
			struct page **pages);
struct page *get_dump_page(unsigned long addr);

bool folio_mark_dirty(struct folio *folio);
bool set_page_dirty(struct page *page);
int set_page_dirty_lock(struct page *page);

int get_cmdline(struct task_struct *task, char *buffer, int buflen);

extern unsigned long move_page_tables(struct vm_area_struct *vma,
		unsigned long old_addr, struct vm_area_struct *new_vma,
		unsigned long new_addr, unsigned long len,
		bool need_rmap_locks);

/*
 * Flags used by change_protection().  For now we make it a bitmap so
 * that we can pass in multiple flags just like parameters.  However
 * for now all the callers are only use one of the flags at the same
 * time.
 */
/*
 * Whether we should manually check if we can map individual PTEs writable,
 * because something (e.g., COW, uffd-wp) blocks that from happening for all
 * PTEs automatically in a writable mapping.
 */
#define  MM_CP_TRY_CHANGE_WRITABLE	   (1UL << 0)
/* Whether this protection change is for NUMA hints */
#define  MM_CP_PROT_NUMA                   (1UL << 1)
/* Whether this change is for write protecting */
#define  MM_CP_UFFD_WP                     (1UL << 2) /* do wp */
#define  MM_CP_UFFD_WP_RESOLVE             (1UL << 3) /* Resolve wp */
#define  MM_CP_UFFD_WP_ALL                 (MM_CP_UFFD_WP | \
					    MM_CP_UFFD_WP_RESOLVE)

extern unsigned long change_protection(struct mmu_gather *tlb,
			      struct vm_area_struct *vma, unsigned long start,
			      unsigned long end, pgprot_t newprot,
			      unsigned long cp_flags);
extern int mprotect_fixup(struct mmu_gather *tlb, struct vm_area_struct *vma,
			  struct vm_area_struct **pprev, unsigned long start,
			  unsigned long end, unsigned long newflags);

/*
 * doesn't attempt to fault and will return short.
 */
int get_user_pages_fast_only(unsigned long start, int nr_pages,
			     unsigned int gup_flags, struct page **pages);
int pin_user_pages_fast_only(unsigned long start, int nr_pages,
			     unsigned int gup_flags, struct page **pages);

static inline bool get_user_page_fast_only(unsigned long addr,
			unsigned int gup_flags, struct page **pagep)
{
	return get_user_pages_fast_only(addr, 1, gup_flags, pagep) == 1;
}
/*
 * per-process(per-mm_struct) statistics.
 */
static inline unsigned long get_mm_counter(struct mm_struct *mm, int member)
{
	long val = atomic_long_read(&mm->rss_stat.count[member]);

#ifdef SPLIT_RSS_COUNTING
	/*
	 * counter is updated in asynchronous manner and may go to minus.
	 * But it's never be expected number for users.
	 */
	if (val < 0)
		val = 0;
#endif
	return (unsigned long)val;
}

void mm_trace_rss_stat(struct mm_struct *mm, int member, long count);

static inline void add_mm_counter(struct mm_struct *mm, int member, long value)
{
	long count = atomic_long_add_return(value, &mm->rss_stat.count[member]);

	mm_trace_rss_stat(mm, member, count);
}

static inline void inc_mm_counter(struct mm_struct *mm, int member)
{
	long count = atomic_long_inc_return(&mm->rss_stat.count[member]);

	mm_trace_rss_stat(mm, member, count);
}

static inline void dec_mm_counter(struct mm_struct *mm, int member)
{
	long count = atomic_long_dec_return(&mm->rss_stat.count[member]);

	mm_trace_rss_stat(mm, member, count);
}

/* Optimized variant when page is already known not to be PageAnon */
static inline int mm_counter_file(struct page *page)
{
	if (PageSwapBacked(page))
		return MM_SHMEMPAGES;
	return MM_FILEPAGES;
}

static inline int mm_counter(struct page *page)
{
	if (PageAnon(page))
		return MM_ANONPAGES;
	return mm_counter_file(page);
}

static inline unsigned long get_mm_rss(struct mm_struct *mm)
{
	return get_mm_counter(mm, MM_FILEPAGES) +
		get_mm_counter(mm, MM_ANONPAGES) +
		get_mm_counter(mm, MM_SHMEMPAGES);
}

static inline unsigned long get_mm_hiwater_rss(struct mm_struct *mm)
{
	return max(mm->hiwater_rss, get_mm_rss(mm));
}

static inline unsigned long get_mm_hiwater_vm(struct mm_struct *mm)
{
	return max(mm->hiwater_vm, mm->total_vm);
}

static inline void update_hiwater_rss(struct mm_struct *mm)
{
	unsigned long _rss = get_mm_rss(mm);

	if ((mm)->hiwater_rss < _rss)
		(mm)->hiwater_rss = _rss;
}

static inline void update_hiwater_vm(struct mm_struct *mm)
{
	if (mm->hiwater_vm < mm->total_vm)
		mm->hiwater_vm = mm->total_vm;
}

static inline void reset_mm_hiwater_rss(struct mm_struct *mm)
{
	mm->hiwater_rss = get_mm_rss(mm);
}

static inline void setmax_mm_hiwater_rss(unsigned long *maxrss,
					 struct mm_struct *mm)
{
	unsigned long hiwater_rss = get_mm_hiwater_rss(mm);

	if (*maxrss < hiwater_rss)
		*maxrss = hiwater_rss;
}

#if defined(SPLIT_RSS_COUNTING)
void sync_mm_rss(struct mm_struct *mm);
#else
static inline void sync_mm_rss(struct mm_struct *mm)
{
}
#endif

#ifndef CONFIG_ARCH_HAS_PTE_SPECIAL
static inline int pte_special(pte_t pte)
{
	return 0;
}

static inline pte_t pte_mkspecial(pte_t pte)
{
	return pte;
}
#endif

#ifndef CONFIG_ARCH_HAS_PTE_DEVMAP
static inline int pte_devmap(pte_t pte)
{
	return 0;
}
#endif

int vma_wants_writenotify(struct vm_area_struct *vma, pgprot_t vm_page_prot);

extern pte_t *__get_locked_pte(struct mm_struct *mm, unsigned long addr,
			       spinlock_t **ptl);
static inline pte_t *get_locked_pte(struct mm_struct *mm, unsigned long addr,
				    spinlock_t **ptl)
{
	pte_t *ptep;
	__cond_lock(*ptl, ptep = __get_locked_pte(mm, addr, ptl));
	return ptep;
}

#ifdef __PAGETABLE_P4D_FOLDED
static inline int __p4d_alloc(struct mm_struct *mm, pgd_t *pgd,
						unsigned long address)
{
	return 0;
}
#else
int __p4d_alloc(struct mm_struct *mm, pgd_t *pgd, unsigned long address);
#endif

#if defined(__PAGETABLE_PUD_FOLDED) || !defined(CONFIG_MMU)
static inline int __pud_alloc(struct mm_struct *mm, p4d_t *p4d,
						unsigned long address)
{
	return 0;
}
static inline void mm_inc_nr_puds(struct mm_struct *mm) {}
static inline void mm_dec_nr_puds(struct mm_struct *mm) {}

#else
int __pud_alloc(struct mm_struct *mm, p4d_t *p4d, unsigned long address);

static inline void mm_inc_nr_puds(struct mm_struct *mm)
{
	if (mm_pud_folded(mm))
		return;
	atomic_long_add(PTRS_PER_PUD * sizeof(pud_t), &mm->pgtables_bytes);
}

static inline void mm_dec_nr_puds(struct mm_struct *mm)
{
	if (mm_pud_folded(mm))
		return;
	atomic_long_sub(PTRS_PER_PUD * sizeof(pud_t), &mm->pgtables_bytes);
}
#endif

#if defined(__PAGETABLE_PMD_FOLDED) || !defined(CONFIG_MMU)
static inline int __pmd_alloc(struct mm_struct *mm, pud_t *pud,
						unsigned long address)
{
	return 0;
}

static inline void mm_inc_nr_pmds(struct mm_struct *mm) {}
static inline void mm_dec_nr_pmds(struct mm_struct *mm) {}

#else
int __pmd_alloc(struct mm_struct *mm, pud_t *pud, unsigned long address);

static inline void mm_inc_nr_pmds(struct mm_struct *mm)
{
	if (mm_pmd_folded(mm))
		return;
	atomic_long_add(PTRS_PER_PMD * sizeof(pmd_t), &mm->pgtables_bytes);
}

static inline void mm_dec_nr_pmds(struct mm_struct *mm)
{
	if (mm_pmd_folded(mm))
		return;
	atomic_long_sub(PTRS_PER_PMD * sizeof(pmd_t), &mm->pgtables_bytes);
}
#endif

#ifdef CONFIG_MMU
static inline void mm_pgtables_bytes_init(struct mm_struct *mm)
{
	atomic_long_set(&mm->pgtables_bytes, 0);
}

static inline unsigned long mm_pgtables_bytes(const struct mm_struct *mm)
{
	return atomic_long_read(&mm->pgtables_bytes);
}

static inline void mm_inc_nr_ptes(struct mm_struct *mm)
{
	atomic_long_add(PTRS_PER_PTE * sizeof(pte_t), &mm->pgtables_bytes);
}

static inline void mm_dec_nr_ptes(struct mm_struct *mm)
{
	atomic_long_sub(PTRS_PER_PTE * sizeof(pte_t), &mm->pgtables_bytes);
}
#else

static inline void mm_pgtables_bytes_init(struct mm_struct *mm) {}
static inline unsigned long mm_pgtables_bytes(const struct mm_struct *mm)
{
	return 0;
}

static inline void mm_inc_nr_ptes(struct mm_struct *mm) {}
static inline void mm_dec_nr_ptes(struct mm_struct *mm) {}
#endif

int __pte_alloc(struct mm_struct *mm, pmd_t *pmd);
int __pte_alloc_kernel(pmd_t *pmd);

#if defined(CONFIG_MMU)

static inline p4d_t *p4d_alloc(struct mm_struct *mm, pgd_t *pgd,
		unsigned long address)
{
	return (unlikely(pgd_none(*pgd)) && __p4d_alloc(mm, pgd, address)) ?
		NULL : p4d_offset(pgd, address);
}

static inline pud_t *pud_alloc(struct mm_struct *mm, p4d_t *p4d,
		unsigned long address)
{
	return (unlikely(p4d_none(*p4d)) && __pud_alloc(mm, p4d, address)) ?
		NULL : pud_offset(p4d, address);
}

static inline pmd_t *pmd_alloc(struct mm_struct *mm, pud_t *pud, unsigned long address)
{
	return (unlikely(pud_none(*pud)) && __pmd_alloc(mm, pud, address))?
		NULL: pmd_offset(pud, address);
}
#endif /* CONFIG_MMU */

#if USE_SPLIT_PTE_PTLOCKS
#if ALLOC_SPLIT_PTLOCKS
void __init ptlock_cache_init(void);
extern bool ptlock_alloc(struct page *page);
extern void ptlock_free(struct page *page);

static inline spinlock_t *ptlock_ptr(struct page *page)
{
	return page->ptl;
}
#else /* ALLOC_SPLIT_PTLOCKS */
static inline void ptlock_cache_init(void)
{
}

static inline bool ptlock_alloc(struct page *page)
{
	return true;
}

static inline void ptlock_free(struct page *page)
{
}

static inline spinlock_t *ptlock_ptr(struct page *page)
{
	return &page->ptl;
}
#endif /* ALLOC_SPLIT_PTLOCKS */

static inline spinlock_t *pte_lockptr(struct mm_struct *mm, pmd_t *pmd)
{
	return ptlock_ptr(pmd_page(*pmd));
}

static inline bool ptlock_init(struct page *page)
{
	/*
	 * prep_new_page() initialize page->private (and therefore page->ptl)
	 * with 0. Make sure nobody took it in use in between.
	 *
	 * It can happen if arch try to use slab for page table allocation:
	 * slab code uses page->slab_cache, which share storage with page->ptl.
	 */
	VM_BUG_ON_PAGE(*(unsigned long *)&page->ptl, page);
	if (!ptlock_alloc(page))
		return false;
	spin_lock_init(ptlock_ptr(page));
	return true;
}

#else	/* !USE_SPLIT_PTE_PTLOCKS */
/*
 * We use mm->page_table_lock to guard all pagetable pages of the mm.
 */
static inline spinlock_t *pte_lockptr(struct mm_struct *mm, pmd_t *pmd)
{
	return &mm->page_table_lock;
}
static inline void ptlock_cache_init(void) {}
static inline bool ptlock_init(struct page *page) { return true; }
static inline void ptlock_free(struct page *page) {}
#endif /* USE_SPLIT_PTE_PTLOCKS */

static inline void pgtable_init(void)
{
	ptlock_cache_init();
	pgtable_cache_init();
}

static inline bool pgtable_pte_page_ctor(struct page *page)
{
	if (!ptlock_init(page))
		return false;
	__SetPageTable(page);
	inc_lruvec_page_state(page, NR_PAGETABLE);
	return true;
}

static inline void pgtable_pte_page_dtor(struct page *page)
{
	ptlock_free(page);
	__ClearPageTable(page);
	dec_lruvec_page_state(page, NR_PAGETABLE);
}

#define pte_offset_map_lock(mm, pmd, address, ptlp)	\
({							\
	spinlock_t *__ptl = pte_lockptr(mm, pmd);	\
	pte_t *__pte = pte_offset_map(pmd, address);	\
	*(ptlp) = __ptl;				\
	spin_lock(__ptl);				\
	__pte;						\
})

#define pte_unmap_unlock(pte, ptl)	do {		\
	spin_unlock(ptl);				\
	pte_unmap(pte);					\
} while (0)

#define pte_alloc(mm, pmd) (unlikely(pmd_none(*(pmd))) && __pte_alloc(mm, pmd))

#define pte_alloc_map(mm, pmd, address)			\
	(pte_alloc(mm, pmd) ? NULL : pte_offset_map(pmd, address))

#define pte_alloc_map_lock(mm, pmd, address, ptlp)	\
	(pte_alloc(mm, pmd) ?			\
		 NULL : pte_offset_map_lock(mm, pmd, address, ptlp))

#define pte_alloc_kernel(pmd, address)			\
	((unlikely(pmd_none(*(pmd))) && __pte_alloc_kernel(pmd))? \
		NULL: pte_offset_kernel(pmd, address))

#if USE_SPLIT_PMD_PTLOCKS

static struct page *pmd_to_page(pmd_t *pmd)
{
	unsigned long mask = ~(PTRS_PER_PMD * sizeof(pmd_t) - 1);
	return virt_to_page((void *)((unsigned long) pmd & mask));
}

static inline spinlock_t *pmd_lockptr(struct mm_struct *mm, pmd_t *pmd)
{
	return ptlock_ptr(pmd_to_page(pmd));
}

static inline bool pmd_ptlock_init(struct page *page)
{
#ifdef CONFIG_TRANSPARENT_HUGEPAGE
	page->pmd_huge_pte = NULL;
#endif
	return ptlock_init(page);
}

static inline void pmd_ptlock_free(struct page *page)
{
#ifdef CONFIG_TRANSPARENT_HUGEPAGE
	VM_BUG_ON_PAGE(page->pmd_huge_pte, page);
#endif
	ptlock_free(page);
}

#define pmd_huge_pte(mm, pmd) (pmd_to_page(pmd)->pmd_huge_pte)

#else

static inline spinlock_t *pmd_lockptr(struct mm_struct *mm, pmd_t *pmd)
{
	return &mm->page_table_lock;
}

static inline bool pmd_ptlock_init(struct page *page) { return true; }
static inline void pmd_ptlock_free(struct page *page) {}

#define pmd_huge_pte(mm, pmd) ((mm)->pmd_huge_pte)

#endif

static inline spinlock_t *pmd_lock(struct mm_struct *mm, pmd_t *pmd)
{
	spinlock_t *ptl = pmd_lockptr(mm, pmd);
	spin_lock(ptl);
	return ptl;
}

static inline bool pgtable_pmd_page_ctor(struct page *page)
{
	if (!pmd_ptlock_init(page))
		return false;
	__SetPageTable(page);
	inc_lruvec_page_state(page, NR_PAGETABLE);
	return true;
}

static inline void pgtable_pmd_page_dtor(struct page *page)
{
	pmd_ptlock_free(page);
	__ClearPageTable(page);
	dec_lruvec_page_state(page, NR_PAGETABLE);
}

/*
 * No scalability reason to split PUD locks yet, but follow the same pattern
 * as the PMD locks to make it easier if we decide to.  The VM should not be
 * considered ready to switch to split PUD locks yet; there may be places
 * which need to be converted from page_table_lock.
 */
static inline spinlock_t *pud_lockptr(struct mm_struct *mm, pud_t *pud)
{
	return &mm->page_table_lock;
}

static inline spinlock_t *pud_lock(struct mm_struct *mm, pud_t *pud)
{
	spinlock_t *ptl = pud_lockptr(mm, pud);

	spin_lock(ptl);
	return ptl;
}

extern void __init pagecache_init(void);
extern void free_initmem(void);

/*
 * Free reserved pages within range [PAGE_ALIGN(start), end & PAGE_MASK)
 * into the buddy system. The freed pages will be poisoned with pattern
 * "poison" if it's within range [0, UCHAR_MAX].
 * Return pages freed into the buddy system.
 */
extern unsigned long free_reserved_area(void *start, void *end,
					int poison, const char *s);

extern void adjust_managed_page_count(struct page *page, long count);
extern void mem_init_print_info(void);

extern void reserve_bootmem_region(phys_addr_t start, phys_addr_t end);

/* Free the reserved page into the buddy system, so it gets managed. */
static inline void free_reserved_page(struct page *page)
{
	ClearPageReserved(page);
	init_page_count(page);
	__free_page(page);
	adjust_managed_page_count(page, 1);
}
#define free_highmem_page(page) free_reserved_page(page)

static inline void mark_page_reserved(struct page *page)
{
	SetPageReserved(page);
	adjust_managed_page_count(page, -1);
}

/*
 * Default method to free all the __init memory into the buddy system.
 * The freed pages will be poisoned with pattern "poison" if it's within
 * range [0, UCHAR_MAX].
 * Return pages freed into the buddy system.
 */
static inline unsigned long free_initmem_default(int poison)
{
	extern char __init_begin[], __init_end[];

	return free_reserved_area(&__init_begin, &__init_end,
				  poison, "unused kernel image (initmem)");
}

static inline unsigned long get_num_physpages(void)
{
	int nid;
	unsigned long phys_pages = 0;

	for_each_online_node(nid)
		phys_pages += node_present_pages(nid);

	return phys_pages;
}

/*
 * Using memblock node mappings, an architecture may initialise its
 * zones, allocate the backing mem_map and account for memory holes in an
 * architecture independent manner.
 *
 * An architecture is expected to register range of page frames backed by
 * physical memory with memblock_add[_node]() before calling
 * free_area_init() passing in the PFN each zone ends at. At a basic
 * usage, an architecture is expected to do something like
 *
 * unsigned long max_zone_pfns[MAX_NR_ZONES] = {max_dma, max_normal_pfn,
 * 							 max_highmem_pfn};
 * for_each_valid_physical_page_range()
 *	memblock_add_node(base, size, nid, MEMBLOCK_NONE)
 * free_area_init(max_zone_pfns);
 */
void free_area_init(unsigned long *max_zone_pfn);
unsigned long node_map_pfn_alignment(void);
unsigned long __absent_pages_in_range(int nid, unsigned long start_pfn,
						unsigned long end_pfn);
extern unsigned long absent_pages_in_range(unsigned long start_pfn,
						unsigned long end_pfn);
extern void get_pfn_range_for_nid(unsigned int nid,
			unsigned long *start_pfn, unsigned long *end_pfn);

#ifndef CONFIG_NUMA
static inline int early_pfn_to_nid(unsigned long pfn)
{
	return 0;
}
#else
/* please see mm/page_alloc.c */
extern int __meminit early_pfn_to_nid(unsigned long pfn);
#endif

extern void set_dma_reserve(unsigned long new_dma_reserve);
extern void memmap_init_range(unsigned long, int, unsigned long,
		unsigned long, unsigned long, enum meminit_context,
		struct vmem_altmap *, int migratetype);
extern void setup_per_zone_wmarks(void);
extern void calculate_min_free_kbytes(void);
extern int __meminit init_per_zone_wmark_min(void);
extern void mem_init(void);
extern void __init mmap_init(void);

extern void __show_mem(unsigned int flags, nodemask_t *nodemask, int max_zone_idx);
static inline void show_mem(unsigned int flags, nodemask_t *nodemask)
{
	__show_mem(flags, nodemask, MAX_NR_ZONES - 1);
}
extern long si_mem_available(void);
extern void si_meminfo(struct sysinfo * val);
extern void si_meminfo_node(struct sysinfo *val, int nid);
#ifdef __HAVE_ARCH_RESERVED_KERNEL_PAGES
extern unsigned long arch_reserved_kernel_pages(void);
#endif

extern __printf(3, 4)
void warn_alloc(gfp_t gfp_mask, nodemask_t *nodemask, const char *fmt, ...);

extern void setup_per_cpu_pageset(void);

/* page_alloc.c */
extern int min_free_kbytes;
extern int watermark_boost_factor;
extern int watermark_scale_factor;
extern bool arch_has_descending_max_zone_pfns(void);

/* nommu.c */
extern atomic_long_t mmap_pages_allocated;
extern int nommu_shrink_inode_mappings(struct inode *, size_t, size_t);

/* interval_tree.c */
void vma_interval_tree_insert(struct vm_area_struct *node,
			      struct rb_root_cached *root);
void vma_interval_tree_insert_after(struct vm_area_struct *node,
				    struct vm_area_struct *prev,
				    struct rb_root_cached *root);
void vma_interval_tree_remove(struct vm_area_struct *node,
			      struct rb_root_cached *root);
struct vm_area_struct *vma_interval_tree_iter_first(struct rb_root_cached *root,
				unsigned long start, unsigned long last);
struct vm_area_struct *vma_interval_tree_iter_next(struct vm_area_struct *node,
				unsigned long start, unsigned long last);

#define vma_interval_tree_foreach(vma, root, start, last)		\
	for (vma = vma_interval_tree_iter_first(root, start, last);	\
	     vma; vma = vma_interval_tree_iter_next(vma, start, last))

void anon_vma_interval_tree_insert(struct anon_vma_chain *node,
				   struct rb_root_cached *root);
void anon_vma_interval_tree_remove(struct anon_vma_chain *node,
				   struct rb_root_cached *root);
struct anon_vma_chain *
anon_vma_interval_tree_iter_first(struct rb_root_cached *root,
				  unsigned long start, unsigned long last);
struct anon_vma_chain *anon_vma_interval_tree_iter_next(
	struct anon_vma_chain *node, unsigned long start, unsigned long last);
#ifdef CONFIG_DEBUG_VM_RB
void anon_vma_interval_tree_verify(struct anon_vma_chain *node);
#endif

#define anon_vma_interval_tree_foreach(avc, root, start, last)		 \
	for (avc = anon_vma_interval_tree_iter_first(root, start, last); \
	     avc; avc = anon_vma_interval_tree_iter_next(avc, start, last))

/* mmap.c */
extern int __vm_enough_memory(struct mm_struct *mm, long pages, int cap_sys_admin);
extern int __vma_adjust(struct vm_area_struct *vma, unsigned long start,
	unsigned long end, pgoff_t pgoff, struct vm_area_struct *insert,
	struct vm_area_struct *expand);
static inline int vma_adjust(struct vm_area_struct *vma, unsigned long start,
	unsigned long end, pgoff_t pgoff, struct vm_area_struct *insert)
{
	return __vma_adjust(vma, start, end, pgoff, insert, NULL);
}
extern struct vm_area_struct *vma_merge(struct mm_struct *,
	struct vm_area_struct *prev, unsigned long addr, unsigned long end,
	unsigned long vm_flags, struct anon_vma *, struct file *, pgoff_t,
	struct mempolicy *, struct vm_userfaultfd_ctx, struct anon_vma_name *);
extern struct anon_vma *find_mergeable_anon_vma(struct vm_area_struct *);
extern int __split_vma(struct mm_struct *, struct vm_area_struct *,
	unsigned long addr, int new_below);
extern int split_vma(struct mm_struct *, struct vm_area_struct *,
	unsigned long addr, int new_below);
extern int insert_vm_struct(struct mm_struct *, struct vm_area_struct *);
extern void unlink_file_vma(struct vm_area_struct *);
extern struct vm_area_struct *copy_vma(struct vm_area_struct **,
	unsigned long addr, unsigned long len, pgoff_t pgoff,
	bool *need_rmap_locks);
extern void exit_mmap(struct mm_struct *);

void vma_mas_store(struct vm_area_struct *vma, struct ma_state *mas);
void vma_mas_remove(struct vm_area_struct *vma, struct ma_state *mas);

static inline int check_data_rlimit(unsigned long rlim,
				    unsigned long new,
				    unsigned long start,
				    unsigned long end_data,
				    unsigned long start_data)
{
	if (rlim < RLIM_INFINITY) {
		if (((new - start) + (end_data - start_data)) > rlim)
			return -ENOSPC;
	}

	return 0;
}

extern int mm_take_all_locks(struct mm_struct *mm);
extern void mm_drop_all_locks(struct mm_struct *mm);

extern int set_mm_exe_file(struct mm_struct *mm, struct file *new_exe_file);
extern int replace_mm_exe_file(struct mm_struct *mm, struct file *new_exe_file);
extern struct file *get_mm_exe_file(struct mm_struct *mm);
extern struct file *get_task_exe_file(struct task_struct *task);

extern bool may_expand_vm(struct mm_struct *, vm_flags_t, unsigned long npages);
extern void vm_stat_account(struct mm_struct *, vm_flags_t, long npages);

extern bool vma_is_special_mapping(const struct vm_area_struct *vma,
				   const struct vm_special_mapping *sm);
extern struct vm_area_struct *_install_special_mapping(struct mm_struct *mm,
				   unsigned long addr, unsigned long len,
				   unsigned long flags,
				   const struct vm_special_mapping *spec);
/* This is an obsolete alternative to _install_special_mapping. */
extern int install_special_mapping(struct mm_struct *mm,
				   unsigned long addr, unsigned long len,
				   unsigned long flags, struct page **pages);

unsigned long randomize_stack_top(unsigned long stack_top);
unsigned long randomize_page(unsigned long start, unsigned long range);

extern unsigned long get_unmapped_area(struct file *, unsigned long, unsigned long, unsigned long, unsigned long);

extern unsigned long mmap_region(struct file *file, unsigned long addr,
	unsigned long len, vm_flags_t vm_flags, unsigned long pgoff,
	struct list_head *uf);
extern unsigned long do_mmap(struct file *file, unsigned long addr,
	unsigned long len, unsigned long prot, unsigned long flags,
	unsigned long pgoff, unsigned long *populate, struct list_head *uf);
extern int do_mas_munmap(struct ma_state *mas, struct mm_struct *mm,
			 unsigned long start, size_t len, struct list_head *uf,
			 bool downgrade);
extern int do_munmap(struct mm_struct *, unsigned long, size_t,
		     struct list_head *uf);
extern int do_madvise(struct mm_struct *mm, unsigned long start, size_t len_in, int behavior);

#ifdef CONFIG_MMU
extern int __mm_populate(unsigned long addr, unsigned long len,
			 int ignore_errors);
static inline void mm_populate(unsigned long addr, unsigned long len)
{
	/* Ignore errors */
	(void) __mm_populate(addr, len, 1);
}
#else
static inline void mm_populate(unsigned long addr, unsigned long len) {}
#endif

/* These take the mm semaphore themselves */
extern int __must_check vm_brk(unsigned long, unsigned long);
extern int __must_check vm_brk_flags(unsigned long, unsigned long, unsigned long);
extern int vm_munmap(unsigned long, size_t);
extern unsigned long __must_check vm_mmap(struct file *, unsigned long,
        unsigned long, unsigned long,
        unsigned long, unsigned long);

struct vm_unmapped_area_info {
#define VM_UNMAPPED_AREA_TOPDOWN 1
	unsigned long flags;
	unsigned long length;
	unsigned long low_limit;
	unsigned long high_limit;
	unsigned long align_mask;
	unsigned long align_offset;
};

extern unsigned long vm_unmapped_area(struct vm_unmapped_area_info *info);

/* truncate.c */
extern void truncate_inode_pages(struct address_space *, loff_t);
extern void truncate_inode_pages_range(struct address_space *,
				       loff_t lstart, loff_t lend);
extern void truncate_inode_pages_final(struct address_space *);

/* generic vm_area_ops exported for stackable file systems */
extern vm_fault_t filemap_fault(struct vm_fault *vmf);
extern vm_fault_t filemap_map_pages(struct vm_fault *vmf,
		pgoff_t start_pgoff, pgoff_t end_pgoff);
extern vm_fault_t filemap_page_mkwrite(struct vm_fault *vmf);

extern unsigned long stack_guard_gap;
/* Generic expand stack which grows the stack according to GROWS{UP,DOWN} */
int expand_stack_locked(struct vm_area_struct *vma, unsigned long address);
struct vm_area_struct *expand_stack(struct mm_struct * mm, unsigned long addr);

/* CONFIG_STACK_GROWSUP still needs to grow downwards at some places */
int expand_downwards(struct vm_area_struct *vma, unsigned long address);

/* Look up the first VMA which satisfies  addr < vm_end,  NULL if none. */
extern struct vm_area_struct * find_vma(struct mm_struct * mm, unsigned long addr);
extern struct vm_area_struct * find_vma_prev(struct mm_struct * mm, unsigned long addr,
					     struct vm_area_struct **pprev);

/*
 * Look up the first VMA which intersects the interval [start_addr, end_addr)
 * NULL if none.  Assume start_addr < end_addr.
 */
struct vm_area_struct *find_vma_intersection(struct mm_struct *mm,
			unsigned long start_addr, unsigned long end_addr);

/**
 * vma_lookup() - Find a VMA at a specific address
 * @mm: The process address space.
 * @addr: The user address.
 *
 * Return: The vm_area_struct at the given address, %NULL otherwise.
 */
static inline
struct vm_area_struct *vma_lookup(struct mm_struct *mm, unsigned long addr)
{
	return mtree_load(&mm->mm_mt, addr);
}

static inline unsigned long vm_start_gap(struct vm_area_struct *vma)
{
	unsigned long vm_start = vma->vm_start;

	if (vma->vm_flags & VM_GROWSDOWN) {
		vm_start -= stack_guard_gap;
		if (vm_start > vma->vm_start)
			vm_start = 0;
	}
	return vm_start;
}

static inline unsigned long vm_end_gap(struct vm_area_struct *vma)
{
	unsigned long vm_end = vma->vm_end;

	if (vma->vm_flags & VM_GROWSUP) {
		vm_end += stack_guard_gap;
		if (vm_end < vma->vm_end)
			vm_end = -PAGE_SIZE;
	}
	return vm_end;
}

static inline unsigned long vma_pages(struct vm_area_struct *vma)
{
	return (vma->vm_end - vma->vm_start) >> PAGE_SHIFT;
}

/* Look up the first VMA which exactly match the interval vm_start ... vm_end */
static inline struct vm_area_struct *find_exact_vma(struct mm_struct *mm,
				unsigned long vm_start, unsigned long vm_end)
{
	struct vm_area_struct *vma = vma_lookup(mm, vm_start);

	if (vma && (vma->vm_start != vm_start || vma->vm_end != vm_end))
		vma = NULL;

	return vma;
}

static inline bool range_in_vma(struct vm_area_struct *vma,
				unsigned long start, unsigned long end)
{
	return (vma && vma->vm_start <= start && end <= vma->vm_end);
}

#ifdef CONFIG_MMU
pgprot_t vm_get_page_prot(unsigned long vm_flags);
void vma_set_page_prot(struct vm_area_struct *vma);
#else
static inline pgprot_t vm_get_page_prot(unsigned long vm_flags)
{
	return __pgprot(0);
}
static inline void vma_set_page_prot(struct vm_area_struct *vma)
{
	vma->vm_page_prot = vm_get_page_prot(vma->vm_flags);
}
#endif

void vma_set_file(struct vm_area_struct *vma, struct file *file);

#ifdef CONFIG_NUMA_BALANCING
unsigned long change_prot_numa(struct vm_area_struct *vma,
			unsigned long start, unsigned long end);
#endif

struct vm_area_struct *find_extend_vma(struct mm_struct *, unsigned long addr);
struct vm_area_struct *find_extend_vma_locked(struct mm_struct *,
		unsigned long addr);
int remap_pfn_range(struct vm_area_struct *, unsigned long addr,
			unsigned long pfn, unsigned long size, pgprot_t);
int remap_pfn_range_notrack(struct vm_area_struct *vma, unsigned long addr,
		unsigned long pfn, unsigned long size, pgprot_t prot);
int vm_insert_page(struct vm_area_struct *, unsigned long addr, struct page *);
int vm_insert_pages(struct vm_area_struct *vma, unsigned long addr,
			struct page **pages, unsigned long *num);
int vm_map_pages(struct vm_area_struct *vma, struct page **pages,
				unsigned long num);
int vm_map_pages_zero(struct vm_area_struct *vma, struct page **pages,
				unsigned long num);
vm_fault_t vmf_insert_pfn(struct vm_area_struct *vma, unsigned long addr,
			unsigned long pfn);
vm_fault_t vmf_insert_pfn_prot(struct vm_area_struct *vma, unsigned long addr,
			unsigned long pfn, pgprot_t pgprot);
vm_fault_t vmf_insert_mixed(struct vm_area_struct *vma, unsigned long addr,
			pfn_t pfn);
vm_fault_t vmf_insert_mixed_prot(struct vm_area_struct *vma, unsigned long addr,
			pfn_t pfn, pgprot_t pgprot);
vm_fault_t vmf_insert_mixed_mkwrite(struct vm_area_struct *vma,
		unsigned long addr, pfn_t pfn);
int vm_iomap_memory(struct vm_area_struct *vma, phys_addr_t start, unsigned long len);

static inline vm_fault_t vmf_insert_page(struct vm_area_struct *vma,
				unsigned long addr, struct page *page)
{
	int err = vm_insert_page(vma, addr, page);

	if (err == -ENOMEM)
		return VM_FAULT_OOM;
	if (err < 0 && err != -EBUSY)
		return VM_FAULT_SIGBUS;

	return VM_FAULT_NOPAGE;
}

#ifndef io_remap_pfn_range
static inline int io_remap_pfn_range(struct vm_area_struct *vma,
				     unsigned long addr, unsigned long pfn,
				     unsigned long size, pgprot_t prot)
{
	return remap_pfn_range(vma, addr, pfn, size, pgprot_decrypted(prot));
}
#endif

static inline vm_fault_t vmf_error(int err)
{
	if (err == -ENOMEM)
		return VM_FAULT_OOM;
	return VM_FAULT_SIGBUS;
}

struct page *follow_page(struct vm_area_struct *vma, unsigned long address,
			 unsigned int foll_flags);

#define FOLL_WRITE	0x01	/* check pte is writable */
#define FOLL_TOUCH	0x02	/* mark page accessed */
#define FOLL_GET	0x04	/* do get_page on page */
#define FOLL_DUMP	0x08	/* give error on hole if it would be zero */
#define FOLL_FORCE	0x10	/* get_user_pages read/write w/o permission */
#define FOLL_NOWAIT	0x20	/* if a disk transfer is needed, start the IO
				 * and return without waiting upon it */
#define FOLL_NOFAULT	0x80	/* do not fault in pages */
#define FOLL_HWPOISON	0x100	/* check page is hwpoisoned */
#define FOLL_MIGRATION	0x400	/* wait for page to replace migration entry */
#define FOLL_TRIED	0x800	/* a retry, previous pass started an IO */
#define FOLL_REMOTE	0x2000	/* we are working on non-current tsk/mm */
#define FOLL_ANON	0x8000	/* don't do file mappings */
#define FOLL_LONGTERM	0x10000	/* mapping lifetime is indefinite: see below */
#define FOLL_SPLIT_PMD	0x20000	/* split huge pmd before returning */
#define FOLL_PIN	0x40000	/* pages must be released via unpin_user_page */
#define FOLL_FAST_ONLY	0x80000	/* gup_fast: prevent fall-back to slow gup */

/*
 * FOLL_PIN and FOLL_LONGTERM may be used in various combinations with each
 * other. Here is what they mean, and how to use them:
 *
 * FOLL_LONGTERM indicates that the page will be held for an indefinite time
 * period _often_ under userspace control.  This is in contrast to
 * iov_iter_get_pages(), whose usages are transient.
 *
 * FIXME: For pages which are part of a filesystem, mappings are subject to the
 * lifetime enforced by the filesystem and we need guarantees that longterm
 * users like RDMA and V4L2 only establish mappings which coordinate usage with
 * the filesystem.  Ideas for this coordination include revoking the longterm
 * pin, delaying writeback, bounce buffer page writeback, etc.  As FS DAX was
 * added after the problem with filesystems was found FS DAX VMAs are
 * specifically failed.  Filesystem pages are still subject to bugs and use of
 * FOLL_LONGTERM should be avoided on those pages.
 *
 * FIXME: Also NOTE that FOLL_LONGTERM is not supported in every GUP call.
 * Currently only get_user_pages() and get_user_pages_fast() support this flag
 * and calls to get_user_pages_[un]locked are specifically not allowed.  This
 * is due to an incompatibility with the FS DAX check and
 * FAULT_FLAG_ALLOW_RETRY.
 *
 * In the CMA case: long term pins in a CMA region would unnecessarily fragment
 * that region.  And so, CMA attempts to migrate the page before pinning, when
 * FOLL_LONGTERM is specified.
 *
 * FOLL_PIN indicates that a special kind of tracking (not just page->_refcount,
 * but an additional pin counting system) will be invoked. This is intended for
 * anything that gets a page reference and then touches page data (for example,
 * Direct IO). This lets the filesystem know that some non-file-system entity is
 * potentially changing the pages' data. In contrast to FOLL_GET (whose pages
 * are released via put_page()), FOLL_PIN pages must be released, ultimately, by
 * a call to unpin_user_page().
 *
 * FOLL_PIN is similar to FOLL_GET: both of these pin pages. They use different
 * and separate refcounting mechanisms, however, and that means that each has
 * its own acquire and release mechanisms:
 *
 *     FOLL_GET: get_user_pages*() to acquire, and put_page() to release.
 *
 *     FOLL_PIN: pin_user_pages*() to acquire, and unpin_user_pages to release.
 *
 * FOLL_PIN and FOLL_GET are mutually exclusive for a given function call.
 * (The underlying pages may experience both FOLL_GET-based and FOLL_PIN-based
 * calls applied to them, and that's perfectly OK. This is a constraint on the
 * callers, not on the pages.)
 *
 * FOLL_PIN should be set internally by the pin_user_pages*() APIs, never
 * directly by the caller. That's in order to help avoid mismatches when
 * releasing pages: get_user_pages*() pages must be released via put_page(),
 * while pin_user_pages*() pages must be released via unpin_user_page().
 *
 * Please see Documentation/core-api/pin_user_pages.rst for more information.
 */

static inline int vm_fault_to_errno(vm_fault_t vm_fault, int foll_flags)
{
	if (vm_fault & VM_FAULT_OOM)
		return -ENOMEM;
	if (vm_fault & (VM_FAULT_HWPOISON | VM_FAULT_HWPOISON_LARGE))
		return (foll_flags & FOLL_HWPOISON) ? -EHWPOISON : -EFAULT;
	if (vm_fault & (VM_FAULT_SIGBUS | VM_FAULT_SIGSEGV))
		return -EFAULT;
	return 0;
}

/*
 * Indicates for which pages that are write-protected in the page table,
 * whether GUP has to trigger unsharing via FAULT_FLAG_UNSHARE such that the
 * GUP pin will remain consistent with the pages mapped into the page tables
 * of the MM.
 *
 * Temporary unmapping of PageAnonExclusive() pages or clearing of
 * PageAnonExclusive() has to protect against concurrent GUP:
 * * Ordinary GUP: Using the PT lock
 * * GUP-fast and fork(): mm->write_protect_seq
 * * GUP-fast and KSM or temporary unmapping (swap, migration): see
 *    page_try_share_anon_rmap()
 *
 * Must be called with the (sub)page that's actually referenced via the
 * page table entry, which might not necessarily be the head page for a
 * PTE-mapped THP.
 */
static inline bool gup_must_unshare(unsigned int flags, struct page *page)
{
	/*
	 * FOLL_WRITE is implicitly handled correctly as the page table entry
	 * has to be writable -- and if it references (part of) an anonymous
	 * folio, that part is required to be marked exclusive.
	 */
	if ((flags & (FOLL_WRITE | FOLL_PIN)) != FOLL_PIN)
		return false;
	/*
	 * Note: PageAnon(page) is stable until the page is actually getting
	 * freed.
	 */
	if (!PageAnon(page))
		return false;

	/* Paired with a memory barrier in page_try_share_anon_rmap(). */
	if (IS_ENABLED(CONFIG_HAVE_FAST_GUP))
		smp_rmb();

	/*
	 * During GUP-fast we might not get called on the head page for a
	 * hugetlb page that is mapped using cont-PTE, because GUP-fast does
	 * not work with the abstracted hugetlb PTEs that always point at the
	 * head page. For hugetlb, PageAnonExclusive only applies on the head
	 * page (as it cannot be partially COW-shared), so lookup the head page.
	 */
	if (unlikely(!PageHead(page) && PageHuge(page)))
		page = compound_head(page);

	/*
	 * Note that PageKsm() pages cannot be exclusive, and consequently,
	 * cannot get pinned.
	 */
	return !PageAnonExclusive(page);
}

/*
 * Indicates whether GUP can follow a PROT_NONE mapped page, or whether
 * a (NUMA hinting) fault is required.
 */
static inline bool gup_can_follow_protnone(unsigned int flags)
{
	/*
	 * FOLL_FORCE has to be able to make progress even if the VMA is
	 * inaccessible. Further, FOLL_FORCE access usually does not represent
	 * application behaviour and we should avoid triggering NUMA hinting
	 * faults.
	 */
	return flags & FOLL_FORCE;
}

typedef int (*pte_fn_t)(pte_t *pte, unsigned long addr, void *data);
extern int apply_to_page_range(struct mm_struct *mm, unsigned long address,
			       unsigned long size, pte_fn_t fn, void *data);
extern int apply_to_existing_page_range(struct mm_struct *mm,
				   unsigned long address, unsigned long size,
				   pte_fn_t fn, void *data);

extern void __init init_mem_debugging_and_hardening(void);
#ifdef CONFIG_PAGE_POISONING
extern void __kernel_poison_pages(struct page *page, int numpages);
extern void __kernel_unpoison_pages(struct page *page, int numpages);
extern bool _page_poisoning_enabled_early;
DECLARE_STATIC_KEY_FALSE(_page_poisoning_enabled);
static inline bool page_poisoning_enabled(void)
{
	return _page_poisoning_enabled_early;
}
/*
 * For use in fast paths after init_mem_debugging() has run, or when a
 * false negative result is not harmful when called too early.
 */
static inline bool page_poisoning_enabled_static(void)
{
	return static_branch_unlikely(&_page_poisoning_enabled);
}
static inline void kernel_poison_pages(struct page *page, int numpages)
{
	if (page_poisoning_enabled_static())
		__kernel_poison_pages(page, numpages);
}
static inline void kernel_unpoison_pages(struct page *page, int numpages)
{
	if (page_poisoning_enabled_static())
		__kernel_unpoison_pages(page, numpages);
}
#else
static inline bool page_poisoning_enabled(void) { return false; }
static inline bool page_poisoning_enabled_static(void) { return false; }
static inline void __kernel_poison_pages(struct page *page, int nunmpages) { }
static inline void kernel_poison_pages(struct page *page, int numpages) { }
static inline void kernel_unpoison_pages(struct page *page, int numpages) { }
#endif

DECLARE_STATIC_KEY_MAYBE(CONFIG_INIT_ON_ALLOC_DEFAULT_ON, init_on_alloc);
static inline bool want_init_on_alloc(gfp_t flags)
{
	if (static_branch_maybe(CONFIG_INIT_ON_ALLOC_DEFAULT_ON,
				&init_on_alloc))
		return true;
	return flags & __GFP_ZERO;
}

DECLARE_STATIC_KEY_MAYBE(CONFIG_INIT_ON_FREE_DEFAULT_ON, init_on_free);
static inline bool want_init_on_free(void)
{
	return static_branch_maybe(CONFIG_INIT_ON_FREE_DEFAULT_ON,
				   &init_on_free);
}

extern bool _debug_pagealloc_enabled_early;
DECLARE_STATIC_KEY_FALSE(_debug_pagealloc_enabled);

static inline bool debug_pagealloc_enabled(void)
{
	return IS_ENABLED(CONFIG_DEBUG_PAGEALLOC) &&
		_debug_pagealloc_enabled_early;
}

/*
 * For use in fast paths after init_debug_pagealloc() has run, or when a
 * false negative result is not harmful when called too early.
 */
static inline bool debug_pagealloc_enabled_static(void)
{
	if (!IS_ENABLED(CONFIG_DEBUG_PAGEALLOC))
		return false;

	return static_branch_unlikely(&_debug_pagealloc_enabled);
}

#ifdef CONFIG_DEBUG_PAGEALLOC
/*
 * To support DEBUG_PAGEALLOC architecture must ensure that
 * __kernel_map_pages() never fails
 */
extern void __kernel_map_pages(struct page *page, int numpages, int enable);

static inline void debug_pagealloc_map_pages(struct page *page, int numpages)
{
	if (debug_pagealloc_enabled_static())
		__kernel_map_pages(page, numpages, 1);
}

static inline void debug_pagealloc_unmap_pages(struct page *page, int numpages)
{
	if (debug_pagealloc_enabled_static())
		__kernel_map_pages(page, numpages, 0);
}
#else	/* CONFIG_DEBUG_PAGEALLOC */
static inline void debug_pagealloc_map_pages(struct page *page, int numpages) {}
static inline void debug_pagealloc_unmap_pages(struct page *page, int numpages) {}
#endif	/* CONFIG_DEBUG_PAGEALLOC */

#ifdef __HAVE_ARCH_GATE_AREA
extern struct vm_area_struct *get_gate_vma(struct mm_struct *mm);
extern int in_gate_area_no_mm(unsigned long addr);
extern int in_gate_area(struct mm_struct *mm, unsigned long addr);
#else
static inline struct vm_area_struct *get_gate_vma(struct mm_struct *mm)
{
	return NULL;
}
static inline int in_gate_area_no_mm(unsigned long addr) { return 0; }
static inline int in_gate_area(struct mm_struct *mm, unsigned long addr)
{
	return 0;
}
#endif	/* __HAVE_ARCH_GATE_AREA */

extern bool process_shares_mm(struct task_struct *p, struct mm_struct *mm);

#ifdef CONFIG_SYSCTL
extern int sysctl_drop_caches;
int drop_caches_sysctl_handler(struct ctl_table *, int, void *, size_t *,
		loff_t *);
#endif

void drop_slab(void);

#ifndef CONFIG_MMU
#define randomize_va_space 0
#else
extern int randomize_va_space;
#endif

const char * arch_vma_name(struct vm_area_struct *vma);
#ifdef CONFIG_MMU
void print_vma_addr(char *prefix, unsigned long rip);
#else
static inline void print_vma_addr(char *prefix, unsigned long rip)
{
}
#endif

void *sparse_buffer_alloc(unsigned long size);
struct page * __populate_section_memmap(unsigned long pfn,
		unsigned long nr_pages, int nid, struct vmem_altmap *altmap,
		struct dev_pagemap *pgmap);
pgd_t *vmemmap_pgd_populate(unsigned long addr, int node);
p4d_t *vmemmap_p4d_populate(pgd_t *pgd, unsigned long addr, int node);
pud_t *vmemmap_pud_populate(p4d_t *p4d, unsigned long addr, int node);
pmd_t *vmemmap_pmd_populate(pud_t *pud, unsigned long addr, int node);
pte_t *vmemmap_pte_populate(pmd_t *pmd, unsigned long addr, int node,
			    struct vmem_altmap *altmap, struct page *reuse);
void *vmemmap_alloc_block(unsigned long size, int node);
struct vmem_altmap;
void *vmemmap_alloc_block_buf(unsigned long size, int node,
			      struct vmem_altmap *altmap);
void vmemmap_verify(pte_t *, int, unsigned long, unsigned long);
int vmemmap_populate_basepages(unsigned long start, unsigned long end,
			       int node, struct vmem_altmap *altmap);
int vmemmap_populate(unsigned long start, unsigned long end, int node,
		struct vmem_altmap *altmap);
void vmemmap_populate_print_last(void);
#ifdef CONFIG_MEMORY_HOTPLUG
void vmemmap_free(unsigned long start, unsigned long end,
		struct vmem_altmap *altmap);
#endif
void register_page_bootmem_memmap(unsigned long section_nr, struct page *map,
				  unsigned long nr_pages);

enum mf_flags {
	MF_COUNT_INCREASED = 1 << 0,
	MF_ACTION_REQUIRED = 1 << 1,
	MF_MUST_KILL = 1 << 2,
	MF_SOFT_OFFLINE = 1 << 3,
	MF_UNPOISON = 1 << 4,
	MF_SW_SIMULATED = 1 << 5,
	MF_NO_RETRY = 1 << 6,
};
int mf_dax_kill_procs(struct address_space *mapping, pgoff_t index,
		      unsigned long count, int mf_flags);
extern int memory_failure(unsigned long pfn, int flags);
extern void memory_failure_queue_kick(int cpu);
extern int unpoison_memory(unsigned long pfn);
extern int sysctl_memory_failure_early_kill;
extern int sysctl_memory_failure_recovery;
extern void shake_page(struct page *p);
extern atomic_long_t num_poisoned_pages __read_mostly;
extern int soft_offline_page(unsigned long pfn, int flags);
#ifdef CONFIG_MEMORY_FAILURE
extern void memory_failure_queue(unsigned long pfn, int flags);
extern int __get_huge_page_for_hwpoison(unsigned long pfn, int flags);
#else
static inline void memory_failure_queue(unsigned long pfn, int flags)
{
}
static inline int __get_huge_page_for_hwpoison(unsigned long pfn, int flags)
{
	return 0;
}
#endif

#ifndef arch_memory_failure
static inline int arch_memory_failure(unsigned long pfn, int flags)
{
	return -ENXIO;
}
#endif

#ifndef arch_is_platform_page
static inline bool arch_is_platform_page(u64 paddr)
{
	return false;
}
#endif

/*
 * Error handlers for various types of pages.
 */
enum mf_result {
	MF_IGNORED,	/* Error: cannot be handled */
	MF_FAILED,	/* Error: handling failed */
	MF_DELAYED,	/* Will be handled later */
	MF_RECOVERED,	/* Successfully recovered */
};

enum mf_action_page_type {
	MF_MSG_KERNEL,
	MF_MSG_KERNEL_HIGH_ORDER,
	MF_MSG_SLAB,
	MF_MSG_DIFFERENT_COMPOUND,
	MF_MSG_HUGE,
	MF_MSG_FREE_HUGE,
	MF_MSG_UNMAP_FAILED,
	MF_MSG_DIRTY_SWAPCACHE,
	MF_MSG_CLEAN_SWAPCACHE,
	MF_MSG_DIRTY_MLOCKED_LRU,
	MF_MSG_CLEAN_MLOCKED_LRU,
	MF_MSG_DIRTY_UNEVICTABLE_LRU,
	MF_MSG_CLEAN_UNEVICTABLE_LRU,
	MF_MSG_DIRTY_LRU,
	MF_MSG_CLEAN_LRU,
	MF_MSG_TRUNCATED_LRU,
	MF_MSG_BUDDY,
	MF_MSG_DAX,
	MF_MSG_UNSPLIT_THP,
	MF_MSG_UNKNOWN,
};

#if defined(CONFIG_TRANSPARENT_HUGEPAGE) || defined(CONFIG_HUGETLBFS)
extern void clear_huge_page(struct page *page,
			    unsigned long addr_hint,
			    unsigned int pages_per_huge_page);
extern void copy_user_huge_page(struct page *dst, struct page *src,
				unsigned long addr_hint,
				struct vm_area_struct *vma,
				unsigned int pages_per_huge_page);
extern long copy_huge_page_from_user(struct page *dst_page,
				const void __user *usr_src,
				unsigned int pages_per_huge_page,
				bool allow_pagefault);

/**
 * vma_is_special_huge - Are transhuge page-table entries considered special?
 * @vma: Pointer to the struct vm_area_struct to consider
 *
 * Whether transhuge page-table entries are considered "special" following
 * the definition in vm_normal_page().
 *
 * Return: true if transhuge page-table entries should be considered special,
 * false otherwise.
 */
static inline bool vma_is_special_huge(const struct vm_area_struct *vma)
{
	return vma_is_dax(vma) || (vma->vm_file &&
				   (vma->vm_flags & (VM_PFNMAP | VM_MIXEDMAP)));
}

#endif /* CONFIG_TRANSPARENT_HUGEPAGE || CONFIG_HUGETLBFS */

#ifdef CONFIG_DEBUG_PAGEALLOC
extern unsigned int _debug_guardpage_minorder;
DECLARE_STATIC_KEY_FALSE(_debug_guardpage_enabled);

static inline unsigned int debug_guardpage_minorder(void)
{
	return _debug_guardpage_minorder;
}

static inline bool debug_guardpage_enabled(void)
{
	return static_branch_unlikely(&_debug_guardpage_enabled);
}

static inline bool page_is_guard(struct page *page)
{
	if (!debug_guardpage_enabled())
		return false;

	return PageGuard(page);
}
#else
static inline unsigned int debug_guardpage_minorder(void) { return 0; }
static inline bool debug_guardpage_enabled(void) { return false; }
static inline bool page_is_guard(struct page *page) { return false; }
#endif /* CONFIG_DEBUG_PAGEALLOC */

#if MAX_NUMNODES > 1
void __init setup_nr_node_ids(void);
#else
static inline void setup_nr_node_ids(void) {}
#endif

extern int memcmp_pages(struct page *page1, struct page *page2);

static inline int pages_identical(struct page *page1, struct page *page2)
{
	return !memcmp_pages(page1, page2);
}

#ifdef CONFIG_MAPPING_DIRTY_HELPERS
unsigned long clean_record_shared_mapping_range(struct address_space *mapping,
						pgoff_t first_index, pgoff_t nr,
						pgoff_t bitmap_pgoff,
						unsigned long *bitmap,
						pgoff_t *start,
						pgoff_t *end);

unsigned long wp_shared_mapping_range(struct address_space *mapping,
				      pgoff_t first_index, pgoff_t nr);
#endif

extern int sysctl_nr_trim_pages;
extern int reclaim_shmem_address_space(struct address_space *mapping);

#ifdef CONFIG_PRINTK
void mem_dump_obj(void *object);
#else
static inline void mem_dump_obj(void *object) {}
#endif

/**
 * seal_check_future_write - Check for F_SEAL_FUTURE_WRITE flag and handle it
 * @seals: the seals to check
 * @vma: the vma to operate on
 *
 * Check whether F_SEAL_FUTURE_WRITE is set; if so, do proper check/handling on
 * the vma flags.  Return 0 if check pass, or <0 for errors.
 */
static inline int seal_check_future_write(int seals, struct vm_area_struct *vma)
{
	if (seals & F_SEAL_FUTURE_WRITE) {
		/*
		 * New PROT_WRITE and MAP_SHARED mmaps are not allowed when
		 * "future write" seal active.
		 */
		if ((vma->vm_flags & VM_SHARED) && (vma->vm_flags & VM_WRITE))
			return -EPERM;

		/*
		 * Since an F_SEAL_FUTURE_WRITE sealed memfd can be mapped as
		 * MAP_SHARED and read-only, take care to not allow mprotect to
		 * revert protections on such mappings. Do this only for shared
		 * mappings. For private mappings, don't need to mask
		 * VM_MAYWRITE as we still want them to be COW-writable.
		 */
		if (vma->vm_flags & VM_SHARED)
			vm_flags_clear(vma, VM_MAYWRITE);
	}

	return 0;
}

#ifdef CONFIG_ANON_VMA_NAME
int madvise_set_anon_name(struct mm_struct *mm, unsigned long start,
			  unsigned long len_in,
			  struct anon_vma_name *anon_name);
#else
static inline int
madvise_set_anon_name(struct mm_struct *mm, unsigned long start,
		      unsigned long len_in, struct anon_vma_name *anon_name) {
	return 0;
}
#endif

#endif /* _LINUX_MM_H */<|MERGE_RESOLUTION|>--- conflicted
+++ resolved
@@ -780,14 +780,11 @@
 static inline void vma_mark_detached(struct vm_area_struct *vma,
 				     bool detached) {}
 
-<<<<<<< HEAD
-=======
 static inline void vma_assert_locked(struct vm_area_struct *vma)
 {
 	mmap_assert_locked(vma->vm_mm);
 }
 
->>>>>>> 6f4a686a
 static inline void release_fault_lock(struct vm_fault *vmf)
 {
 	mmap_read_unlock(vmf->vma->vm_mm);

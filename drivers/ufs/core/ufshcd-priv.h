--- conflicted
+++ resolved
@@ -370,18 +370,11 @@
 
 static inline void ufshcd_inc_sq_tail(struct ufs_hw_queue *q)
 {
-<<<<<<< HEAD
-	u32 mask = q->max_entries - 1;
-	u32 val;
-
-	q->sq_tail_slot = (q->sq_tail_slot + 1) & mask;
-=======
 	u32 val;
 
 	q->sq_tail_slot++;
 	if (q->sq_tail_slot == q->max_entries)
 		q->sq_tail_slot = 0;
->>>>>>> 563b8244
 	val = q->sq_tail_slot * sizeof(struct utp_transfer_req_desc);
 	writel(val, q->mcq_sq_tail);
 }

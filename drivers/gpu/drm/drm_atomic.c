/*
 * Copyright (C) 2014 Red Hat
 * Copyright (C) 2014 Intel Corp.
 *
 * Permission is hereby granted, free of charge, to any person obtaining a
 * copy of this software and associated documentation files (the "Software"),
 * to deal in the Software without restriction, including without limitation
 * the rights to use, copy, modify, merge, publish, distribute, sublicense,
 * and/or sell copies of the Software, and to permit persons to whom the
 * Software is furnished to do so, subject to the following conditions:
 *
 * The above copyright notice and this permission notice shall be included in
 * all copies or substantial portions of the Software.
 *
 * THE SOFTWARE IS PROVIDED "AS IS", WITHOUT WARRANTY OF ANY KIND, EXPRESS OR
 * IMPLIED, INCLUDING BUT NOT LIMITED TO THE WARRANTIES OF MERCHANTABILITY,
 * FITNESS FOR A PARTICULAR PURPOSE AND NONINFRINGEMENT.  IN NO EVENT SHALL
 * THE COPYRIGHT HOLDER(S) OR AUTHOR(S) BE LIABLE FOR ANY CLAIM, DAMAGES OR
 * OTHER LIABILITY, WHETHER IN AN ACTION OF CONTRACT, TORT OR OTHERWISE,
 * ARISING FROM, OUT OF OR IN CONNECTION WITH THE SOFTWARE OR THE USE OR
 * OTHER DEALINGS IN THE SOFTWARE.
 *
 * Authors:
 * Rob Clark <robdclark@gmail.com>
 * Daniel Vetter <daniel.vetter@ffwll.ch>
 */


#include <drm/drmP.h>
#include <drm/drm_atomic.h>
#include <drm/drm_mode.h>
#include <drm/drm_plane_helper.h>
#include <drm/drm_print.h>
#include <linux/sync_file.h>

#include "drm_crtc_internal.h"

void __drm_crtc_commit_free(struct kref *kref)
{
	struct drm_crtc_commit *commit =
		container_of(kref, struct drm_crtc_commit, ref);

	kfree(commit);
}
EXPORT_SYMBOL(__drm_crtc_commit_free);

/**
 * drm_atomic_state_default_release -
 * release memory initialized by drm_atomic_state_init
 * @state: atomic state
 *
 * Free all the memory allocated by drm_atomic_state_init.
 * This is useful for drivers that subclass the atomic state.
 */
void drm_atomic_state_default_release(struct drm_atomic_state *state)
{
	kfree(state->connectors);
	kfree(state->crtcs);
	kfree(state->planes);
}
EXPORT_SYMBOL(drm_atomic_state_default_release);

/**
 * drm_atomic_state_init - init new atomic state
 * @dev: DRM device
 * @state: atomic state
 *
 * Default implementation for filling in a new atomic state.
 * This is useful for drivers that subclass the atomic state.
 */
int
drm_atomic_state_init(struct drm_device *dev, struct drm_atomic_state *state)
{
	kref_init(&state->ref);

	/* TODO legacy paths should maybe do a better job about
	 * setting this appropriately?
	 */
	state->allow_modeset = true;

	state->crtcs = kcalloc(dev->mode_config.num_crtc,
			       sizeof(*state->crtcs), GFP_KERNEL);
	if (!state->crtcs)
		goto fail;
	state->planes = kcalloc(dev->mode_config.num_total_plane,
				sizeof(*state->planes), GFP_KERNEL);
	if (!state->planes)
		goto fail;

	state->dev = dev;

	DRM_DEBUG_ATOMIC("Allocated atomic state %p\n", state);

	return 0;
fail:
	drm_atomic_state_default_release(state);
	return -ENOMEM;
}
EXPORT_SYMBOL(drm_atomic_state_init);

/**
 * drm_atomic_state_alloc - allocate atomic state
 * @dev: DRM device
 *
 * This allocates an empty atomic state to track updates.
 */
struct drm_atomic_state *
drm_atomic_state_alloc(struct drm_device *dev)
{
	struct drm_mode_config *config = &dev->mode_config;
	struct drm_atomic_state *state;

	if (!config->funcs->atomic_state_alloc) {
		state = kzalloc(sizeof(*state), GFP_KERNEL);
		if (!state)
			return NULL;
		if (drm_atomic_state_init(dev, state) < 0) {
			kfree(state);
			return NULL;
		}
		return state;
	}

	return config->funcs->atomic_state_alloc(dev);
}
EXPORT_SYMBOL(drm_atomic_state_alloc);

/**
 * drm_atomic_state_default_clear - clear base atomic state
 * @state: atomic state
 *
 * Default implementation for clearing atomic state.
 * This is useful for drivers that subclass the atomic state.
 */
void drm_atomic_state_default_clear(struct drm_atomic_state *state)
{
	struct drm_device *dev = state->dev;
	struct drm_mode_config *config = &dev->mode_config;
	int i;

	DRM_DEBUG_ATOMIC("Clearing atomic state %p\n", state);

	for (i = 0; i < state->num_connector; i++) {
		struct drm_connector *connector = state->connectors[i].ptr;

		if (!connector)
			continue;

		connector->funcs->atomic_destroy_state(connector,
						       state->connectors[i].state);
		state->connectors[i].ptr = NULL;
		state->connectors[i].state = NULL;
		drm_connector_unreference(connector);
	}

	for (i = 0; i < config->num_crtc; i++) {
		struct drm_crtc *crtc = state->crtcs[i].ptr;

		if (!crtc)
			continue;

		crtc->funcs->atomic_destroy_state(crtc,
						  state->crtcs[i].state);

		if (state->crtcs[i].commit) {
			kfree(state->crtcs[i].commit->event);
			state->crtcs[i].commit->event = NULL;
			drm_crtc_commit_put(state->crtcs[i].commit);
		}

		state->crtcs[i].commit = NULL;
		state->crtcs[i].ptr = NULL;
		state->crtcs[i].state = NULL;
	}

	for (i = 0; i < config->num_total_plane; i++) {
		struct drm_plane *plane = state->planes[i].ptr;

		if (!plane)
			continue;

		plane->funcs->atomic_destroy_state(plane,
						   state->planes[i].state);
		state->planes[i].ptr = NULL;
		state->planes[i].state = NULL;
	}
}
EXPORT_SYMBOL(drm_atomic_state_default_clear);

/**
 * drm_atomic_state_clear - clear state object
 * @state: atomic state
 *
 * When the w/w mutex algorithm detects a deadlock we need to back off and drop
 * all locks. So someone else could sneak in and change the current modeset
 * configuration. Which means that all the state assembled in @state is no
 * longer an atomic update to the current state, but to some arbitrary earlier
 * state. Which could break assumptions the driver's
 * &drm_mode_config_funcs.atomic_check likely relies on.
 *
 * Hence we must clear all cached state and completely start over, using this
 * function.
 */
void drm_atomic_state_clear(struct drm_atomic_state *state)
{
	struct drm_device *dev = state->dev;
	struct drm_mode_config *config = &dev->mode_config;

	if (config->funcs->atomic_state_clear)
		config->funcs->atomic_state_clear(state);
	else
		drm_atomic_state_default_clear(state);
}
EXPORT_SYMBOL(drm_atomic_state_clear);

/**
 * __drm_atomic_state_free - free all memory for an atomic state
 * @ref: This atomic state to deallocate
 *
 * This frees all memory associated with an atomic state, including all the
 * per-object state for planes, crtcs and connectors.
 */
void __drm_atomic_state_free(struct kref *ref)
{
	struct drm_atomic_state *state = container_of(ref, typeof(*state), ref);
	struct drm_mode_config *config = &state->dev->mode_config;

	drm_atomic_state_clear(state);

	DRM_DEBUG_ATOMIC("Freeing atomic state %p\n", state);

	if (config->funcs->atomic_state_free) {
		config->funcs->atomic_state_free(state);
	} else {
		drm_atomic_state_default_release(state);
		kfree(state);
	}
}
EXPORT_SYMBOL(__drm_atomic_state_free);

/**
 * drm_atomic_get_crtc_state - get crtc state
 * @state: global atomic state object
 * @crtc: crtc to get state object for
 *
 * This function returns the crtc state for the given crtc, allocating it if
 * needed. It will also grab the relevant crtc lock to make sure that the state
 * is consistent.
 *
 * Returns:
 *
 * Either the allocated state or the error code encoded into the pointer. When
 * the error is EDEADLK then the w/w mutex code has detected a deadlock and the
 * entire atomic sequence must be restarted. All other errors are fatal.
 */
struct drm_crtc_state *
drm_atomic_get_crtc_state(struct drm_atomic_state *state,
			  struct drm_crtc *crtc)
{
	int ret, index = drm_crtc_index(crtc);
	struct drm_crtc_state *crtc_state;

	WARN_ON(!state->acquire_ctx);

	crtc_state = drm_atomic_get_existing_crtc_state(state, crtc);
	if (crtc_state)
		return crtc_state;

	ret = drm_modeset_lock(&crtc->mutex, state->acquire_ctx);
	if (ret)
		return ERR_PTR(ret);

	crtc_state = crtc->funcs->atomic_duplicate_state(crtc);
	if (!crtc_state)
		return ERR_PTR(-ENOMEM);

	state->crtcs[index].state = crtc_state;
	state->crtcs[index].old_state = crtc->state;
	state->crtcs[index].new_state = crtc_state;
	state->crtcs[index].ptr = crtc;
	crtc_state->state = state;

	DRM_DEBUG_ATOMIC("Added [CRTC:%d:%s] %p state to %p\n",
			 crtc->base.id, crtc->name, crtc_state, state);

	return crtc_state;
}
EXPORT_SYMBOL(drm_atomic_get_crtc_state);

static void set_out_fence_for_crtc(struct drm_atomic_state *state,
				   struct drm_crtc *crtc, s32 __user *fence_ptr)
{
	state->crtcs[drm_crtc_index(crtc)].out_fence_ptr = fence_ptr;
}

static s32 __user *get_out_fence_for_crtc(struct drm_atomic_state *state,
					  struct drm_crtc *crtc)
{
	s32 __user *fence_ptr;

	fence_ptr = state->crtcs[drm_crtc_index(crtc)].out_fence_ptr;
	state->crtcs[drm_crtc_index(crtc)].out_fence_ptr = NULL;

	return fence_ptr;
}

/**
 * drm_atomic_set_mode_for_crtc - set mode for CRTC
 * @state: the CRTC whose incoming state to update
 * @mode: kernel-internal mode to use for the CRTC, or NULL to disable
 *
 * Set a mode (originating from the kernel) on the desired CRTC state and update
 * the enable property.
 *
 * RETURNS:
 * Zero on success, error code on failure. Cannot return -EDEADLK.
 */
int drm_atomic_set_mode_for_crtc(struct drm_crtc_state *state,
				 struct drm_display_mode *mode)
{
	struct drm_mode_modeinfo umode;

	/* Early return for no change. */
	if (mode && memcmp(&state->mode, mode, sizeof(*mode)) == 0)
		return 0;

	drm_property_unreference_blob(state->mode_blob);
	state->mode_blob = NULL;

	if (mode) {
		drm_mode_convert_to_umode(&umode, mode);
		state->mode_blob =
			drm_property_create_blob(state->crtc->dev,
		                                 sizeof(umode),
		                                 &umode);
		if (IS_ERR(state->mode_blob))
			return PTR_ERR(state->mode_blob);

		drm_mode_copy(&state->mode, mode);
		state->enable = true;
		DRM_DEBUG_ATOMIC("Set [MODE:%s] for CRTC state %p\n",
				 mode->name, state);
	} else {
		memset(&state->mode, 0, sizeof(state->mode));
		state->enable = false;
		DRM_DEBUG_ATOMIC("Set [NOMODE] for CRTC state %p\n",
				 state);
	}

	return 0;
}
EXPORT_SYMBOL(drm_atomic_set_mode_for_crtc);

/**
 * drm_atomic_set_mode_prop_for_crtc - set mode for CRTC
 * @state: the CRTC whose incoming state to update
 * @blob: pointer to blob property to use for mode
 *
 * Set a mode (originating from a blob property) on the desired CRTC state.
 * This function will take a reference on the blob property for the CRTC state,
 * and release the reference held on the state's existing mode property, if any
 * was set.
 *
 * RETURNS:
 * Zero on success, error code on failure. Cannot return -EDEADLK.
 */
int drm_atomic_set_mode_prop_for_crtc(struct drm_crtc_state *state,
                                      struct drm_property_blob *blob)
{
	if (blob == state->mode_blob)
		return 0;

	drm_property_unreference_blob(state->mode_blob);
	state->mode_blob = NULL;

	memset(&state->mode, 0, sizeof(state->mode));

	if (blob) {
		if (blob->length != sizeof(struct drm_mode_modeinfo) ||
		    drm_mode_convert_umode(&state->mode,
		                           (const struct drm_mode_modeinfo *)
		                            blob->data))
			return -EINVAL;

		state->mode_blob = drm_property_reference_blob(blob);
		state->enable = true;
		DRM_DEBUG_ATOMIC("Set [MODE:%s] for CRTC state %p\n",
				 state->mode.name, state);
	} else {
		state->enable = false;
		DRM_DEBUG_ATOMIC("Set [NOMODE] for CRTC state %p\n",
				 state);
	}

	return 0;
}
EXPORT_SYMBOL(drm_atomic_set_mode_prop_for_crtc);

/**
 * drm_atomic_replace_property_blob - replace a blob property
 * @blob: a pointer to the member blob to be replaced
 * @new_blob: the new blob to replace with
 * @replaced: whether the blob has been replaced
 *
 * RETURNS:
 * Zero on success, error code on failure
 */
static void
drm_atomic_replace_property_blob(struct drm_property_blob **blob,
				 struct drm_property_blob *new_blob,
				 bool *replaced)
{
	struct drm_property_blob *old_blob = *blob;

	if (old_blob == new_blob)
		return;

	drm_property_unreference_blob(old_blob);
	if (new_blob)
		drm_property_reference_blob(new_blob);
	*blob = new_blob;
	*replaced = true;

	return;
}

static int
drm_atomic_replace_property_blob_from_id(struct drm_crtc *crtc,
					 struct drm_property_blob **blob,
					 uint64_t blob_id,
					 ssize_t expected_size,
					 bool *replaced)
{
	struct drm_property_blob *new_blob = NULL;

	if (blob_id != 0) {
		new_blob = drm_property_lookup_blob(crtc->dev, blob_id);
		if (new_blob == NULL)
			return -EINVAL;

		if (expected_size > 0 && expected_size != new_blob->length) {
			drm_property_unreference_blob(new_blob);
			return -EINVAL;
		}
	}

	drm_atomic_replace_property_blob(blob, new_blob, replaced);
	drm_property_unreference_blob(new_blob);

	return 0;
}

/**
 * drm_atomic_crtc_set_property - set property on CRTC
 * @crtc: the drm CRTC to set a property on
 * @state: the state object to update with the new property value
 * @property: the property to set
 * @val: the new property value
 *
 * This function handles generic/core properties and calls out to driver's
 * &drm_crtc_funcs.atomic_set_property for driver properties. To ensure
 * consistent behavior you must call this function rather than the driver hook
 * directly.
 *
 * RETURNS:
 * Zero on success, error code on failure
 */
int drm_atomic_crtc_set_property(struct drm_crtc *crtc,
		struct drm_crtc_state *state, struct drm_property *property,
		uint64_t val)
{
	struct drm_device *dev = crtc->dev;
	struct drm_mode_config *config = &dev->mode_config;
	bool replaced = false;
	int ret;

	if (property == config->prop_active)
		state->active = val;
	else if (property == config->prop_mode_id) {
		struct drm_property_blob *mode =
			drm_property_lookup_blob(dev, val);
		ret = drm_atomic_set_mode_prop_for_crtc(state, mode);
		drm_property_unreference_blob(mode);
		return ret;
	} else if (property == config->degamma_lut_property) {
		ret = drm_atomic_replace_property_blob_from_id(crtc,
					&state->degamma_lut,
					val,
					-1,
					&replaced);
		state->color_mgmt_changed |= replaced;
		return ret;
	} else if (property == config->ctm_property) {
		ret = drm_atomic_replace_property_blob_from_id(crtc,
					&state->ctm,
					val,
					sizeof(struct drm_color_ctm),
					&replaced);
		state->color_mgmt_changed |= replaced;
		return ret;
	} else if (property == config->gamma_lut_property) {
		ret = drm_atomic_replace_property_blob_from_id(crtc,
					&state->gamma_lut,
					val,
					-1,
					&replaced);
		state->color_mgmt_changed |= replaced;
		return ret;
	} else if (property == config->prop_out_fence_ptr) {
		s32 __user *fence_ptr = u64_to_user_ptr(val);

		if (!fence_ptr)
			return 0;

		if (put_user(-1, fence_ptr))
			return -EFAULT;

		set_out_fence_for_crtc(state->state, crtc, fence_ptr);
	} else if (crtc->funcs->atomic_set_property)
		return crtc->funcs->atomic_set_property(crtc, state, property, val);
	else
		return -EINVAL;

	return 0;
}
EXPORT_SYMBOL(drm_atomic_crtc_set_property);

/**
 * drm_atomic_crtc_get_property - get property value from CRTC state
 * @crtc: the drm CRTC to set a property on
 * @state: the state object to get the property value from
 * @property: the property to set
 * @val: return location for the property value
 *
 * This function handles generic/core properties and calls out to driver's
 * &drm_crtc_funcs.atomic_get_property for driver properties. To ensure
 * consistent behavior you must call this function rather than the driver hook
 * directly.
 *
 * RETURNS:
 * Zero on success, error code on failure
 */
static int
drm_atomic_crtc_get_property(struct drm_crtc *crtc,
		const struct drm_crtc_state *state,
		struct drm_property *property, uint64_t *val)
{
	struct drm_device *dev = crtc->dev;
	struct drm_mode_config *config = &dev->mode_config;

	if (property == config->prop_active)
		*val = state->active;
	else if (property == config->prop_mode_id)
		*val = (state->mode_blob) ? state->mode_blob->base.id : 0;
	else if (property == config->degamma_lut_property)
		*val = (state->degamma_lut) ? state->degamma_lut->base.id : 0;
	else if (property == config->ctm_property)
		*val = (state->ctm) ? state->ctm->base.id : 0;
	else if (property == config->gamma_lut_property)
		*val = (state->gamma_lut) ? state->gamma_lut->base.id : 0;
	else if (property == config->prop_out_fence_ptr)
		*val = 0;
	else if (crtc->funcs->atomic_get_property)
		return crtc->funcs->atomic_get_property(crtc, state, property, val);
	else
		return -EINVAL;

	return 0;
}

/**
 * drm_atomic_crtc_check - check crtc state
 * @crtc: crtc to check
 * @state: crtc state to check
 *
 * Provides core sanity checks for crtc state.
 *
 * RETURNS:
 * Zero on success, error code on failure
 */
static int drm_atomic_crtc_check(struct drm_crtc *crtc,
		struct drm_crtc_state *state)
{
	/* NOTE: we explicitly don't enforce constraints such as primary
	 * layer covering entire screen, since that is something we want
	 * to allow (on hw that supports it).  For hw that does not, it
	 * should be checked in driver's crtc->atomic_check() vfunc.
	 *
	 * TODO: Add generic modeset state checks once we support those.
	 */

	if (state->active && !state->enable) {
		DRM_DEBUG_ATOMIC("[CRTC:%d:%s] active without enabled\n",
				 crtc->base.id, crtc->name);
		return -EINVAL;
	}

	/* The state->enable vs. state->mode_blob checks can be WARN_ON,
	 * as this is a kernel-internal detail that userspace should never
	 * be able to trigger. */
	if (drm_core_check_feature(crtc->dev, DRIVER_ATOMIC) &&
	    WARN_ON(state->enable && !state->mode_blob)) {
		DRM_DEBUG_ATOMIC("[CRTC:%d:%s] enabled without mode blob\n",
				 crtc->base.id, crtc->name);
		return -EINVAL;
	}

	if (drm_core_check_feature(crtc->dev, DRIVER_ATOMIC) &&
	    WARN_ON(!state->enable && state->mode_blob)) {
		DRM_DEBUG_ATOMIC("[CRTC:%d:%s] disabled with mode blob\n",
				 crtc->base.id, crtc->name);
		return -EINVAL;
	}

	/*
	 * Reject event generation for when a CRTC is off and stays off.
	 * It wouldn't be hard to implement this, but userspace has a track
	 * record of happily burning through 100% cpu (or worse, crash) when the
	 * display pipe is suspended. To avoid all that fun just reject updates
	 * that ask for events since likely that indicates a bug in the
	 * compositor's drawing loop. This is consistent with the vblank IOCTL
	 * and legacy page_flip IOCTL which also reject service on a disabled
	 * pipe.
	 */
	if (state->event && !state->active && !crtc->state->active) {
		DRM_DEBUG_ATOMIC("[CRTC:%d:%s] requesting event but off\n",
				 crtc->base.id, crtc->name);
		return -EINVAL;
	}

	return 0;
}

static void drm_atomic_crtc_print_state(struct drm_printer *p,
		const struct drm_crtc_state *state)
{
	struct drm_crtc *crtc = state->crtc;

	drm_printf(p, "crtc[%u]: %s\n", crtc->base.id, crtc->name);
	drm_printf(p, "\tenable=%d\n", state->enable);
	drm_printf(p, "\tactive=%d\n", state->active);
	drm_printf(p, "\tplanes_changed=%d\n", state->planes_changed);
	drm_printf(p, "\tmode_changed=%d\n", state->mode_changed);
	drm_printf(p, "\tactive_changed=%d\n", state->active_changed);
	drm_printf(p, "\tconnectors_changed=%d\n", state->connectors_changed);
	drm_printf(p, "\tcolor_mgmt_changed=%d\n", state->color_mgmt_changed);
	drm_printf(p, "\tplane_mask=%x\n", state->plane_mask);
	drm_printf(p, "\tconnector_mask=%x\n", state->connector_mask);
	drm_printf(p, "\tencoder_mask=%x\n", state->encoder_mask);
	drm_printf(p, "\tmode: " DRM_MODE_FMT "\n", DRM_MODE_ARG(&state->mode));

	if (crtc->funcs->atomic_print_state)
		crtc->funcs->atomic_print_state(p, state);
}

/**
 * drm_atomic_get_plane_state - get plane state
 * @state: global atomic state object
 * @plane: plane to get state object for
 *
 * This function returns the plane state for the given plane, allocating it if
 * needed. It will also grab the relevant plane lock to make sure that the state
 * is consistent.
 *
 * Returns:
 *
 * Either the allocated state or the error code encoded into the pointer. When
 * the error is EDEADLK then the w/w mutex code has detected a deadlock and the
 * entire atomic sequence must be restarted. All other errors are fatal.
 */
struct drm_plane_state *
drm_atomic_get_plane_state(struct drm_atomic_state *state,
			  struct drm_plane *plane)
{
	int ret, index = drm_plane_index(plane);
	struct drm_plane_state *plane_state;

	WARN_ON(!state->acquire_ctx);

	plane_state = drm_atomic_get_existing_plane_state(state, plane);
	if (plane_state)
		return plane_state;

	ret = drm_modeset_lock(&plane->mutex, state->acquire_ctx);
	if (ret)
		return ERR_PTR(ret);

	plane_state = plane->funcs->atomic_duplicate_state(plane);
	if (!plane_state)
		return ERR_PTR(-ENOMEM);

	state->planes[index].state = plane_state;
	state->planes[index].ptr = plane;
	state->planes[index].old_state = plane->state;
	state->planes[index].new_state = plane_state;
	plane_state->state = state;

	DRM_DEBUG_ATOMIC("Added [PLANE:%d:%s] %p state to %p\n",
			 plane->base.id, plane->name, plane_state, state);

	if (plane_state->crtc) {
		struct drm_crtc_state *crtc_state;

		crtc_state = drm_atomic_get_crtc_state(state,
						       plane_state->crtc);
		if (IS_ERR(crtc_state))
			return ERR_CAST(crtc_state);
	}

	return plane_state;
}
EXPORT_SYMBOL(drm_atomic_get_plane_state);

/**
 * drm_atomic_plane_set_property - set property on plane
 * @plane: the drm plane to set a property on
 * @state: the state object to update with the new property value
 * @property: the property to set
 * @val: the new property value
 *
 * This function handles generic/core properties and calls out to driver's
 * &drm_plane_funcs.atomic_set_property for driver properties.  To ensure
 * consistent behavior you must call this function rather than the driver hook
 * directly.
 *
 * RETURNS:
 * Zero on success, error code on failure
 */
int drm_atomic_plane_set_property(struct drm_plane *plane,
		struct drm_plane_state *state, struct drm_property *property,
		uint64_t val)
{
	struct drm_device *dev = plane->dev;
	struct drm_mode_config *config = &dev->mode_config;

	if (property == config->prop_fb_id) {
		struct drm_framebuffer *fb = drm_framebuffer_lookup(dev, val);
		drm_atomic_set_fb_for_plane(state, fb);
		if (fb)
			drm_framebuffer_unreference(fb);
	} else if (property == config->prop_in_fence_fd) {
		if (state->fence)
			return -EINVAL;

		if (U642I64(val) == -1)
			return 0;

		state->fence = sync_file_get_fence(val);
		if (!state->fence)
			return -EINVAL;

	} else if (property == config->prop_crtc_id) {
		struct drm_crtc *crtc = drm_crtc_find(dev, val);
		return drm_atomic_set_crtc_for_plane(state, crtc);
	} else if (property == config->prop_crtc_x) {
		state->crtc_x = U642I64(val);
	} else if (property == config->prop_crtc_y) {
		state->crtc_y = U642I64(val);
	} else if (property == config->prop_crtc_w) {
		state->crtc_w = val;
	} else if (property == config->prop_crtc_h) {
		state->crtc_h = val;
	} else if (property == config->prop_src_x) {
		state->src_x = val;
	} else if (property == config->prop_src_y) {
		state->src_y = val;
	} else if (property == config->prop_src_w) {
		state->src_w = val;
	} else if (property == config->prop_src_h) {
		state->src_h = val;
	} else if (property == plane->rotation_property) {
		if (!is_power_of_2(val & DRM_ROTATE_MASK))
			return -EINVAL;
		state->rotation = val;
	} else if (property == plane->zpos_property) {
		state->zpos = val;
	} else if (plane->funcs->atomic_set_property) {
		return plane->funcs->atomic_set_property(plane, state,
				property, val);
	} else {
		return -EINVAL;
	}

	return 0;
}
EXPORT_SYMBOL(drm_atomic_plane_set_property);

/**
 * drm_atomic_plane_get_property - get property value from plane state
 * @plane: the drm plane to set a property on
 * @state: the state object to get the property value from
 * @property: the property to set
 * @val: return location for the property value
 *
 * This function handles generic/core properties and calls out to driver's
 * &drm_plane_funcs.atomic_get_property for driver properties.  To ensure
 * consistent behavior you must call this function rather than the driver hook
 * directly.
 *
 * RETURNS:
 * Zero on success, error code on failure
 */
static int
drm_atomic_plane_get_property(struct drm_plane *plane,
		const struct drm_plane_state *state,
		struct drm_property *property, uint64_t *val)
{
	struct drm_device *dev = plane->dev;
	struct drm_mode_config *config = &dev->mode_config;

	if (property == config->prop_fb_id) {
		*val = (state->fb) ? state->fb->base.id : 0;
	} else if (property == config->prop_in_fence_fd) {
		*val = -1;
	} else if (property == config->prop_crtc_id) {
		*val = (state->crtc) ? state->crtc->base.id : 0;
	} else if (property == config->prop_crtc_x) {
		*val = I642U64(state->crtc_x);
	} else if (property == config->prop_crtc_y) {
		*val = I642U64(state->crtc_y);
	} else if (property == config->prop_crtc_w) {
		*val = state->crtc_w;
	} else if (property == config->prop_crtc_h) {
		*val = state->crtc_h;
	} else if (property == config->prop_src_x) {
		*val = state->src_x;
	} else if (property == config->prop_src_y) {
		*val = state->src_y;
	} else if (property == config->prop_src_w) {
		*val = state->src_w;
	} else if (property == config->prop_src_h) {
		*val = state->src_h;
	} else if (property == plane->rotation_property) {
		*val = state->rotation;
	} else if (property == plane->zpos_property) {
		*val = state->zpos;
	} else if (plane->funcs->atomic_get_property) {
		return plane->funcs->atomic_get_property(plane, state, property, val);
	} else {
		return -EINVAL;
	}

	return 0;
}

static bool
plane_switching_crtc(struct drm_atomic_state *state,
		     struct drm_plane *plane,
		     struct drm_plane_state *plane_state)
{
	if (!plane->state->crtc || !plane_state->crtc)
		return false;

	if (plane->state->crtc == plane_state->crtc)
		return false;

	/* This could be refined, but currently there's no helper or driver code
	 * to implement direct switching of active planes nor userspace to take
	 * advantage of more direct plane switching without the intermediate
	 * full OFF state.
	 */
	return true;
}

/**
 * drm_atomic_plane_check - check plane state
 * @plane: plane to check
 * @state: plane state to check
 *
 * Provides core sanity checks for plane state.
 *
 * RETURNS:
 * Zero on success, error code on failure
 */
static int drm_atomic_plane_check(struct drm_plane *plane,
		struct drm_plane_state *state)
{
	unsigned int fb_width, fb_height;
	int ret;

	/* either *both* CRTC and FB must be set, or neither */
	if (WARN_ON(state->crtc && !state->fb)) {
		DRM_DEBUG_ATOMIC("CRTC set but no FB\n");
		return -EINVAL;
	} else if (WARN_ON(state->fb && !state->crtc)) {
		DRM_DEBUG_ATOMIC("FB set but no CRTC\n");
		return -EINVAL;
	}

	/* if disabled, we don't care about the rest of the state: */
	if (!state->crtc)
		return 0;

	/* Check whether this plane is usable on this CRTC */
	if (!(plane->possible_crtcs & drm_crtc_mask(state->crtc))) {
		DRM_DEBUG_ATOMIC("Invalid crtc for plane\n");
		return -EINVAL;
	}

	/* Check whether this plane supports the fb pixel format. */
	ret = drm_plane_check_pixel_format(plane, state->fb->format->format);
	if (ret) {
		struct drm_format_name_buf format_name;
		DRM_DEBUG_ATOMIC("Invalid pixel format %s\n",
		                 drm_get_format_name(state->fb->format->format,
		                                     &format_name));
		return ret;
	}

	/* Give drivers some help against integer overflows */
	if (state->crtc_w > INT_MAX ||
	    state->crtc_x > INT_MAX - (int32_t) state->crtc_w ||
	    state->crtc_h > INT_MAX ||
	    state->crtc_y > INT_MAX - (int32_t) state->crtc_h) {
		DRM_DEBUG_ATOMIC("Invalid CRTC coordinates %ux%u+%d+%d\n",
				 state->crtc_w, state->crtc_h,
				 state->crtc_x, state->crtc_y);
		return -ERANGE;
	}

	fb_width = state->fb->width << 16;
	fb_height = state->fb->height << 16;

	/* Make sure source coordinates are inside the fb. */
	if (state->src_w > fb_width ||
	    state->src_x > fb_width - state->src_w ||
	    state->src_h > fb_height ||
	    state->src_y > fb_height - state->src_h) {
		DRM_DEBUG_ATOMIC("Invalid source coordinates "
				 "%u.%06ux%u.%06u+%u.%06u+%u.%06u\n",
				 state->src_w >> 16, ((state->src_w & 0xffff) * 15625) >> 10,
				 state->src_h >> 16, ((state->src_h & 0xffff) * 15625) >> 10,
				 state->src_x >> 16, ((state->src_x & 0xffff) * 15625) >> 10,
				 state->src_y >> 16, ((state->src_y & 0xffff) * 15625) >> 10);
		return -ENOSPC;
	}

	if (plane_switching_crtc(state->state, plane, state)) {
		DRM_DEBUG_ATOMIC("[PLANE:%d:%s] switching CRTC directly\n",
				 plane->base.id, plane->name);
		return -EINVAL;
	}

	return 0;
}

static void drm_atomic_plane_print_state(struct drm_printer *p,
		const struct drm_plane_state *state)
{
	struct drm_plane *plane = state->plane;
	struct drm_rect src  = drm_plane_state_src(state);
	struct drm_rect dest = drm_plane_state_dest(state);

	drm_printf(p, "plane[%u]: %s\n", plane->base.id, plane->name);
	drm_printf(p, "\tcrtc=%s\n", state->crtc ? state->crtc->name : "(null)");
	drm_printf(p, "\tfb=%u\n", state->fb ? state->fb->base.id : 0);
	if (state->fb) {
		struct drm_framebuffer *fb = state->fb;
		int i, n = fb->format->num_planes;
		struct drm_format_name_buf format_name;

		drm_printf(p, "\t\tformat=%s\n",
		              drm_get_format_name(fb->format->format, &format_name));
		drm_printf(p, "\t\t\tmodifier=0x%llx\n", fb->modifier);
		drm_printf(p, "\t\tsize=%dx%d\n", fb->width, fb->height);
		drm_printf(p, "\t\tlayers:\n");
		for (i = 0; i < n; i++) {
			drm_printf(p, "\t\t\tpitch[%d]=%u\n", i, fb->pitches[i]);
			drm_printf(p, "\t\t\toffset[%d]=%u\n", i, fb->offsets[i]);
		}
	}
	drm_printf(p, "\tcrtc-pos=" DRM_RECT_FMT "\n", DRM_RECT_ARG(&dest));
	drm_printf(p, "\tsrc-pos=" DRM_RECT_FP_FMT "\n", DRM_RECT_FP_ARG(&src));
	drm_printf(p, "\trotation=%x\n", state->rotation);

	if (plane->funcs->atomic_print_state)
		plane->funcs->atomic_print_state(p, state);
}

/**
 * drm_atomic_get_connector_state - get connector state
 * @state: global atomic state object
 * @connector: connector to get state object for
 *
 * This function returns the connector state for the given connector,
 * allocating it if needed. It will also grab the relevant connector lock to
 * make sure that the state is consistent.
 *
 * Returns:
 *
 * Either the allocated state or the error code encoded into the pointer. When
 * the error is EDEADLK then the w/w mutex code has detected a deadlock and the
 * entire atomic sequence must be restarted. All other errors are fatal.
 */
struct drm_connector_state *
drm_atomic_get_connector_state(struct drm_atomic_state *state,
			  struct drm_connector *connector)
{
	int ret, index;
	struct drm_mode_config *config = &connector->dev->mode_config;
	struct drm_connector_state *connector_state;

	WARN_ON(!state->acquire_ctx);

	ret = drm_modeset_lock(&config->connection_mutex, state->acquire_ctx);
	if (ret)
		return ERR_PTR(ret);

	index = drm_connector_index(connector);

	if (index >= state->num_connector) {
		struct __drm_connnectors_state *c;
		int alloc = max(index + 1, config->num_connector);

		c = krealloc(state->connectors, alloc * sizeof(*state->connectors), GFP_KERNEL);
		if (!c)
			return ERR_PTR(-ENOMEM);

		state->connectors = c;
		memset(&state->connectors[state->num_connector], 0,
		       sizeof(*state->connectors) * (alloc - state->num_connector));

		state->num_connector = alloc;
	}

	if (state->connectors[index].state)
		return state->connectors[index].state;

	connector_state = connector->funcs->atomic_duplicate_state(connector);
	if (!connector_state)
		return ERR_PTR(-ENOMEM);

	drm_connector_reference(connector);
	state->connectors[index].state = connector_state;
	state->connectors[index].old_state = connector->state;
	state->connectors[index].new_state = connector_state;
	state->connectors[index].ptr = connector;
	connector_state->state = state;

	DRM_DEBUG_ATOMIC("Added [CONNECTOR:%d:%s] %p state to %p\n",
			 connector->base.id, connector->name,
			 connector_state, state);

	if (connector_state->crtc) {
		struct drm_crtc_state *crtc_state;

		crtc_state = drm_atomic_get_crtc_state(state,
						       connector_state->crtc);
		if (IS_ERR(crtc_state))
			return ERR_CAST(crtc_state);
	}

	return connector_state;
}
EXPORT_SYMBOL(drm_atomic_get_connector_state);

/**
 * drm_atomic_connector_set_property - set property on connector.
 * @connector: the drm connector to set a property on
 * @state: the state object to update with the new property value
 * @property: the property to set
 * @val: the new property value
 *
 * This function handles generic/core properties and calls out to driver's
 * &drm_connector_funcs.atomic_set_property for driver properties.  To ensure
 * consistent behavior you must call this function rather than the driver hook
 * directly.
 *
 * RETURNS:
 * Zero on success, error code on failure
 */
int drm_atomic_connector_set_property(struct drm_connector *connector,
		struct drm_connector_state *state, struct drm_property *property,
		uint64_t val)
{
	struct drm_device *dev = connector->dev;
	struct drm_mode_config *config = &dev->mode_config;

	if (property == config->prop_crtc_id) {
		struct drm_crtc *crtc = drm_crtc_find(dev, val);
		return drm_atomic_set_crtc_for_connector(state, crtc);
	} else if (property == config->dpms_property) {
		/* setting DPMS property requires special handling, which
		 * is done in legacy setprop path for us.  Disallow (for
		 * now?) atomic writes to DPMS property:
		 */
		return -EINVAL;
	} else if (property == config->tv_select_subconnector_property) {
		state->tv.subconnector = val;
	} else if (property == config->tv_left_margin_property) {
		state->tv.margins.left = val;
	} else if (property == config->tv_right_margin_property) {
		state->tv.margins.right = val;
	} else if (property == config->tv_top_margin_property) {
		state->tv.margins.top = val;
	} else if (property == config->tv_bottom_margin_property) {
		state->tv.margins.bottom = val;
	} else if (property == config->tv_mode_property) {
		state->tv.mode = val;
	} else if (property == config->tv_brightness_property) {
		state->tv.brightness = val;
	} else if (property == config->tv_contrast_property) {
		state->tv.contrast = val;
	} else if (property == config->tv_flicker_reduction_property) {
		state->tv.flicker_reduction = val;
	} else if (property == config->tv_overscan_property) {
		state->tv.overscan = val;
	} else if (property == config->tv_saturation_property) {
		state->tv.saturation = val;
	} else if (property == config->tv_hue_property) {
		state->tv.hue = val;
	} else if (connector->funcs->atomic_set_property) {
		return connector->funcs->atomic_set_property(connector,
				state, property, val);
	} else {
		return -EINVAL;
	}

	return 0;
}
EXPORT_SYMBOL(drm_atomic_connector_set_property);

static void drm_atomic_connector_print_state(struct drm_printer *p,
		const struct drm_connector_state *state)
{
	struct drm_connector *connector = state->connector;

	drm_printf(p, "connector[%u]: %s\n", connector->base.id, connector->name);
	drm_printf(p, "\tcrtc=%s\n", state->crtc ? state->crtc->name : "(null)");

	if (connector->funcs->atomic_print_state)
		connector->funcs->atomic_print_state(p, state);
}

/**
 * drm_atomic_connector_get_property - get property value from connector state
 * @connector: the drm connector to set a property on
 * @state: the state object to get the property value from
 * @property: the property to set
 * @val: return location for the property value
 *
 * This function handles generic/core properties and calls out to driver's
 * &drm_connector_funcs.atomic_get_property for driver properties.  To ensure
 * consistent behavior you must call this function rather than the driver hook
 * directly.
 *
 * RETURNS:
 * Zero on success, error code on failure
 */
static int
drm_atomic_connector_get_property(struct drm_connector *connector,
		const struct drm_connector_state *state,
		struct drm_property *property, uint64_t *val)
{
	struct drm_device *dev = connector->dev;
	struct drm_mode_config *config = &dev->mode_config;

	if (property == config->prop_crtc_id) {
		*val = (state->crtc) ? state->crtc->base.id : 0;
	} else if (property == config->dpms_property) {
		*val = connector->dpms;
	} else if (property == config->tv_select_subconnector_property) {
		*val = state->tv.subconnector;
	} else if (property == config->tv_left_margin_property) {
		*val = state->tv.margins.left;
	} else if (property == config->tv_right_margin_property) {
		*val = state->tv.margins.right;
	} else if (property == config->tv_top_margin_property) {
		*val = state->tv.margins.top;
	} else if (property == config->tv_bottom_margin_property) {
		*val = state->tv.margins.bottom;
	} else if (property == config->tv_mode_property) {
		*val = state->tv.mode;
	} else if (property == config->tv_brightness_property) {
		*val = state->tv.brightness;
	} else if (property == config->tv_contrast_property) {
		*val = state->tv.contrast;
	} else if (property == config->tv_flicker_reduction_property) {
		*val = state->tv.flicker_reduction;
	} else if (property == config->tv_overscan_property) {
		*val = state->tv.overscan;
	} else if (property == config->tv_saturation_property) {
		*val = state->tv.saturation;
	} else if (property == config->tv_hue_property) {
		*val = state->tv.hue;
	} else if (connector->funcs->atomic_get_property) {
		return connector->funcs->atomic_get_property(connector,
				state, property, val);
	} else {
		return -EINVAL;
	}

	return 0;
}

int drm_atomic_get_property(struct drm_mode_object *obj,
		struct drm_property *property, uint64_t *val)
{
	struct drm_device *dev = property->dev;
	int ret;

	switch (obj->type) {
	case DRM_MODE_OBJECT_CONNECTOR: {
		struct drm_connector *connector = obj_to_connector(obj);
		WARN_ON(!drm_modeset_is_locked(&dev->mode_config.connection_mutex));
		ret = drm_atomic_connector_get_property(connector,
				connector->state, property, val);
		break;
	}
	case DRM_MODE_OBJECT_CRTC: {
		struct drm_crtc *crtc = obj_to_crtc(obj);
		WARN_ON(!drm_modeset_is_locked(&crtc->mutex));
		ret = drm_atomic_crtc_get_property(crtc,
				crtc->state, property, val);
		break;
	}
	case DRM_MODE_OBJECT_PLANE: {
		struct drm_plane *plane = obj_to_plane(obj);
		WARN_ON(!drm_modeset_is_locked(&plane->mutex));
		ret = drm_atomic_plane_get_property(plane,
				plane->state, property, val);
		break;
	}
	default:
		ret = -EINVAL;
		break;
	}

	return ret;
}

/**
 * drm_atomic_set_crtc_for_plane - set crtc for plane
 * @plane_state: the plane whose incoming state to update
 * @crtc: crtc to use for the plane
 *
 * Changing the assigned crtc for a plane requires us to grab the lock and state
 * for the new crtc, as needed. This function takes care of all these details
 * besides updating the pointer in the state object itself.
 *
 * Returns:
 * 0 on success or can fail with -EDEADLK or -ENOMEM. When the error is EDEADLK
 * then the w/w mutex code has detected a deadlock and the entire atomic
 * sequence must be restarted. All other errors are fatal.
 */
int
drm_atomic_set_crtc_for_plane(struct drm_plane_state *plane_state,
			      struct drm_crtc *crtc)
{
	struct drm_plane *plane = plane_state->plane;
	struct drm_crtc_state *crtc_state;

	if (plane_state->crtc) {
		crtc_state = drm_atomic_get_crtc_state(plane_state->state,
						       plane_state->crtc);
		if (WARN_ON(IS_ERR(crtc_state)))
			return PTR_ERR(crtc_state);

		crtc_state->plane_mask &= ~(1 << drm_plane_index(plane));
	}

	plane_state->crtc = crtc;

	if (crtc) {
		crtc_state = drm_atomic_get_crtc_state(plane_state->state,
						       crtc);
		if (IS_ERR(crtc_state))
			return PTR_ERR(crtc_state);
		crtc_state->plane_mask |= (1 << drm_plane_index(plane));
	}

	if (crtc)
		DRM_DEBUG_ATOMIC("Link plane state %p to [CRTC:%d:%s]\n",
				 plane_state, crtc->base.id, crtc->name);
	else
		DRM_DEBUG_ATOMIC("Link plane state %p to [NOCRTC]\n",
				 plane_state);

	return 0;
}
EXPORT_SYMBOL(drm_atomic_set_crtc_for_plane);

/**
 * drm_atomic_set_fb_for_plane - set framebuffer for plane
 * @plane_state: atomic state object for the plane
 * @fb: fb to use for the plane
 *
 * Changing the assigned framebuffer for a plane requires us to grab a reference
 * to the new fb and drop the reference to the old fb, if there is one. This
 * function takes care of all these details besides updating the pointer in the
 * state object itself.
 */
void
drm_atomic_set_fb_for_plane(struct drm_plane_state *plane_state,
			    struct drm_framebuffer *fb)
{
	if (fb)
		DRM_DEBUG_ATOMIC("Set [FB:%d] for plane state %p\n",
				 fb->base.id, plane_state);
	else
		DRM_DEBUG_ATOMIC("Set [NOFB] for plane state %p\n",
				 plane_state);

	drm_framebuffer_assign(&plane_state->fb, fb);
}
EXPORT_SYMBOL(drm_atomic_set_fb_for_plane);

/**
 * drm_atomic_set_fence_for_plane - set fence for plane
 * @plane_state: atomic state object for the plane
 * @fence: dma_fence to use for the plane
 *
 * Helper to setup the plane_state fence in case it is not set yet.
 * By using this drivers doesn't need to worry if the user choose
 * implicit or explicit fencing.
 *
 * This function will not set the fence to the state if it was set
 * via explicit fencing interfaces on the atomic ioctl. In that case it will
 * drop the reference to the fence as we are not storing it anywhere.
 * Otherwise, if &drm_plane_state.fence is not set this function we just set it
 * with the received implicit fence. In both cases this function consumes a
 * reference for @fence.
 */
void
drm_atomic_set_fence_for_plane(struct drm_plane_state *plane_state,
			       struct dma_fence *fence)
{
	if (plane_state->fence) {
		dma_fence_put(fence);
		return;
	}

	plane_state->fence = fence;
}
EXPORT_SYMBOL(drm_atomic_set_fence_for_plane);

/**
 * drm_atomic_set_crtc_for_connector - set crtc for connector
 * @conn_state: atomic state object for the connector
 * @crtc: crtc to use for the connector
 *
 * Changing the assigned crtc for a connector requires us to grab the lock and
 * state for the new crtc, as needed. This function takes care of all these
 * details besides updating the pointer in the state object itself.
 *
 * Returns:
 * 0 on success or can fail with -EDEADLK or -ENOMEM. When the error is EDEADLK
 * then the w/w mutex code has detected a deadlock and the entire atomic
 * sequence must be restarted. All other errors are fatal.
 */
int
drm_atomic_set_crtc_for_connector(struct drm_connector_state *conn_state,
				  struct drm_crtc *crtc)
{
	struct drm_crtc_state *crtc_state;

	if (conn_state->crtc == crtc)
		return 0;

	if (conn_state->crtc) {
		crtc_state = drm_atomic_get_existing_crtc_state(conn_state->state,
								conn_state->crtc);

		crtc_state->connector_mask &=
			~(1 << drm_connector_index(conn_state->connector));

		drm_connector_unreference(conn_state->connector);
		conn_state->crtc = NULL;
	}

	if (crtc) {
		crtc_state = drm_atomic_get_crtc_state(conn_state->state, crtc);
		if (IS_ERR(crtc_state))
			return PTR_ERR(crtc_state);

		crtc_state->connector_mask |=
			1 << drm_connector_index(conn_state->connector);

		drm_connector_reference(conn_state->connector);
		conn_state->crtc = crtc;

		DRM_DEBUG_ATOMIC("Link connector state %p to [CRTC:%d:%s]\n",
				 conn_state, crtc->base.id, crtc->name);
	} else {
		DRM_DEBUG_ATOMIC("Link connector state %p to [NOCRTC]\n",
				 conn_state);
	}

	return 0;
}
EXPORT_SYMBOL(drm_atomic_set_crtc_for_connector);

/**
 * drm_atomic_add_affected_connectors - add connectors for crtc
 * @state: atomic state
 * @crtc: DRM crtc
 *
 * This function walks the current configuration and adds all connectors
 * currently using @crtc to the atomic configuration @state. Note that this
 * function must acquire the connection mutex. This can potentially cause
 * unneeded seralization if the update is just for the planes on one crtc. Hence
 * drivers and helpers should only call this when really needed (e.g. when a
 * full modeset needs to happen due to some change).
 *
 * Returns:
 * 0 on success or can fail with -EDEADLK or -ENOMEM. When the error is EDEADLK
 * then the w/w mutex code has detected a deadlock and the entire atomic
 * sequence must be restarted. All other errors are fatal.
 */
int
drm_atomic_add_affected_connectors(struct drm_atomic_state *state,
				   struct drm_crtc *crtc)
{
	struct drm_mode_config *config = &state->dev->mode_config;
	struct drm_connector *connector;
	struct drm_connector_state *conn_state;
	struct drm_connector_list_iter conn_iter;
	struct drm_crtc_state *crtc_state;
	int ret;

	crtc_state = drm_atomic_get_crtc_state(state, crtc);
	if (IS_ERR(crtc_state))
		return PTR_ERR(crtc_state);

	ret = drm_modeset_lock(&config->connection_mutex, state->acquire_ctx);
	if (ret)
		return ret;

	DRM_DEBUG_ATOMIC("Adding all current connectors for [CRTC:%d:%s] to %p\n",
			 crtc->base.id, crtc->name, state);

	/*
	 * Changed connectors are already in @state, so only need to look
	 * at the connector_mask in crtc_state.
	 */
	drm_connector_list_iter_get(state->dev, &conn_iter);
	drm_for_each_connector_iter(connector, &conn_iter) {
		if (!(crtc_state->connector_mask & (1 << drm_connector_index(connector))))
			continue;

		conn_state = drm_atomic_get_connector_state(state, connector);
		if (IS_ERR(conn_state)) {
			drm_connector_list_iter_put(&conn_iter);
			return PTR_ERR(conn_state);
		}
	}
	drm_connector_list_iter_put(&conn_iter);

	return 0;
}
EXPORT_SYMBOL(drm_atomic_add_affected_connectors);

/**
 * drm_atomic_add_affected_planes - add planes for crtc
 * @state: atomic state
 * @crtc: DRM crtc
 *
 * This function walks the current configuration and adds all planes
 * currently used by @crtc to the atomic configuration @state. This is useful
 * when an atomic commit also needs to check all currently enabled plane on
 * @crtc, e.g. when changing the mode. It's also useful when re-enabling a CRTC
 * to avoid special code to force-enable all planes.
 *
 * Since acquiring a plane state will always also acquire the w/w mutex of the
 * current CRTC for that plane (if there is any) adding all the plane states for
 * a CRTC will not reduce parallism of atomic updates.
 *
 * Returns:
 * 0 on success or can fail with -EDEADLK or -ENOMEM. When the error is EDEADLK
 * then the w/w mutex code has detected a deadlock and the entire atomic
 * sequence must be restarted. All other errors are fatal.
 */
int
drm_atomic_add_affected_planes(struct drm_atomic_state *state,
			       struct drm_crtc *crtc)
{
	struct drm_plane *plane;

	WARN_ON(!drm_atomic_get_existing_crtc_state(state, crtc));

	drm_for_each_plane_mask(plane, state->dev, crtc->state->plane_mask) {
		struct drm_plane_state *plane_state =
			drm_atomic_get_plane_state(state, plane);

		if (IS_ERR(plane_state))
			return PTR_ERR(plane_state);
	}
	return 0;
}
EXPORT_SYMBOL(drm_atomic_add_affected_planes);

/**
 * drm_atomic_legacy_backoff - locking backoff for legacy ioctls
 * @state: atomic state
 *
 * This function should be used by legacy entry points which don't understand
 * -EDEADLK semantics. For simplicity this one will grab all modeset locks after
 * the slowpath completed.
 */
void drm_atomic_legacy_backoff(struct drm_atomic_state *state)
{
	struct drm_device *dev = state->dev;
	unsigned crtc_mask = 0;
	struct drm_crtc *crtc;
	int ret;
	bool global = false;

	drm_for_each_crtc(crtc, dev) {
		if (crtc->acquire_ctx != state->acquire_ctx)
			continue;

		crtc_mask |= drm_crtc_mask(crtc);
		crtc->acquire_ctx = NULL;
	}

	if (WARN_ON(dev->mode_config.acquire_ctx == state->acquire_ctx)) {
		global = true;

		dev->mode_config.acquire_ctx = NULL;
	}

retry:
	drm_modeset_backoff(state->acquire_ctx);

	ret = drm_modeset_lock_all_ctx(dev, state->acquire_ctx);
	if (ret)
		goto retry;

	drm_for_each_crtc(crtc, dev)
		if (drm_crtc_mask(crtc) & crtc_mask)
			crtc->acquire_ctx = state->acquire_ctx;

	if (global)
		dev->mode_config.acquire_ctx = state->acquire_ctx;
}
EXPORT_SYMBOL(drm_atomic_legacy_backoff);

/**
 * drm_atomic_check_only - check whether a given config would work
 * @state: atomic configuration to check
 *
 * Note that this function can return -EDEADLK if the driver needed to acquire
 * more locks but encountered a deadlock. The caller must then do the usual w/w
 * backoff dance and restart. All other errors are fatal.
 *
 * Returns:
 * 0 on success, negative error code on failure.
 */
int drm_atomic_check_only(struct drm_atomic_state *state)
{
	struct drm_device *dev = state->dev;
	struct drm_mode_config *config = &dev->mode_config;
	struct drm_plane *plane;
	struct drm_plane_state *plane_state;
	struct drm_crtc *crtc;
	struct drm_crtc_state *crtc_state;
	int i, ret = 0;

	DRM_DEBUG_ATOMIC("checking %p\n", state);

	for_each_new_plane_in_state(state, plane, plane_state, i) {
		ret = drm_atomic_plane_check(plane, plane_state);
		if (ret) {
			DRM_DEBUG_ATOMIC("[PLANE:%d:%s] atomic core check failed\n",
					 plane->base.id, plane->name);
			return ret;
		}
	}

	for_each_new_crtc_in_state(state, crtc, crtc_state, i) {
		ret = drm_atomic_crtc_check(crtc, crtc_state);
		if (ret) {
			DRM_DEBUG_ATOMIC("[CRTC:%d:%s] atomic core check failed\n",
					 crtc->base.id, crtc->name);
			return ret;
		}
	}

	if (config->funcs->atomic_check)
		ret = config->funcs->atomic_check(state->dev, state);

	if (!state->allow_modeset) {
		for_each_new_crtc_in_state(state, crtc, crtc_state, i) {
			if (drm_atomic_crtc_needs_modeset(crtc_state)) {
				DRM_DEBUG_ATOMIC("[CRTC:%d:%s] requires full modeset\n",
						 crtc->base.id, crtc->name);
				return -EINVAL;
			}
		}
	}

	return ret;
}
EXPORT_SYMBOL(drm_atomic_check_only);

/**
 * drm_atomic_commit - commit configuration atomically
 * @state: atomic configuration to check
 *
 * Note that this function can return -EDEADLK if the driver needed to acquire
 * more locks but encountered a deadlock. The caller must then do the usual w/w
 * backoff dance and restart. All other errors are fatal.
 *
 * This function will take its own reference on @state.
 * Callers should always release their reference with drm_atomic_state_put().
 *
 * Returns:
 * 0 on success, negative error code on failure.
 */
int drm_atomic_commit(struct drm_atomic_state *state)
{
	struct drm_mode_config *config = &state->dev->mode_config;
	int ret;

	ret = drm_atomic_check_only(state);
	if (ret)
		return ret;

	DRM_DEBUG_ATOMIC("commiting %p\n", state);

	return config->funcs->atomic_commit(state->dev, state, false);
}
EXPORT_SYMBOL(drm_atomic_commit);

/**
 * drm_atomic_nonblocking_commit - atomic nonblocking commit
 * @state: atomic configuration to check
 *
 * Note that this function can return -EDEADLK if the driver needed to acquire
 * more locks but encountered a deadlock. The caller must then do the usual w/w
 * backoff dance and restart. All other errors are fatal.
 *
 * This function will take its own reference on @state.
 * Callers should always release their reference with drm_atomic_state_put().
 *
 * Returns:
 * 0 on success, negative error code on failure.
 */
int drm_atomic_nonblocking_commit(struct drm_atomic_state *state)
{
	struct drm_mode_config *config = &state->dev->mode_config;
	int ret;

	ret = drm_atomic_check_only(state);
	if (ret)
		return ret;

	DRM_DEBUG_ATOMIC("commiting %p nonblocking\n", state);

	return config->funcs->atomic_commit(state->dev, state, true);
}
EXPORT_SYMBOL(drm_atomic_nonblocking_commit);

static void drm_atomic_print_state(const struct drm_atomic_state *state)
{
	struct drm_printer p = drm_info_printer(state->dev->dev);
	struct drm_plane *plane;
	struct drm_plane_state *plane_state;
	struct drm_crtc *crtc;
	struct drm_crtc_state *crtc_state;
	struct drm_connector *connector;
	struct drm_connector_state *connector_state;
	int i;

	DRM_DEBUG_ATOMIC("checking %p\n", state);

	for_each_new_plane_in_state(state, plane, plane_state, i)
		drm_atomic_plane_print_state(&p, plane_state);

	for_each_new_crtc_in_state(state, crtc, crtc_state, i)
		drm_atomic_crtc_print_state(&p, crtc_state);

	for_each_new_connector_in_state(state, connector, connector_state, i)
		drm_atomic_connector_print_state(&p, connector_state);
}

/**
 * drm_state_dump - dump entire device atomic state
 * @dev: the drm device
 * @p: where to print the state to
 *
 * Just for debugging.  Drivers might want an option to dump state
 * to dmesg in case of error irq's.  (Hint, you probably want to
 * ratelimit this!)
 *
 * The caller must drm_modeset_lock_all(), or if this is called
 * from error irq handler, it should not be enabled by default.
 * (Ie. if you are debugging errors you might not care that this
 * is racey.  But calling this without all modeset locks held is
 * not inherently safe.)
 */
void drm_state_dump(struct drm_device *dev, struct drm_printer *p)
{
	struct drm_mode_config *config = &dev->mode_config;
	struct drm_plane *plane;
	struct drm_crtc *crtc;
	struct drm_connector *connector;
	struct drm_connector_list_iter conn_iter;

	if (!drm_core_check_feature(dev, DRIVER_ATOMIC))
		return;

	list_for_each_entry(plane, &config->plane_list, head)
		drm_atomic_plane_print_state(p, plane->state);

	list_for_each_entry(crtc, &config->crtc_list, head)
		drm_atomic_crtc_print_state(p, crtc->state);

	drm_connector_list_iter_get(dev, &conn_iter);
	drm_for_each_connector_iter(connector, &conn_iter)
		drm_atomic_connector_print_state(p, connector->state);
	drm_connector_list_iter_put(&conn_iter);
}
EXPORT_SYMBOL(drm_state_dump);

#ifdef CONFIG_DEBUG_FS
static int drm_state_info(struct seq_file *m, void *data)
{
	struct drm_info_node *node = (struct drm_info_node *) m->private;
	struct drm_device *dev = node->minor->dev;
	struct drm_printer p = drm_seq_file_printer(m);

	drm_modeset_lock_all(dev);
	drm_state_dump(dev, &p);
	drm_modeset_unlock_all(dev);

	return 0;
}

/* any use in debugfs files to dump individual planes/crtc/etc? */
static const struct drm_info_list drm_atomic_debugfs_list[] = {
	{"state", drm_state_info, 0},
};

int drm_atomic_debugfs_init(struct drm_minor *minor)
{
	return drm_debugfs_create_files(drm_atomic_debugfs_list,
			ARRAY_SIZE(drm_atomic_debugfs_list),
			minor->debugfs_root, minor);
}
#endif

/*
 * The big monstor ioctl
 */

static struct drm_pending_vblank_event *create_vblank_event(
		struct drm_device *dev, uint64_t user_data)
{
	struct drm_pending_vblank_event *e = NULL;

	e = kzalloc(sizeof *e, GFP_KERNEL);
	if (!e)
		return NULL;

	e->event.base.type = DRM_EVENT_FLIP_COMPLETE;
	e->event.base.length = sizeof(e->event);
	e->event.user_data = user_data;

	return e;
}

static int atomic_set_prop(struct drm_atomic_state *state,
		struct drm_mode_object *obj, struct drm_property *prop,
		uint64_t prop_value)
{
	struct drm_mode_object *ref;
	int ret;

	if (!drm_property_change_valid_get(prop, prop_value, &ref))
		return -EINVAL;

	switch (obj->type) {
	case DRM_MODE_OBJECT_CONNECTOR: {
		struct drm_connector *connector = obj_to_connector(obj);
		struct drm_connector_state *connector_state;

		connector_state = drm_atomic_get_connector_state(state, connector);
		if (IS_ERR(connector_state)) {
			ret = PTR_ERR(connector_state);
			break;
		}

		ret = drm_atomic_connector_set_property(connector,
				connector_state, prop, prop_value);
		break;
	}
	case DRM_MODE_OBJECT_CRTC: {
		struct drm_crtc *crtc = obj_to_crtc(obj);
		struct drm_crtc_state *crtc_state;

		crtc_state = drm_atomic_get_crtc_state(state, crtc);
		if (IS_ERR(crtc_state)) {
			ret = PTR_ERR(crtc_state);
			break;
		}

		ret = drm_atomic_crtc_set_property(crtc,
				crtc_state, prop, prop_value);
		break;
	}
	case DRM_MODE_OBJECT_PLANE: {
		struct drm_plane *plane = obj_to_plane(obj);
		struct drm_plane_state *plane_state;

		plane_state = drm_atomic_get_plane_state(state, plane);
		if (IS_ERR(plane_state)) {
			ret = PTR_ERR(plane_state);
			break;
		}

		ret = drm_atomic_plane_set_property(plane,
				plane_state, prop, prop_value);
		break;
	}
	default:
		ret = -EINVAL;
		break;
	}

	drm_property_change_valid_put(prop, ref);
	return ret;
}

/**
 * drm_atomic_clean_old_fb -- Unset old_fb pointers and set plane->fb pointers.
 *
 * @dev: drm device to check.
 * @plane_mask: plane mask for planes that were updated.
 * @ret: return value, can be -EDEADLK for a retry.
 *
 * Before doing an update &drm_plane.old_fb is set to &drm_plane.fb, but before
 * dropping the locks old_fb needs to be set to NULL and plane->fb updated. This
 * is a common operation for each atomic update, so this call is split off as a
 * helper.
 */
void drm_atomic_clean_old_fb(struct drm_device *dev,
			     unsigned plane_mask,
			     int ret)
{
	struct drm_plane *plane;

	/* if succeeded, fixup legacy plane crtc/fb ptrs before dropping
	 * locks (ie. while it is still safe to deref plane->state).  We
	 * need to do this here because the driver entry points cannot
	 * distinguish between legacy and atomic ioctls.
	 */
	drm_for_each_plane_mask(plane, dev, plane_mask) {
		if (ret == 0) {
			struct drm_framebuffer *new_fb = plane->state->fb;
			if (new_fb)
				drm_framebuffer_reference(new_fb);
			plane->fb = new_fb;
			plane->crtc = plane->state->crtc;

			if (plane->old_fb)
				drm_framebuffer_unreference(plane->old_fb);
		}
		plane->old_fb = NULL;
	}
}
EXPORT_SYMBOL(drm_atomic_clean_old_fb);

/**
 * DOC: explicit fencing properties
 *
 * Explicit fencing allows userspace to control the buffer synchronization
 * between devices. A Fence or a group of fences are transfered to/from
 * userspace using Sync File fds and there are two DRM properties for that.
 * IN_FENCE_FD on each DRM Plane to send fences to the kernel and
 * OUT_FENCE_PTR on each DRM CRTC to receive fences from the kernel.
 *
 * As a contrast, with implicit fencing the kernel keeps track of any
 * ongoing rendering, and automatically ensures that the atomic update waits
 * for any pending rendering to complete. For shared buffers represented with
 * a &struct dma_buf this is tracked in &struct reservation_object.
 * Implicit syncing is how Linux traditionally worked (e.g. DRI2/3 on X.org),
 * whereas explicit fencing is what Android wants.
 *
 * "IN_FENCE_FD”:
 *	Use this property to pass a fence that DRM should wait on before
 *	proceeding with the Atomic Commit request and show the framebuffer for
 *	the plane on the screen. The fence can be either a normal fence or a
 *	merged one, the sync_file framework will handle both cases and use a
 *	fence_array if a merged fence is received. Passing -1 here means no
 *	fences to wait on.
 *
 *	If the Atomic Commit request has the DRM_MODE_ATOMIC_TEST_ONLY flag
 *	it will only check if the Sync File is a valid one.
 *
 *	On the driver side the fence is stored on the @fence parameter of
 *	&struct drm_plane_state. Drivers which also support implicit fencing
 *	should set the implicit fence using drm_atomic_set_fence_for_plane(),
 *	to make sure there's consistent behaviour between drivers in precedence
 *	of implicit vs. explicit fencing.
 *
 * "OUT_FENCE_PTR”:
 *	Use this property to pass a file descriptor pointer to DRM. Once the
 *	Atomic Commit request call returns OUT_FENCE_PTR will be filled with
 *	the file descriptor number of a Sync File. This Sync File contains the
 *	CRTC fence that will be signaled when all framebuffers present on the
 *	Atomic Commit * request for that given CRTC are scanned out on the
 *	screen.
 *
 *	The Atomic Commit request fails if a invalid pointer is passed. If the
 *	Atomic Commit request fails for any other reason the out fence fd
 *	returned will be -1. On a Atomic Commit with the
 *	DRM_MODE_ATOMIC_TEST_ONLY flag the out fence will also be set to -1.
 *
 *	Note that out-fences don't have a special interface to drivers and are
 *	internally represented by a &struct drm_pending_vblank_event in struct
 *	&drm_crtc_state, which is also used by the nonblocking atomic commit
 *	helpers and for the DRM event handling for existing userspace.
 */

struct drm_out_fence_state {
	s32 __user *out_fence_ptr;
	struct sync_file *sync_file;
	int fd;
};

static int setup_out_fence(struct drm_out_fence_state *fence_state,
			   struct dma_fence *fence)
{
	fence_state->fd = get_unused_fd_flags(O_CLOEXEC);
	if (fence_state->fd < 0)
		return fence_state->fd;

	if (put_user(fence_state->fd, fence_state->out_fence_ptr))
		return -EFAULT;

	fence_state->sync_file = sync_file_create(fence);
	if (!fence_state->sync_file)
		return -ENOMEM;

	return 0;
}

static int prepare_crtc_signaling(struct drm_device *dev,
				  struct drm_atomic_state *state,
				  struct drm_mode_atomic *arg,
				  struct drm_file *file_priv,
				  struct drm_out_fence_state **fence_state,
				  unsigned int *num_fences)
{
	struct drm_crtc *crtc;
	struct drm_crtc_state *crtc_state;
	int i, ret;

	if (arg->flags & DRM_MODE_ATOMIC_TEST_ONLY)
		return 0;

<<<<<<< HEAD
	for_each_new_crtc_in_state(state, crtc, crtc_state, i) {
		u64 __user *fence_ptr;
=======
	for_each_crtc_in_state(state, crtc, crtc_state, i) {
		s32 __user *fence_ptr;
>>>>>>> 64a57719

		fence_ptr = get_out_fence_for_crtc(crtc_state->state, crtc);

		if (arg->flags & DRM_MODE_PAGE_FLIP_EVENT || fence_ptr) {
			struct drm_pending_vblank_event *e;

			e = create_vblank_event(dev, arg->user_data);
			if (!e)
				return -ENOMEM;

			crtc_state->event = e;
		}

		if (arg->flags & DRM_MODE_PAGE_FLIP_EVENT) {
			struct drm_pending_vblank_event *e = crtc_state->event;

			if (!file_priv)
				continue;

			ret = drm_event_reserve_init(dev, file_priv, &e->base,
						     &e->event.base);
			if (ret) {
				kfree(e);
				crtc_state->event = NULL;
				return ret;
			}
		}

		if (fence_ptr) {
			struct dma_fence *fence;
			struct drm_out_fence_state *f;

			f = krealloc(*fence_state, sizeof(**fence_state) *
				     (*num_fences + 1), GFP_KERNEL);
			if (!f)
				return -ENOMEM;

			memset(&f[*num_fences], 0, sizeof(*f));

			f[*num_fences].out_fence_ptr = fence_ptr;
			*fence_state = f;

			fence = drm_crtc_create_fence(crtc);
			if (!fence)
				return -ENOMEM;

			ret = setup_out_fence(&f[(*num_fences)++], fence);
			if (ret) {
				dma_fence_put(fence);
				return ret;
			}

			crtc_state->event->base.fence = fence;
		}
	}

	return 0;
}

static void complete_crtc_signaling(struct drm_device *dev,
				    struct drm_atomic_state *state,
				    struct drm_out_fence_state *fence_state,
				    unsigned int num_fences,
				    bool install_fds)
{
	struct drm_crtc *crtc;
	struct drm_crtc_state *crtc_state;
	int i;

	if (install_fds) {
		for (i = 0; i < num_fences; i++)
			fd_install(fence_state[i].fd,
				   fence_state[i].sync_file->file);

		kfree(fence_state);
		return;
	}

<<<<<<< HEAD
	for_each_new_crtc_in_state(state, crtc, crtc_state, i) {
=======
	for_each_crtc_in_state(state, crtc, crtc_state, i) {
		struct drm_pending_vblank_event *event = crtc_state->event;
>>>>>>> 64a57719
		/*
		 * Free the allocated event. drm_atomic_helper_setup_commit
		 * can allocate an event too, so only free it if it's ours
		 * to prevent a double free in drm_atomic_state_clear.
		 */
		if (event && (event->base.fence || event->base.file_priv)) {
			drm_event_cancel_free(dev, &event->base);
			crtc_state->event = NULL;
		}
	}

	if (!fence_state)
		return;

	for (i = 0; i < num_fences; i++) {
		if (fence_state[i].sync_file)
			fput(fence_state[i].sync_file->file);
		if (fence_state[i].fd >= 0)
			put_unused_fd(fence_state[i].fd);

		/* If this fails log error to the user */
		if (fence_state[i].out_fence_ptr &&
		    put_user(-1, fence_state[i].out_fence_ptr))
			DRM_DEBUG_ATOMIC("Couldn't clear out_fence_ptr\n");
	}

	kfree(fence_state);
}

int drm_mode_atomic_ioctl(struct drm_device *dev,
			  void *data, struct drm_file *file_priv)
{
	struct drm_mode_atomic *arg = data;
	uint32_t __user *objs_ptr = (uint32_t __user *)(unsigned long)(arg->objs_ptr);
	uint32_t __user *count_props_ptr = (uint32_t __user *)(unsigned long)(arg->count_props_ptr);
	uint32_t __user *props_ptr = (uint32_t __user *)(unsigned long)(arg->props_ptr);
	uint64_t __user *prop_values_ptr = (uint64_t __user *)(unsigned long)(arg->prop_values_ptr);
	unsigned int copied_objs, copied_props;
	struct drm_atomic_state *state;
	struct drm_modeset_acquire_ctx ctx;
	struct drm_plane *plane;
	struct drm_out_fence_state *fence_state = NULL;
	unsigned plane_mask;
	int ret = 0;
	unsigned int i, j, num_fences = 0;

	/* disallow for drivers not supporting atomic: */
	if (!drm_core_check_feature(dev, DRIVER_ATOMIC))
		return -EINVAL;

	/* disallow for userspace that has not enabled atomic cap (even
	 * though this may be a bit overkill, since legacy userspace
	 * wouldn't know how to call this ioctl)
	 */
	if (!file_priv->atomic)
		return -EINVAL;

	if (arg->flags & ~DRM_MODE_ATOMIC_FLAGS)
		return -EINVAL;

	if (arg->reserved)
		return -EINVAL;

	if ((arg->flags & DRM_MODE_PAGE_FLIP_ASYNC) &&
			!dev->mode_config.async_page_flip)
		return -EINVAL;

	/* can't test and expect an event at the same time. */
	if ((arg->flags & DRM_MODE_ATOMIC_TEST_ONLY) &&
			(arg->flags & DRM_MODE_PAGE_FLIP_EVENT))
		return -EINVAL;

	drm_modeset_acquire_init(&ctx, 0);

	state = drm_atomic_state_alloc(dev);
	if (!state)
		return -ENOMEM;

	state->acquire_ctx = &ctx;
	state->allow_modeset = !!(arg->flags & DRM_MODE_ATOMIC_ALLOW_MODESET);

retry:
	plane_mask = 0;
	copied_objs = 0;
	copied_props = 0;

	for (i = 0; i < arg->count_objs; i++) {
		uint32_t obj_id, count_props;
		struct drm_mode_object *obj;

		if (get_user(obj_id, objs_ptr + copied_objs)) {
			ret = -EFAULT;
			goto out;
		}

		obj = drm_mode_object_find(dev, obj_id, DRM_MODE_OBJECT_ANY);
		if (!obj) {
			ret = -ENOENT;
			goto out;
		}

		if (!obj->properties) {
			drm_mode_object_unreference(obj);
			ret = -ENOENT;
			goto out;
		}

		if (get_user(count_props, count_props_ptr + copied_objs)) {
			drm_mode_object_unreference(obj);
			ret = -EFAULT;
			goto out;
		}

		copied_objs++;

		for (j = 0; j < count_props; j++) {
			uint32_t prop_id;
			uint64_t prop_value;
			struct drm_property *prop;

			if (get_user(prop_id, props_ptr + copied_props)) {
				drm_mode_object_unreference(obj);
				ret = -EFAULT;
				goto out;
			}

			prop = drm_mode_obj_find_prop_id(obj, prop_id);
			if (!prop) {
				drm_mode_object_unreference(obj);
				ret = -ENOENT;
				goto out;
			}

			if (copy_from_user(&prop_value,
					   prop_values_ptr + copied_props,
					   sizeof(prop_value))) {
				drm_mode_object_unreference(obj);
				ret = -EFAULT;
				goto out;
			}

			ret = atomic_set_prop(state, obj, prop, prop_value);
			if (ret) {
				drm_mode_object_unreference(obj);
				goto out;
			}

			copied_props++;
		}

		if (obj->type == DRM_MODE_OBJECT_PLANE && count_props &&
		    !(arg->flags & DRM_MODE_ATOMIC_TEST_ONLY)) {
			plane = obj_to_plane(obj);
			plane_mask |= (1 << drm_plane_index(plane));
			plane->old_fb = plane->fb;
		}
		drm_mode_object_unreference(obj);
	}

	ret = prepare_crtc_signaling(dev, state, arg, file_priv, &fence_state,
				     &num_fences);
	if (ret)
		goto out;

	if (arg->flags & DRM_MODE_ATOMIC_TEST_ONLY) {
		ret = drm_atomic_check_only(state);
	} else if (arg->flags & DRM_MODE_ATOMIC_NONBLOCK) {
		ret = drm_atomic_nonblocking_commit(state);
	} else {
		if (unlikely(drm_debug & DRM_UT_STATE))
			drm_atomic_print_state(state);

		ret = drm_atomic_commit(state);
	}

out:
	drm_atomic_clean_old_fb(dev, plane_mask, ret);

	complete_crtc_signaling(dev, state, fence_state, num_fences, !ret);

	if (ret == -EDEADLK) {
		drm_atomic_state_clear(state);
		drm_modeset_backoff(&ctx);
		goto retry;
	}

	drm_atomic_state_put(state);

	drm_modeset_drop_locks(&ctx);
	drm_modeset_acquire_fini(&ctx);

	return ret;
}<|MERGE_RESOLUTION|>--- conflicted
+++ resolved
@@ -1950,13 +1950,8 @@
 	if (arg->flags & DRM_MODE_ATOMIC_TEST_ONLY)
 		return 0;
 
-<<<<<<< HEAD
 	for_each_new_crtc_in_state(state, crtc, crtc_state, i) {
-		u64 __user *fence_ptr;
-=======
-	for_each_crtc_in_state(state, crtc, crtc_state, i) {
 		s32 __user *fence_ptr;
->>>>>>> 64a57719
 
 		fence_ptr = get_out_fence_for_crtc(crtc_state->state, crtc);
 
@@ -2035,12 +2030,8 @@
 		return;
 	}
 
-<<<<<<< HEAD
 	for_each_new_crtc_in_state(state, crtc, crtc_state, i) {
-=======
-	for_each_crtc_in_state(state, crtc, crtc_state, i) {
 		struct drm_pending_vblank_event *event = crtc_state->event;
->>>>>>> 64a57719
 		/*
 		 * Free the allocated event. drm_atomic_helper_setup_commit
 		 * can allocate an event too, so only free it if it's ours

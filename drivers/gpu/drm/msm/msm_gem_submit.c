// SPDX-License-Identifier: GPL-2.0-only
/*
 * Copyright (C) 2013 Red Hat
 * Author: Rob Clark <robdclark@gmail.com>
 */

#include <linux/file.h>
#include <linux/sync_file.h>
#include <linux/uaccess.h>

#include <drm/drm_drv.h>
#include <drm/drm_file.h>
#include <drm/drm_syncobj.h>

#include "msm_drv.h"
#include "msm_gpu.h"
#include "msm_gem.h"
#include "msm_gpu_trace.h"

/*
 * Cmdstream submission:
 */

static struct msm_gem_submit *submit_create(struct drm_device *dev,
		struct msm_gpu *gpu,
		struct msm_gpu_submitqueue *queue, uint32_t nr_bos,
		uint32_t nr_cmds)
{
	static atomic_t ident = ATOMIC_INIT(0);
	struct msm_gem_submit *submit;
	uint64_t sz;
	int ret;

	sz = struct_size(submit, bos, nr_bos) +
			((u64)nr_cmds * sizeof(submit->cmd[0]));

	if (sz > SIZE_MAX)
		return ERR_PTR(-ENOMEM);

	submit = kzalloc(sz, GFP_KERNEL);
	if (!submit)
		return ERR_PTR(-ENOMEM);

	submit->hw_fence = msm_fence_alloc();
	if (IS_ERR(submit->hw_fence)) {
		ret = PTR_ERR(submit->hw_fence);
		kfree(submit);
		return ERR_PTR(ret);
	}

	ret = drm_sched_job_init(&submit->base, queue->entity, queue);
	if (ret) {
		kfree(submit->hw_fence);
		kfree(submit);
		return ERR_PTR(ret);
	}

	kref_init(&submit->ref);
	submit->dev = dev;
	submit->aspace = queue->ctx->aspace;
	submit->gpu = gpu;
	submit->cmd = (void *)&submit->bos[nr_bos];
	submit->queue = queue;
	submit->pid = get_pid(task_pid(current));
	submit->ring = gpu->rb[queue->ring_nr];
	submit->fault_dumped = false;

	/* Get a unique identifier for the submission for logging purposes */
	submit->ident = atomic_inc_return(&ident) - 1;

	INIT_LIST_HEAD(&submit->node);

	return submit;
}

void __msm_gem_submit_destroy(struct kref *kref)
{
	struct msm_gem_submit *submit =
			container_of(kref, struct msm_gem_submit, ref);
	unsigned i;

	if (submit->fence_id) {
		spin_lock(&submit->queue->idr_lock);
		idr_remove(&submit->queue->fence_idr, submit->fence_id);
		spin_unlock(&submit->queue->idr_lock);
	}

	dma_fence_put(submit->user_fence);
	dma_fence_put(submit->hw_fence);

	put_pid(submit->pid);
	msm_submitqueue_put(submit->queue);

	for (i = 0; i < submit->nr_cmds; i++)
		kfree(submit->cmd[i].relocs);

	kfree(submit);
}

static int submit_lookup_objects(struct msm_gem_submit *submit,
		struct drm_msm_gem_submit *args, struct drm_file *file)
{
	unsigned i;
	int ret = 0;

	for (i = 0; i < args->nr_bos; i++) {
		struct drm_msm_gem_submit_bo submit_bo;
		void __user *userptr =
			u64_to_user_ptr(args->bos + (i * sizeof(submit_bo)));

		/* make sure we don't have garbage flags, in case we hit
		 * error path before flags is initialized:
		 */
		submit->bos[i].flags = 0;

		if (copy_from_user(&submit_bo, userptr, sizeof(submit_bo))) {
			ret = -EFAULT;
			i = 0;
			goto out;
		}

/* at least one of READ and/or WRITE flags should be set: */
#define MANDATORY_FLAGS (MSM_SUBMIT_BO_READ | MSM_SUBMIT_BO_WRITE)

		if ((submit_bo.flags & ~MSM_SUBMIT_BO_FLAGS) ||
			!(submit_bo.flags & MANDATORY_FLAGS)) {
			DRM_ERROR("invalid flags: %x\n", submit_bo.flags);
			ret = -EINVAL;
			i = 0;
			goto out;
		}

		submit->bos[i].handle = submit_bo.handle;
		submit->bos[i].flags = submit_bo.flags;
		/* in validate_objects() we figure out if this is true: */
		submit->bos[i].iova  = submit_bo.presumed;
	}

	spin_lock(&file->table_lock);

	for (i = 0; i < args->nr_bos; i++) {
		struct drm_gem_object *obj;

		/* normally use drm_gem_object_lookup(), but for bulk lookup
		 * all under single table_lock just hit object_idr directly:
		 */
		obj = idr_find(&file->object_idr, submit->bos[i].handle);
		if (!obj) {
			DRM_ERROR("invalid handle %u at index %u\n", submit->bos[i].handle, i);
			ret = -EINVAL;
			goto out_unlock;
		}

		drm_gem_object_get(obj);

		submit->bos[i].obj = to_msm_bo(obj);
	}

out_unlock:
	spin_unlock(&file->table_lock);

out:
	submit->nr_bos = i;

	return ret;
}

static int submit_lookup_cmds(struct msm_gem_submit *submit,
		struct drm_msm_gem_submit *args, struct drm_file *file)
{
	unsigned i;
	size_t sz;
	int ret = 0;

	for (i = 0; i < args->nr_cmds; i++) {
		struct drm_msm_gem_submit_cmd submit_cmd;
		void __user *userptr =
			u64_to_user_ptr(args->cmds + (i * sizeof(submit_cmd)));

		ret = copy_from_user(&submit_cmd, userptr, sizeof(submit_cmd));
		if (ret) {
			ret = -EFAULT;
			goto out;
		}

		/* validate input from userspace: */
		switch (submit_cmd.type) {
		case MSM_SUBMIT_CMD_BUF:
		case MSM_SUBMIT_CMD_IB_TARGET_BUF:
		case MSM_SUBMIT_CMD_CTX_RESTORE_BUF:
			break;
		default:
			DRM_ERROR("invalid type: %08x\n", submit_cmd.type);
			return -EINVAL;
		}

		if (submit_cmd.size % 4) {
			DRM_ERROR("non-aligned cmdstream buffer size: %u\n",
					submit_cmd.size);
			ret = -EINVAL;
			goto out;
		}

		submit->cmd[i].type = submit_cmd.type;
		submit->cmd[i].size = submit_cmd.size / 4;
		submit->cmd[i].offset = submit_cmd.submit_offset / 4;
		submit->cmd[i].idx  = submit_cmd.submit_idx;
		submit->cmd[i].nr_relocs = submit_cmd.nr_relocs;

		userptr = u64_to_user_ptr(submit_cmd.relocs);

		sz = array_size(submit_cmd.nr_relocs,
				sizeof(struct drm_msm_gem_submit_reloc));
		/* check for overflow: */
		if (sz == SIZE_MAX) {
			ret = -ENOMEM;
			goto out;
		}
		submit->cmd[i].relocs = kmalloc(sz, GFP_KERNEL);
		if (!submit->cmd[i].relocs) {
			ret = -ENOMEM;
			goto out;
		}
		ret = copy_from_user(submit->cmd[i].relocs, userptr, sz);
		if (ret) {
			ret = -EFAULT;
			goto out;
		}
	}

out:
	return ret;
}

/* Unwind bo state, according to cleanup_flags.  In the success case, only
 * the lock is dropped at the end of the submit (and active/pin ref is dropped
 * later when the submit is retired).
 */
static void submit_cleanup_bo(struct msm_gem_submit *submit, int i,
		unsigned cleanup_flags)
{
	struct drm_gem_object *obj = &submit->bos[i].obj->base;
	unsigned flags = submit->bos[i].flags & cleanup_flags;

	/*
	 * Clear flags bit before dropping lock, so that the msm_job_run()
	 * path isn't racing with submit_cleanup() (ie. the read/modify/
	 * write is protected by the obj lock in all paths)
	 */
	submit->bos[i].flags &= ~cleanup_flags;

	if (flags & BO_VMA_PINNED)
		msm_gem_vma_unpin(submit->bos[i].vma);

	if (flags & BO_OBJ_PINNED)
		msm_gem_unpin_locked(obj);

	if (flags & BO_LOCKED)
		dma_resv_unlock(obj->resv);
}

static void submit_unlock_unpin_bo(struct msm_gem_submit *submit, int i)
{
	unsigned cleanup_flags = BO_VMA_PINNED | BO_OBJ_PINNED | BO_LOCKED;
	submit_cleanup_bo(submit, i, cleanup_flags);

	if (!(submit->bos[i].flags & BO_VALID))
		submit->bos[i].iova = 0;
}

/* This is where we make sure all the bo's are reserved and pin'd: */
static int submit_lock_objects(struct msm_gem_submit *submit)
{
	int contended, slow_locked = -1, i, ret = 0;

retry:
	for (i = 0; i < submit->nr_bos; i++) {
		struct msm_gem_object *msm_obj = submit->bos[i].obj;

		if (slow_locked == i)
			slow_locked = -1;

		contended = i;

		if (!(submit->bos[i].flags & BO_LOCKED)) {
			ret = dma_resv_lock_interruptible(msm_obj->base.resv,
							  &submit->ticket);
			if (ret)
				goto fail;
			submit->bos[i].flags |= BO_LOCKED;
		}
	}

	ww_acquire_done(&submit->ticket);

	return 0;

fail:
	if (ret == -EALREADY) {
		DRM_ERROR("handle %u at index %u already on submit list\n",
				submit->bos[i].handle, i);
		ret = -EINVAL;
	}

	for (; i >= 0; i--)
		submit_unlock_unpin_bo(submit, i);

	if (slow_locked > 0)
		submit_unlock_unpin_bo(submit, slow_locked);

	if (ret == -EDEADLK) {
		struct msm_gem_object *msm_obj = submit->bos[contended].obj;
		/* we lost out in a seqno race, lock and retry.. */
		ret = dma_resv_lock_slow_interruptible(msm_obj->base.resv,
						       &submit->ticket);
		if (!ret) {
			submit->bos[contended].flags |= BO_LOCKED;
			slow_locked = contended;
			goto retry;
		}

		/* Not expecting -EALREADY here, if the bo was already
		 * locked, we should have gotten -EALREADY already from
		 * the dma_resv_lock_interruptable() call.
		 */
		WARN_ON_ONCE(ret == -EALREADY);
	}

	return ret;
}

static int submit_fence_sync(struct msm_gem_submit *submit, bool no_implicit)
{
	int i, ret = 0;

	for (i = 0; i < submit->nr_bos; i++) {
		struct drm_gem_object *obj = &submit->bos[i].obj->base;
		bool write = submit->bos[i].flags & MSM_SUBMIT_BO_WRITE;

		/* NOTE: _reserve_shared() must happen before
		 * _add_shared_fence(), which makes this a slightly
		 * strange place to call it.  OTOH this is a
		 * convenient can-fail point to hook it in.
		 */
		ret = dma_resv_reserve_fences(obj->resv, 1);
		if (ret)
			return ret;

		/* If userspace has determined that explicit fencing is
		 * used, it can disable implicit sync on the entire
		 * submit:
		 */
		if (no_implicit)
			continue;

		/* Otherwise userspace can ask for implicit sync to be
		 * disabled on specific buffers.  This is useful for internal
		 * usermode driver managed buffers, suballocation, etc.
		 */
		if (submit->bos[i].flags & MSM_SUBMIT_BO_NO_IMPLICIT)
			continue;

		ret = drm_sched_job_add_implicit_dependencies(&submit->base,
							      obj,
							      write);
		if (ret)
			break;
	}

	return ret;
}

static int submit_pin_objects(struct msm_gem_submit *submit)
{
	int i, ret = 0;

	submit->valid = true;

	for (i = 0; i < submit->nr_bos; i++) {
		struct drm_gem_object *obj = &submit->bos[i].obj->base;
		struct msm_gem_vma *vma;

		/* if locking succeeded, pin bo: */
		vma = msm_gem_get_vma_locked(obj, submit->aspace);
		if (IS_ERR(vma)) {
			ret = PTR_ERR(vma);
			break;
		}

		ret = msm_gem_pin_vma_locked(obj, vma);
		if (ret)
			break;

		submit->bos[i].flags |= BO_OBJ_PINNED | BO_VMA_PINNED;
		submit->bos[i].vma = vma;

		if (vma->iova == submit->bos[i].iova) {
			submit->bos[i].flags |= BO_VALID;
		} else {
			submit->bos[i].iova = vma->iova;
			/* iova changed, so address in cmdstream is not valid: */
			submit->bos[i].flags &= ~BO_VALID;
			submit->valid = false;
		}
	}

	return ret;
}

static void submit_attach_object_fences(struct msm_gem_submit *submit)
{
	int i;

	for (i = 0; i < submit->nr_bos; i++) {
		struct drm_gem_object *obj = &submit->bos[i].obj->base;

		if (submit->bos[i].flags & MSM_SUBMIT_BO_WRITE)
			dma_resv_add_fence(obj->resv, submit->user_fence,
					   DMA_RESV_USAGE_WRITE);
		else if (submit->bos[i].flags & MSM_SUBMIT_BO_READ)
			dma_resv_add_fence(obj->resv, submit->user_fence,
					   DMA_RESV_USAGE_READ);
	}
}

static int submit_bo(struct msm_gem_submit *submit, uint32_t idx,
		struct msm_gem_object **obj, uint64_t *iova, bool *valid)
{
	if (idx >= submit->nr_bos) {
		DRM_ERROR("invalid buffer index: %u (out of %u)\n",
				idx, submit->nr_bos);
		return -EINVAL;
	}

	if (obj)
		*obj = submit->bos[idx].obj;
	if (iova)
		*iova = submit->bos[idx].iova;
	if (valid)
		*valid = !!(submit->bos[idx].flags & BO_VALID);

	return 0;
}

/* process the reloc's and patch up the cmdstream as needed: */
static int submit_reloc(struct msm_gem_submit *submit, struct msm_gem_object *obj,
		uint32_t offset, uint32_t nr_relocs, struct drm_msm_gem_submit_reloc *relocs)
{
	uint32_t i, last_offset = 0;
	uint32_t *ptr;
	int ret = 0;

	if (!nr_relocs)
		return 0;

	if (offset % 4) {
		DRM_ERROR("non-aligned cmdstream buffer: %u\n", offset);
		return -EINVAL;
	}

	/* For now, just map the entire thing.  Eventually we probably
	 * to do it page-by-page, w/ kmap() if not vmap()d..
	 */
	ptr = msm_gem_get_vaddr_locked(&obj->base);

	if (IS_ERR(ptr)) {
		ret = PTR_ERR(ptr);
		DBG("failed to map: %d", ret);
		return ret;
	}

	for (i = 0; i < nr_relocs; i++) {
		struct drm_msm_gem_submit_reloc submit_reloc = relocs[i];
		uint32_t off;
		uint64_t iova;
		bool valid;

		if (submit_reloc.submit_offset % 4) {
			DRM_ERROR("non-aligned reloc offset: %u\n",
					submit_reloc.submit_offset);
			ret = -EINVAL;
			goto out;
		}

		/* offset in dwords: */
		off = submit_reloc.submit_offset / 4;

		if ((off >= (obj->base.size / 4)) ||
				(off < last_offset)) {
			DRM_ERROR("invalid offset %u at reloc %u\n", off, i);
			ret = -EINVAL;
			goto out;
		}

		ret = submit_bo(submit, submit_reloc.reloc_idx, NULL, &iova, &valid);
		if (ret)
			goto out;

		if (valid)
			continue;

		iova += submit_reloc.reloc_offset;

		if (submit_reloc.shift < 0)
			iova >>= -submit_reloc.shift;
		else
			iova <<= submit_reloc.shift;

		ptr[off] = iova | submit_reloc.or;

		last_offset = off;
	}

out:
	msm_gem_put_vaddr_locked(&obj->base);

	return ret;
}

/* Cleanup submit at end of ioctl.  In the error case, this also drops
 * references, unpins, and drops active refcnt.  In the non-error case,
 * this is done when the submit is retired.
 */
static void submit_cleanup(struct msm_gem_submit *submit, bool error)
{
	unsigned cleanup_flags = BO_LOCKED;
	unsigned i;

	if (error)
		cleanup_flags |= BO_VMA_PINNED | BO_OBJ_PINNED;

	for (i = 0; i < submit->nr_bos; i++) {
		struct msm_gem_object *msm_obj = submit->bos[i].obj;
		submit_cleanup_bo(submit, i, cleanup_flags);
		if (error)
			drm_gem_object_put(&msm_obj->base);
	}
}

void msm_submit_retire(struct msm_gem_submit *submit)
{
	int i;

	for (i = 0; i < submit->nr_bos; i++) {
		struct drm_gem_object *obj = &submit->bos[i].obj->base;

		drm_gem_object_put(obj);
	}
}

struct msm_submit_post_dep {
	struct drm_syncobj *syncobj;
	uint64_t point;
	struct dma_fence_chain *chain;
};

static struct drm_syncobj **msm_parse_deps(struct msm_gem_submit *submit,
                                           struct drm_file *file,
                                           uint64_t in_syncobjs_addr,
                                           uint32_t nr_in_syncobjs,
                                           size_t syncobj_stride,
                                           struct msm_ringbuffer *ring)
{
	struct drm_syncobj **syncobjs = NULL;
	struct drm_msm_gem_submit_syncobj syncobj_desc = {0};
	int ret = 0;
	uint32_t i, j;

	syncobjs = kcalloc(nr_in_syncobjs, sizeof(*syncobjs),
	                   GFP_KERNEL | __GFP_NOWARN | __GFP_NORETRY);
	if (!syncobjs)
		return ERR_PTR(-ENOMEM);

	for (i = 0; i < nr_in_syncobjs; ++i) {
		uint64_t address = in_syncobjs_addr + i * syncobj_stride;

		if (copy_from_user(&syncobj_desc,
			           u64_to_user_ptr(address),
			           min(syncobj_stride, sizeof(syncobj_desc)))) {
			ret = -EFAULT;
			break;
		}

		if (syncobj_desc.point &&
		    !drm_core_check_feature(submit->dev, DRIVER_SYNCOBJ_TIMELINE)) {
			ret = -EOPNOTSUPP;
			break;
		}

		if (syncobj_desc.flags & ~MSM_SUBMIT_SYNCOBJ_FLAGS) {
			ret = -EINVAL;
			break;
		}

		ret = drm_sched_job_add_syncobj_dependency(&submit->base, file,
							   syncobj_desc.handle, syncobj_desc.point);
		if (ret)
			break;

		if (syncobj_desc.flags & MSM_SUBMIT_SYNCOBJ_RESET) {
			syncobjs[i] =
				drm_syncobj_find(file, syncobj_desc.handle);
			if (!syncobjs[i]) {
				ret = -EINVAL;
				break;
			}
		}
	}

	if (ret) {
		for (j = 0; j <= i; ++j) {
			if (syncobjs[j])
				drm_syncobj_put(syncobjs[j]);
		}
		kfree(syncobjs);
		return ERR_PTR(ret);
	}
	return syncobjs;
}

static void msm_reset_syncobjs(struct drm_syncobj **syncobjs,
                               uint32_t nr_syncobjs)
{
	uint32_t i;

	for (i = 0; syncobjs && i < nr_syncobjs; ++i) {
		if (syncobjs[i])
			drm_syncobj_replace_fence(syncobjs[i], NULL);
	}
}

static struct msm_submit_post_dep *msm_parse_post_deps(struct drm_device *dev,
                                                       struct drm_file *file,
                                                       uint64_t syncobjs_addr,
                                                       uint32_t nr_syncobjs,
                                                       size_t syncobj_stride)
{
	struct msm_submit_post_dep *post_deps;
	struct drm_msm_gem_submit_syncobj syncobj_desc = {0};
	int ret = 0;
	uint32_t i, j;

	post_deps = kcalloc(nr_syncobjs, sizeof(*post_deps),
			    GFP_KERNEL | __GFP_NOWARN | __GFP_NORETRY);
	if (!post_deps)
		return ERR_PTR(-ENOMEM);

	for (i = 0; i < nr_syncobjs; ++i) {
		uint64_t address = syncobjs_addr + i * syncobj_stride;

		if (copy_from_user(&syncobj_desc,
			           u64_to_user_ptr(address),
			           min(syncobj_stride, sizeof(syncobj_desc)))) {
			ret = -EFAULT;
			break;
		}

		post_deps[i].point = syncobj_desc.point;

		if (syncobj_desc.flags) {
			ret = -EINVAL;
			break;
		}

		if (syncobj_desc.point) {
			if (!drm_core_check_feature(dev,
			                            DRIVER_SYNCOBJ_TIMELINE)) {
				ret = -EOPNOTSUPP;
				break;
			}

			post_deps[i].chain = dma_fence_chain_alloc();
			if (!post_deps[i].chain) {
				ret = -ENOMEM;
				break;
			}
		}

		post_deps[i].syncobj =
			drm_syncobj_find(file, syncobj_desc.handle);
		if (!post_deps[i].syncobj) {
			ret = -EINVAL;
			break;
		}
	}

	if (ret) {
		for (j = 0; j <= i; ++j) {
			dma_fence_chain_free(post_deps[j].chain);
			if (post_deps[j].syncobj)
				drm_syncobj_put(post_deps[j].syncobj);
		}

		kfree(post_deps);
		return ERR_PTR(ret);
	}

	return post_deps;
}

static void msm_process_post_deps(struct msm_submit_post_dep *post_deps,
                                  uint32_t count, struct dma_fence *fence)
{
	uint32_t i;

	for (i = 0; post_deps && i < count; ++i) {
		if (post_deps[i].chain) {
			drm_syncobj_add_point(post_deps[i].syncobj,
			                      post_deps[i].chain,
			                      fence, post_deps[i].point);
			post_deps[i].chain = NULL;
		} else {
			drm_syncobj_replace_fence(post_deps[i].syncobj,
			                          fence);
		}
	}
}

int msm_ioctl_gem_submit(struct drm_device *dev, void *data,
		struct drm_file *file)
{
	struct msm_drm_private *priv = dev->dev_private;
	struct drm_msm_gem_submit *args = data;
	struct msm_file_private *ctx = file->driver_priv;
	struct msm_gem_submit *submit = NULL;
	struct msm_gpu *gpu = priv->gpu;
	struct msm_gpu_submitqueue *queue;
	struct msm_ringbuffer *ring;
	struct msm_submit_post_dep *post_deps = NULL;
	struct drm_syncobj **syncobjs_to_reset = NULL;
	int out_fence_fd = -1;
	bool has_ww_ticket = false;
	unsigned i;
	int ret;

	if (!gpu)
		return -ENXIO;

	if (args->pad)
		return -EINVAL;

	if (unlikely(!ctx->aspace) && !capable(CAP_SYS_RAWIO)) {
		DRM_ERROR_RATELIMITED("IOMMU support or CAP_SYS_RAWIO required!\n");
		return -EPERM;
	}

	/* for now, we just have 3d pipe.. eventually this would need to
	 * be more clever to dispatch to appropriate gpu module:
	 */
	if (MSM_PIPE_ID(args->flags) != MSM_PIPE_3D0)
		return -EINVAL;

	if (MSM_PIPE_FLAGS(args->flags) & ~MSM_SUBMIT_FLAGS)
		return -EINVAL;

	if (args->flags & MSM_SUBMIT_SUDO) {
		if (!IS_ENABLED(CONFIG_DRM_MSM_GPU_SUDO) ||
		    !capable(CAP_SYS_RAWIO))
			return -EINVAL;
	}

	queue = msm_submitqueue_get(ctx, args->queueid);
	if (!queue)
		return -ENOENT;

	ring = gpu->rb[queue->ring_nr];

	if (args->flags & MSM_SUBMIT_FENCE_FD_OUT) {
		out_fence_fd = get_unused_fd_flags(O_CLOEXEC);
		if (out_fence_fd < 0) {
			ret = out_fence_fd;
			goto out_post_unlock;
		}
	}

	submit = submit_create(dev, gpu, queue, args->nr_bos, args->nr_cmds);
	if (IS_ERR(submit)) {
		ret = PTR_ERR(submit);
		goto out_post_unlock;
	}

	trace_msm_gpu_submit(pid_nr(submit->pid), ring->id, submit->ident,
		args->nr_bos, args->nr_cmds);

	ret = mutex_lock_interruptible(&queue->lock);
	if (ret)
		goto out_post_unlock;

	if (args->flags & MSM_SUBMIT_SUDO)
		submit->in_rb = true;

	if (args->flags & MSM_SUBMIT_FENCE_FD_IN) {
		struct dma_fence *in_fence;

		in_fence = sync_file_get_fence(args->fence_fd);

		if (!in_fence) {
			ret = -EINVAL;
			goto out_unlock;
		}

		ret = drm_sched_job_add_dependency(&submit->base, in_fence);
		if (ret)
			goto out_unlock;
	}

	if (args->flags & MSM_SUBMIT_SYNCOBJ_IN) {
		syncobjs_to_reset = msm_parse_deps(submit, file,
		                                   args->in_syncobjs,
		                                   args->nr_in_syncobjs,
		                                   args->syncobj_stride, ring);
		if (IS_ERR(syncobjs_to_reset)) {
			ret = PTR_ERR(syncobjs_to_reset);
			goto out_unlock;
		}
	}

	if (args->flags & MSM_SUBMIT_SYNCOBJ_OUT) {
		post_deps = msm_parse_post_deps(dev, file,
		                                args->out_syncobjs,
		                                args->nr_out_syncobjs,
		                                args->syncobj_stride);
		if (IS_ERR(post_deps)) {
			ret = PTR_ERR(post_deps);
			goto out_unlock;
		}
	}

	ret = submit_lookup_objects(submit, args, file);
	if (ret)
		goto out;

	ret = submit_lookup_cmds(submit, args, file);
	if (ret)
		goto out;

	/* copy_*_user while holding a ww ticket upsets lockdep */
	ww_acquire_init(&submit->ticket, &reservation_ww_class);
	has_ww_ticket = true;
	ret = submit_lock_objects(submit);
	if (ret)
		goto out;

	ret = submit_fence_sync(submit, !!(args->flags & MSM_SUBMIT_NO_IMPLICIT));
	if (ret)
		goto out;

	ret = submit_pin_objects(submit);
	if (ret)
		goto out;

	for (i = 0; i < args->nr_cmds; i++) {
		struct msm_gem_object *msm_obj;
		uint64_t iova;

		ret = submit_bo(submit, submit->cmd[i].idx,
				&msm_obj, &iova, NULL);
		if (ret)
			goto out;

		if (!submit->cmd[i].size ||
			((submit->cmd[i].size + submit->cmd[i].offset) >
				msm_obj->base.size / 4)) {
			DRM_ERROR("invalid cmdstream size: %u\n", submit->cmd[i].size * 4);
			ret = -EINVAL;
			goto out;
		}

		submit->cmd[i].iova = iova + (submit->cmd[i].offset * 4);

		if (submit->valid)
			continue;

		ret = submit_reloc(submit, msm_obj, submit->cmd[i].offset * 4,
				submit->cmd[i].nr_relocs, submit->cmd[i].relocs);
		if (ret)
			goto out;
	}

	submit->nr_cmds = i;

<<<<<<< HEAD
	idr_preload(GFP_KERNEL);

=======
>>>>>>> 2a69c8d4
	spin_lock(&queue->idr_lock);

	/*
	 * If using userspace provided seqno fence, validate that the id
	 * is available before arming sched job.  Since access to fence_idr
	 * is serialized on the queue lock, the slot should be still avail
	 * after the job is armed
	 */
	if ((args->flags & MSM_SUBMIT_FENCE_SN_IN) &&
<<<<<<< HEAD
			idr_find(&queue->fence_idr, args->fence)) {
		spin_unlock(&queue->idr_lock);
		idr_preload_end();
=======
			(!args->fence || idr_find(&queue->fence_idr, args->fence))) {
		spin_unlock(&queue->idr_lock);
>>>>>>> 2a69c8d4
		ret = -EINVAL;
		goto out;
	}

	drm_sched_job_arm(&submit->base);

	submit->user_fence = dma_fence_get(&submit->base.s_fence->finished);

	if (args->flags & MSM_SUBMIT_FENCE_SN_IN) {
		/*
		 * Userspace has assigned the seqno fence that it wants
		 * us to use.  It is an error to pick a fence sequence
		 * number that is not available.
		 */
		submit->fence_id = args->fence;
		ret = idr_alloc_u32(&queue->fence_idr, submit->user_fence,
				    &submit->fence_id, submit->fence_id,
				    GFP_NOWAIT);
		/*
		 * We've already validated that the fence_id slot is valid,
		 * so if idr_alloc_u32 failed, it is a kernel bug
		 */
		WARN_ON(ret);
	} else {
		/*
		 * Allocate an id which can be used by WAIT_FENCE ioctl to map
		 * back to the underlying fence.
		 */
		submit->fence_id = idr_alloc_cyclic(&queue->fence_idr,
						    submit->user_fence, 1,
						    INT_MAX, GFP_NOWAIT);
	}

	spin_unlock(&queue->idr_lock);
<<<<<<< HEAD
	idr_preload_end();
=======
>>>>>>> 2a69c8d4

	if (submit->fence_id < 0) {
		ret = submit->fence_id;
		submit->fence_id = 0;
	}

	if (ret == 0 && args->flags & MSM_SUBMIT_FENCE_FD_OUT) {
		struct sync_file *sync_file = sync_file_create(submit->user_fence);
		if (!sync_file) {
			ret = -ENOMEM;
		} else {
			fd_install(out_fence_fd, sync_file->file);
			args->fence_fd = out_fence_fd;
		}
	}

	submit_attach_object_fences(submit);

	/* The scheduler owns a ref now: */
	msm_gem_submit_get(submit);

	drm_sched_entity_push_job(&submit->base);

	args->fence = submit->fence_id;
	queue->last_fence = submit->fence_id;

	msm_reset_syncobjs(syncobjs_to_reset, args->nr_in_syncobjs);
	msm_process_post_deps(post_deps, args->nr_out_syncobjs,
	                      submit->user_fence);


out:
	submit_cleanup(submit, !!ret);
	if (has_ww_ticket)
		ww_acquire_fini(&submit->ticket);
out_unlock:
	mutex_unlock(&queue->lock);
out_post_unlock:
	if (ret && (out_fence_fd >= 0))
		put_unused_fd(out_fence_fd);

	if (!IS_ERR_OR_NULL(submit)) {
		msm_gem_submit_put(submit);
	} else {
		/*
		 * If the submit hasn't yet taken ownership of the queue
		 * then we need to drop the reference ourself:
		 */
		msm_submitqueue_put(queue);
	}
	if (!IS_ERR_OR_NULL(post_deps)) {
		for (i = 0; i < args->nr_out_syncobjs; ++i) {
			kfree(post_deps[i].chain);
			drm_syncobj_put(post_deps[i].syncobj);
		}
		kfree(post_deps);
	}

	if (!IS_ERR_OR_NULL(syncobjs_to_reset)) {
		for (i = 0; i < args->nr_in_syncobjs; ++i) {
			if (syncobjs_to_reset[i])
				drm_syncobj_put(syncobjs_to_reset[i]);
		}
		kfree(syncobjs_to_reset);
	}

	return ret;
}<|MERGE_RESOLUTION|>--- conflicted
+++ resolved
@@ -879,11 +879,8 @@
 
 	submit->nr_cmds = i;
 
-<<<<<<< HEAD
 	idr_preload(GFP_KERNEL);
 
-=======
->>>>>>> 2a69c8d4
 	spin_lock(&queue->idr_lock);
 
 	/*
@@ -893,14 +890,9 @@
 	 * after the job is armed
 	 */
 	if ((args->flags & MSM_SUBMIT_FENCE_SN_IN) &&
-<<<<<<< HEAD
-			idr_find(&queue->fence_idr, args->fence)) {
+			(!args->fence || idr_find(&queue->fence_idr, args->fence))) {
 		spin_unlock(&queue->idr_lock);
 		idr_preload_end();
-=======
-			(!args->fence || idr_find(&queue->fence_idr, args->fence))) {
-		spin_unlock(&queue->idr_lock);
->>>>>>> 2a69c8d4
 		ret = -EINVAL;
 		goto out;
 	}
@@ -935,10 +927,7 @@
 	}
 
 	spin_unlock(&queue->idr_lock);
-<<<<<<< HEAD
 	idr_preload_end();
-=======
->>>>>>> 2a69c8d4
 
 	if (submit->fence_id < 0) {
 		ret = submit->fence_id;

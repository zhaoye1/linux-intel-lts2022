// SPDX-License-Identifier: GPL-2.0-only
/*
 * Copyright (C) 2007-2008 Advanced Micro Devices, Inc.
 * Author: Joerg Roedel <jroedel@suse.de>
 */

#define pr_fmt(fmt)    "iommu: " fmt

#include <linux/amba/bus.h>
#include <linux/device.h>
#include <linux/kernel.h>
#include <linux/bits.h>
#include <linux/bug.h>
#include <linux/types.h>
#include <linux/init.h>
#include <linux/export.h>
#include <linux/slab.h>
#include <linux/errno.h>
#include <linux/host1x_context_bus.h>
#include <linux/iommu.h>
#include <linux/idr.h>
#include <linux/err.h>
#include <linux/pci.h>
#include <linux/pci-ats.h>
#include <linux/bitops.h>
#include <linux/platform_device.h>
#include <linux/property.h>
#include <linux/fsl/mc.h>
#include <linux/module.h>
#include <linux/cc_platform.h>
#include <trace/events/iommu.h>
#include <linux/sched/mm.h>
#include <trace/hooks/iommu.h>

#include "dma-iommu.h"

#include "iommu-sva.h"

static struct kset *iommu_group_kset;
static DEFINE_IDA(iommu_group_ida);

static unsigned int iommu_def_domain_type __read_mostly;
static bool iommu_dma_strict __read_mostly = IS_ENABLED(CONFIG_IOMMU_DEFAULT_DMA_STRICT);
static u32 iommu_cmd_line __read_mostly;

struct iommu_group {
	struct kobject kobj;
	struct kobject *devices_kobj;
	struct list_head devices;
	struct xarray pasid_array;
	struct mutex mutex;
	void *iommu_data;
	void (*iommu_data_release)(void *iommu_data);
	char *name;
	int id;
	struct iommu_domain *default_domain;
	struct iommu_domain *blocking_domain;
	struct iommu_domain *domain;
	struct list_head entry;
	unsigned int owner_cnt;
	void *owner;
};

struct group_device {
	struct list_head list;
	struct device *dev;
	char *name;
};

struct iommu_group_attribute {
	struct attribute attr;
	ssize_t (*show)(struct iommu_group *group, char *buf);
	ssize_t (*store)(struct iommu_group *group,
			 const char *buf, size_t count);
};

static const char * const iommu_group_resv_type_string[] = {
	[IOMMU_RESV_DIRECT]			= "direct",
	[IOMMU_RESV_DIRECT_RELAXABLE]		= "direct-relaxable",
	[IOMMU_RESV_RESERVED]			= "reserved",
	[IOMMU_RESV_MSI]			= "msi",
	[IOMMU_RESV_SW_MSI]			= "msi",
};

#define IOMMU_CMD_LINE_DMA_API		BIT(0)
#define IOMMU_CMD_LINE_STRICT		BIT(1)

static int iommu_bus_notifier(struct notifier_block *nb,
			      unsigned long action, void *data);
static int iommu_alloc_default_domain(struct iommu_group *group,
				      struct device *dev);
static struct iommu_domain *__iommu_domain_alloc(struct bus_type *bus,
						 unsigned type);
static int __iommu_attach_device(struct iommu_domain *domain,
				 struct device *dev);
static int __iommu_attach_group(struct iommu_domain *domain,
				struct iommu_group *group);
static int __iommu_group_set_domain(struct iommu_group *group,
				    struct iommu_domain *new_domain);
static int iommu_create_device_direct_mappings(struct iommu_group *group,
					       struct device *dev);
static struct iommu_group *iommu_group_get_for_dev(struct device *dev);
static ssize_t iommu_group_store_type(struct iommu_group *group,
				      const char *buf, size_t count);

#define IOMMU_GROUP_ATTR(_name, _mode, _show, _store)		\
struct iommu_group_attribute iommu_group_attr_##_name =		\
	__ATTR(_name, _mode, _show, _store)

#define to_iommu_group_attr(_attr)	\
	container_of(_attr, struct iommu_group_attribute, attr)
#define to_iommu_group(_kobj)		\
	container_of(_kobj, struct iommu_group, kobj)

static LIST_HEAD(iommu_device_list);
static DEFINE_SPINLOCK(iommu_device_lock);

static struct bus_type * const iommu_buses[] = {
	&platform_bus_type,
#ifdef CONFIG_PCI
	&pci_bus_type,
#endif
#ifdef CONFIG_ARM_AMBA
	&amba_bustype,
#endif
#ifdef CONFIG_FSL_MC_BUS
	&fsl_mc_bus_type,
#endif
#ifdef CONFIG_TEGRA_HOST1X_CONTEXT_BUS
	&host1x_context_device_bus_type,
#endif
};

/*
 * Use a function instead of an array here because the domain-type is a
 * bit-field, so an array would waste memory.
 */
static const char *iommu_domain_type_str(unsigned int t)
{
	switch (t) {
	case IOMMU_DOMAIN_BLOCKED:
		return "Blocked";
	case IOMMU_DOMAIN_IDENTITY:
		return "Passthrough";
	case IOMMU_DOMAIN_UNMANAGED:
		return "Unmanaged";
	case IOMMU_DOMAIN_DMA:
	case IOMMU_DOMAIN_DMA_FQ:
		return "Translated";
	default:
		return "Unknown";
	}
}

static int __init iommu_subsys_init(void)
{
	struct notifier_block *nb;

	if (!(iommu_cmd_line & IOMMU_CMD_LINE_DMA_API)) {
		if (IS_ENABLED(CONFIG_IOMMU_DEFAULT_PASSTHROUGH))
			iommu_set_default_passthrough(false);
		else
			iommu_set_default_translated(false);

		if (iommu_default_passthrough() && cc_platform_has(CC_ATTR_MEM_ENCRYPT)) {
			pr_info("Memory encryption detected - Disabling default IOMMU Passthrough\n");
			iommu_set_default_translated(false);
		}
	}

	if (!iommu_default_passthrough() && !iommu_dma_strict)
		iommu_def_domain_type = IOMMU_DOMAIN_DMA_FQ;

	pr_info("Default domain type: %s %s\n",
		iommu_domain_type_str(iommu_def_domain_type),
		(iommu_cmd_line & IOMMU_CMD_LINE_DMA_API) ?
			"(set via kernel command line)" : "");

	if (!iommu_default_passthrough())
		pr_info("DMA domain TLB invalidation policy: %s mode %s\n",
			iommu_dma_strict ? "strict" : "lazy",
			(iommu_cmd_line & IOMMU_CMD_LINE_STRICT) ?
				"(set via kernel command line)" : "");

	nb = kcalloc(ARRAY_SIZE(iommu_buses), sizeof(*nb), GFP_KERNEL);
	if (!nb)
		return -ENOMEM;

	for (int i = 0; i < ARRAY_SIZE(iommu_buses); i++) {
		nb[i].notifier_call = iommu_bus_notifier;
		bus_register_notifier(iommu_buses[i], &nb[i]);
	}

	return 0;
}
subsys_initcall(iommu_subsys_init);

static int remove_iommu_group(struct device *dev, void *data)
{
	if (dev->iommu && dev->iommu->iommu_dev == data)
		iommu_release_device(dev);

	return 0;
}

/**
 * iommu_device_register() - Register an IOMMU hardware instance
 * @iommu: IOMMU handle for the instance
 * @ops:   IOMMU ops to associate with the instance
 * @hwdev: (optional) actual instance device, used for fwnode lookup
 *
 * Return: 0 on success, or an error.
 */
int iommu_device_register(struct iommu_device *iommu,
			  const struct iommu_ops *ops, struct device *hwdev)
{
	int err = 0;

	/* We need to be able to take module references appropriately */
	if (WARN_ON(is_module_address((unsigned long)ops) && !ops->owner))
		return -EINVAL;
	/*
	 * Temporarily enforce global restriction to a single driver. This was
	 * already the de-facto behaviour, since any possible combination of
	 * existing drivers would compete for at least the PCI or platform bus.
	 */
	if (iommu_buses[0]->iommu_ops && iommu_buses[0]->iommu_ops != ops
				&& !trace_android_vh_bus_iommu_probe_enabled())
		return -EBUSY;

	iommu->ops = ops;
	if (hwdev)
		iommu->fwnode = dev_fwnode(hwdev);

	spin_lock(&iommu_device_lock);
	list_add_tail(&iommu->list, &iommu_device_list);
	spin_unlock(&iommu_device_lock);

	for (int i = 0; i < ARRAY_SIZE(iommu_buses) && !err; i++) {
		bool skip = false;

		trace_android_vh_bus_iommu_probe(iommu, iommu_buses[i], &skip);
		if (skip)
			continue;
		iommu_buses[i]->iommu_ops = ops;
		err = bus_iommu_probe(iommu_buses[i]);
	}
	if (err)
		iommu_device_unregister(iommu);
	return err;
}
EXPORT_SYMBOL_GPL(iommu_device_register);

void iommu_device_unregister(struct iommu_device *iommu)
{
	for (int i = 0; i < ARRAY_SIZE(iommu_buses); i++)
		bus_for_each_dev(iommu_buses[i], NULL, iommu, remove_iommu_group);

	spin_lock(&iommu_device_lock);
	list_del(&iommu->list);
	spin_unlock(&iommu_device_lock);
}
EXPORT_SYMBOL_GPL(iommu_device_unregister);

static struct dev_iommu *dev_iommu_get(struct device *dev)
{
	struct dev_iommu *param = dev->iommu;

	if (param)
		return param;

	param = kzalloc(sizeof(*param), GFP_KERNEL);
	if (!param)
		return NULL;

	mutex_init(&param->lock);
	dev->iommu = param;
	return param;
}

static void dev_iommu_free(struct device *dev)
{
	struct dev_iommu *param = dev->iommu;

	dev->iommu = NULL;
	if (param->fwspec) {
		fwnode_handle_put(param->fwspec->iommu_fwnode);
		kfree(param->fwspec);
	}
	kfree(param);
}

<<<<<<< HEAD
static u32 dev_iommu_get_max_pasids(struct device *dev)
{
	u32 max_pasids = 0, bits = 0;
	int ret;

	if (dev_is_pci(dev)) {
		ret = pci_max_pasids(to_pci_dev(dev));
		if (ret > 0)
			max_pasids = ret;
	} else {
		ret = device_property_read_u32(dev, "pasid-num-bits", &bits);
		if (!ret)
			max_pasids = 1UL << bits;
	}

	return min_t(u32, max_pasids, dev->iommu->iommu_dev->max_pasids);
}
=======
DEFINE_MUTEX(iommu_probe_device_lock);
>>>>>>> 2c387770

static int __iommu_probe_device(struct device *dev, struct list_head *group_list)
{
	const struct iommu_ops *ops = dev->bus->iommu_ops;
	struct iommu_device *iommu_dev;
	struct iommu_group *group;
	int ret;

	if (!ops)
		return -ENODEV;
	/*
	 * Serialise to avoid races between IOMMU drivers registering in
	 * parallel and/or the "replay" calls from ACPI/OF code via client
	 * driver probe. Once the latter have been cleaned up we should
	 * probably be able to use device_lock() here to minimise the scope,
	 * but for now enforcing a simple global ordering is fine.
	 */
	lockdep_assert_held(&iommu_probe_device_lock);
	if (!dev_iommu_get(dev))
		return -ENOMEM;

	if (!try_module_get(ops->owner)) {
		ret = -EINVAL;
		goto err_free;
	}

	iommu_dev = ops->probe_device(dev);
	if (IS_ERR(iommu_dev)) {
		ret = PTR_ERR(iommu_dev);
		goto out_module_put;
	}

	dev->iommu->iommu_dev = iommu_dev;
	dev->iommu->max_pasids = dev_iommu_get_max_pasids(dev);

	group = iommu_group_get_for_dev(dev);
	if (IS_ERR(group)) {
		ret = PTR_ERR(group);
		goto out_release;
	}

	mutex_lock(&group->mutex);
	if (group_list && !group->default_domain && list_empty(&group->entry))
		list_add_tail(&group->entry, group_list);
	mutex_unlock(&group->mutex);
	iommu_group_put(group);

	iommu_device_link(iommu_dev, dev);

	return 0;

out_release:
	if (ops->release_device)
		ops->release_device(dev);

out_module_put:
	module_put(ops->owner);

err_free:
	dev_iommu_free(dev);

	return ret;
}

int iommu_probe_device(struct device *dev)
{
	const struct iommu_ops *ops;
	struct iommu_group *group;
	int ret;

	mutex_lock(&iommu_probe_device_lock);
	ret = __iommu_probe_device(dev, NULL);
	mutex_unlock(&iommu_probe_device_lock);
	if (ret)
		goto err_out;

	group = iommu_group_get(dev);
	if (!group) {
		ret = -ENODEV;
		goto err_release;
	}

	/*
	 * Try to allocate a default domain - needs support from the
	 * IOMMU driver. There are still some drivers which don't
	 * support default domains, so the return value is not yet
	 * checked.
	 */
	mutex_lock(&group->mutex);
	iommu_alloc_default_domain(group, dev);

	/*
	 * If device joined an existing group which has been claimed, don't
	 * attach the default domain.
	 */
	if (group->default_domain && !group->owner) {
		ret = __iommu_attach_device(group->default_domain, dev);
		if (ret) {
			mutex_unlock(&group->mutex);
			iommu_group_put(group);
			goto err_release;
		}
	}

	iommu_create_device_direct_mappings(group, dev);

	mutex_unlock(&group->mutex);
	iommu_group_put(group);

	ops = dev_iommu_ops(dev);
	if (ops->probe_finalize)
		ops->probe_finalize(dev);

	return 0;

err_release:
	iommu_release_device(dev);

err_out:
	return ret;

}

void iommu_release_device(struct device *dev)
{
	const struct iommu_ops *ops;

	if (!dev->iommu)
		return;

	iommu_device_unlink(dev->iommu->iommu_dev, dev);

	ops = dev_iommu_ops(dev);
	if (ops->release_device)
		ops->release_device(dev);

	iommu_group_remove_device(dev);
	module_put(ops->owner);
	dev_iommu_free(dev);
}

static int __init iommu_set_def_domain_type(char *str)
{
	bool pt;
	int ret;

	ret = kstrtobool(str, &pt);
	if (ret)
		return ret;

	if (pt)
		iommu_set_default_passthrough(true);
	else
		iommu_set_default_translated(true);

	return 0;
}
early_param("iommu.passthrough", iommu_set_def_domain_type);

static int __init iommu_dma_setup(char *str)
{
	int ret = kstrtobool(str, &iommu_dma_strict);

	if (!ret)
		iommu_cmd_line |= IOMMU_CMD_LINE_STRICT;
	return ret;
}
early_param("iommu.strict", iommu_dma_setup);

void iommu_set_dma_strict(void)
{
	iommu_dma_strict = true;
	if (iommu_def_domain_type == IOMMU_DOMAIN_DMA_FQ)
		iommu_def_domain_type = IOMMU_DOMAIN_DMA;
}

static ssize_t iommu_group_attr_show(struct kobject *kobj,
				     struct attribute *__attr, char *buf)
{
	struct iommu_group_attribute *attr = to_iommu_group_attr(__attr);
	struct iommu_group *group = to_iommu_group(kobj);
	ssize_t ret = -EIO;

	if (attr->show)
		ret = attr->show(group, buf);
	return ret;
}

static ssize_t iommu_group_attr_store(struct kobject *kobj,
				      struct attribute *__attr,
				      const char *buf, size_t count)
{
	struct iommu_group_attribute *attr = to_iommu_group_attr(__attr);
	struct iommu_group *group = to_iommu_group(kobj);
	ssize_t ret = -EIO;

	if (attr->store)
		ret = attr->store(group, buf, count);
	return ret;
}

static const struct sysfs_ops iommu_group_sysfs_ops = {
	.show = iommu_group_attr_show,
	.store = iommu_group_attr_store,
};

static int iommu_group_create_file(struct iommu_group *group,
				   struct iommu_group_attribute *attr)
{
	return sysfs_create_file(&group->kobj, &attr->attr);
}

static void iommu_group_remove_file(struct iommu_group *group,
				    struct iommu_group_attribute *attr)
{
	sysfs_remove_file(&group->kobj, &attr->attr);
}

static ssize_t iommu_group_show_name(struct iommu_group *group, char *buf)
{
	return sprintf(buf, "%s\n", group->name);
}

/**
 * iommu_insert_resv_region - Insert a new region in the
 * list of reserved regions.
 * @new: new region to insert
 * @regions: list of regions
 *
 * Elements are sorted by start address and overlapping segments
 * of the same type are merged.
 */
static int iommu_insert_resv_region(struct iommu_resv_region *new,
				    struct list_head *regions)
{
	struct iommu_resv_region *iter, *tmp, *nr, *top;
	LIST_HEAD(stack);

	nr = iommu_alloc_resv_region(new->start, new->length,
				     new->prot, new->type, GFP_KERNEL);
	if (!nr)
		return -ENOMEM;

	/* First add the new element based on start address sorting */
	list_for_each_entry(iter, regions, list) {
		if (nr->start < iter->start ||
		    (nr->start == iter->start && nr->type <= iter->type))
			break;
	}
	list_add_tail(&nr->list, &iter->list);

	/* Merge overlapping segments of type nr->type in @regions, if any */
	list_for_each_entry_safe(iter, tmp, regions, list) {
		phys_addr_t top_end, iter_end = iter->start + iter->length - 1;

		/* no merge needed on elements of different types than @new */
		if (iter->type != new->type) {
			list_move_tail(&iter->list, &stack);
			continue;
		}

		/* look for the last stack element of same type as @iter */
		list_for_each_entry_reverse(top, &stack, list)
			if (top->type == iter->type)
				goto check_overlap;

		list_move_tail(&iter->list, &stack);
		continue;

check_overlap:
		top_end = top->start + top->length - 1;

		if (iter->start > top_end + 1) {
			list_move_tail(&iter->list, &stack);
		} else {
			top->length = max(top_end, iter_end) - top->start + 1;
			list_del(&iter->list);
			kfree(iter);
		}
	}
	list_splice(&stack, regions);
	return 0;
}

static int
iommu_insert_device_resv_regions(struct list_head *dev_resv_regions,
				 struct list_head *group_resv_regions)
{
	struct iommu_resv_region *entry;
	int ret = 0;

	list_for_each_entry(entry, dev_resv_regions, list) {
		ret = iommu_insert_resv_region(entry, group_resv_regions);
		if (ret)
			break;
	}
	return ret;
}

int iommu_get_group_resv_regions(struct iommu_group *group,
				 struct list_head *head)
{
	struct group_device *device;
	int ret = 0;

	mutex_lock(&group->mutex);
	list_for_each_entry(device, &group->devices, list) {
		struct list_head dev_resv_regions;

		/*
		 * Non-API groups still expose reserved_regions in sysfs,
		 * so filter out calls that get here that way.
		 */
		if (!device->dev->iommu)
			break;

		INIT_LIST_HEAD(&dev_resv_regions);
		iommu_get_resv_regions(device->dev, &dev_resv_regions);
		ret = iommu_insert_device_resv_regions(&dev_resv_regions, head);
		iommu_put_resv_regions(device->dev, &dev_resv_regions);
		if (ret)
			break;
	}
	mutex_unlock(&group->mutex);
	return ret;
}
EXPORT_SYMBOL_GPL(iommu_get_group_resv_regions);

static ssize_t iommu_group_show_resv_regions(struct iommu_group *group,
					     char *buf)
{
	struct iommu_resv_region *region, *next;
	struct list_head group_resv_regions;
	char *str = buf;

	INIT_LIST_HEAD(&group_resv_regions);
	iommu_get_group_resv_regions(group, &group_resv_regions);

	list_for_each_entry_safe(region, next, &group_resv_regions, list) {
		str += sprintf(str, "0x%016llx 0x%016llx %s\n",
			       (long long int)region->start,
			       (long long int)(region->start +
						region->length - 1),
			       iommu_group_resv_type_string[region->type]);
		kfree(region);
	}

	return (str - buf);
}

static ssize_t iommu_group_show_type(struct iommu_group *group,
				     char *buf)
{
	char *type = "unknown\n";

	mutex_lock(&group->mutex);
	if (group->default_domain) {
		switch (group->default_domain->type) {
		case IOMMU_DOMAIN_BLOCKED:
			type = "blocked\n";
			break;
		case IOMMU_DOMAIN_IDENTITY:
			type = "identity\n";
			break;
		case IOMMU_DOMAIN_UNMANAGED:
			type = "unmanaged\n";
			break;
		case IOMMU_DOMAIN_DMA:
			type = "DMA\n";
			break;
		case IOMMU_DOMAIN_DMA_FQ:
			type = "DMA-FQ\n";
			break;
		}
	}
	mutex_unlock(&group->mutex);
	strcpy(buf, type);

	return strlen(type);
}

static IOMMU_GROUP_ATTR(name, S_IRUGO, iommu_group_show_name, NULL);

static IOMMU_GROUP_ATTR(reserved_regions, 0444,
			iommu_group_show_resv_regions, NULL);

static IOMMU_GROUP_ATTR(type, 0644, iommu_group_show_type,
			iommu_group_store_type);

static void iommu_group_release(struct kobject *kobj)
{
	struct iommu_group *group = to_iommu_group(kobj);

	pr_debug("Releasing group %d\n", group->id);

	if (group->iommu_data_release)
		group->iommu_data_release(group->iommu_data);

	ida_free(&iommu_group_ida, group->id);

	if (group->default_domain)
		iommu_domain_free(group->default_domain);
	if (group->blocking_domain)
		iommu_domain_free(group->blocking_domain);

	kfree(group->name);
	kfree(group);
}

static struct kobj_type iommu_group_ktype = {
	.sysfs_ops = &iommu_group_sysfs_ops,
	.release = iommu_group_release,
};

/**
 * iommu_group_alloc - Allocate a new group
 *
 * This function is called by an iommu driver to allocate a new iommu
 * group.  The iommu group represents the minimum granularity of the iommu.
 * Upon successful return, the caller holds a reference to the supplied
 * group in order to hold the group until devices are added.  Use
 * iommu_group_put() to release this extra reference count, allowing the
 * group to be automatically reclaimed once it has no devices or external
 * references.
 */
struct iommu_group *iommu_group_alloc(void)
{
	struct iommu_group *group;
	int ret;

	group = kzalloc(sizeof(*group), GFP_KERNEL);
	if (!group)
		return ERR_PTR(-ENOMEM);

	group->kobj.kset = iommu_group_kset;
	mutex_init(&group->mutex);
	INIT_LIST_HEAD(&group->devices);
	INIT_LIST_HEAD(&group->entry);
	xa_init(&group->pasid_array);

	ret = ida_alloc(&iommu_group_ida, GFP_KERNEL);
	if (ret < 0) {
		kfree(group);
		return ERR_PTR(ret);
	}
	group->id = ret;

	ret = kobject_init_and_add(&group->kobj, &iommu_group_ktype,
				   NULL, "%d", group->id);
	if (ret) {
		kobject_put(&group->kobj);
		return ERR_PTR(ret);
	}

	group->devices_kobj = kobject_create_and_add("devices", &group->kobj);
	if (!group->devices_kobj) {
		kobject_put(&group->kobj); /* triggers .release & free */
		return ERR_PTR(-ENOMEM);
	}

	/*
	 * The devices_kobj holds a reference on the group kobject, so
	 * as long as that exists so will the group.  We can therefore
	 * use the devices_kobj for reference counting.
	 */
	kobject_put(&group->kobj);

	ret = iommu_group_create_file(group,
				      &iommu_group_attr_reserved_regions);
	if (ret) {
		kobject_put(group->devices_kobj);
		return ERR_PTR(ret);
	}

	ret = iommu_group_create_file(group, &iommu_group_attr_type);
	if (ret) {
		kobject_put(group->devices_kobj);
		return ERR_PTR(ret);
	}

	pr_debug("Allocated group %d\n", group->id);

	return group;
}
EXPORT_SYMBOL_GPL(iommu_group_alloc);

struct iommu_group *iommu_group_get_by_id(int id)
{
	struct kobject *group_kobj;
	struct iommu_group *group;
	const char *name;

	if (!iommu_group_kset)
		return NULL;

	name = kasprintf(GFP_KERNEL, "%d", id);
	if (!name)
		return NULL;

	group_kobj = kset_find_obj(iommu_group_kset, name);
	kfree(name);

	if (!group_kobj)
		return NULL;

	group = container_of(group_kobj, struct iommu_group, kobj);
	BUG_ON(group->id != id);

	kobject_get(group->devices_kobj);
	kobject_put(&group->kobj);

	return group;
}
EXPORT_SYMBOL_GPL(iommu_group_get_by_id);

/**
 * iommu_group_get_iommudata - retrieve iommu_data registered for a group
 * @group: the group
 *
 * iommu drivers can store data in the group for use when doing iommu
 * operations.  This function provides a way to retrieve it.  Caller
 * should hold a group reference.
 */
void *iommu_group_get_iommudata(struct iommu_group *group)
{
	return group->iommu_data;
}
EXPORT_SYMBOL_GPL(iommu_group_get_iommudata);

/**
 * iommu_group_set_iommudata - set iommu_data for a group
 * @group: the group
 * @iommu_data: new data
 * @release: release function for iommu_data
 *
 * iommu drivers can store data in the group for use when doing iommu
 * operations.  This function provides a way to set the data after
 * the group has been allocated.  Caller should hold a group reference.
 */
void iommu_group_set_iommudata(struct iommu_group *group, void *iommu_data,
			       void (*release)(void *iommu_data))
{
	group->iommu_data = iommu_data;
	group->iommu_data_release = release;
}
EXPORT_SYMBOL_GPL(iommu_group_set_iommudata);

/**
 * iommu_group_set_name - set name for a group
 * @group: the group
 * @name: name
 *
 * Allow iommu driver to set a name for a group.  When set it will
 * appear in a name attribute file under the group in sysfs.
 */
int iommu_group_set_name(struct iommu_group *group, const char *name)
{
	int ret;

	if (group->name) {
		iommu_group_remove_file(group, &iommu_group_attr_name);
		kfree(group->name);
		group->name = NULL;
		if (!name)
			return 0;
	}

	group->name = kstrdup(name, GFP_KERNEL);
	if (!group->name)
		return -ENOMEM;

	ret = iommu_group_create_file(group, &iommu_group_attr_name);
	if (ret) {
		kfree(group->name);
		group->name = NULL;
		return ret;
	}

	return 0;
}
EXPORT_SYMBOL_GPL(iommu_group_set_name);

static int iommu_create_device_direct_mappings(struct iommu_group *group,
					       struct device *dev)
{
	struct iommu_domain *domain = group->default_domain;
	struct iommu_resv_region *entry;
	struct list_head mappings;
	unsigned long pg_size;
	int ret = 0;

	if (!domain || !iommu_is_dma_domain(domain))
		return 0;

	BUG_ON(!domain->pgsize_bitmap);

	pg_size = 1UL << __ffs(domain->pgsize_bitmap);
	INIT_LIST_HEAD(&mappings);

	iommu_get_resv_regions(dev, &mappings);

	/* We need to consider overlapping regions for different devices */
	list_for_each_entry(entry, &mappings, list) {
		dma_addr_t start, end, addr;
		size_t map_size = 0;

		start = ALIGN(entry->start, pg_size);
		end   = ALIGN(entry->start + entry->length, pg_size);

		if (entry->type != IOMMU_RESV_DIRECT &&
		    entry->type != IOMMU_RESV_DIRECT_RELAXABLE)
			continue;

		for (addr = start; addr <= end; addr += pg_size) {
			phys_addr_t phys_addr;

			if (addr == end)
				goto map_end;

			phys_addr = iommu_iova_to_phys(domain, addr);
			if (!phys_addr) {
				map_size += pg_size;
				continue;
			}

map_end:
			if (map_size) {
				ret = iommu_map(domain, addr - map_size,
						addr - map_size, map_size,
						entry->prot);
				if (ret)
					goto out;
				map_size = 0;
			}
		}

	}

	iommu_flush_iotlb_all(domain);

out:
	iommu_put_resv_regions(dev, &mappings);

	return ret;
}

static bool iommu_is_attach_deferred(struct device *dev)
{
	const struct iommu_ops *ops = dev_iommu_ops(dev);

	if (ops->is_attach_deferred)
		return ops->is_attach_deferred(dev);

	return false;
}

/**
 * iommu_group_add_device - add a device to an iommu group
 * @group: the group into which to add the device (reference should be held)
 * @dev: the device
 *
 * This function is called by an iommu driver to add a device into a
 * group.  Adding a device increments the group reference count.
 */
int iommu_group_add_device(struct iommu_group *group, struct device *dev)
{
	int ret, i = 0;
	struct group_device *device;

	device = kzalloc(sizeof(*device), GFP_KERNEL);
	if (!device)
		return -ENOMEM;

	device->dev = dev;

	ret = sysfs_create_link(&dev->kobj, &group->kobj, "iommu_group");
	if (ret)
		goto err_free_device;

	device->name = kasprintf(GFP_KERNEL, "%s", kobject_name(&dev->kobj));
rename:
	if (!device->name) {
		ret = -ENOMEM;
		goto err_remove_link;
	}

	ret = sysfs_create_link_nowarn(group->devices_kobj,
				       &dev->kobj, device->name);
	if (ret) {
		if (ret == -EEXIST && i >= 0) {
			/*
			 * Account for the slim chance of collision
			 * and append an instance to the name.
			 */
			kfree(device->name);
			device->name = kasprintf(GFP_KERNEL, "%s.%d",
						 kobject_name(&dev->kobj), i++);
			goto rename;
		}
		goto err_free_name;
	}

	kobject_get(group->devices_kobj);

	dev->iommu_group = group;

	mutex_lock(&group->mutex);
	list_add_tail(&device->list, &group->devices);
	if (group->domain  && !iommu_is_attach_deferred(dev))
		ret = __iommu_attach_device(group->domain, dev);
	mutex_unlock(&group->mutex);
	if (ret)
		goto err_put_group;

	trace_add_device_to_group(group->id, dev);

	dev_info(dev, "Adding to iommu group %d\n", group->id);

	return 0;

err_put_group:
	mutex_lock(&group->mutex);
	list_del(&device->list);
	mutex_unlock(&group->mutex);
	dev->iommu_group = NULL;
	kobject_put(group->devices_kobj);
	sysfs_remove_link(group->devices_kobj, device->name);
err_free_name:
	kfree(device->name);
err_remove_link:
	sysfs_remove_link(&dev->kobj, "iommu_group");
err_free_device:
	kfree(device);
	dev_err(dev, "Failed to add to iommu group %d: %d\n", group->id, ret);
	return ret;
}
EXPORT_SYMBOL_GPL(iommu_group_add_device);

/**
 * iommu_group_remove_device - remove a device from it's current group
 * @dev: device to be removed
 *
 * This function is called by an iommu driver to remove the device from
 * it's current group.  This decrements the iommu group reference count.
 */
void iommu_group_remove_device(struct device *dev)
{
	struct iommu_group *group = dev->iommu_group;
	struct group_device *tmp_device, *device = NULL;

	if (!group)
		return;

	dev_info(dev, "Removing from iommu group %d\n", group->id);

	mutex_lock(&group->mutex);
	list_for_each_entry(tmp_device, &group->devices, list) {
		if (tmp_device->dev == dev) {
			device = tmp_device;
			list_del(&device->list);
			break;
		}
	}
	mutex_unlock(&group->mutex);

	if (!device)
		return;

	sysfs_remove_link(group->devices_kobj, device->name);
	sysfs_remove_link(&dev->kobj, "iommu_group");

	trace_remove_device_from_group(group->id, dev);

	kfree(device->name);
	kfree(device);
	dev->iommu_group = NULL;
	kobject_put(group->devices_kobj);
}
EXPORT_SYMBOL_GPL(iommu_group_remove_device);

static int iommu_group_device_count(struct iommu_group *group)
{
	struct group_device *entry;
	int ret = 0;

	list_for_each_entry(entry, &group->devices, list)
		ret++;

	return ret;
}

static int __iommu_group_for_each_dev(struct iommu_group *group, void *data,
				      int (*fn)(struct device *, void *))
{
	struct group_device *device;
	int ret = 0;

	list_for_each_entry(device, &group->devices, list) {
		ret = fn(device->dev, data);
		if (ret)
			break;
	}
	return ret;
}

/**
 * iommu_group_for_each_dev - iterate over each device in the group
 * @group: the group
 * @data: caller opaque data to be passed to callback function
 * @fn: caller supplied callback function
 *
 * This function is called by group users to iterate over group devices.
 * Callers should hold a reference count to the group during callback.
 * The group->mutex is held across callbacks, which will block calls to
 * iommu_group_add/remove_device.
 */
int iommu_group_for_each_dev(struct iommu_group *group, void *data,
			     int (*fn)(struct device *, void *))
{
	int ret;

	mutex_lock(&group->mutex);
	ret = __iommu_group_for_each_dev(group, data, fn);
	mutex_unlock(&group->mutex);

	return ret;
}
EXPORT_SYMBOL_GPL(iommu_group_for_each_dev);

/**
 * iommu_group_get - Return the group for a device and increment reference
 * @dev: get the group that this device belongs to
 *
 * This function is called by iommu drivers and users to get the group
 * for the specified device.  If found, the group is returned and the group
 * reference in incremented, else NULL.
 */
struct iommu_group *iommu_group_get(struct device *dev)
{
	struct iommu_group *group = dev->iommu_group;

	if (group)
		kobject_get(group->devices_kobj);

	return group;
}
EXPORT_SYMBOL_GPL(iommu_group_get);

/**
 * iommu_group_ref_get - Increment reference on a group
 * @group: the group to use, must not be NULL
 *
 * This function is called by iommu drivers to take additional references on an
 * existing group.  Returns the given group for convenience.
 */
struct iommu_group *iommu_group_ref_get(struct iommu_group *group)
{
	kobject_get(group->devices_kobj);
	return group;
}
EXPORT_SYMBOL_GPL(iommu_group_ref_get);

/**
 * iommu_group_put - Decrement group reference
 * @group: the group to use
 *
 * This function is called by iommu drivers and users to release the
 * iommu group.  Once the reference count is zero, the group is released.
 */
void iommu_group_put(struct iommu_group *group)
{
	if (group)
		kobject_put(group->devices_kobj);
}
EXPORT_SYMBOL_GPL(iommu_group_put);

/**
 * iommu_register_device_fault_handler() - Register a device fault handler
 * @dev: the device
 * @handler: the fault handler
 * @data: private data passed as argument to the handler
 *
 * When an IOMMU fault event is received, this handler gets called with the
 * fault event and data as argument. The handler should return 0 on success. If
 * the fault is recoverable (IOMMU_FAULT_PAGE_REQ), the consumer should also
 * complete the fault by calling iommu_page_response() with one of the following
 * response code:
 * - IOMMU_PAGE_RESP_SUCCESS: retry the translation
 * - IOMMU_PAGE_RESP_INVALID: terminate the fault
 * - IOMMU_PAGE_RESP_FAILURE: terminate the fault and stop reporting
 *   page faults if possible.
 *
 * Return 0 if the fault handler was installed successfully, or an error.
 */
int iommu_register_device_fault_handler(struct device *dev,
					iommu_dev_fault_handler_t handler,
					void *data)
{
	struct dev_iommu *param = dev->iommu;
	int ret = 0;

	if (!param)
		return -EINVAL;

	mutex_lock(&param->lock);
	/* Only allow one fault handler registered for each device */
	if (param->fault_param) {
		ret = -EBUSY;
		goto done_unlock;
	}

	get_device(dev);
	param->fault_param = kzalloc(sizeof(*param->fault_param), GFP_KERNEL);
	if (!param->fault_param) {
		put_device(dev);
		ret = -ENOMEM;
		goto done_unlock;
	}
	param->fault_param->handler = handler;
	param->fault_param->data = data;
	mutex_init(&param->fault_param->lock);
	INIT_LIST_HEAD(&param->fault_param->faults);

done_unlock:
	mutex_unlock(&param->lock);

	return ret;
}
EXPORT_SYMBOL_GPL(iommu_register_device_fault_handler);

/**
 * iommu_unregister_device_fault_handler() - Unregister the device fault handler
 * @dev: the device
 *
 * Remove the device fault handler installed with
 * iommu_register_device_fault_handler().
 *
 * Return 0 on success, or an error.
 */
int iommu_unregister_device_fault_handler(struct device *dev)
{
	struct dev_iommu *param = dev->iommu;
	int ret = 0;

	if (!param)
		return -EINVAL;

	mutex_lock(&param->lock);

	if (!param->fault_param)
		goto unlock;

	/* we cannot unregister handler if there are pending faults */
	if (!list_empty(&param->fault_param->faults)) {
		ret = -EBUSY;
		goto unlock;
	}

	kfree(param->fault_param);
	param->fault_param = NULL;
	put_device(dev);
unlock:
	mutex_unlock(&param->lock);

	return ret;
}
EXPORT_SYMBOL_GPL(iommu_unregister_device_fault_handler);

/**
 * iommu_report_device_fault() - Report fault event to device driver
 * @dev: the device
 * @evt: fault event data
 *
 * Called by IOMMU drivers when a fault is detected, typically in a threaded IRQ
 * handler. When this function fails and the fault is recoverable, it is the
 * caller's responsibility to complete the fault.
 *
 * Return 0 on success, or an error.
 */
int iommu_report_device_fault(struct device *dev, struct iommu_fault_event *evt)
{
	struct dev_iommu *param = dev->iommu;
	struct iommu_fault_event *evt_pending = NULL;
	struct iommu_fault_param *fparam;
	int ret = 0;

	if (!param || !evt)
		return -EINVAL;

	/* we only report device fault if there is a handler registered */
	mutex_lock(&param->lock);
	fparam = param->fault_param;
	if (!fparam || !fparam->handler) {
		ret = -EINVAL;
		goto done_unlock;
	}

	if (evt->fault.type == IOMMU_FAULT_PAGE_REQ &&
	    (evt->fault.prm.flags & IOMMU_FAULT_PAGE_REQUEST_LAST_PAGE)) {
		evt_pending = kmemdup(evt, sizeof(struct iommu_fault_event),
				      GFP_KERNEL);
		if (!evt_pending) {
			ret = -ENOMEM;
			goto done_unlock;
		}
		mutex_lock(&fparam->lock);
		list_add_tail(&evt_pending->list, &fparam->faults);
		mutex_unlock(&fparam->lock);
	}

	ret = fparam->handler(&evt->fault, fparam->data);
	if (ret && evt_pending) {
		mutex_lock(&fparam->lock);
		list_del(&evt_pending->list);
		mutex_unlock(&fparam->lock);
		kfree(evt_pending);
	}
done_unlock:
	mutex_unlock(&param->lock);
	return ret;
}
EXPORT_SYMBOL_GPL(iommu_report_device_fault);

int iommu_page_response(struct device *dev,
			struct iommu_page_response *msg)
{
	bool needs_pasid;
	int ret = -EINVAL;
	struct iommu_fault_event *evt;
	struct iommu_fault_page_request *prm;
	struct dev_iommu *param = dev->iommu;
	const struct iommu_ops *ops = dev_iommu_ops(dev);
	bool has_pasid = msg->flags & IOMMU_PAGE_RESP_PASID_VALID;

	if (!ops->page_response)
		return -ENODEV;

	if (!param || !param->fault_param)
		return -EINVAL;

	if (msg->version != IOMMU_PAGE_RESP_VERSION_1 ||
	    msg->flags & ~IOMMU_PAGE_RESP_PASID_VALID)
		return -EINVAL;

	/* Only send response if there is a fault report pending */
	mutex_lock(&param->fault_param->lock);
	if (list_empty(&param->fault_param->faults)) {
		dev_warn_ratelimited(dev, "no pending PRQ, drop response\n");
		goto done_unlock;
	}
	/*
	 * Check if we have a matching page request pending to respond,
	 * otherwise return -EINVAL
	 */
	list_for_each_entry(evt, &param->fault_param->faults, list) {
		prm = &evt->fault.prm;
		if (prm->grpid != msg->grpid)
			continue;

		/*
		 * If the PASID is required, the corresponding request is
		 * matched using the group ID, the PASID valid bit and the PASID
		 * value. Otherwise only the group ID matches request and
		 * response.
		 */
		needs_pasid = prm->flags & IOMMU_FAULT_PAGE_RESPONSE_NEEDS_PASID;
		if (needs_pasid && (!has_pasid || msg->pasid != prm->pasid))
			continue;

		if (!needs_pasid && has_pasid) {
			/* No big deal, just clear it. */
			msg->flags &= ~IOMMU_PAGE_RESP_PASID_VALID;
			msg->pasid = 0;
		}

		ret = ops->page_response(dev, evt, msg);
		list_del(&evt->list);
		kfree(evt);
		break;
	}

done_unlock:
	mutex_unlock(&param->fault_param->lock);
	return ret;
}
EXPORT_SYMBOL_GPL(iommu_page_response);

/**
 * iommu_group_id - Return ID for a group
 * @group: the group to ID
 *
 * Return the unique ID for the group matching the sysfs group number.
 */
int iommu_group_id(struct iommu_group *group)
{
	return group->id;
}
EXPORT_SYMBOL_GPL(iommu_group_id);

static struct iommu_group *get_pci_alias_group(struct pci_dev *pdev,
					       unsigned long *devfns);

/*
 * To consider a PCI device isolated, we require ACS to support Source
 * Validation, Request Redirection, Completer Redirection, and Upstream
 * Forwarding.  This effectively means that devices cannot spoof their
 * requester ID, requests and completions cannot be redirected, and all
 * transactions are forwarded upstream, even as it passes through a
 * bridge where the target device is downstream.
 */
#define REQ_ACS_FLAGS   (PCI_ACS_SV | PCI_ACS_RR | PCI_ACS_CR | PCI_ACS_UF)

/*
 * For multifunction devices which are not isolated from each other, find
 * all the other non-isolated functions and look for existing groups.  For
 * each function, we also need to look for aliases to or from other devices
 * that may already have a group.
 */
static struct iommu_group *get_pci_function_alias_group(struct pci_dev *pdev,
							unsigned long *devfns)
{
	struct pci_dev *tmp = NULL;
	struct iommu_group *group;

	if (!pdev->multifunction || pci_acs_enabled(pdev, REQ_ACS_FLAGS))
		return NULL;

	for_each_pci_dev(tmp) {
		if (tmp == pdev || tmp->bus != pdev->bus ||
		    PCI_SLOT(tmp->devfn) != PCI_SLOT(pdev->devfn) ||
		    pci_acs_enabled(tmp, REQ_ACS_FLAGS))
			continue;

		group = get_pci_alias_group(tmp, devfns);
		if (group) {
			pci_dev_put(tmp);
			return group;
		}
	}

	return NULL;
}

/*
 * Look for aliases to or from the given device for existing groups. DMA
 * aliases are only supported on the same bus, therefore the search
 * space is quite small (especially since we're really only looking at pcie
 * device, and therefore only expect multiple slots on the root complex or
 * downstream switch ports).  It's conceivable though that a pair of
 * multifunction devices could have aliases between them that would cause a
 * loop.  To prevent this, we use a bitmap to track where we've been.
 */
static struct iommu_group *get_pci_alias_group(struct pci_dev *pdev,
					       unsigned long *devfns)
{
	struct pci_dev *tmp = NULL;
	struct iommu_group *group;

	if (test_and_set_bit(pdev->devfn & 0xff, devfns))
		return NULL;

	group = iommu_group_get(&pdev->dev);
	if (group)
		return group;

	for_each_pci_dev(tmp) {
		if (tmp == pdev || tmp->bus != pdev->bus)
			continue;

		/* We alias them or they alias us */
		if (pci_devs_are_dma_aliases(pdev, tmp)) {
			group = get_pci_alias_group(tmp, devfns);
			if (group) {
				pci_dev_put(tmp);
				return group;
			}

			group = get_pci_function_alias_group(tmp, devfns);
			if (group) {
				pci_dev_put(tmp);
				return group;
			}
		}
	}

	return NULL;
}

struct group_for_pci_data {
	struct pci_dev *pdev;
	struct iommu_group *group;
};

/*
 * DMA alias iterator callback, return the last seen device.  Stop and return
 * the IOMMU group if we find one along the way.
 */
static int get_pci_alias_or_group(struct pci_dev *pdev, u16 alias, void *opaque)
{
	struct group_for_pci_data *data = opaque;

	data->pdev = pdev;
	data->group = iommu_group_get(&pdev->dev);

	return data->group != NULL;
}

/*
 * Generic device_group call-back function. It just allocates one
 * iommu-group per device.
 */
struct iommu_group *generic_device_group(struct device *dev)
{
	return iommu_group_alloc();
}
EXPORT_SYMBOL_GPL(generic_device_group);

/*
 * Use standard PCI bus topology, isolation features, and DMA alias quirks
 * to find or create an IOMMU group for a device.
 */
struct iommu_group *pci_device_group(struct device *dev)
{
	struct pci_dev *pdev = to_pci_dev(dev);
	struct group_for_pci_data data;
	struct pci_bus *bus;
	struct iommu_group *group = NULL;
	u64 devfns[4] = { 0 };

	if (WARN_ON(!dev_is_pci(dev)))
		return ERR_PTR(-EINVAL);

	/*
	 * Find the upstream DMA alias for the device.  A device must not
	 * be aliased due to topology in order to have its own IOMMU group.
	 * If we find an alias along the way that already belongs to a
	 * group, use it.
	 */
	if (pci_for_each_dma_alias(pdev, get_pci_alias_or_group, &data))
		return data.group;

	pdev = data.pdev;

	/*
	 * Continue upstream from the point of minimum IOMMU granularity
	 * due to aliases to the point where devices are protected from
	 * peer-to-peer DMA by PCI ACS.  Again, if we find an existing
	 * group, use it.
	 */
	for (bus = pdev->bus; !pci_is_root_bus(bus); bus = bus->parent) {
		if (!bus->self)
			continue;

		if (pci_acs_path_enabled(bus->self, NULL, REQ_ACS_FLAGS))
			break;

		pdev = bus->self;

		group = iommu_group_get(&pdev->dev);
		if (group)
			return group;
	}

	/*
	 * Look for existing groups on device aliases.  If we alias another
	 * device or another device aliases us, use the same group.
	 */
	group = get_pci_alias_group(pdev, (unsigned long *)devfns);
	if (group)
		return group;

	/*
	 * Look for existing groups on non-isolated functions on the same
	 * slot and aliases of those funcions, if any.  No need to clear
	 * the search bitmap, the tested devfns are still valid.
	 */
	group = get_pci_function_alias_group(pdev, (unsigned long *)devfns);
	if (group)
		return group;

	/* No shared group found, allocate new */
	return iommu_group_alloc();
}
EXPORT_SYMBOL_GPL(pci_device_group);

/* Get the IOMMU group for device on fsl-mc bus */
struct iommu_group *fsl_mc_device_group(struct device *dev)
{
	struct device *cont_dev = fsl_mc_cont_dev(dev);
	struct iommu_group *group;

	group = iommu_group_get(cont_dev);
	if (!group)
		group = iommu_group_alloc();
	return group;
}
EXPORT_SYMBOL_GPL(fsl_mc_device_group);

static int iommu_get_def_domain_type(struct device *dev)
{
	const struct iommu_ops *ops = dev_iommu_ops(dev);

	if (dev_is_pci(dev) && to_pci_dev(dev)->untrusted)
		return IOMMU_DOMAIN_DMA;

	if (ops->def_domain_type)
		return ops->def_domain_type(dev);

	return 0;
}

static int iommu_group_alloc_default_domain(struct bus_type *bus,
					    struct iommu_group *group,
					    unsigned int type)
{
	struct iommu_domain *dom;

	dom = __iommu_domain_alloc(bus, type);
	if (!dom && type != IOMMU_DOMAIN_DMA) {
		dom = __iommu_domain_alloc(bus, IOMMU_DOMAIN_DMA);
		if (dom)
			pr_warn("Failed to allocate default IOMMU domain of type %u for group %s - Falling back to IOMMU_DOMAIN_DMA",
				type, group->name);
	}

	if (!dom)
		return -ENOMEM;

	group->default_domain = dom;
	if (!group->domain)
		group->domain = dom;
	return 0;
}

static int iommu_alloc_default_domain(struct iommu_group *group,
				      struct device *dev)
{
	unsigned int type;

	if (group->default_domain)
		return 0;

	type = iommu_get_def_domain_type(dev) ? : iommu_def_domain_type;

	return iommu_group_alloc_default_domain(dev->bus, group, type);
}

/**
 * iommu_group_get_for_dev - Find or create the IOMMU group for a device
 * @dev: target device
 *
 * This function is intended to be called by IOMMU drivers and extended to
 * support common, bus-defined algorithms when determining or creating the
 * IOMMU group for a device.  On success, the caller will hold a reference
 * to the returned IOMMU group, which will already include the provided
 * device.  The reference should be released with iommu_group_put().
 */
static struct iommu_group *iommu_group_get_for_dev(struct device *dev)
{
	const struct iommu_ops *ops = dev_iommu_ops(dev);
	struct iommu_group *group;
	int ret;

	group = iommu_group_get(dev);
	if (group)
		return group;

	group = ops->device_group(dev);
	if (WARN_ON_ONCE(group == NULL))
		return ERR_PTR(-EINVAL);

	if (IS_ERR(group))
		return group;

	ret = iommu_group_add_device(group, dev);
	if (ret)
		goto out_put_group;

	return group;

out_put_group:
	iommu_group_put(group);

	return ERR_PTR(ret);
}

struct iommu_domain *iommu_group_default_domain(struct iommu_group *group)
{
	return group->default_domain;
}

static int probe_iommu_group(struct device *dev, void *data)
{
	struct list_head *group_list = data;
	struct iommu_group *group;
	int ret;

	/* Device is probed already if in a group */
	group = iommu_group_get(dev);
	if (group) {
		iommu_group_put(group);
		return 0;
	}

	mutex_lock(&iommu_probe_device_lock);
	ret = __iommu_probe_device(dev, group_list);
	mutex_unlock(&iommu_probe_device_lock);
	if (ret == -ENODEV)
		ret = 0;

	return ret;
}

static int iommu_bus_notifier(struct notifier_block *nb,
			      unsigned long action, void *data)
{
	struct device *dev = data;

	if (action == BUS_NOTIFY_ADD_DEVICE) {
		int ret;

		ret = iommu_probe_device(dev);
		return (ret) ? NOTIFY_DONE : NOTIFY_OK;
	} else if (action == BUS_NOTIFY_REMOVED_DEVICE) {
		iommu_release_device(dev);
		return NOTIFY_OK;
	}

	return 0;
}

struct __group_domain_type {
	struct device *dev;
	unsigned int type;
};

static int probe_get_default_domain_type(struct device *dev, void *data)
{
	struct __group_domain_type *gtype = data;
	unsigned int type = iommu_get_def_domain_type(dev);

	if (type) {
		if (gtype->type && gtype->type != type) {
			dev_warn(dev, "Device needs domain type %s, but device %s in the same iommu group requires type %s - using default\n",
				 iommu_domain_type_str(type),
				 dev_name(gtype->dev),
				 iommu_domain_type_str(gtype->type));
			gtype->type = 0;
		}

		if (!gtype->dev) {
			gtype->dev  = dev;
			gtype->type = type;
		}
	}

	return 0;
}

static void probe_alloc_default_domain(struct bus_type *bus,
				       struct iommu_group *group)
{
	struct __group_domain_type gtype;

	memset(&gtype, 0, sizeof(gtype));

	/* Ask for default domain requirements of all devices in the group */
	__iommu_group_for_each_dev(group, &gtype,
				   probe_get_default_domain_type);

	if (!gtype.type)
		gtype.type = iommu_def_domain_type;

	iommu_group_alloc_default_domain(bus, group, gtype.type);

}

static int iommu_group_do_dma_attach(struct device *dev, void *data)
{
	struct iommu_domain *domain = data;
	int ret = 0;

	if (!iommu_is_attach_deferred(dev))
		ret = __iommu_attach_device(domain, dev);

	return ret;
}

static int __iommu_group_dma_attach(struct iommu_group *group)
{
	return __iommu_group_for_each_dev(group, group->default_domain,
					  iommu_group_do_dma_attach);
}

static int iommu_group_do_probe_finalize(struct device *dev, void *data)
{
	const struct iommu_ops *ops = dev_iommu_ops(dev);

	if (ops->probe_finalize)
		ops->probe_finalize(dev);

	return 0;
}

static void __iommu_group_dma_finalize(struct iommu_group *group)
{
	__iommu_group_for_each_dev(group, group->default_domain,
				   iommu_group_do_probe_finalize);
}

static int iommu_do_create_direct_mappings(struct device *dev, void *data)
{
	struct iommu_group *group = data;

	iommu_create_device_direct_mappings(group, dev);

	return 0;
}

static int iommu_group_create_direct_mappings(struct iommu_group *group)
{
	return __iommu_group_for_each_dev(group, group,
					  iommu_do_create_direct_mappings);
}

int bus_iommu_probe(struct bus_type *bus)
{
	struct iommu_group *group, *next;
	LIST_HEAD(group_list);
	int ret;

	/*
	 * This code-path does not allocate the default domain when
	 * creating the iommu group, so do it after the groups are
	 * created.
	 */
	ret = bus_for_each_dev(bus, NULL, &group_list, probe_iommu_group);
	if (ret)
		return ret;

	list_for_each_entry_safe(group, next, &group_list, entry) {
		mutex_lock(&group->mutex);

		/* Remove item from the list */
		list_del_init(&group->entry);

		/* Try to allocate default domain */
		probe_alloc_default_domain(bus, group);

		if (!group->default_domain) {
			mutex_unlock(&group->mutex);
			continue;
		}

		iommu_group_create_direct_mappings(group);

		ret = __iommu_group_dma_attach(group);

		mutex_unlock(&group->mutex);

		if (ret)
			break;

		__iommu_group_dma_finalize(group);
	}

	return ret;
}

bool iommu_present(struct bus_type *bus)
{
	return bus->iommu_ops != NULL;
}
EXPORT_SYMBOL_GPL(iommu_present);

/**
 * device_iommu_capable() - check for a general IOMMU capability
 * @dev: device to which the capability would be relevant, if available
 * @cap: IOMMU capability
 *
 * Return: true if an IOMMU is present and supports the given capability
 * for the given device, otherwise false.
 */
bool device_iommu_capable(struct device *dev, enum iommu_cap cap)
{
	const struct iommu_ops *ops;

	if (!dev->iommu || !dev->iommu->iommu_dev)
		return false;

	ops = dev_iommu_ops(dev);
	if (!ops->capable)
		return false;

	return ops->capable(dev, cap);
}
EXPORT_SYMBOL_GPL(device_iommu_capable);

/**
 * iommu_set_fault_handler() - set a fault handler for an iommu domain
 * @domain: iommu domain
 * @handler: fault handler
 * @token: user data, will be passed back to the fault handler
 *
 * This function should be used by IOMMU users which want to be notified
 * whenever an IOMMU fault happens.
 *
 * The fault handler itself should return 0 on success, and an appropriate
 * error code otherwise.
 */
void iommu_set_fault_handler(struct iommu_domain *domain,
					iommu_fault_handler_t handler,
					void *token)
{
	BUG_ON(!domain);

	domain->handler = handler;
	domain->handler_token = token;
}
EXPORT_SYMBOL_GPL(iommu_set_fault_handler);

static struct iommu_domain *__iommu_domain_alloc(struct bus_type *bus,
						 unsigned type)
{
	struct iommu_domain *domain;

	if (bus == NULL || bus->iommu_ops == NULL)
		return NULL;

	domain = bus->iommu_ops->domain_alloc(type);
	if (!domain)
		return NULL;

	domain->type = type;
	/*
	 * If not already set, assume all sizes by default; the driver
	 * may override this later
	 */
	if (!domain->pgsize_bitmap)
		domain->pgsize_bitmap = bus->iommu_ops->pgsize_bitmap;

	if (!domain->ops)
		domain->ops = bus->iommu_ops->default_domain_ops;

	if (iommu_is_dma_domain(domain) && iommu_get_dma_cookie(domain)) {
		iommu_domain_free(domain);
		domain = NULL;
	}
	return domain;
}

struct iommu_domain *iommu_domain_alloc(struct bus_type *bus)
{
	return __iommu_domain_alloc(bus, IOMMU_DOMAIN_UNMANAGED);
}
EXPORT_SYMBOL_GPL(iommu_domain_alloc);

void iommu_domain_free(struct iommu_domain *domain)
{
	if (domain->type == IOMMU_DOMAIN_SVA)
		mmdrop(domain->mm);
	iommu_put_dma_cookie(domain);
	domain->ops->free(domain);
}
EXPORT_SYMBOL_GPL(iommu_domain_free);

/*
 * Put the group's domain back to the appropriate core-owned domain - either the
 * standard kernel-mode DMA configuration or an all-DMA-blocked domain.
 */
static void __iommu_group_set_core_domain(struct iommu_group *group)
{
	struct iommu_domain *new_domain;
	int ret;

	if (group->owner)
		new_domain = group->blocking_domain;
	else
		new_domain = group->default_domain;

	ret = __iommu_group_set_domain(group, new_domain);
	WARN(ret, "iommu driver failed to attach the default/blocking domain");
}

static int __iommu_attach_device(struct iommu_domain *domain,
				 struct device *dev)
{
	int ret;

	if (unlikely(domain->ops->attach_dev == NULL))
		return -ENODEV;

	ret = domain->ops->attach_dev(domain, dev);
	if (!ret)
		trace_attach_device_to_domain(dev);
	return ret;
}

int iommu_attach_device(struct iommu_domain *domain, struct device *dev)
{
	struct iommu_group *group;
	int ret;

	group = iommu_group_get(dev);
	if (!group)
		return -ENODEV;

	/*
	 * Lock the group to make sure the device-count doesn't
	 * change while we are attaching
	 */
	mutex_lock(&group->mutex);
	ret = -EINVAL;
	if (iommu_group_device_count(group) != 1)
		goto out_unlock;

	ret = __iommu_attach_group(domain, group);

out_unlock:
	mutex_unlock(&group->mutex);
	iommu_group_put(group);

	return ret;
}
EXPORT_SYMBOL_GPL(iommu_attach_device);

int iommu_deferred_attach(struct device *dev, struct iommu_domain *domain)
{
	if (iommu_is_attach_deferred(dev))
		return __iommu_attach_device(domain, dev);

	return 0;
}

static void __iommu_detach_device(struct iommu_domain *domain,
				  struct device *dev)
{
	if (iommu_is_attach_deferred(dev))
		return;

	domain->ops->detach_dev(domain, dev);
	trace_detach_device_from_domain(dev);
}

void iommu_detach_device(struct iommu_domain *domain, struct device *dev)
{
	struct iommu_group *group;

	group = iommu_group_get(dev);
	if (!group)
		return;

	mutex_lock(&group->mutex);
	if (WARN_ON(domain != group->domain) ||
	    WARN_ON(iommu_group_device_count(group) != 1))
		goto out_unlock;
	__iommu_group_set_core_domain(group);

out_unlock:
	mutex_unlock(&group->mutex);
	iommu_group_put(group);
}
EXPORT_SYMBOL_GPL(iommu_detach_device);

struct iommu_domain *iommu_get_domain_for_dev(struct device *dev)
{
	struct iommu_domain *domain;
	struct iommu_group *group;

	group = iommu_group_get(dev);
	if (!group)
		return NULL;

	domain = group->domain;

	iommu_group_put(group);

	return domain;
}
EXPORT_SYMBOL_GPL(iommu_get_domain_for_dev);

/*
 * For IOMMU_DOMAIN_DMA implementations which already provide their own
 * guarantees that the group and its default domain are valid and correct.
 */
struct iommu_domain *iommu_get_dma_domain(struct device *dev)
{
	return dev->iommu_group->default_domain;
}

/*
 * IOMMU groups are really the natural working unit of the IOMMU, but
 * the IOMMU API works on domains and devices.  Bridge that gap by
 * iterating over the devices in a group.  Ideally we'd have a single
 * device which represents the requestor ID of the group, but we also
 * allow IOMMU drivers to create policy defined minimum sets, where
 * the physical hardware may be able to distiguish members, but we
 * wish to group them at a higher level (ex. untrusted multi-function
 * PCI devices).  Thus we attach each device.
 */
static int iommu_group_do_attach_device(struct device *dev, void *data)
{
	struct iommu_domain *domain = data;

	return __iommu_attach_device(domain, dev);
}

static int __iommu_attach_group(struct iommu_domain *domain,
				struct iommu_group *group)
{
	int ret;

	if (group->domain && group->domain != group->default_domain &&
	    group->domain != group->blocking_domain)
		return -EBUSY;

	ret = __iommu_group_for_each_dev(group, domain,
					 iommu_group_do_attach_device);
	if (ret == 0) {
		group->domain = domain;
	} else {
		/*
		 * To recover from the case when certain device within the
		 * group fails to attach to the new domain, we need force
		 * attaching all devices back to the old domain. The old
		 * domain is compatible for all devices in the group,
		 * hence the iommu driver should always return success.
		 */
		struct iommu_domain *old_domain = group->domain;

		group->domain = NULL;
		WARN(__iommu_group_set_domain(group, old_domain),
		     "iommu driver failed to attach a compatible domain");
	}

	return ret;
}

int iommu_attach_group(struct iommu_domain *domain, struct iommu_group *group)
{
	int ret;

	mutex_lock(&group->mutex);
	ret = __iommu_attach_group(domain, group);
	mutex_unlock(&group->mutex);

	return ret;
}
EXPORT_SYMBOL_GPL(iommu_attach_group);

static int iommu_group_do_detach_device(struct device *dev, void *data)
{
	struct iommu_domain *domain = data;

	__iommu_detach_device(domain, dev);

	return 0;
}

static int __iommu_group_set_domain(struct iommu_group *group,
				    struct iommu_domain *new_domain)
{
	int ret;

	if (group->domain == new_domain)
		return 0;

	/*
	 * New drivers should support default domains and so the detach_dev() op
	 * will never be called. Otherwise the NULL domain represents some
	 * platform specific behavior.
	 */
	if (!new_domain) {
		if (WARN_ON(!group->domain->ops->detach_dev))
			return -EINVAL;
		__iommu_group_for_each_dev(group, group->domain,
					   iommu_group_do_detach_device);
		group->domain = NULL;
		return 0;
	}

	/*
	 * Changing the domain is done by calling attach_dev() on the new
	 * domain. This switch does not have to be atomic and DMA can be
	 * discarded during the transition. DMA must only be able to access
	 * either new_domain or group->domain, never something else.
	 *
	 * Note that this is called in error unwind paths, attaching to a
	 * domain that has already been attached cannot fail.
	 */
	ret = __iommu_group_for_each_dev(group, new_domain,
					 iommu_group_do_attach_device);
	if (ret)
		return ret;
	group->domain = new_domain;
	return 0;
}

void iommu_detach_group(struct iommu_domain *domain, struct iommu_group *group)
{
	mutex_lock(&group->mutex);
	__iommu_group_set_core_domain(group);
	mutex_unlock(&group->mutex);
}
EXPORT_SYMBOL_GPL(iommu_detach_group);

phys_addr_t iommu_iova_to_phys(struct iommu_domain *domain, dma_addr_t iova)
{
	if (domain->type == IOMMU_DOMAIN_IDENTITY)
		return iova;

	if (domain->type == IOMMU_DOMAIN_BLOCKED)
		return 0;

	return domain->ops->iova_to_phys(domain, iova);
}
EXPORT_SYMBOL_GPL(iommu_iova_to_phys);

static size_t iommu_pgsize(struct iommu_domain *domain, unsigned long iova,
			   phys_addr_t paddr, size_t size, size_t *count)
{
	unsigned int pgsize_idx, pgsize_idx_next;
	unsigned long pgsizes;
	size_t offset, pgsize, pgsize_next;
	unsigned long addr_merge = paddr | iova;

	/* Page sizes supported by the hardware and small enough for @size */
	pgsizes = domain->pgsize_bitmap & GENMASK(__fls(size), 0);

	/* Constrain the page sizes further based on the maximum alignment */
	if (likely(addr_merge))
		pgsizes &= GENMASK(__ffs(addr_merge), 0);

	/* Make sure we have at least one suitable page size */
	BUG_ON(!pgsizes);

	/* Pick the biggest page size remaining */
	pgsize_idx = __fls(pgsizes);
	pgsize = BIT(pgsize_idx);
	if (!count)
		return pgsize;

	/* Find the next biggest support page size, if it exists */
	pgsizes = domain->pgsize_bitmap & ~GENMASK(pgsize_idx, 0);
	if (!pgsizes)
		goto out_set_count;

	pgsize_idx_next = __ffs(pgsizes);
	pgsize_next = BIT(pgsize_idx_next);

	/*
	 * There's no point trying a bigger page size unless the virtual
	 * and physical addresses are similarly offset within the larger page.
	 */
	if ((iova ^ paddr) & (pgsize_next - 1))
		goto out_set_count;

	/* Calculate the offset to the next page size alignment boundary */
	offset = pgsize_next - (addr_merge & (pgsize_next - 1));

	/*
	 * If size is big enough to accommodate the larger page, reduce
	 * the number of smaller pages.
	 */
	if (offset + pgsize_next <= size)
		size = offset;

out_set_count:
	*count = size >> pgsize_idx;
	return pgsize;
}

static int __iommu_map_pages(struct iommu_domain *domain, unsigned long iova,
			     phys_addr_t paddr, size_t size, int prot,
			     gfp_t gfp, size_t *mapped)
{
	const struct iommu_domain_ops *ops = domain->ops;
	size_t pgsize, count;
	int ret;

	pgsize = iommu_pgsize(domain, iova, paddr, size, &count);

	pr_debug("mapping: iova 0x%lx pa %pa pgsize 0x%zx count %zu\n",
		 iova, &paddr, pgsize, count);

	if (ops->map_pages) {
		ret = ops->map_pages(domain, iova, paddr, pgsize, count, prot,
				     gfp, mapped);
	} else {
		ret = ops->map(domain, iova, paddr, pgsize, prot, gfp);
		*mapped = ret ? 0 : pgsize;
	}

	return ret;
}

static int __iommu_map(struct iommu_domain *domain, unsigned long iova,
		       phys_addr_t paddr, size_t size, int prot, gfp_t gfp)
{
	const struct iommu_domain_ops *ops = domain->ops;
	unsigned long orig_iova = iova;
	unsigned int min_pagesz;
	size_t orig_size = size;
	phys_addr_t orig_paddr = paddr;
	int ret = 0;

	if (unlikely(!(ops->map || ops->map_pages) ||
		     domain->pgsize_bitmap == 0UL))
		return -ENODEV;

	if (unlikely(!(domain->type & __IOMMU_DOMAIN_PAGING)))
		return -EINVAL;

	/* find out the minimum page size supported */
	min_pagesz = 1 << __ffs(domain->pgsize_bitmap);

	/*
	 * both the virtual address and the physical one, as well as
	 * the size of the mapping, must be aligned (at least) to the
	 * size of the smallest page supported by the hardware
	 */
	if (!IS_ALIGNED(iova | paddr | size, min_pagesz)) {
		pr_err("unaligned: iova 0x%lx pa %pa size 0x%zx min_pagesz 0x%x\n",
		       iova, &paddr, size, min_pagesz);
		return -EINVAL;
	}

	pr_debug("map: iova 0x%lx pa %pa size 0x%zx\n", iova, &paddr, size);

	while (size) {
		size_t mapped = 0;

		ret = __iommu_map_pages(domain, iova, paddr, size, prot, gfp,
					&mapped);
		/*
		 * Some pages may have been mapped, even if an error occurred,
		 * so we should account for those so they can be unmapped.
		 */
		size -= mapped;

		if (ret)
			break;

		iova += mapped;
		paddr += mapped;
	}

	/* unroll mapping in case something went wrong */
	if (ret)
		iommu_unmap(domain, orig_iova, orig_size - size);
	else
		trace_map(orig_iova, orig_paddr, orig_size);

	return ret;
}

static int _iommu_map(struct iommu_domain *domain, unsigned long iova,
		      phys_addr_t paddr, size_t size, int prot, gfp_t gfp)
{
	const struct iommu_domain_ops *ops = domain->ops;
	int ret;

	ret = __iommu_map(domain, iova, paddr, size, prot, gfp);
	if (ret == 0 && ops->iotlb_sync_map)
		ops->iotlb_sync_map(domain, iova, size);

	return ret;
}

int iommu_map(struct iommu_domain *domain, unsigned long iova,
	      phys_addr_t paddr, size_t size, int prot)
{
	might_sleep();
	return _iommu_map(domain, iova, paddr, size, prot, GFP_KERNEL);
}
EXPORT_SYMBOL_GPL(iommu_map);

int iommu_map_atomic(struct iommu_domain *domain, unsigned long iova,
	      phys_addr_t paddr, size_t size, int prot)
{
	return _iommu_map(domain, iova, paddr, size, prot, GFP_ATOMIC);
}
EXPORT_SYMBOL_GPL(iommu_map_atomic);

static size_t __iommu_unmap_pages(struct iommu_domain *domain,
				  unsigned long iova, size_t size,
				  struct iommu_iotlb_gather *iotlb_gather)
{
	const struct iommu_domain_ops *ops = domain->ops;
	size_t pgsize, count;

	pgsize = iommu_pgsize(domain, iova, iova, size, &count);
	return ops->unmap_pages ?
	       ops->unmap_pages(domain, iova, pgsize, count, iotlb_gather) :
	       ops->unmap(domain, iova, pgsize, iotlb_gather);
}

static size_t __iommu_unmap(struct iommu_domain *domain,
			    unsigned long iova, size_t size,
			    struct iommu_iotlb_gather *iotlb_gather)
{
	const struct iommu_domain_ops *ops = domain->ops;
	size_t unmapped_page, unmapped = 0;
	unsigned long orig_iova = iova;
	unsigned int min_pagesz;

	if (unlikely(!(ops->unmap || ops->unmap_pages) ||
		     domain->pgsize_bitmap == 0UL))
		return 0;

	if (unlikely(!(domain->type & __IOMMU_DOMAIN_PAGING)))
		return 0;

	/* find out the minimum page size supported */
	min_pagesz = 1 << __ffs(domain->pgsize_bitmap);

	/*
	 * The virtual address, as well as the size of the mapping, must be
	 * aligned (at least) to the size of the smallest page supported
	 * by the hardware
	 */
	if (!IS_ALIGNED(iova | size, min_pagesz)) {
		pr_err("unaligned: iova 0x%lx size 0x%zx min_pagesz 0x%x\n",
		       iova, size, min_pagesz);
		return 0;
	}

	pr_debug("unmap this: iova 0x%lx size 0x%zx\n", iova, size);

	/*
	 * Keep iterating until we either unmap 'size' bytes (or more)
	 * or we hit an area that isn't mapped.
	 */
	while (unmapped < size) {
		unmapped_page = __iommu_unmap_pages(domain, iova,
						    size - unmapped,
						    iotlb_gather);
		if (!unmapped_page)
			break;

		pr_debug("unmapped: iova 0x%lx size 0x%zx\n",
			 iova, unmapped_page);

		iova += unmapped_page;
		unmapped += unmapped_page;
	}

	trace_unmap(orig_iova, size, unmapped);
	return unmapped;
}

size_t iommu_unmap(struct iommu_domain *domain,
		   unsigned long iova, size_t size)
{
	struct iommu_iotlb_gather iotlb_gather;
	size_t ret;

	iommu_iotlb_gather_init(&iotlb_gather);
	ret = __iommu_unmap(domain, iova, size, &iotlb_gather);
	iommu_iotlb_sync(domain, &iotlb_gather);

	return ret;
}
EXPORT_SYMBOL_GPL(iommu_unmap);

size_t iommu_unmap_fast(struct iommu_domain *domain,
			unsigned long iova, size_t size,
			struct iommu_iotlb_gather *iotlb_gather)
{
	return __iommu_unmap(domain, iova, size, iotlb_gather);
}
EXPORT_SYMBOL_GPL(iommu_unmap_fast);

static ssize_t __iommu_map_sg(struct iommu_domain *domain, unsigned long iova,
		struct scatterlist *sg, unsigned int nents, int prot,
		gfp_t gfp)
{
	const struct iommu_domain_ops *ops = domain->ops;
	size_t len = 0, mapped = 0;
	phys_addr_t start;
	unsigned int i = 0;
	int ret;

	while (i <= nents) {
		phys_addr_t s_phys = sg_phys(sg);

		if (len && s_phys != start + len) {
			ret = __iommu_map(domain, iova + mapped, start,
					len, prot, gfp);

			if (ret)
				goto out_err;

			mapped += len;
			len = 0;
		}

		if (sg_is_dma_bus_address(sg))
			goto next;

		if (len) {
			len += sg->length;
		} else {
			len = sg->length;
			start = s_phys;
		}

next:
		if (++i < nents)
			sg = sg_next(sg);
	}

	if (ops->iotlb_sync_map)
		ops->iotlb_sync_map(domain, iova, mapped);
	return mapped;

out_err:
	/* undo mappings already done */
	iommu_unmap(domain, iova, mapped);

	return ret;
}

ssize_t iommu_map_sg(struct iommu_domain *domain, unsigned long iova,
		     struct scatterlist *sg, unsigned int nents, int prot)
{
	might_sleep();
	return __iommu_map_sg(domain, iova, sg, nents, prot, GFP_KERNEL);
}
EXPORT_SYMBOL_GPL(iommu_map_sg);

ssize_t iommu_map_sg_atomic(struct iommu_domain *domain, unsigned long iova,
		    struct scatterlist *sg, unsigned int nents, int prot)
{
	return __iommu_map_sg(domain, iova, sg, nents, prot, GFP_ATOMIC);
}

/**
 * report_iommu_fault() - report about an IOMMU fault to the IOMMU framework
 * @domain: the iommu domain where the fault has happened
 * @dev: the device where the fault has happened
 * @iova: the faulting address
 * @flags: mmu fault flags (e.g. IOMMU_FAULT_READ/IOMMU_FAULT_WRITE/...)
 *
 * This function should be called by the low-level IOMMU implementations
 * whenever IOMMU faults happen, to allow high-level users, that are
 * interested in such events, to know about them.
 *
 * This event may be useful for several possible use cases:
 * - mere logging of the event
 * - dynamic TLB/PTE loading
 * - if restarting of the faulting device is required
 *
 * Returns 0 on success and an appropriate error code otherwise (if dynamic
 * PTE/TLB loading will one day be supported, implementations will be able
 * to tell whether it succeeded or not according to this return value).
 *
 * Specifically, -ENOSYS is returned if a fault handler isn't installed
 * (though fault handlers can also return -ENOSYS, in case they want to
 * elicit the default behavior of the IOMMU drivers).
 */
int report_iommu_fault(struct iommu_domain *domain, struct device *dev,
		       unsigned long iova, int flags)
{
	int ret = -ENOSYS;

	/*
	 * if upper layers showed interest and installed a fault handler,
	 * invoke it.
	 */
	if (domain->handler)
		ret = domain->handler(domain, dev, iova, flags,
						domain->handler_token);

	trace_io_page_fault(dev, iova, flags);
	return ret;
}
EXPORT_SYMBOL_GPL(report_iommu_fault);

static int __init iommu_init(void)
{
	iommu_group_kset = kset_create_and_add("iommu_groups",
					       NULL, kernel_kobj);
	BUG_ON(!iommu_group_kset);

	iommu_debugfs_setup();

	return 0;
}
core_initcall(iommu_init);

int iommu_enable_nesting(struct iommu_domain *domain)
{
	if (domain->type != IOMMU_DOMAIN_UNMANAGED)
		return -EINVAL;
	if (!domain->ops->enable_nesting)
		return -EINVAL;
	return domain->ops->enable_nesting(domain);
}
EXPORT_SYMBOL_GPL(iommu_enable_nesting);

int iommu_set_pgtable_quirks(struct iommu_domain *domain,
		unsigned long quirk)
{
	if (domain->type != IOMMU_DOMAIN_UNMANAGED)
		return -EINVAL;
	if (!domain->ops->set_pgtable_quirks)
		return -EINVAL;
	return domain->ops->set_pgtable_quirks(domain, quirk);
}
EXPORT_SYMBOL_GPL(iommu_set_pgtable_quirks);

void iommu_get_resv_regions(struct device *dev, struct list_head *list)
{
	const struct iommu_ops *ops = dev_iommu_ops(dev);

	if (ops->get_resv_regions)
		ops->get_resv_regions(dev, list);
}

/**
 * iommu_put_resv_regions - release resered regions
 * @dev: device for which to free reserved regions
 * @list: reserved region list for device
 *
 * This releases a reserved region list acquired by iommu_get_resv_regions().
 */
void iommu_put_resv_regions(struct device *dev, struct list_head *list)
{
	struct iommu_resv_region *entry, *next;

	list_for_each_entry_safe(entry, next, list, list) {
		if (entry->free)
			entry->free(dev, entry);
		else
			kfree(entry);
	}
}
EXPORT_SYMBOL(iommu_put_resv_regions);

struct iommu_resv_region *iommu_alloc_resv_region(phys_addr_t start,
						  size_t length, int prot,
						  enum iommu_resv_type type,
						  gfp_t gfp)
{
	struct iommu_resv_region *region;

	region = kzalloc(sizeof(*region), gfp);
	if (!region)
		return NULL;

	INIT_LIST_HEAD(&region->list);
	region->start = start;
	region->length = length;
	region->prot = prot;
	region->type = type;
	return region;
}
EXPORT_SYMBOL_GPL(iommu_alloc_resv_region);

void iommu_set_default_passthrough(bool cmd_line)
{
	if (cmd_line)
		iommu_cmd_line |= IOMMU_CMD_LINE_DMA_API;
	iommu_def_domain_type = IOMMU_DOMAIN_IDENTITY;
}

void iommu_set_default_translated(bool cmd_line)
{
	if (cmd_line)
		iommu_cmd_line |= IOMMU_CMD_LINE_DMA_API;
	iommu_def_domain_type = IOMMU_DOMAIN_DMA;
}

bool iommu_default_passthrough(void)
{
	return iommu_def_domain_type == IOMMU_DOMAIN_IDENTITY;
}
EXPORT_SYMBOL_GPL(iommu_default_passthrough);

const struct iommu_ops *iommu_ops_from_fwnode(struct fwnode_handle *fwnode)
{
	const struct iommu_ops *ops = NULL;
	struct iommu_device *iommu;

	spin_lock(&iommu_device_lock);
	list_for_each_entry(iommu, &iommu_device_list, list)
		if (iommu->fwnode == fwnode) {
			ops = iommu->ops;
			break;
		}
	spin_unlock(&iommu_device_lock);
	return ops;
}

int iommu_fwspec_init(struct device *dev, struct fwnode_handle *iommu_fwnode,
		      const struct iommu_ops *ops)
{
	struct iommu_fwspec *fwspec = dev_iommu_fwspec_get(dev);

	if (fwspec)
		return ops == fwspec->ops ? 0 : -EINVAL;

	if (!dev_iommu_get(dev))
		return -ENOMEM;

	/* Preallocate for the overwhelmingly common case of 1 ID */
	fwspec = kzalloc(struct_size(fwspec, ids, 1), GFP_KERNEL);
	if (!fwspec)
		return -ENOMEM;

	of_node_get(to_of_node(iommu_fwnode));
	fwspec->iommu_fwnode = iommu_fwnode;
	fwspec->ops = ops;
	dev_iommu_fwspec_set(dev, fwspec);
	return 0;
}
EXPORT_SYMBOL_GPL(iommu_fwspec_init);

void iommu_fwspec_free(struct device *dev)
{
	struct iommu_fwspec *fwspec = dev_iommu_fwspec_get(dev);

	if (fwspec) {
		fwnode_handle_put(fwspec->iommu_fwnode);
		kfree(fwspec);
		dev_iommu_fwspec_set(dev, NULL);
	}
}
EXPORT_SYMBOL_GPL(iommu_fwspec_free);

int iommu_fwspec_add_ids(struct device *dev, u32 *ids, int num_ids)
{
	struct iommu_fwspec *fwspec = dev_iommu_fwspec_get(dev);
	int i, new_num;

	if (!fwspec)
		return -EINVAL;

	new_num = fwspec->num_ids + num_ids;
	if (new_num > 1) {
		fwspec = krealloc(fwspec, struct_size(fwspec, ids, new_num),
				  GFP_KERNEL);
		if (!fwspec)
			return -ENOMEM;

		dev_iommu_fwspec_set(dev, fwspec);
	}

	for (i = 0; i < num_ids; i++)
		fwspec->ids[fwspec->num_ids + i] = ids[i];

	fwspec->num_ids = new_num;
	return 0;
}
EXPORT_SYMBOL_GPL(iommu_fwspec_add_ids);

/*
 * Per device IOMMU features.
 */
int iommu_dev_enable_feature(struct device *dev, enum iommu_dev_features feat)
{
	if (dev->iommu && dev->iommu->iommu_dev) {
		const struct iommu_ops *ops = dev->iommu->iommu_dev->ops;

		if (ops->dev_enable_feat)
			return ops->dev_enable_feat(dev, feat);
	}

	return -ENODEV;
}
EXPORT_SYMBOL_GPL(iommu_dev_enable_feature);

/*
 * The device drivers should do the necessary cleanups before calling this.
 */
int iommu_dev_disable_feature(struct device *dev, enum iommu_dev_features feat)
{
	if (dev->iommu && dev->iommu->iommu_dev) {
		const struct iommu_ops *ops = dev->iommu->iommu_dev->ops;

		if (ops->dev_disable_feat)
			return ops->dev_disable_feat(dev, feat);
	}

	return -EBUSY;
}
EXPORT_SYMBOL_GPL(iommu_dev_disable_feature);

/*
 * Changes the default domain of an iommu group that has *only* one device
 *
 * @group: The group for which the default domain should be changed
 * @prev_dev: The device in the group (this is used to make sure that the device
 *	 hasn't changed after the caller has called this function)
 * @type: The type of the new default domain that gets associated with the group
 *
 * Returns 0 on success and error code on failure
 *
 * Note:
 * 1. Presently, this function is called only when user requests to change the
 *    group's default domain type through /sys/kernel/iommu_groups/<grp_id>/type
 *    Please take a closer look if intended to use for other purposes.
 */
static int iommu_change_dev_def_domain(struct iommu_group *group,
				       struct device *prev_dev, int type)
{
	struct iommu_domain *prev_dom;
	struct group_device *grp_dev;
	int ret, dev_def_dom;
	struct device *dev;

	mutex_lock(&group->mutex);

	if (group->default_domain != group->domain) {
		dev_err_ratelimited(prev_dev, "Group not assigned to default domain\n");
		ret = -EBUSY;
		goto out;
	}

	/*
	 * iommu group wasn't locked while acquiring device lock in
	 * iommu_group_store_type(). So, make sure that the device count hasn't
	 * changed while acquiring device lock.
	 *
	 * Changing default domain of an iommu group with two or more devices
	 * isn't supported because there could be a potential deadlock. Consider
	 * the following scenario. T1 is trying to acquire device locks of all
	 * the devices in the group and before it could acquire all of them,
	 * there could be another thread T2 (from different sub-system and use
	 * case) that has already acquired some of the device locks and might be
	 * waiting for T1 to release other device locks.
	 */
	if (iommu_group_device_count(group) != 1) {
		dev_err_ratelimited(prev_dev, "Cannot change default domain: Group has more than one device\n");
		ret = -EINVAL;
		goto out;
	}

	/* Since group has only one device */
	grp_dev = list_first_entry(&group->devices, struct group_device, list);
	dev = grp_dev->dev;

	if (prev_dev != dev) {
		dev_err_ratelimited(prev_dev, "Cannot change default domain: Device has been changed\n");
		ret = -EBUSY;
		goto out;
	}

	prev_dom = group->default_domain;
	if (!prev_dom) {
		ret = -EINVAL;
		goto out;
	}

	dev_def_dom = iommu_get_def_domain_type(dev);
	if (!type) {
		/*
		 * If the user hasn't requested any specific type of domain and
		 * if the device supports both the domains, then default to the
		 * domain the device was booted with
		 */
		type = dev_def_dom ? : iommu_def_domain_type;
	} else if (dev_def_dom && type != dev_def_dom) {
		dev_err_ratelimited(prev_dev, "Device cannot be in %s domain\n",
				    iommu_domain_type_str(type));
		ret = -EINVAL;
		goto out;
	}

	/*
	 * Switch to a new domain only if the requested domain type is different
	 * from the existing default domain type
	 */
	if (prev_dom->type == type) {
		ret = 0;
		goto out;
	}

	/* We can bring up a flush queue without tearing down the domain */
	if (type == IOMMU_DOMAIN_DMA_FQ && prev_dom->type == IOMMU_DOMAIN_DMA) {
		ret = iommu_dma_init_fq(prev_dom);
		if (!ret)
			prev_dom->type = IOMMU_DOMAIN_DMA_FQ;
		goto out;
	}

	/* Sets group->default_domain to the newly allocated domain */
	ret = iommu_group_alloc_default_domain(dev->bus, group, type);
	if (ret)
		goto out;

	ret = iommu_create_device_direct_mappings(group, dev);
	if (ret)
		goto free_new_domain;

	ret = __iommu_attach_device(group->default_domain, dev);
	if (ret)
		goto free_new_domain;

	group->domain = group->default_domain;

	/*
	 * Release the mutex here because ops->probe_finalize() call-back of
	 * some vendor IOMMU drivers calls arm_iommu_attach_device() which
	 * in-turn might call back into IOMMU core code, where it tries to take
	 * group->mutex, resulting in a deadlock.
	 */
	mutex_unlock(&group->mutex);

	/* Make sure dma_ops is appropriatley set */
	iommu_group_do_probe_finalize(dev, group->default_domain);
	iommu_domain_free(prev_dom);
	return 0;

free_new_domain:
	iommu_domain_free(group->default_domain);
	group->default_domain = prev_dom;
	group->domain = prev_dom;

out:
	mutex_unlock(&group->mutex);

	return ret;
}

/*
 * Changing the default domain through sysfs requires the users to unbind the
 * drivers from the devices in the iommu group, except for a DMA -> DMA-FQ
 * transition. Return failure if this isn't met.
 *
 * We need to consider the race between this and the device release path.
 * device_lock(dev) is used here to guarantee that the device release path
 * will not be entered at the same time.
 */
static ssize_t iommu_group_store_type(struct iommu_group *group,
				      const char *buf, size_t count)
{
	struct group_device *grp_dev;
	struct device *dev;
	int ret, req_type;

	if (!capable(CAP_SYS_ADMIN) || !capable(CAP_SYS_RAWIO))
		return -EACCES;

	if (WARN_ON(!group) || !group->default_domain)
		return -EINVAL;

	if (sysfs_streq(buf, "identity"))
		req_type = IOMMU_DOMAIN_IDENTITY;
	else if (sysfs_streq(buf, "DMA"))
		req_type = IOMMU_DOMAIN_DMA;
	else if (sysfs_streq(buf, "DMA-FQ"))
		req_type = IOMMU_DOMAIN_DMA_FQ;
	else if (sysfs_streq(buf, "auto"))
		req_type = 0;
	else
		return -EINVAL;

	/*
	 * Lock/Unlock the group mutex here before device lock to
	 * 1. Make sure that the iommu group has only one device (this is a
	 *    prerequisite for step 2)
	 * 2. Get struct *dev which is needed to lock device
	 */
	mutex_lock(&group->mutex);
	if (iommu_group_device_count(group) != 1) {
		mutex_unlock(&group->mutex);
		pr_err_ratelimited("Cannot change default domain: Group has more than one device\n");
		return -EINVAL;
	}

	/* Since group has only one device */
	grp_dev = list_first_entry(&group->devices, struct group_device, list);
	dev = grp_dev->dev;
	get_device(dev);

	/*
	 * Don't hold the group mutex because taking group mutex first and then
	 * the device lock could potentially cause a deadlock as below. Assume
	 * two threads T1 and T2. T1 is trying to change default domain of an
	 * iommu group and T2 is trying to hot unplug a device or release [1] VF
	 * of a PCIe device which is in the same iommu group. T1 takes group
	 * mutex and before it could take device lock assume T2 has taken device
	 * lock and is yet to take group mutex. Now, both the threads will be
	 * waiting for the other thread to release lock. Below, lock order was
	 * suggested.
	 * device_lock(dev);
	 *	mutex_lock(&group->mutex);
	 *		iommu_change_dev_def_domain();
	 *	mutex_unlock(&group->mutex);
	 * device_unlock(dev);
	 *
	 * [1] Typical device release path
	 * device_lock() from device/driver core code
	 *  -> bus_notifier()
	 *   -> iommu_bus_notifier()
	 *    -> iommu_release_device()
	 *     -> ops->release_device() vendor driver calls back iommu core code
	 *      -> mutex_lock() from iommu core code
	 */
	mutex_unlock(&group->mutex);

	/* Check if the device in the group still has a driver bound to it */
	device_lock(dev);
	if (device_is_bound(dev) && !(req_type == IOMMU_DOMAIN_DMA_FQ &&
	    group->default_domain->type == IOMMU_DOMAIN_DMA)) {
		pr_err_ratelimited("Device is still bound to driver\n");
		ret = -EBUSY;
		goto out;
	}

	ret = iommu_change_dev_def_domain(group, dev, req_type);
	ret = ret ?: count;

out:
	device_unlock(dev);
	put_device(dev);

	return ret;
}

static bool iommu_is_default_domain(struct iommu_group *group)
{
	if (group->domain == group->default_domain)
		return true;

	/*
	 * If the default domain was set to identity and it is still an identity
	 * domain then we consider this a pass. This happens because of
	 * amd_iommu_init_device() replacing the default idenytity domain with an
	 * identity domain that has a different configuration for AMDGPU.
	 */
	if (group->default_domain &&
	    group->default_domain->type == IOMMU_DOMAIN_IDENTITY &&
	    group->domain && group->domain->type == IOMMU_DOMAIN_IDENTITY)
		return true;
	return false;
}

/**
 * iommu_device_use_default_domain() - Device driver wants to handle device
 *                                     DMA through the kernel DMA API.
 * @dev: The device.
 *
 * The device driver about to bind @dev wants to do DMA through the kernel
 * DMA API. Return 0 if it is allowed, otherwise an error.
 */
int iommu_device_use_default_domain(struct device *dev)
{
	struct iommu_group *group = iommu_group_get(dev);
	int ret = 0;

	if (!group)
		return 0;

	mutex_lock(&group->mutex);
	if (group->owner_cnt) {
		if (group->owner || !iommu_is_default_domain(group) ||
		    !xa_empty(&group->pasid_array)) {
			ret = -EBUSY;
			goto unlock_out;
		}
	}

	group->owner_cnt++;

unlock_out:
	mutex_unlock(&group->mutex);
	iommu_group_put(group);

	return ret;
}

/**
 * iommu_device_unuse_default_domain() - Device driver stops handling device
 *                                       DMA through the kernel DMA API.
 * @dev: The device.
 *
 * The device driver doesn't want to do DMA through kernel DMA API anymore.
 * It must be called after iommu_device_use_default_domain().
 */
void iommu_device_unuse_default_domain(struct device *dev)
{
	struct iommu_group *group = iommu_group_get(dev);

	if (!group)
		return;

	mutex_lock(&group->mutex);
	if (!WARN_ON(!group->owner_cnt || !xa_empty(&group->pasid_array)))
		group->owner_cnt--;

	mutex_unlock(&group->mutex);
	iommu_group_put(group);
}

static int __iommu_group_alloc_blocking_domain(struct iommu_group *group)
{
	struct group_device *dev =
		list_first_entry(&group->devices, struct group_device, list);

	if (group->blocking_domain)
		return 0;

	group->blocking_domain =
		__iommu_domain_alloc(dev->dev->bus, IOMMU_DOMAIN_BLOCKED);
	if (!group->blocking_domain) {
		/*
		 * For drivers that do not yet understand IOMMU_DOMAIN_BLOCKED
		 * create an empty domain instead.
		 */
		group->blocking_domain = __iommu_domain_alloc(
			dev->dev->bus, IOMMU_DOMAIN_UNMANAGED);
		if (!group->blocking_domain)
			return -EINVAL;
	}
	return 0;
}

/**
 * iommu_group_claim_dma_owner() - Set DMA ownership of a group
 * @group: The group.
 * @owner: Caller specified pointer. Used for exclusive ownership.
 *
 * This is to support backward compatibility for vfio which manages
 * the dma ownership in iommu_group level. New invocations on this
 * interface should be prohibited.
 */
int iommu_group_claim_dma_owner(struct iommu_group *group, void *owner)
{
	int ret = 0;

	mutex_lock(&group->mutex);
	if (group->owner_cnt) {
		ret = -EPERM;
		goto unlock_out;
	} else {
		if ((group->domain && group->domain != group->default_domain) ||
		    !xa_empty(&group->pasid_array)) {
			ret = -EBUSY;
			goto unlock_out;
		}

		ret = __iommu_group_alloc_blocking_domain(group);
		if (ret)
			goto unlock_out;

		ret = __iommu_group_set_domain(group, group->blocking_domain);
		if (ret)
			goto unlock_out;
		group->owner = owner;
	}

	group->owner_cnt++;
unlock_out:
	mutex_unlock(&group->mutex);

	return ret;
}
EXPORT_SYMBOL_GPL(iommu_group_claim_dma_owner);

/**
 * iommu_group_release_dma_owner() - Release DMA ownership of a group
 * @group: The group.
 *
 * Release the DMA ownership claimed by iommu_group_claim_dma_owner().
 */
void iommu_group_release_dma_owner(struct iommu_group *group)
{
	int ret;

	mutex_lock(&group->mutex);
	if (WARN_ON(!group->owner_cnt || !group->owner ||
		    !xa_empty(&group->pasid_array)))
		goto unlock_out;

	group->owner_cnt = 0;
	group->owner = NULL;
	ret = __iommu_group_set_domain(group, group->default_domain);
	WARN(ret, "iommu driver failed to attach the default domain");

unlock_out:
	mutex_unlock(&group->mutex);
}
EXPORT_SYMBOL_GPL(iommu_group_release_dma_owner);

/**
 * iommu_group_dma_owner_claimed() - Query group dma ownership status
 * @group: The group.
 *
 * This provides status query on a given group. It is racy and only for
 * non-binding status reporting.
 */
bool iommu_group_dma_owner_claimed(struct iommu_group *group)
{
	unsigned int user;

	mutex_lock(&group->mutex);
	user = group->owner_cnt;
	mutex_unlock(&group->mutex);

	return user;
}
EXPORT_SYMBOL_GPL(iommu_group_dma_owner_claimed);

static int __iommu_set_group_pasid(struct iommu_domain *domain,
				   struct iommu_group *group, ioasid_t pasid)
{
	struct group_device *device;
	int ret = 0;

	list_for_each_entry(device, &group->devices, list) {
		ret = domain->ops->set_dev_pasid(domain, device->dev, pasid);
		if (ret)
			break;
	}

	return ret;
}

static void __iommu_remove_group_pasid(struct iommu_group *group,
				       ioasid_t pasid)
{
	struct group_device *device;
	const struct iommu_ops *ops;

	list_for_each_entry(device, &group->devices, list) {
		ops = dev_iommu_ops(device->dev);
		ops->remove_dev_pasid(device->dev, pasid);
	}
}

/*
 * iommu_attach_device_pasid() - Attach a domain to pasid of device
 * @domain: the iommu domain.
 * @dev: the attached device.
 * @pasid: the pasid of the device.
 *
 * Return: 0 on success, or an error.
 */
int iommu_attach_device_pasid(struct iommu_domain *domain,
			      struct device *dev, ioasid_t pasid)
{
	struct iommu_group *group;
	void *curr;
	int ret;

	if (!domain->ops->set_dev_pasid)
		return -EOPNOTSUPP;

	group = iommu_group_get(dev);
	if (!group)
		return -ENODEV;

	mutex_lock(&group->mutex);
	curr = xa_cmpxchg(&group->pasid_array, pasid, NULL, domain, GFP_KERNEL);
	if (curr) {
		ret = xa_err(curr) ? : -EBUSY;
		goto out_unlock;
	}

	ret = __iommu_set_group_pasid(domain, group, pasid);
	if (ret) {
		__iommu_remove_group_pasid(group, pasid);
		xa_erase(&group->pasid_array, pasid);
	}
out_unlock:
	mutex_unlock(&group->mutex);
	iommu_group_put(group);

	return ret;
}
EXPORT_SYMBOL_GPL(iommu_attach_device_pasid);

/*
 * iommu_detach_device_pasid() - Detach the domain from pasid of device
 * @domain: the iommu domain.
 * @dev: the attached device.
 * @pasid: the pasid of the device.
 *
 * The @domain must have been attached to @pasid of the @dev with
 * iommu_attach_device_pasid().
 */
void iommu_detach_device_pasid(struct iommu_domain *domain, struct device *dev,
			       ioasid_t pasid)
{
	struct iommu_group *group = iommu_group_get(dev);

	mutex_lock(&group->mutex);
	__iommu_remove_group_pasid(group, pasid);
	WARN_ON(xa_erase(&group->pasid_array, pasid) != domain);
	mutex_unlock(&group->mutex);

	iommu_group_put(group);
}
EXPORT_SYMBOL_GPL(iommu_detach_device_pasid);

/*
 * iommu_get_domain_for_dev_pasid() - Retrieve domain for @pasid of @dev
 * @dev: the queried device
 * @pasid: the pasid of the device
 * @type: matched domain type, 0 for any match
 *
 * This is a variant of iommu_get_domain_for_dev(). It returns the existing
 * domain attached to pasid of a device. Callers must hold a lock around this
 * function, and both iommu_attach/detach_dev_pasid() whenever a domain of
 * type is being manipulated. This API does not internally resolve races with
 * attach/detach.
 *
 * Return: attached domain on success, NULL otherwise.
 */
struct iommu_domain *iommu_get_domain_for_dev_pasid(struct device *dev,
						    ioasid_t pasid,
						    unsigned int type)
{
	struct iommu_domain *domain;
	struct iommu_group *group;

	group = iommu_group_get(dev);
	if (!group)
		return NULL;

	xa_lock(&group->pasid_array);
	domain = xa_load(&group->pasid_array, pasid);
	if (type && domain && domain->type != type)
		domain = ERR_PTR(-EBUSY);
	xa_unlock(&group->pasid_array);
	iommu_group_put(group);

	return domain;
}
EXPORT_SYMBOL_GPL(iommu_get_domain_for_dev_pasid);

struct iommu_domain *iommu_sva_domain_alloc(struct device *dev,
					    struct mm_struct *mm)
{
	const struct iommu_ops *ops = dev_iommu_ops(dev);
	struct iommu_domain *domain;

	domain = ops->domain_alloc(IOMMU_DOMAIN_SVA);
	if (!domain)
		return NULL;

	domain->type = IOMMU_DOMAIN_SVA;
	mmgrab(mm);
	domain->mm = mm;
	domain->iopf_handler = iommu_sva_handle_iopf;
	domain->fault_data = mm;

	return domain;
}<|MERGE_RESOLUTION|>--- conflicted
+++ resolved
@@ -290,7 +290,6 @@
 	kfree(param);
 }
 
-<<<<<<< HEAD
 static u32 dev_iommu_get_max_pasids(struct device *dev)
 {
 	u32 max_pasids = 0, bits = 0;
@@ -308,9 +307,8 @@
 
 	return min_t(u32, max_pasids, dev->iommu->iommu_dev->max_pasids);
 }
-=======
+
 DEFINE_MUTEX(iommu_probe_device_lock);
->>>>>>> 2c387770
 
 static int __iommu_probe_device(struct device *dev, struct list_head *group_list)
 {

--- conflicted
+++ resolved
@@ -29,12 +29,6 @@
 	spinlock_t		mq_flush_lock;
 };
 
-enum bio_merge_status {
-	BIO_MERGE_OK,
-	BIO_MERGE_NONE,
-	BIO_MERGE_FAILED,
-};
-
 extern struct kmem_cache *blk_requestq_cachep;
 extern struct kobj_type blk_queue_ktype;
 extern struct ida blk_queue_ida;
@@ -190,18 +184,6 @@
 unsigned long blk_rq_timeout(unsigned long timeout);
 void blk_add_timer(struct request *req);
 
-<<<<<<< HEAD
-enum bio_merge_status bio_attempt_front_merge(struct request *req,
-					      struct bio *bio,
-					      unsigned int nr_segs);
-enum bio_merge_status bio_attempt_back_merge(struct request *req,
-					     struct bio *bio,
-					     unsigned int nr_segs);
-enum bio_merge_status bio_attempt_discard_merge(struct request_queue *q,
-						struct request *req,
-						struct bio *bio);
-=======
->>>>>>> 3ad11d7a
 bool blk_attempt_plug_merge(struct request_queue *q, struct bio *bio,
 		unsigned int nr_segs, struct request **same_queue_rq);
 bool blk_bio_list_merge(struct request_queue *q, struct list_head *list,

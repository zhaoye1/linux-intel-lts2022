--- conflicted
+++ resolved
@@ -710,14 +710,9 @@
 	}
 }
 
-<<<<<<< HEAD
-void dwmac5_fpe_configure(void __iomem *ioaddr, u32 num_txq, u32 num_rxq,
-			  u32 txqpec, bool enable)
-=======
 void dwmac5_fpe_configure(void __iomem *ioaddr, struct stmmac_fpe_cfg *cfg,
 			  u32 num_txq, u32 num_rxq,
-			  bool enable)
->>>>>>> 4aa6747d
+			  u32 txqpec, bool enable)
 {
 	u32 txqmask = (1 << num_txq) - 1;
 	u32 value;
@@ -728,27 +723,14 @@
 		value &= ~GMAC_RXQCTRL_FPRQ;
 		value |= (num_rxq - 1) << GMAC_RXQCTRL_FPRQ_SHIFT;
 		writel(value, ioaddr + GMAC_RXQ_CTRL1);
+		value = readl(ioaddr + MTL_FPE_CTRL_STS);
+		value &= ~(txqmask << PEC_SHIFT);
+		value |= (txqpec << PEC_SHIFT);
+		writel(value, ioaddr + MTL_FPE_CTRL_STS);
 	} else {
 		cfg->fpe_csr = 0;
 	}
-<<<<<<< HEAD
-
-	value = readl(ioaddr + GMAC_RXQ_CTRL1);
-	value &= ~GMAC_RXQCTRL_FPRQ;
-	value |= (num_rxq - 1) << GMAC_RXQCTRL_FPRQ_SHIFT;
-	writel(value, ioaddr + GMAC_RXQ_CTRL1);
-
-	value = readl(ioaddr + MTL_FPE_CTRL_STS);
-	value &= ~(txqmask << PEC_SHIFT);
-	value |= (txqpec << PEC_SHIFT);
-	writel(value, ioaddr + MTL_FPE_CTRL_STS);
-
-	value = readl(ioaddr + MAC_FPE_CTRL_STS);
-	value |= EFPE;
-	writel(value, ioaddr + MAC_FPE_CTRL_STS);
-=======
 	writel(cfg->fpe_csr, ioaddr + MAC_FPE_CTRL_STS);
->>>>>>> 4aa6747d
 }
 
 int dwmac5_fpe_irq_status(void __iomem *ioaddr, struct net_device *dev)

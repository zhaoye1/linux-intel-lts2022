--- conflicted
+++ resolved
@@ -3158,17 +3158,12 @@
 				goto continue_unlock;
 			}
 
-<<<<<<< HEAD
-			if (PageWriteback(page)) {
-				if (wbc->sync_mode == WB_SYNC_NONE)
-=======
 			if (folio_test_writeback(folio)) {
 				if (wbc->sync_mode != WB_SYNC_NONE)
 					f2fs_wait_on_page_writeback(
 							&folio->page,
 							DATA, true, true);
 				else
->>>>>>> 2c387770
 					goto continue_unlock;
 				f2fs_wait_on_page_writeback(page, DATA, true, true);
 			}

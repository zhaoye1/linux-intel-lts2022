--- conflicted
+++ resolved
@@ -797,13 +797,9 @@
 		return -ENOMEM;
 
 	userfaultfd_ctx_get(ctx);
-<<<<<<< HEAD
-	atomic_inc(&ctx->mmap_changing);
-=======
 	down_write(&ctx->map_changing_lock);
 	atomic_inc(&ctx->mmap_changing);
 	up_write(&ctx->map_changing_lock);
->>>>>>> 6f4a686a
 	unmap_ctx->ctx = ctx;
 	unmap_ctx->start = start;
 	unmap_ctx->end = end;

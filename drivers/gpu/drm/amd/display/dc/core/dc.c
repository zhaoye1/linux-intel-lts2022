--- conflicted
+++ resolved
@@ -400,8 +400,6 @@
 {
 	int i;
 
-<<<<<<< HEAD
-=======
 	/*
 	 * Don't adjust DRR while there's bandwidth optimizations pending to
 	 * avoid conflicting with firmware updates.
@@ -410,7 +408,6 @@
 		if (dc->optimized_required || dc->wm_optimized_required)
 			return false;
 
->>>>>>> 61fd484b
 	stream->adjust.v_total_max = adjust->v_total_max;
 	stream->adjust.v_total_mid = adjust->v_total_mid;
 	stream->adjust.v_total_mid_frame_num = adjust->v_total_mid_frame_num;

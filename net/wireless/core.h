--- conflicted
+++ resolved
@@ -276,11 +276,7 @@
 			struct ieee80211_channel *channel;
 		} ij;
 		struct {
-<<<<<<< HEAD
-			u8 bssid[ETH_ALEN];
-=======
 			u8 peer_addr[ETH_ALEN];
->>>>>>> 563b8244
 			const u8 *td_bitmap;
 			u8 td_bitmap_len;
 		} pa;
@@ -299,8 +295,11 @@
 };
 
 struct cfg80211_cqm_config {
+	struct rcu_head rcu_head;
 	u32 rssi_hyst;
 	s32 last_rssi_event_value;
+	enum nl80211_cqm_rssi_threshold_event last_rssi_event_type;
+	bool use_range_api;
 	int n_rssi_thresholds;
 	s32 rssi_thresholds[];
 };
@@ -421,11 +420,7 @@
 			bool wextev);
 void __cfg80211_roamed(struct wireless_dev *wdev,
 		       struct cfg80211_roam_info *info);
-<<<<<<< HEAD
-void __cfg80211_port_authorized(struct wireless_dev *wdev, const u8 *bssid,
-=======
 void __cfg80211_port_authorized(struct wireless_dev *wdev, const u8 *peer_addr,
->>>>>>> 563b8244
 				const u8 *td_bitmap, u8 td_bitmap_len);
 int cfg80211_mgd_wext_connect(struct cfg80211_registered_device *rdev,
 			      struct wireless_dev *wdev);
